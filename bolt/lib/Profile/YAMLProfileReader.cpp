--- conflicted
+++ resolved
@@ -102,13 +102,6 @@
   if (BF.empty())
     return true;
 
-<<<<<<< HEAD
-  if (!opts::IgnoreHash &&
-      YamlBF.Hash != BF.computeHash(IsDFSOrder, HashFunction)) {
-    if (opts::Verbosity >= 1)
-      errs() << "BOLT-WARNING: function hash mismatch\n";
-    ProfileMatched = false;
-=======
   if (!opts::IgnoreHash) {
     if (!BF.getHash())
       BF.computeHash(IsDFSOrder, HashFunction);
@@ -117,7 +110,6 @@
         errs() << "BOLT-WARNING: function hash mismatch\n";
       ProfileMatched = false;
     }
->>>>>>> 13f6d404
   }
 
   if (YamlBF.NumBasicBlocks != BF.size()) {
