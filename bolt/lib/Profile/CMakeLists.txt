--- conflicted
+++ resolved
@@ -11,10 +11,7 @@
 
   LINK_COMPONENTS
   Demangle
-<<<<<<< HEAD
-=======
   MC
->>>>>>> 9c4aab8c
   Support
   TransformUtils
   )
