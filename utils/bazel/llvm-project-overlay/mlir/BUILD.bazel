--- conflicted
+++ resolved
@@ -3250,12 +3250,8 @@
         ":DialectUtils",
         ":IR",
         ":InferTypeOpInterface",
-<<<<<<< HEAD
-        ":MaskingInterfaces",
-=======
         ":MaskableOpInterface",
         ":MaskingOpInterface",
->>>>>>> e7aa6127
         ":MemRefDialect",
         ":SideEffectInterfaces",
         ":Support",
@@ -6209,11 +6205,7 @@
     srcs = glob([
         "lib/Tools/mlir-translate/*.cpp",
     ]) + [
-<<<<<<< HEAD
-        "include/mlir/Tools/ParseUtilties.h",
-=======
         "include/mlir/Tools/ParseUtilities.h",
->>>>>>> e7aa6127
     ],
     hdrs = glob(["include/mlir/Tools/mlir-translate/*.h"]),
     includes = ["include"],
@@ -8213,10 +8205,6 @@
 ##---------------------------------------------------------------------------##
 
 td_library(
-<<<<<<< HEAD
-    name = "MaskingInterfacesTdFiles",
-    srcs = ["include/mlir/Dialect/Vector/Interfaces/MaskingInterfaces.td"],
-=======
     name = "MaskingOpInterfaceTdFiles",
     srcs = ["include/mlir/Dialect/Vector/Interfaces/MaskingOpInterface.td"],
     includes = ["include"],
@@ -8226,7 +8214,6 @@
 td_library(
     name = "MaskableOpInterfaceTdFiles",
     srcs = ["include/mlir/Dialect/Vector/Interfaces/MaskableOpInterface.td"],
->>>>>>> e7aa6127
     includes = ["include"],
     deps = [":OpBaseTdFiles"],
 )
@@ -8239,12 +8226,8 @@
         ":ControlFlowInterfacesTdFiles",
         ":DestinationStyleOpInterfaceTdFiles",
         ":InferTypeOpInterfaceTdFiles",
-<<<<<<< HEAD
-        ":MaskingInterfacesTdFiles",
-=======
         ":MaskableOpInterfaceTdFiles",
         ":MaskingOpInterfaceTdFiles",
->>>>>>> e7aa6127
         ":OpBaseTdFiles",
         ":SideEffectInterfacesTdFiles",
         ":VectorInterfacesTdFiles",
@@ -8253,27 +8236,11 @@
 )
 
 gentbl_cc_library(
-<<<<<<< HEAD
-    name = "MaskingInterfacesIncGen",
-=======
     name = "MaskableOpInterfaceIncGen",
->>>>>>> e7aa6127
     strip_include_prefix = "include",
     tbl_outs = [
         (
             ["-gen-op-interface-decls"],
-<<<<<<< HEAD
-            "include/mlir/Dialect/Vector/Interfaces/MaskingInterfaces.h.inc",
-        ),
-        (
-            ["-gen-op-interface-defs"],
-            "include/mlir/Dialect/Vector/Interfaces/MaskingInterfaces.cpp.inc",
-        ),
-    ],
-    tblgen = ":mlir-tblgen",
-    td_file = "include/mlir/Dialect/Vector/Interfaces/MaskingInterfaces.td",
-    deps = [":MaskingInterfacesTdFiles"],
-=======
             "include/mlir/Dialect/Vector/Interfaces/MaskableOpInterface.h.inc",
         ),
         (
@@ -8302,7 +8269,6 @@
     tblgen = ":mlir-tblgen",
     td_file = "include/mlir/Dialect/Vector/Interfaces/MaskingOpInterface.td",
     deps = [":MaskingOpInterfaceTdFiles"],
->>>>>>> e7aa6127
 )
 
 gentbl_cc_library(
@@ -8358,15 +8324,6 @@
 )
 
 cc_library(
-<<<<<<< HEAD
-    name = "MaskingInterfaces",
-    srcs = ["lib/Dialect/Vector/Interfaces/MaskingInterfaces.cpp"],
-    hdrs = ["include/mlir/Dialect/Vector/Interfaces/MaskingInterfaces.h"],
-    includes = ["include"],
-    deps = [
-        ":IR",
-        ":MaskingInterfacesIncGen",
-=======
     name = "MaskableOpInterface",
     srcs = ["lib/Dialect/Vector/Interfaces/MaskableOpInterface.cpp"],
     hdrs = ["include/mlir/Dialect/Vector/Interfaces/MaskableOpInterface.h"],
@@ -8388,7 +8345,6 @@
     deps = [
         ":IR",
         ":MaskingOpInterfaceIncGen",
->>>>>>> e7aa6127
         ":Support",
         "//llvm:Support",
     ],
@@ -10087,11 +10043,7 @@
     name = "MlirReduceLib",
     srcs = ["lib/Tools/mlir-reduce/MlirReduceMain.cpp"],
     hdrs = [
-<<<<<<< HEAD
-        "include/mlir/Tools/ParseUtilties.h",
-=======
         "include/mlir/Tools/ParseUtilities.h",
->>>>>>> e7aa6127
         "include/mlir/Tools/mlir-reduce/MlirReduceMain.h",
     ],
     includes = ["include"],
