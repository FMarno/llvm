--- conflicted
+++ resolved
@@ -1479,26 +1479,6 @@
                                {indexTp}, {reader}, EmitCInterface::Off)
                     .getResult(0);
 
-<<<<<<< HEAD
-    // Construct allocation for each field.
-    SmallVector<Value> dynSizes;
-    if (dstTp.hasDynamicDimShape()) {
-      for (const auto &d : llvm::enumerate(dstTp.getDimShape()))
-        if (ShapedType::isDynamic(d.value()))
-          dynSizes.push_back(rewriter.create<memref::LoadOp>(
-              loc, dimSizesBuffer, constantIndex(rewriter, loc, d.index())));
-    }
-    SmallVector<Value> fields;
-    createAllocFields(rewriter, loc, dstTp, dynSizes, /*enableInit=*/false,
-                      fields, nse);
-
-    // Now construct the lvl sizes and the dim2lvl/lvl2dim buffers.
-    SmallVector<Value> lvlSizesValues;
-    Value dim2lvlBuffer;
-    Value lvl2dimBuffer;
-    genMapBuffers(rewriter, loc, dstTp, dimShapesValues, dimSizesBuffer,
-                  lvlSizesValues, dim2lvlBuffer, lvl2dimBuffer);
-=======
     // Construct the lvl sizes and the dim2lvl/lvl2dim buffers.
     SmallVector<Value> lvlSizesValues;
     Value dim2lvlBuffer;
@@ -1511,7 +1491,6 @@
     SmallVector<Value> fields;
     createAllocFields(rewriter, loc, dstTp, /*enableInit=*/false, sizeHint,
                       lvlSizesValues, fields);
->>>>>>> 7ca33737
 
     // Read the COO tensor data.
     MutSparseTensorDescriptor desc(dstTp, fields);
