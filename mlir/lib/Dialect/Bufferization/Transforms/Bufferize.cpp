--- conflicted
+++ resolved
@@ -358,19 +358,11 @@
 
   /// The worklist of ops to be bufferized.
   SmallVector<Operation *> &worklist;
-<<<<<<< HEAD
 
   /// The analysis state. Used for debug assertions and access to the
   /// bufferization options.
   const AnalysisState analysisState;
 
-=======
-
-  /// The analysis state. Used for debug assertions and access to the
-  /// bufferization options.
-  const AnalysisState analysisState;
-
->>>>>>> 3de04b6d
   /// An extra op filter for bufferization.
   const OpFilter *opFilter;
 };
