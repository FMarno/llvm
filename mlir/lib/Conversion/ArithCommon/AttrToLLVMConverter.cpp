--- conflicted
+++ resolved
@@ -59,20 +59,6 @@
 LLVM::RoundingMode
 mlir::arith::convertArithRoundingModeToLLVM(arith::RoundingMode roundingMode) {
   switch (roundingMode) {
-<<<<<<< HEAD
-  case arith::RoundingMode::tonearesteven:
-    return LLVM::RoundingMode::NearestTiesToEven;
-  case arith::RoundingMode::downward:
-    return LLVM::RoundingMode::TowardNegative;
-  case arith::RoundingMode::upward:
-    return LLVM::RoundingMode::TowardPositive;
-  case arith::RoundingMode::towardzero:
-    return LLVM::RoundingMode::TowardZero;
-  case arith::RoundingMode::tonearestaway:
-    return LLVM::RoundingMode::NearestTiesToAway;
-  }
-  llvm_unreachable("Invalid rounding mode");
-=======
   case arith::RoundingMode::downward:
     return LLVM::RoundingMode::TowardNegative;
   case arith::RoundingMode::to_nearest_away:
@@ -85,23 +71,10 @@
     return LLVM::RoundingMode::TowardPositive;
   }
   llvm_unreachable("Unhandled rounding mode");
->>>>>>> ed4e505c
 }
 
 LLVM::RoundingModeAttr mlir::arith::convertArithRoundingModeAttrToLLVM(
     arith::RoundingModeAttr roundingModeAttr) {
-<<<<<<< HEAD
-  arith::RoundingMode roundingMode = roundingModeAttr.getValue();
-  return LLVM::RoundingModeAttr::get(
-      roundingModeAttr.getContext(),
-      convertArithRoundingModeToLLVM(roundingMode));
-}
-
-LLVM::ExceptionBehaviorAttr
-mlir::arith::getDefaultExceptionBehaviorAttr(MLIRContext *context) {
-  return LLVM::ExceptionBehaviorAttr::get(context,
-                                          LLVM::ExceptionBehavior::Ignore);
-=======
   assert(roundingModeAttr && "Expecting valid attribute");
   return LLVM::RoundingModeAttr::get(
       roundingModeAttr.getContext(),
@@ -112,5 +85,4 @@
 mlir::arith::getLLVMDefaultFPExceptionBehavior(MLIRContext &context) {
   return LLVM::FPExceptionBehaviorAttr::get(&context,
                                             LLVM::FPExceptionBehavior::Ignore);
->>>>>>> ed4e505c
 }