--- conflicted
+++ resolved
@@ -165,12 +165,6 @@
   // requiring the raw MLIR trait here.
   const OpTrait *getTrait(llvm::StringRef trait) const;
 
-<<<<<<< HEAD
-  // Returns "true" if Op has a ResizableOperandList trait.
-  bool hasResizableOperandList() const;
-
-=======
->>>>>>> a34309b7
   // Regions.
   using const_region_iterator = const NamedRegion *;
   const_region_iterator region_begin() const;
