--- conflicted
+++ resolved
@@ -741,30 +741,11 @@
 def ValidRoundingModeAttr : ConfinedAttr<RoundingModeAttr, [IntMinValue<0>]>;
 
 //===----------------------------------------------------------------------===//
-<<<<<<< HEAD
-// ExceptionBehavior
-=======
 // FPExceptionBehavior
->>>>>>> ed4e505c
 //===----------------------------------------------------------------------===//
 
 // These values must match llvm::fp::ExceptionBehavior ones.
 // See llvm/include/llvm/IR/FPEnv.h.
-<<<<<<< HEAD
-def ExceptionBehaviorIgnore
-    : LLVM_EnumAttrCase<"Ignore", "ignore", "ebIgnore", 0>;
-def ExceptionBehaviorMayTrap
-    : LLVM_EnumAttrCase<"MayTrap", "maytrap", "ebMayTrap", 1>;
-def ExceptionBehaviorStrict
-    : LLVM_EnumAttrCase<"Strict", "strict", "ebStrict", 2>;
-
-def ExceptionBehaviorAttr : LLVM_EnumAttr<
-    "ExceptionBehavior",
-    "::llvm::fp::ExceptionBehavior",
-    "LLVM Exception Behavior",
-    [ExceptionBehaviorIgnore, ExceptionBehaviorMayTrap,
-     ExceptionBehaviorStrict]> {
-=======
 def FPExceptionBehaviorIgnore
     : LLVM_EnumAttrCase<"Ignore", "ignore", "ebIgnore", 0>;
 def FPExceptionBehaviorMayTrap
@@ -778,7 +759,6 @@
     "LLVM Exception Behavior",
     [FPExceptionBehaviorIgnore, FPExceptionBehaviorMayTrap,
      FPExceptionBehaviorStrict]> {
->>>>>>> ed4e505c
   let cppNamespace = "::mlir::LLVM";
 }
 
