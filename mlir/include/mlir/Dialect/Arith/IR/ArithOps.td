--- conflicted
+++ resolved
@@ -1232,17 +1232,10 @@
 def Arith_TruncFOp :
     Arith_Op<"truncf",
       [Pure, SameOperandsAndResultShape,
-<<<<<<< HEAD
-       ArithRoundingModeInterface,
-       DeclareOpInterfaceMethods<CastOpInterface>]>,
-    Arguments<(ins FloatLike:$in,
-                   OptionalAttr<Arith_RoundingModeAttr>:$rounding_mode)>,
-=======
        DeclareOpInterfaceMethods<ArithRoundingModeInterface>,
        DeclareOpInterfaceMethods<CastOpInterface>]>,
     Arguments<(ins FloatLike:$in,
                    OptionalAttr<Arith_RoundingModeAttr>:$roundingmode)>,
->>>>>>> ed4e505c
     Results<(outs FloatLike:$out)> {
   let summary = "cast from floating-point to narrower floating-point";
   let description = [{
@@ -1261,11 +1254,7 @@
 
   let hasFolder = 1;
   let hasVerifier = 1;
-<<<<<<< HEAD
-  let assemblyFormat = "$in ($rounding_mode^)? attr-dict `:` type($in) `to` type($out)";
-=======
   let assemblyFormat = "$in ($roundingmode^)? attr-dict `:` type($in) `to` type($out)";
->>>>>>> ed4e505c
 }
 
 //===----------------------------------------------------------------------===//
