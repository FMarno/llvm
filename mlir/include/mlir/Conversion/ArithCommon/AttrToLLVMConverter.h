//===- AttrToLLVMConverter.h - Arith attributes conversion ------*- C++ -*-===//
//
// Part of the LLVM Project, under the Apache License v2.0 with LLVM Exceptions.
// See https://llvm.org/LICENSE.txt for license information.
// SPDX-License-Identifier: Apache-2.0 WITH LLVM-exception
//
//===----------------------------------------------------------------------===//

#ifndef MLIR_CONVERSION_ARITHCOMMON_ATTRTOLLVMCONVERTER_H
#define MLIR_CONVERSION_ARITHCOMMON_ATTRTOLLVMCONVERTER_H

#include "mlir/Dialect/Arith/IR/Arith.h"
#include "mlir/Dialect/LLVMIR/LLVMDialect.h"

//===----------------------------------------------------------------------===//
// Support for converting Arith FastMathFlags to LLVM FastmathFlags
//===----------------------------------------------------------------------===//

namespace mlir {
namespace arith {
/// Maps arithmetic fastmath enum values to LLVM enum values.
LLVM::FastmathFlags
convertArithFastMathFlagsToLLVM(arith::FastMathFlags arithFMF);

/// Creates an LLVM fastmath attribute from a given arithmetic fastmath
/// attribute.
LLVM::FastmathFlagsAttr
convertArithFastMathAttrToLLVM(arith::FastMathFlagsAttr fmfAttr);

/// Maps arithmetic overflow enum values to LLVM enum values.
LLVM::IntegerOverflowFlags
convertArithOverflowFlagsToLLVM(arith::IntegerOverflowFlags arithFlags);

/// Creates an LLVM overflow attribute from a given arithmetic overflow
/// attribute.
LLVM::IntegerOverflowFlagsAttr
convertArithOverflowAttrToLLVM(arith::IntegerOverflowFlagsAttr flagsAttr);

<<<<<<< HEAD
/// Maps arithmetic rounding enum values to LLVM enum values.
=======
/// Creates an LLVM rounding mode enum value from a given arithmetic rounding
/// mode enum value.
>>>>>>> ed4e505c
LLVM::RoundingMode
convertArithRoundingModeToLLVM(arith::RoundingMode roundingMode);

/// Creates an LLVM rounding mode attribute from a given arithmetic rounding
/// mode attribute.
LLVM::RoundingModeAttr
convertArithRoundingModeAttrToLLVM(arith::RoundingModeAttr roundingModeAttr);

<<<<<<< HEAD
/// Return the default LLVM exception behavior attribute.
LLVM::ExceptionBehaviorAttr
getDefaultExceptionBehaviorAttr(MLIRContext *context);
=======
/// Returns an attribute for the default LLVM FP exception behavior.
LLVM::FPExceptionBehaviorAttr
getLLVMDefaultFPExceptionBehavior(MLIRContext &context);
>>>>>>> ed4e505c

// Attribute converter that populates a NamedAttrList by removing the fastmath
// attribute from the source operation attributes, and replacing it with an
// equivalent LLVM fastmath attribute.
template <typename SourceOp, typename TargetOp>
class AttrConvertFastMathToLLVM {
public:
  AttrConvertFastMathToLLVM(SourceOp srcOp) {
    // Copy the source attributes.
    convertedAttr = NamedAttrList{srcOp->getAttrs()};
    // Get the name of the arith fastmath attribute.
    StringRef arithFMFAttrName = SourceOp::getFastMathAttrName();
    // Remove the source fastmath attribute.
    auto arithFMFAttr = dyn_cast_if_present<arith::FastMathFlagsAttr>(
        convertedAttr.erase(arithFMFAttrName));
    if (arithFMFAttr) {
      StringRef targetAttrName = TargetOp::getFastmathAttrName();
      convertedAttr.set(targetAttrName,
                        convertArithFastMathAttrToLLVM(arithFMFAttr));
    }
  }

  ArrayRef<NamedAttribute> getAttrs() const { return convertedAttr.getAttrs(); }

private:
  NamedAttrList convertedAttr;
};

// Attribute converter that populates a NamedAttrList by removing the overflow
// attribute from the source operation attributes, and replacing it with an
// equivalent LLVM overflow attribute.
template <typename SourceOp, typename TargetOp>
class AttrConvertOverflowToLLVM {
public:
  AttrConvertOverflowToLLVM(SourceOp srcOp) {
    // Copy the source attributes.
    convertedAttr = NamedAttrList{srcOp->getAttrs()};
    // Get the name of the arith overflow attribute.
    StringRef arithAttrName = SourceOp::getIntegerOverflowAttrName();
    // Remove the source overflow attribute.
    auto arithAttr = dyn_cast_if_present<arith::IntegerOverflowFlagsAttr>(
        convertedAttr.erase(arithAttrName));
    if (arithAttr) {
      StringRef targetAttrName = TargetOp::getIntegerOverflowAttrName();
      convertedAttr.set(targetAttrName,
                        convertArithOverflowAttrToLLVM(arithAttr));
    }
  }

  ArrayRef<NamedAttribute> getAttrs() const { return convertedAttr.getAttrs(); }

private:
  NamedAttrList convertedAttr;
};

template <typename SourceOp, typename TargetOp>
class AttrConverterConstrainedFPToLLVM {
<<<<<<< HEAD
public:
  static_assert(
      TargetOp::template hasTrait<LLVM::ExceptionBehaviorOpInterface::Trait>(),
      "Target constrained FP operations must implement "
      "LLVM::ExceptionBehaviorOpInterface");

  AttrConverterConstrainedFPToLLVM(
      SourceOp srcOp) {
=======
  static_assert(TargetOp::template hasTrait<
                    LLVM::FPExceptionBehaviorOpInterface::Trait>(),
                "Target constrained FP operations must implement "
                "LLVM::FPExceptionBehaviorOpInterface");

public:
  AttrConverterConstrainedFPToLLVM(SourceOp srcOp) {
>>>>>>> ed4e505c
    // Copy the source attributes.
    convertedAttr = NamedAttrList{srcOp->getAttrs()};

    if constexpr (TargetOp::template hasTrait<
                      LLVM::RoundingModeOpInterface::Trait>()) {
      // Get the name of the rounding mode attribute.
      StringRef arithAttrName = srcOp.getRoundingModeAttrName();
      // Remove the source attribute.
      auto arithAttr =
          cast<arith::RoundingModeAttr>(convertedAttr.erase(arithAttrName));
      // Set the target attribute.
      convertedAttr.set(TargetOp::getRoundingModeAttrName(),
                        convertArithRoundingModeAttrToLLVM(arithAttr));
    }
<<<<<<< HEAD
    convertedAttr.set(TargetOp::getExceptionBehaviorAttrName(),
                      getDefaultExceptionBehaviorAttr(srcOp->getContext()));
=======
    convertedAttr.set(TargetOp::getFPExceptionBehaviorAttrName(),
                      getLLVMDefaultFPExceptionBehavior(*srcOp->getContext()));
>>>>>>> ed4e505c
  }

  ArrayRef<NamedAttribute> getAttrs() const { return convertedAttr.getAttrs(); }

private:
  NamedAttrList convertedAttr;
};

} // namespace arith
} // namespace mlir

#endif // MLIR_CONVERSION_ARITHCOMMON_ATTRTOLLVMCONVERTER_H<|MERGE_RESOLUTION|>--- conflicted
+++ resolved
@@ -36,12 +36,8 @@
 LLVM::IntegerOverflowFlagsAttr
 convertArithOverflowAttrToLLVM(arith::IntegerOverflowFlagsAttr flagsAttr);
 
-<<<<<<< HEAD
-/// Maps arithmetic rounding enum values to LLVM enum values.
-=======
 /// Creates an LLVM rounding mode enum value from a given arithmetic rounding
 /// mode enum value.
->>>>>>> ed4e505c
 LLVM::RoundingMode
 convertArithRoundingModeToLLVM(arith::RoundingMode roundingMode);
 
@@ -50,15 +46,9 @@
 LLVM::RoundingModeAttr
 convertArithRoundingModeAttrToLLVM(arith::RoundingModeAttr roundingModeAttr);
 
-<<<<<<< HEAD
-/// Return the default LLVM exception behavior attribute.
-LLVM::ExceptionBehaviorAttr
-getDefaultExceptionBehaviorAttr(MLIRContext *context);
-=======
 /// Returns an attribute for the default LLVM FP exception behavior.
 LLVM::FPExceptionBehaviorAttr
 getLLVMDefaultFPExceptionBehavior(MLIRContext &context);
->>>>>>> ed4e505c
 
 // Attribute converter that populates a NamedAttrList by removing the fastmath
 // attribute from the source operation attributes, and replacing it with an
@@ -116,16 +106,6 @@
 
 template <typename SourceOp, typename TargetOp>
 class AttrConverterConstrainedFPToLLVM {
-<<<<<<< HEAD
-public:
-  static_assert(
-      TargetOp::template hasTrait<LLVM::ExceptionBehaviorOpInterface::Trait>(),
-      "Target constrained FP operations must implement "
-      "LLVM::ExceptionBehaviorOpInterface");
-
-  AttrConverterConstrainedFPToLLVM(
-      SourceOp srcOp) {
-=======
   static_assert(TargetOp::template hasTrait<
                     LLVM::FPExceptionBehaviorOpInterface::Trait>(),
                 "Target constrained FP operations must implement "
@@ -133,7 +113,6 @@
 
 public:
   AttrConverterConstrainedFPToLLVM(SourceOp srcOp) {
->>>>>>> ed4e505c
     // Copy the source attributes.
     convertedAttr = NamedAttrList{srcOp->getAttrs()};
 
@@ -148,13 +127,8 @@
       convertedAttr.set(TargetOp::getRoundingModeAttrName(),
                         convertArithRoundingModeAttrToLLVM(arithAttr));
     }
-<<<<<<< HEAD
-    convertedAttr.set(TargetOp::getExceptionBehaviorAttrName(),
-                      getDefaultExceptionBehaviorAttr(srcOp->getContext()));
-=======
     convertedAttr.set(TargetOp::getFPExceptionBehaviorAttrName(),
                       getLLVMDefaultFPExceptionBehavior(*srcOp->getContext()));
->>>>>>> ed4e505c
   }
 
   ArrayRef<NamedAttribute> getAttrs() const { return convertedAttr.getAttrs(); }
