--- conflicted
+++ resolved
@@ -214,11 +214,7 @@
   "arm_sme.intr.st1b.vert"(%nxv16i1, %ptr, %c0, %c0) :
               (vector<[16]xi1>, !llvm.ptr, i32, i32) -> ()
   // CHECK: call void @llvm.aarch64.sme.str
-<<<<<<< HEAD
-  "arm_sme.intr.str"(%c0, %ptr) : (i32, !llvm.ptr) -> ()
-=======
   "arm_sme.intr.str"(%c0, %ptr, %c0) : (i32, !llvm.ptr, i32) -> ()
->>>>>>> 7ca33737
   llvm.return
 }
 
