--- conflicted
+++ resolved
@@ -292,32 +292,18 @@
 // CHECK-LABEL: experimental_constrained_fptrunc
 func.func @experimental_constrained_fptrunc(%arg0 : f64) {
 // CHECK-NEXT: = llvm.intr.experimental.constrained.fptrunc {{.*}} tonearest ignore : f64 to f32
-<<<<<<< HEAD
-  %0 = arith.truncf %arg0 tonearesteven : f64 to f32
-=======
   %0 = arith.truncf %arg0 to_nearest_even : f64 to f32
->>>>>>> ed4e505c
 // CHECK-NEXT: = llvm.intr.experimental.constrained.fptrunc {{.*}} downward ignore : f64 to f32
   %1 = arith.truncf %arg0 downward : f64 to f32
 // CHECK-NEXT: = llvm.intr.experimental.constrained.fptrunc {{.*}} upward ignore : f64 to f32
   %2 = arith.truncf %arg0 upward : f64 to f32
 // CHECK-NEXT: = llvm.intr.experimental.constrained.fptrunc {{.*}} towardzero ignore : f64 to f32
-<<<<<<< HEAD
-  %3 = arith.truncf %arg0 towardzero : f64 to f32
-// CHECK-NEXT: = llvm.intr.experimental.constrained.fptrunc {{.*}} tonearestaway ignore : f64 to f32
-  %4 = arith.truncf %arg0 tonearestaway : f64 to f32
-  return
-}
-
-
-=======
   %3 = arith.truncf %arg0 toward_zero : f64 to f32
 // CHECK-NEXT: = llvm.intr.experimental.constrained.fptrunc {{.*}} tonearestaway ignore : f64 to f32
   %4 = arith.truncf %arg0 to_nearest_away : f64 to f32
   return
 }
 
->>>>>>> ed4e505c
 // Check sign and zero extension and truncation of integers.
 // CHECK-LABEL: @integer_extension_and_truncation
 func.func @integer_extension_and_truncation(%arg0 : i3) {
