--- conflicted
+++ resolved
@@ -69,10 +69,7 @@
 bf16 = lambda: BF16Type.get()
 
 f8E5M2 = lambda: Float8E5M2Type.get()
-<<<<<<< HEAD
-=======
 f8E4M3 = lambda: Float8E4M3Type.get()
->>>>>>> 9c4aab8c
 f8E4M3FN = lambda: Float8E4M3FNType.get()
 f8E4M3B11FNUZ = lambda: Float8E4M3B11FNUZType.get()
 
