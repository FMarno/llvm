//===- RISCVTargetDefEmitter.cpp - Generate lists of RISC-V CPUs ----------===//
//
// Part of the LLVM Project, under the Apache License v2.0 with LLVM Exceptions.
// See https://llvm.org/LICENSE.txt for license information.
// SPDX-License-Identifier: Apache-2.0 WITH LLVM-exception
//
//===----------------------------------------------------------------------===//
//
// This tablegen backend emits the include file needed by RISCVTargetParser.cpp
// and RISCVISAInfo.cpp to parse the RISC-V CPUs and extensions.
//
//===----------------------------------------------------------------------===//

#include "llvm/ADT/DenseSet.h"
#include "llvm/Support/RISCVISAUtils.h"
#include "llvm/TableGen/Record.h"
#include "llvm/TableGen/TableGenBackend.h"

using namespace llvm;

static StringRef getExtensionName(const Record *R) {
  StringRef Name = R->getValueAsString("Name");
  Name.consume_front("experimental-");
  return Name;
}

static void printExtensionTable(raw_ostream &OS,
                                const std::vector<Record *> &Extensions,
                                bool Experimental) {
  OS << "static const RISCVSupportedExtension Supported";
  if (Experimental)
    OS << "Experimental";
  OS << "Extensions[] = {\n";

  for (Record *R : Extensions) {
    if (R->getValueAsBit("Experimental") != Experimental)
      continue;

    OS.indent(4) << "{\"" << getExtensionName(R) << "\", {"
                 << R->getValueAsInt("MajorVersion") << ", "
                 << R->getValueAsInt("MinorVersion") << "}},\n";
  }

  OS << "};\n\n";
}

static void emitRISCVExtensions(RecordKeeper &Records, raw_ostream &OS) {
  OS << "#ifdef GET_SUPPORTED_EXTENSIONS\n";
  OS << "#undef GET_SUPPORTED_EXTENSIONS\n\n";

  std::vector<Record *> Extensions =
      Records.getAllDerivedDefinitionsIfDefined("RISCVExtension");
  llvm::sort(Extensions, [](const Record *Rec1, const Record *Rec2) {
    return getExtensionName(Rec1) < getExtensionName(Rec2);
  });

  if (!Extensions.empty()) {
    printExtensionTable(OS, Extensions, /*Experimental=*/false);
    printExtensionTable(OS, Extensions, /*Experimental=*/true);
  }

  OS << "#endif // GET_SUPPORTED_EXTENSIONS\n\n";

  OS << "#ifdef GET_IMPLIED_EXTENSIONS\n";
  OS << "#undef GET_IMPLIED_EXTENSIONS\n\n";

  if (!Extensions.empty()) {
    OS << "\nstatic constexpr ImpliedExtsEntry ImpliedExts[] = {\n";
    for (Record *Ext : Extensions) {
      auto ImpliesList = Ext->getValueAsListOfDefs("Implies");
      if (ImpliesList.empty())
        continue;

      StringRef Name = getExtensionName(Ext);

      for (auto *ImpliedExt : ImpliesList) {
        if (!ImpliedExt->isSubClassOf("RISCVExtension"))
          continue;

        OS.indent(4) << "{ {\"" << Name << "\"}, \""
                     << getExtensionName(ImpliedExt) << "\"},\n";
      }
    }

    OS << "};\n\n";
  }

  OS << "#endif // GET_IMPLIED_EXTENSIONS\n\n";
}

// We can generate march string from target features as what has been described
// in RISC-V ISA specification (version 20191213) 'Chapter 27. ISA Extension
// Naming Conventions'.
//
// This is almost the same as RISCVFeatures::parseFeatureBits, except that we
// get feature name from feature records instead of feature bits.
static void printMArch(raw_ostream &OS, const std::vector<Record *> &Features) {
  RISCVISAUtils::OrderedExtensionMap Extensions;
  unsigned XLen = 0;

  // Convert features to FeatureVector.
  for (auto *Feature : Features) {
    StringRef FeatureName = getExtensionName(Feature);
    if (Feature->isSubClassOf("RISCVExtension")) {
      unsigned Major = Feature->getValueAsInt("MajorVersion");
      unsigned Minor = Feature->getValueAsInt("MinorVersion");
      Extensions[FeatureName.str()] = {Major, Minor};
    } else if (FeatureName == "64bit") {
      assert(XLen == 0 && "Already determined XLen");
      XLen = 64;
    } else if (FeatureName == "32bit") {
      assert(XLen == 0 && "Already determined XLen");
      XLen = 32;
    }
  }

  assert(XLen != 0 && "Unable to determine XLen");

  OS << "rv" << XLen;

  ListSeparator LS("_");
  for (auto const &Ext : Extensions)
    OS << LS << Ext.first << Ext.second.Major << 'p' << Ext.second.Minor;
}

static void printProfileTable(raw_ostream &OS,
                              const std::vector<Record *> &Profiles,
                              bool Experimental) {
  OS << "static constexpr RISCVProfile Supported";
  if (Experimental)
    OS << "Experimental";
  OS << "Profiles[] = {\n";

  for (const Record *Rec : Profiles) {
    if (Rec->getValueAsBit("Experimental") != Experimental)
      continue;

    StringRef Name = Rec->getValueAsString("Name");
    Name.consume_front("experimental-");
    OS.indent(4) << "{\"" << Name << "\",\"";
    printMArch(OS, Rec->getValueAsListOfDefs("Implies"));
    OS << "\"},\n";
  }

  OS << "};\n\n";
}

static void emitRISCVProfiles(RecordKeeper &Records, raw_ostream &OS) {
  OS << "#ifdef GET_SUPPORTED_PROFILES\n";
  OS << "#undef GET_SUPPORTED_PROFILES\n\n";

  auto Profiles = Records.getAllDerivedDefinitionsIfDefined("RISCVProfile");

  if (!Profiles.empty()) {
    printProfileTable(OS, Profiles, /*Experimental=*/false);
    bool HasExperimentalProfiles = any_of(Profiles, [&](auto &Rec) {
      return Rec->getValueAsBit("Experimental");
    });
    if (HasExperimentalProfiles)
      printProfileTable(OS, Profiles, /*Experimental=*/true);
  }

  OS << "#endif // GET_SUPPORTED_PROFILES\n\n";
}

static void emitRISCVProcs(RecordKeeper &RK, raw_ostream &OS) {
  OS << "#ifndef PROC\n"
     << "#define PROC(ENUM, NAME, DEFAULT_MARCH, FAST_SCALAR_UNALIGN"
     << ", FAST_VECTOR_UNALIGN)\n"
     << "#endif\n\n";

  // Iterate on all definition records.
  for (const Record *Rec :
       RK.getAllDerivedDefinitionsIfDefined("RISCVProcessorModel")) {
    const std::vector<Record *> &Features =
        Rec->getValueAsListOfDefs("Features");
    bool FastScalarUnalignedAccess = any_of(Features, [&](auto &Feature) {
      return Feature->getValueAsString("Name") == "unaligned-scalar-mem";
    });

    bool FastVectorUnalignedAccess = any_of(Features, [&](auto &Feature) {
      return Feature->getValueAsString("Name") == "unaligned-vector-mem";
    });

    OS << "PROC(" << Rec->getName() << ", {\"" << Rec->getValueAsString("Name")
       << "\"}, {\"";

    StringRef MArch = Rec->getValueAsString("DefaultMarch");

    // Compute MArch from features if we don't specify it.
    if (MArch.empty())
      printMArch(OS, Features);
    else
      OS << MArch;
    OS << "\"}, " << FastScalarUnalignedAccess << ", "
       << FastVectorUnalignedAccess << ")\n";
  }
  OS << "\n#undef PROC\n";
  OS << "\n";
  OS << "#ifndef TUNE_PROC\n"
     << "#define TUNE_PROC(ENUM, NAME)\n"
     << "#endif\n\n";

  for (const Record *Rec :
       RK.getAllDerivedDefinitionsIfDefined("RISCVTuneProcessorModel")) {
    OS << "TUNE_PROC(" << Rec->getName() << ", "
       << "\"" << Rec->getValueAsString("Name") << "\")\n";
  }

  OS << "\n#undef TUNE_PROC\n";
}

static void emitRISCVExtensionBitmask(RecordKeeper &RK, raw_ostream &OS) {

  std::vector<Record *> Extensions =
      RK.getAllDerivedDefinitionsIfDefined("RISCVExtensionBitmask");
  llvm::sort(Extensions, [](const Record *Rec1, const Record *Rec2) {
    return getExtensionName(Rec1) < getExtensionName(Rec2);
  });

#ifndef NDEBUG
  llvm::DenseSet<std::pair<uint64_t, uint64_t>> Seen;
#endif

  OS << "#ifdef GET_RISCVExtensionBitmaskTable_IMPL\n";
  OS << "static const RISCVExtensionBitmask ExtensionBitmask[]={\n";
  for (const Record *Rec : Extensions) {
    unsigned GroupIDVal = Rec->getValueAsInt("GroupID");
    unsigned BitPosVal = Rec->getValueAsInt("BitPos");

    StringRef ExtName = Rec->getValueAsString("Name");
    ExtName.consume_front("experimental-");

#ifndef NDEBUG
    assert(Seen.insert(std::make_pair(GroupIDVal, BitPosVal)).second &&
           "duplicated bitmask");
#endif

<<<<<<< HEAD
    OS << "    {"
       << "\"" << ExtName << "\""
       << ", " << GroupIDVal << ", " << BitPosVal << "ULL"
       << "},\n";
=======
    OS.indent(4) << "{"
                 << "\"" << ExtName << "\""
                 << ", " << GroupIDVal << ", " << BitPosVal << "ULL"
                 << "},\n";
>>>>>>> 98391913
  }
  OS << "};\n";
  OS << "#endif\n";
}

static void EmitRISCVTargetDef(RecordKeeper &RK, raw_ostream &OS) {
  emitRISCVExtensions(RK, OS);
  emitRISCVProfiles(RK, OS);
  emitRISCVProcs(RK, OS);
  emitRISCVExtensionBitmask(RK, OS);
}

static TableGen::Emitter::Opt X("gen-riscv-target-def", EmitRISCVTargetDef,
                                "Generate the list of CPUs and extensions for "
                                "RISC-V");<|MERGE_RESOLUTION|>--- conflicted
+++ resolved
@@ -236,17 +236,10 @@
            "duplicated bitmask");
 #endif
 
-<<<<<<< HEAD
-    OS << "    {"
-       << "\"" << ExtName << "\""
-       << ", " << GroupIDVal << ", " << BitPosVal << "ULL"
-       << "},\n";
-=======
     OS.indent(4) << "{"
                  << "\"" << ExtName << "\""
                  << ", " << GroupIDVal << ", " << BitPosVal << "ULL"
                  << "},\n";
->>>>>>> 98391913
   }
   OS << "};\n";
   OS << "#endif\n";
