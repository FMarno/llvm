--- conflicted
+++ resolved
@@ -317,13 +317,9 @@
 // TODO: use a codegen version of PassRegistry.def/PassBuilder::is*Pass() once
 // it exists.
 static bool shouldPinPassToLegacyPM(StringRef Pass) {
-<<<<<<< HEAD
-  std::vector<StringRef> PassNameExactToIgnore = {
+  static constexpr StringLiteral PassNameExactToIgnore[] = {
       "globaloffset",
       "localaccessortosharedmemory",
-=======
-  static constexpr StringLiteral PassNameExactToIgnore[] = {
->>>>>>> 8fccf6bf
       "nvvm-reflect",
       "nvvm-intr-range",
       "amdgpu-simplifylib",
