--- conflicted
+++ resolved
@@ -1748,13 +1748,10 @@
   if (auto *BI = dyn_cast<BinaryOperator>(I))
     return Builder.CreateBinOp((Instruction::BinaryOps)BI->getOpcode(), Ops[0],
                                Ops[1]);
-<<<<<<< HEAD
-=======
   if (auto *CI = dyn_cast<CmpInst>(I))
     return Builder.CreateCmp(CI->getPredicate(), Ops[0], Ops[1]);
   if (auto *SI = dyn_cast<SelectInst>(I))
     return Builder.CreateSelect(Ops[0], Ops[1], Ops[2], "", SI);
->>>>>>> 13f6d404
   if (II)
     return Builder.CreateIntrinsic(DstTy, II->getIntrinsicID(), Ops);
   assert(isa<UnaryInstruction>(I) && "Unexpected instruction type in Generate");
@@ -1800,8 +1797,6 @@
                                       E.value().second == (int)E.index());
         })) {
       IdentityLeafs.insert(FrontV);
-<<<<<<< HEAD
-=======
       continue;
     }
     // Look for constants, for the moment only supporting constant splats.
@@ -1813,7 +1808,6 @@
           return !V || V == FrontV;
         })) {
       SplatLeafs.insert(FrontV);
->>>>>>> 13f6d404
       continue;
     }
     // Look for a splat value.
@@ -1837,15 +1831,12 @@
             return false;
           if (V->getValueID() != FrontV->getValueID())
             return false;
-<<<<<<< HEAD
-=======
           if (auto *CI = dyn_cast<CmpInst>(V))
             if (CI->getPredicate() != cast<CmpInst>(FrontV)->getPredicate())
               return false;
           if (auto *SI = dyn_cast<SelectInst>(V))
             if (!isa<VectorType>(SI->getOperand(0)->getType()))
               return false;
->>>>>>> 13f6d404
           if (isa<CallInst>(V) && !isa<IntrinsicInst>(V))
             return false;
           auto *II = dyn_cast<IntrinsicInst>(V);
@@ -1857,25 +1848,17 @@
 
     // Check the operator is one that we support. We exclude div/rem in case
     // they hit UB from poison lanes.
-<<<<<<< HEAD
-    if (isa<BinaryOperator>(FrontV) &&
-        !cast<BinaryOperator>(FrontV)->isIntDivRem()) {
-=======
     if ((isa<BinaryOperator>(FrontV) &&
          !cast<BinaryOperator>(FrontV)->isIntDivRem()) ||
         isa<CmpInst>(FrontV)) {
->>>>>>> 13f6d404
       Worklist.push_back(generateInstLaneVectorFromOperand(Item, 0));
       Worklist.push_back(generateInstLaneVectorFromOperand(Item, 1));
     } else if (isa<UnaryOperator>(FrontV)) {
       Worklist.push_back(generateInstLaneVectorFromOperand(Item, 0));
-<<<<<<< HEAD
-=======
     } else if (isa<SelectInst>(FrontV)) {
       Worklist.push_back(generateInstLaneVectorFromOperand(Item, 0));
       Worklist.push_back(generateInstLaneVectorFromOperand(Item, 1));
       Worklist.push_back(generateInstLaneVectorFromOperand(Item, 2));
->>>>>>> 13f6d404
     } else if (auto *II = dyn_cast<IntrinsicInst>(FrontV);
                II && isTriviallyVectorizable(II->getIntrinsicID())) {
       for (unsigned Op = 0, E = II->getNumOperands() - 1; Op < E; Op++) {
