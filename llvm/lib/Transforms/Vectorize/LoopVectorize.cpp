--- conflicted
+++ resolved
@@ -1653,23 +1653,6 @@
   /// of elements.
   ElementCount getMaxLegalScalableVF(unsigned MaxSafeElements);
 
-  /// \return the maximized element count based on the targets vector
-  /// registers and the loop trip-count, but limited to a maximum safe VF.
-  /// This is a helper function of computeFeasibleMaxVF.
-  /// FIXME: MaxSafeVF is currently passed by reference to avoid some obscure
-  /// issue that occurred on one of the buildbots which cannot be reproduced
-  /// without having access to the properietary compiler (see comments on
-  /// D98509). The issue is currently under investigation and this workaround
-  /// will be removed as soon as possible.
-  ElementCount getMaximizedVFForTarget(unsigned ConstTripCount,
-                                       unsigned SmallestType,
-                                       unsigned WidestType,
-                                       const ElementCount &MaxSafeVF);
-
-  /// \return the maximum legal scalable VF, based on the safe max number
-  /// of elements.
-  ElementCount getMaxLegalScalableVF(unsigned MaxSafeElements);
-
   /// The vectorization cost is a combination of the cost itself and a boolean
   /// indicating whether any of the contributing operations will actually
   /// operate on
@@ -5665,15 +5648,12 @@
     return ElementCount::getScalable(0);
   }
 
-<<<<<<< HEAD
-=======
   if (Hints->isScalableVectorizationDisabled()) {
     reportVectorizationInfo("Scalable vectorization is explicitly disabled",
                             "ScalableVectorizationDisabled", ORE, TheLoop);
     return ElementCount::getScalable(0);
   }
 
->>>>>>> 86645b40
   auto MaxScalableVF = ElementCount::getScalable(
       std::numeric_limits<ElementCount::ScalarTy>::max());
 
@@ -5707,11 +5687,7 @@
   return MaxScalableVF;
 }
 
-<<<<<<< HEAD
-ElementCount
-=======
 FixedScalableVFPair
->>>>>>> 86645b40
 LoopVectorizationCostModel::computeFeasibleMaxVF(unsigned ConstTripCount,
                                                  ElementCount UserVF) {
   MinBWs = computeMinimumValueSizes(TheLoop->getBlocks(), *DB, &TTI);
@@ -5777,24 +5753,6 @@
   LLVM_DEBUG(dbgs() << "LV: The Smallest and Widest types: " << SmallestType
                     << " / " << WidestType << " bits.\n");
 
-<<<<<<< HEAD
-  ElementCount MaxFixedVF = ElementCount::getFixed(1);
-  if (auto MaxVF = getMaximizedVFForTarget(ConstTripCount, SmallestType,
-                                           WidestType, MaxSafeFixedVF))
-    MaxFixedVF = MaxVF;
-
-  if (auto MaxVF = getMaximizedVFForTarget(ConstTripCount, SmallestType,
-                                           WidestType, MaxSafeScalableVF))
-    // FIXME: Return scalable VF as well (to be added in future patch).
-    if (MaxVF.isScalable())
-      LLVM_DEBUG(dbgs() << "LV: Found feasible scalable VF = " << MaxVF
-                        << "\n");
-
-  return MaxFixedVF;
-}
-
-Optional<ElementCount>
-=======
   FixedScalableVFPair Result(ElementCount::getFixed(1),
                              ElementCount::getScalable(0));
   if (auto MaxVF = getMaximizedVFForTarget(ConstTripCount, SmallestType,
@@ -5813,7 +5771,6 @@
 }
 
 FixedScalableVFPair
->>>>>>> 86645b40
 LoopVectorizationCostModel::computeMaxVF(ElementCount UserVF, unsigned UserIC) {
   if (Legal->getRuntimePointerChecking()->Need && TTI.hasBranchDivergence()) {
     // TODO: It may by useful to do since it's still likely to be dynamically
@@ -5953,11 +5910,7 @@
       "Enable vectorization of this loop with '#pragma clang loop "
       "vectorize(enable)' when compiling with -Os/-Oz",
       "NoTailLoopWithOptForSize", ORE, TheLoop);
-<<<<<<< HEAD
-  return None;
-=======
   return FixedScalableVFPair::getNone();
->>>>>>> 86645b40
 }
 
 ElementCount LoopVectorizationCostModel::getMaximizedVFForTarget(
@@ -9213,7 +9166,6 @@
           cast<VPBasicBlock>(TargetRegion->getSuccessors().front());
       Sink->moveBefore(*NextBlock, NextBlock->getFirstNonPhi());
       continue;
-<<<<<<< HEAD
     }
 
     auto *SinkRegion = GetReplicateRegion(Sink);
@@ -9224,18 +9176,6 @@
       continue;
     }
 
-=======
-    }
-
-    auto *SinkRegion = GetReplicateRegion(Sink);
-    // Unless the sink source is in a replicate region, sink the recipe
-    // directly.
-    if (!SinkRegion) {
-      Sink->moveAfter(Target);
-      continue;
-    }
-
->>>>>>> 86645b40
     // If the sink source is in a replicate region, we need to move the whole
     // replicate region, which should only contain a single recipe in the main
     // block.
