--- conflicted
+++ resolved
@@ -122,14 +122,8 @@
   // Intersect two constant ranges
   ConstantRange Range =
       A.getConstantRange().intersectWith(B.getConstantRange());
-<<<<<<< HEAD
-  // Note: An empty range is implicitly converted to overdefined internally.
-  // TODO: We could instead use Undefined here since we've proven a conflict
-  // and thus know this path must be unreachable.
-=======
   // Note: An empty range is implicitly converted to unknown or undef depending
   // on MayIncludeUndef internally.
->>>>>>> a34309b7
   return ValueLatticeElement::getRange(
       std::move(Range), /*MayIncludeUndef=*/A.isConstantRangeIncludingUndef() |
                             B.isConstantRangeIncludingUndef());
@@ -216,23 +210,6 @@
       return ODI->second.count(V);
     }
 
-<<<<<<< HEAD
-    bool getCachedValueInfo(ValueLatticeElement &BBLV, Value *V,
-                            BasicBlock *BB) const {
-      if (isOverdefined(V, BB)) {
-        BBLV = ValueLatticeElement::getOverdefined();
-        return true;
-      }
-
-      auto I = ValueCache.find_as(V);
-      if (I == ValueCache.end())
-        return false;
-      auto BBI = I->second->BlockVals.find(BB);
-      if (BBI == I->second->BlockVals.end())
-        return false;
-      BBLV = BBI->second;
-      return true;
-=======
     Optional<ValueLatticeElement> getCachedValueInfo(Value *V,
                                                      BasicBlock *BB) const {
       if (isOverdefined(V, BB))
@@ -245,7 +222,6 @@
       if (BBI == I->second->BlockVals.end())
         return None;
       return BBI->second;
->>>>>>> a34309b7
     }
 
     /// clear - Empty the cache.
@@ -422,15 +398,9 @@
     DominatorTree *DT;    ///< An optional DT pointer.
     DominatorTree *DisabledDT; ///< Stores DT if it's disabled.
 
-<<<<<<< HEAD
-  bool getBlockValue(ValueLatticeElement &Result, Value *Val, BasicBlock *BB);
-  bool getEdgeValue(Value *V, BasicBlock *F, BasicBlock *T,
-                    ValueLatticeElement &Result, Instruction *CxtI = nullptr);
-=======
   Optional<ValueLatticeElement> getBlockValue(Value *Val, BasicBlock *BB);
   Optional<ValueLatticeElement> getEdgeValue(Value *V, BasicBlock *F,
                                 BasicBlock *T, Instruction *CxtI = nullptr);
->>>>>>> a34309b7
 
   // These methods process one work item and may add more. A false value
   // returned means that the work item was not completely processed and must
@@ -565,21 +535,12 @@
       // The work item was completely processed.
       assert(BlockValueStack.back() == e && "Nothing should have been pushed!");
 #ifndef NDEBUG
-<<<<<<< HEAD
-      ValueLatticeElement BBLV;
-      assert(TheCache.getCachedValueInfo(BBLV, e.second, e.first) &&
-             "Result should be in cache!");
-      LLVM_DEBUG(
-          dbgs() << "POP " << *e.second << " in " << e.first->getName() << " = "
-                 << BBLV << "\n");
-=======
       Optional<ValueLatticeElement> BBLV =
           TheCache.getCachedValueInfo(e.second, e.first);
       assert(BBLV && "Result should be in cache!");
       LLVM_DEBUG(
           dbgs() << "POP " << *e.second << " in " << e.first->getName() << " = "
                  << *BBLV << "\n");
->>>>>>> a34309b7
 #endif
 
       BlockValueStack.pop_back();
@@ -591,27 +552,6 @@
   }
 }
 
-<<<<<<< HEAD
-bool LazyValueInfoImpl::getBlockValue(ValueLatticeElement &BBLV,
-                                      Value *Val, BasicBlock *BB) {
-  // If already a constant, there is nothing to compute.
-  if (Constant *VC = dyn_cast<Constant>(Val)) {
-    BBLV = ValueLatticeElement::get(VC);
-    return true;
-  }
-
-  if (TheCache.getCachedValueInfo(BBLV, Val, BB))
-    return true;
-
-  // We have hit a cycle, assume overdefined.
-  if (!pushBlockValue({ BB, Val })) {
-    BBLV = ValueLatticeElement::getOverdefined();
-    return true;
-  }
-
-  // Yet to be resolved.
-  return false;
-=======
 Optional<ValueLatticeElement> LazyValueInfoImpl::getBlockValue(Value *Val,
                                                                BasicBlock *BB) {
   // If already a constant, there is nothing to compute.
@@ -628,7 +568,6 @@
 
   // Yet to be resolved.
   return None;
->>>>>>> a34309b7
 }
 
 static ValueLatticeElement getFromRangeMetadata(Instruction *BBI) {
@@ -649,16 +588,9 @@
 }
 
 bool LazyValueInfoImpl::solveBlockValue(Value *Val, BasicBlock *BB) {
-#ifndef NDEBUG
-  ValueLatticeElement BBLV;
   assert(!isa<Constant>(Val) && "Value should not be constant");
-<<<<<<< HEAD
-  assert(!TheCache.getCachedValueInfo(BBLV, Val, BB) &&
-=======
   assert(!TheCache.getCachedValueInfo(Val, BB) &&
->>>>>>> a34309b7
          "Value should not be in cache");
-#endif
 
   // Hold off inserting this value into the Cache in case we have to return
   // false and come back later.
@@ -799,11 +731,7 @@
       // Explore that input, then return here
       return None;
 
-<<<<<<< HEAD
-    Result.mergeIn(EdgeResult);
-=======
     Result.mergeIn(*EdgeResult);
->>>>>>> a34309b7
 
     // If we hit overdefined, exit early.  The BlockVals entry is already set
     // to overdefined.
@@ -846,11 +774,7 @@
       // Explore that input, then return here
       return None;
 
-<<<<<<< HEAD
-    Result.mergeIn(EdgeResult);
-=======
     Result.mergeIn(*EdgeResult);
->>>>>>> a34309b7
 
     // If we hit overdefined, exit early.  The BlockVals entry is already set
     // to overdefined.
@@ -907,17 +831,11 @@
 Optional<ValueLatticeElement> LazyValueInfoImpl::solveBlockValueSelect(
     SelectInst *SI, BasicBlock *BB) {
   // Recurse on our inputs if needed
-<<<<<<< HEAD
-  ValueLatticeElement TrueVal;
-  if (!getBlockValue(TrueVal, SI->getTrueValue(), BB))
-    return false;
-=======
   Optional<ValueLatticeElement> OptTrueVal =
       getBlockValue(SI->getTrueValue(), BB);
   if (!OptTrueVal)
     return None;
   ValueLatticeElement &TrueVal = *OptTrueVal;
->>>>>>> a34309b7
 
   // If we hit overdefined, don't ask more queries.  We want to avoid poisoning
   // extra slots in the table if we can.
@@ -930,13 +848,6 @@
     return None;
   ValueLatticeElement &FalseVal = *OptFalseVal;
 
-<<<<<<< HEAD
-  ValueLatticeElement FalseVal;
-  if (!getBlockValue(FalseVal, SI->getFalseValue(), BB))
-    return false;
-
-=======
->>>>>>> a34309b7
   // If we hit overdefined, don't ask more queries.  We want to avoid poisoning
   // extra slots in the table if we can.
   if (FalseVal.isOverdefined())
@@ -966,25 +877,6 @@
           return TrueCR.umax(FalseCR);
         };
       }();
-<<<<<<< HEAD
-      BBLV = ValueLatticeElement::getRange(
-          ResultCR, TrueVal.isConstantRangeIncludingUndef() |
-                        FalseVal.isConstantRangeIncludingUndef());
-      return true;
-    }
-
-    if (SPR.Flavor == SPF_ABS) {
-      if (LHS == SI->getTrueValue()) {
-        BBLV = ValueLatticeElement::getRange(
-            TrueCR.abs(), TrueVal.isConstantRangeIncludingUndef());
-        return true;
-      }
-      if (LHS == SI->getFalseValue()) {
-        BBLV = ValueLatticeElement::getRange(
-            FalseCR.abs(), FalseVal.isConstantRangeIncludingUndef());
-        return true;
-      }
-=======
       return ValueLatticeElement::getRange(
           ResultCR, TrueVal.isConstantRangeIncludingUndef() |
                         FalseVal.isConstantRangeIncludingUndef());
@@ -997,30 +889,16 @@
       if (LHS == SI->getFalseValue())
         return ValueLatticeElement::getRange(
             FalseCR.abs(), FalseVal.isConstantRangeIncludingUndef());
->>>>>>> a34309b7
     }
 
     if (SPR.Flavor == SPF_NABS) {
       ConstantRange Zero(APInt::getNullValue(TrueCR.getBitWidth()));
-<<<<<<< HEAD
-      if (LHS == SI->getTrueValue()) {
-        BBLV = ValueLatticeElement::getRange(
-            Zero.sub(TrueCR.abs()), FalseVal.isConstantRangeIncludingUndef());
-        return true;
-      }
-      if (LHS == SI->getFalseValue()) {
-        BBLV = ValueLatticeElement::getRange(
-            Zero.sub(FalseCR.abs()), FalseVal.isConstantRangeIncludingUndef());
-        return true;
-      }
-=======
       if (LHS == SI->getTrueValue())
         return ValueLatticeElement::getRange(
             Zero.sub(TrueCR.abs()), FalseVal.isConstantRangeIncludingUndef());
       if (LHS == SI->getFalseValue())
         return ValueLatticeElement::getRange(
             Zero.sub(FalseCR.abs()), FalseVal.isConstantRangeIncludingUndef());
->>>>>>> a34309b7
     }
   }
 
@@ -1075,34 +953,19 @@
     }
   }
 
-<<<<<<< HEAD
-  ValueLatticeElement Result;  // Start Undefined.
-  Result.mergeIn(TrueVal);
-  Result.mergeIn(FalseVal);
-  BBLV = Result;
-  return true;
-=======
   ValueLatticeElement Result = TrueVal;
   Result.mergeIn(FalseVal);
   return Result;
->>>>>>> a34309b7
 }
 
 Optional<ConstantRange> LazyValueInfoImpl::getRangeForOperand(unsigned Op,
                                                               Instruction *I,
                                                               BasicBlock *BB) {
-<<<<<<< HEAD
-  ValueLatticeElement Val;
-  if (!getBlockValue(Val, I->getOperand(Op), BB))
-    return None;
-
-=======
   Optional<ValueLatticeElement> OptVal = getBlockValue(I->getOperand(Op), BB);
   if (!OptVal)
     return None;
 
   ValueLatticeElement &Val = *OptVal;
->>>>>>> a34309b7
   intersectAssumeOrGuardBlockValueConstantRange(I->getOperand(Op), Val, I);
   if (Val.isConstantRange())
     return Val.getConstantRange();
@@ -1262,11 +1125,7 @@
   if (Value *V = SimplifyExtractValueInst(
           EVI->getAggregateOperand(), EVI->getIndices(),
           EVI->getModule()->getDataLayout()))
-<<<<<<< HEAD
-    return getBlockValue(BBLV, V, BB);
-=======
     return getBlockValue(V, BB);
->>>>>>> a34309b7
 
   LLVM_DEBUG(dbgs() << " compute BB '" << BB->getName()
                     << "' - overdefined (unknown extractvalue).\n");
@@ -1597,16 +1456,10 @@
     // Can't get any more precise here
     return LocalResult;
 
-<<<<<<< HEAD
-  ValueLatticeElement InBlock;
-  if (!getBlockValue(InBlock, Val, BBFrom))
-    return false;
-=======
   Optional<ValueLatticeElement> OptInBlock = getBlockValue(Val, BBFrom);
   if (!OptInBlock)
     return None;
   ValueLatticeElement &InBlock = *OptInBlock;
->>>>>>> a34309b7
 
   // Try to intersect ranges of the BB and the constraint on the edge.
   intersectAssumeOrGuardBlockValueConstantRange(Val, InBlock,
@@ -1630,15 +1483,6 @@
                     << BB->getName() << "'\n");
 
   assert(BlockValueStack.empty() && BlockValueSet.empty());
-<<<<<<< HEAD
-  ValueLatticeElement Result;
-  if (!getBlockValue(Result, V, BB)) {
-    solve();
-    bool ValueAvailable = getBlockValue(Result, V, BB);
-    (void) ValueAvailable;
-    assert(ValueAvailable && "Value not available after solving");
-  }
-=======
   Optional<ValueLatticeElement> OptResult = getBlockValue(V, BB);
   if (!OptResult) {
     solve();
@@ -1646,7 +1490,6 @@
     assert(OptResult && "Value not available after solving");
   }
   ValueLatticeElement Result = *OptResult;
->>>>>>> a34309b7
   intersectAssumeOrGuardBlockValueConstantRange(V, Result, CxtI);
 
   LLVM_DEBUG(dbgs() << "  Result = " << Result << "\n");
