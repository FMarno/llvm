//===- LLLexer.cpp - Lexer for .ll Files ----------------------------------===//
//
// Part of the LLVM Project, under the Apache License v2.0 with LLVM Exceptions.
// See https://llvm.org/LICENSE.txt for license information.
// SPDX-License-Identifier: Apache-2.0 WITH LLVM-exception
//
//===----------------------------------------------------------------------===//
//
// Implement the Lexer for .ll files.
//
//===----------------------------------------------------------------------===//

#include "llvm/AsmParser/LLLexer.h"
#include "llvm/ADT/APInt.h"
#include "llvm/ADT/STLExtras.h"
#include "llvm/ADT/StringExtras.h"
#include "llvm/ADT/Twine.h"
#include "llvm/IR/DerivedTypes.h"
#include "llvm/IR/Instruction.h"
#include "llvm/Support/ErrorHandling.h"
#include "llvm/Support/SourceMgr.h"
#include <cassert>
#include <cctype>
#include <cstdio>

using namespace llvm;

bool LLLexer::Error(LocTy ErrorLoc, const Twine &Msg) const {
  ErrorInfo = SM.GetMessage(ErrorLoc, SourceMgr::DK_Error, Msg);
  return true;
}

void LLLexer::Warning(LocTy WarningLoc, const Twine &Msg) const {
  SM.PrintMessage(WarningLoc, SourceMgr::DK_Warning, Msg);
}

//===----------------------------------------------------------------------===//
// Helper functions.
//===----------------------------------------------------------------------===//

// atoull - Convert an ascii string of decimal digits into the unsigned long
// long representation... this does not have to do input error checking,
// because we know that the input will be matched by a suitable regex...
//
uint64_t LLLexer::atoull(const char *Buffer, const char *End) {
  uint64_t Result = 0;
  for (; Buffer != End; Buffer++) {
    uint64_t OldRes = Result;
    Result *= 10;
    Result += *Buffer-'0';
    if (Result < OldRes) {  // Uh, oh, overflow detected!!!
      Error("constant bigger than 64 bits detected!");
      return 0;
    }
  }
  return Result;
}

uint64_t LLLexer::HexIntToVal(const char *Buffer, const char *End) {
  uint64_t Result = 0;
  for (; Buffer != End; ++Buffer) {
    uint64_t OldRes = Result;
    Result *= 16;
    Result += hexDigitValue(*Buffer);

    if (Result < OldRes) {   // Uh, oh, overflow detected!!!
      Error("constant bigger than 64 bits detected!");
      return 0;
    }
  }
  return Result;
}

void LLLexer::HexToIntPair(const char *Buffer, const char *End,
                           uint64_t Pair[2]) {
  Pair[0] = 0;
  if (End - Buffer >= 16) {
    for (int i = 0; i < 16; i++, Buffer++) {
      assert(Buffer != End);
      Pair[0] *= 16;
      Pair[0] += hexDigitValue(*Buffer);
    }
  }
  Pair[1] = 0;
  for (int i = 0; i < 16 && Buffer != End; i++, Buffer++) {
    Pair[1] *= 16;
    Pair[1] += hexDigitValue(*Buffer);
  }
  if (Buffer != End)
    Error("constant bigger than 128 bits detected!");
}

/// FP80HexToIntPair - translate an 80 bit FP80 number (20 hexits) into
/// { low64, high16 } as usual for an APInt.
void LLLexer::FP80HexToIntPair(const char *Buffer, const char *End,
                           uint64_t Pair[2]) {
  Pair[1] = 0;
  for (int i=0; i<4 && Buffer != End; i++, Buffer++) {
    assert(Buffer != End);
    Pair[1] *= 16;
    Pair[1] += hexDigitValue(*Buffer);
  }
  Pair[0] = 0;
  for (int i = 0; i < 16 && Buffer != End; i++, Buffer++) {
    Pair[0] *= 16;
    Pair[0] += hexDigitValue(*Buffer);
  }
  if (Buffer != End)
    Error("constant bigger than 128 bits detected!");
}

// UnEscapeLexed - Run through the specified buffer and change \xx codes to the
// appropriate character.
static void UnEscapeLexed(std::string &Str) {
  if (Str.empty()) return;

  char *Buffer = &Str[0], *EndBuffer = Buffer+Str.size();
  char *BOut = Buffer;
  for (char *BIn = Buffer; BIn != EndBuffer; ) {
    if (BIn[0] == '\\') {
      if (BIn < EndBuffer-1 && BIn[1] == '\\') {
        *BOut++ = '\\'; // Two \ becomes one
        BIn += 2;
      } else if (BIn < EndBuffer-2 &&
                 isxdigit(static_cast<unsigned char>(BIn[1])) &&
                 isxdigit(static_cast<unsigned char>(BIn[2]))) {
        *BOut = hexDigitValue(BIn[1]) * 16 + hexDigitValue(BIn[2]);
        BIn += 3;                           // Skip over handled chars
        ++BOut;
      } else {
        *BOut++ = *BIn++;
      }
    } else {
      *BOut++ = *BIn++;
    }
  }
  Str.resize(BOut-Buffer);
}

/// isLabelChar - Return true for [-a-zA-Z$._0-9].
static bool isLabelChar(char C) {
  return isalnum(static_cast<unsigned char>(C)) || C == '-' || C == '$' ||
         C == '.' || C == '_';
}

/// isLabelTail - Return true if this pointer points to a valid end of a label.
static const char *isLabelTail(const char *CurPtr) {
  while (true) {
    if (CurPtr[0] == ':') return CurPtr+1;
    if (!isLabelChar(CurPtr[0])) return nullptr;
    ++CurPtr;
  }
}

//===----------------------------------------------------------------------===//
// Lexer definition.
//===----------------------------------------------------------------------===//

LLLexer::LLLexer(StringRef StartBuf, SourceMgr &SM, SMDiagnostic &Err,
                 LLVMContext &C)
    : CurBuf(StartBuf), ErrorInfo(Err), SM(SM), Context(C) {
  CurPtr = CurBuf.begin();
}

int LLLexer::getNextChar() {
  char CurChar = *CurPtr++;
  switch (CurChar) {
  default: return (unsigned char)CurChar;
  case 0:
    // A nul character in the stream is either the end of the current buffer or
    // a random nul in the file.  Disambiguate that here.
    if (CurPtr-1 != CurBuf.end())
      return 0;  // Just whitespace.

    // Otherwise, return end of file.
    --CurPtr;  // Another call to lex will return EOF again.
    return EOF;
  }
}

lltok::Kind LLLexer::LexToken() {
  while (true) {
    TokStart = CurPtr;

    int CurChar = getNextChar();
    switch (CurChar) {
    default:
      // Handle letters: [a-zA-Z_]
      if (isalpha(static_cast<unsigned char>(CurChar)) || CurChar == '_')
        return LexIdentifier();

      return lltok::Error;
    case EOF: return lltok::Eof;
    case 0:
    case ' ':
    case '\t':
    case '\n':
    case '\r':
      // Ignore whitespace.
      continue;
    case '+': return LexPositive();
    case '@': return LexAt();
    case '$': return LexDollar();
    case '%': return LexPercent();
    case '"': return LexQuote();
    case '.':
      if (const char *Ptr = isLabelTail(CurPtr)) {
        CurPtr = Ptr;
        StrVal.assign(TokStart, CurPtr-1);
        return lltok::LabelStr;
      }
      if (CurPtr[0] == '.' && CurPtr[1] == '.') {
        CurPtr += 2;
        return lltok::dotdotdot;
      }
      return lltok::Error;
    case ';':
      SkipLineComment();
      continue;
    case '!': return LexExclaim();
    case '^':
      return LexCaret();
    case ':':
      return lltok::colon;
    case '#': return LexHash();
    case '0': case '1': case '2': case '3': case '4':
    case '5': case '6': case '7': case '8': case '9':
    case '-':
      return LexDigitOrNegative();
    case '=': return lltok::equal;
    case '[': return lltok::lsquare;
    case ']': return lltok::rsquare;
    case '{': return lltok::lbrace;
    case '}': return lltok::rbrace;
    case '<': return lltok::less;
    case '>': return lltok::greater;
    case '(': return lltok::lparen;
    case ')': return lltok::rparen;
    case ',': return lltok::comma;
    case '*': return lltok::star;
    case '|': return lltok::bar;
    }
  }
}

void LLLexer::SkipLineComment() {
  while (true) {
    if (CurPtr[0] == '\n' || CurPtr[0] == '\r' || getNextChar() == EOF)
      return;
  }
}

/// Lex all tokens that start with an @ character.
///   GlobalVar   @\"[^\"]*\"
///   GlobalVar   @[-a-zA-Z$._][-a-zA-Z$._0-9]*
///   GlobalVarID @[0-9]+
lltok::Kind LLLexer::LexAt() {
  return LexVar(lltok::GlobalVar, lltok::GlobalID);
}

lltok::Kind LLLexer::LexDollar() {
  if (const char *Ptr = isLabelTail(TokStart)) {
    CurPtr = Ptr;
    StrVal.assign(TokStart, CurPtr - 1);
    return lltok::LabelStr;
  }

  // Handle DollarStringConstant: $\"[^\"]*\"
  if (CurPtr[0] == '"') {
    ++CurPtr;

    while (true) {
      int CurChar = getNextChar();

      if (CurChar == EOF) {
        Error("end of file in COMDAT variable name");
        return lltok::Error;
      }
      if (CurChar == '"') {
        StrVal.assign(TokStart + 2, CurPtr - 1);
        UnEscapeLexed(StrVal);
        if (StringRef(StrVal).find_first_of(0) != StringRef::npos) {
          Error("Null bytes are not allowed in names");
          return lltok::Error;
        }
        return lltok::ComdatVar;
      }
    }
  }

  // Handle ComdatVarName: $[-a-zA-Z$._][-a-zA-Z$._0-9]*
  if (ReadVarName())
    return lltok::ComdatVar;

  return lltok::Error;
}

/// ReadString - Read a string until the closing quote.
lltok::Kind LLLexer::ReadString(lltok::Kind kind) {
  const char *Start = CurPtr;
  while (true) {
    int CurChar = getNextChar();

    if (CurChar == EOF) {
      Error("end of file in string constant");
      return lltok::Error;
    }
    if (CurChar == '"') {
      StrVal.assign(Start, CurPtr-1);
      UnEscapeLexed(StrVal);
      return kind;
    }
  }
}

/// ReadVarName - Read the rest of a token containing a variable name.
bool LLLexer::ReadVarName() {
  const char *NameStart = CurPtr;
  if (isalpha(static_cast<unsigned char>(CurPtr[0])) ||
      CurPtr[0] == '-' || CurPtr[0] == '$' ||
      CurPtr[0] == '.' || CurPtr[0] == '_') {
    ++CurPtr;
    while (isalnum(static_cast<unsigned char>(CurPtr[0])) ||
           CurPtr[0] == '-' || CurPtr[0] == '$' ||
           CurPtr[0] == '.' || CurPtr[0] == '_')
      ++CurPtr;

    StrVal.assign(NameStart, CurPtr);
    return true;
  }
  return false;
}

// Lex an ID: [0-9]+. On success, the ID is stored in UIntVal and Token is
// returned, otherwise the Error token is returned.
lltok::Kind LLLexer::LexUIntID(lltok::Kind Token) {
  if (!isdigit(static_cast<unsigned char>(CurPtr[0])))
    return lltok::Error;

  for (++CurPtr; isdigit(static_cast<unsigned char>(CurPtr[0])); ++CurPtr)
    /*empty*/;

  uint64_t Val = atoull(TokStart + 1, CurPtr);
  if ((unsigned)Val != Val)
    Error("invalid value number (too large)!");
  UIntVal = unsigned(Val);
  return Token;
}

lltok::Kind LLLexer::LexVar(lltok::Kind Var, lltok::Kind VarID) {
  // Handle StringConstant: \"[^\"]*\"
  if (CurPtr[0] == '"') {
    ++CurPtr;

    while (true) {
      int CurChar = getNextChar();

      if (CurChar == EOF) {
        Error("end of file in global variable name");
        return lltok::Error;
      }
      if (CurChar == '"') {
        StrVal.assign(TokStart+2, CurPtr-1);
        UnEscapeLexed(StrVal);
        if (StringRef(StrVal).find_first_of(0) != StringRef::npos) {
          Error("Null bytes are not allowed in names");
          return lltok::Error;
        }
        return Var;
      }
    }
  }

  // Handle VarName: [-a-zA-Z$._][-a-zA-Z$._0-9]*
  if (ReadVarName())
    return Var;

  // Handle VarID: [0-9]+
  return LexUIntID(VarID);
}

/// Lex all tokens that start with a % character.
///   LocalVar   ::= %\"[^\"]*\"
///   LocalVar   ::= %[-a-zA-Z$._][-a-zA-Z$._0-9]*
///   LocalVarID ::= %[0-9]+
lltok::Kind LLLexer::LexPercent() {
  return LexVar(lltok::LocalVar, lltok::LocalVarID);
}

/// Lex all tokens that start with a " character.
///   QuoteLabel        "[^"]+":
///   StringConstant    "[^"]*"
lltok::Kind LLLexer::LexQuote() {
  lltok::Kind kind = ReadString(lltok::StringConstant);
  if (kind == lltok::Error || kind == lltok::Eof)
    return kind;

  if (CurPtr[0] == ':') {
    ++CurPtr;
    if (StringRef(StrVal).find_first_of(0) != StringRef::npos) {
      Error("Null bytes are not allowed in names");
      kind = lltok::Error;
    } else {
      kind = lltok::LabelStr;
    }
  }

  return kind;
}

/// Lex all tokens that start with a ! character.
///    !foo
///    !
lltok::Kind LLLexer::LexExclaim() {
  // Lex a metadata name as a MetadataVar.
  if (isalpha(static_cast<unsigned char>(CurPtr[0])) ||
      CurPtr[0] == '-' || CurPtr[0] == '$' ||
      CurPtr[0] == '.' || CurPtr[0] == '_' || CurPtr[0] == '\\') {
    ++CurPtr;
    while (isalnum(static_cast<unsigned char>(CurPtr[0])) ||
           CurPtr[0] == '-' || CurPtr[0] == '$' ||
           CurPtr[0] == '.' || CurPtr[0] == '_' || CurPtr[0] == '\\')
      ++CurPtr;

    StrVal.assign(TokStart+1, CurPtr);   // Skip !
    UnEscapeLexed(StrVal);
    return lltok::MetadataVar;
  }
  return lltok::exclaim;
}

/// Lex all tokens that start with a ^ character.
///    SummaryID ::= ^[0-9]+
lltok::Kind LLLexer::LexCaret() {
  // Handle SummaryID: ^[0-9]+
  return LexUIntID(lltok::SummaryID);
}

/// Lex all tokens that start with a # character.
///    AttrGrpID ::= #[0-9]+
lltok::Kind LLLexer::LexHash() {
  // Handle AttrGrpID: #[0-9]+
  return LexUIntID(lltok::AttrGrpID);
}

/// Lex a label, integer type, keyword, or hexadecimal integer constant.
///    Label           [-a-zA-Z$._0-9]+:
///    IntegerType     i[0-9]+
///    Keyword         sdiv, float, ...
///    HexIntConstant  [us]0x[0-9A-Fa-f]+
lltok::Kind LLLexer::LexIdentifier() {
  const char *StartChar = CurPtr;
  const char *IntEnd = CurPtr[-1] == 'i' ? nullptr : StartChar;
  const char *KeywordEnd = nullptr;

  for (; isLabelChar(*CurPtr); ++CurPtr) {
    // If we decide this is an integer, remember the end of the sequence.
    if (!IntEnd && !isdigit(static_cast<unsigned char>(*CurPtr)))
      IntEnd = CurPtr;
    if (!KeywordEnd && !isalnum(static_cast<unsigned char>(*CurPtr)) &&
        *CurPtr != '_')
      KeywordEnd = CurPtr;
  }

  // If we stopped due to a colon, unless we were directed to ignore it,
  // this really is a label.
  if (!IgnoreColonInIdentifiers && *CurPtr == ':') {
    StrVal.assign(StartChar-1, CurPtr++);
    return lltok::LabelStr;
  }

  // Otherwise, this wasn't a label.  If this was valid as an integer type,
  // return it.
  if (!IntEnd) IntEnd = CurPtr;
  if (IntEnd != StartChar) {
    CurPtr = IntEnd;
    uint64_t NumBits = atoull(StartChar, CurPtr);
    if (NumBits < IntegerType::MIN_INT_BITS ||
        NumBits > IntegerType::MAX_INT_BITS) {
      Error("bitwidth for integer type out of range!");
      return lltok::Error;
    }
    TyVal = IntegerType::get(Context, NumBits);
    return lltok::Type;
  }

  // Otherwise, this was a letter sequence.  See which keyword this is.
  if (!KeywordEnd) KeywordEnd = CurPtr;
  CurPtr = KeywordEnd;
  --StartChar;
  StringRef Keyword(StartChar, CurPtr - StartChar);

#define KEYWORD(STR)                                                           \
  do {                                                                         \
    if (Keyword == #STR)                                                       \
      return lltok::kw_##STR;                                                  \
  } while (false)

  KEYWORD(true);    KEYWORD(false);
  KEYWORD(declare); KEYWORD(define);
  KEYWORD(global);  KEYWORD(constant);

  KEYWORD(dso_local);
  KEYWORD(dso_preemptable);

  KEYWORD(private);
  KEYWORD(internal);
  KEYWORD(available_externally);
  KEYWORD(linkonce);
  KEYWORD(linkonce_odr);
  KEYWORD(weak); // Use as a linkage, and a modifier for "cmpxchg".
  KEYWORD(weak_odr);
  KEYWORD(appending);
  KEYWORD(dllimport);
  KEYWORD(dllexport);
  KEYWORD(common);
  KEYWORD(default);
  KEYWORD(hidden);
  KEYWORD(protected);
  KEYWORD(unnamed_addr);
  KEYWORD(local_unnamed_addr);
  KEYWORD(externally_initialized);
  KEYWORD(extern_weak);
  KEYWORD(external);
  KEYWORD(thread_local);
  KEYWORD(localdynamic);
  KEYWORD(initialexec);
  KEYWORD(localexec);
  KEYWORD(zeroinitializer);
  KEYWORD(undef);
  KEYWORD(null);
  KEYWORD(none);
  KEYWORD(poison);
  KEYWORD(to);
  KEYWORD(caller);
  KEYWORD(within);
  KEYWORD(from);
  KEYWORD(tail);
  KEYWORD(musttail);
  KEYWORD(notail);
  KEYWORD(target);
  KEYWORD(triple);
  KEYWORD(source_filename);
  KEYWORD(unwind);
  KEYWORD(datalayout);
  KEYWORD(volatile);
  KEYWORD(atomic);
  KEYWORD(unordered);
  KEYWORD(monotonic);
  KEYWORD(acquire);
  KEYWORD(release);
  KEYWORD(acq_rel);
  KEYWORD(seq_cst);
  KEYWORD(syncscope);

  KEYWORD(nnan);
  KEYWORD(ninf);
  KEYWORD(nsz);
  KEYWORD(arcp);
  KEYWORD(contract);
  KEYWORD(reassoc);
  KEYWORD(afn);
  KEYWORD(fast);
  KEYWORD(nuw);
  KEYWORD(nsw);
  KEYWORD(exact);
  KEYWORD(inbounds);
  KEYWORD(inrange);
  KEYWORD(addrspace);
  KEYWORD(section);
  KEYWORD(partition);
  KEYWORD(alias);
  KEYWORD(ifunc);
  KEYWORD(module);
  KEYWORD(asm);
  KEYWORD(sideeffect);
  KEYWORD(inteldialect);
  KEYWORD(gc);
  KEYWORD(prefix);
  KEYWORD(prologue);

  KEYWORD(no_sanitize_address);
  KEYWORD(no_sanitize_hwaddress);
  KEYWORD(sanitize_address_dyninit);

  KEYWORD(ccc);
  KEYWORD(fastcc);
  KEYWORD(coldcc);
  KEYWORD(cfguard_checkcc);
  KEYWORD(x86_stdcallcc);
  KEYWORD(x86_fastcallcc);
  KEYWORD(x86_thiscallcc);
  KEYWORD(x86_vectorcallcc);
  KEYWORD(arm_apcscc);
  KEYWORD(arm_aapcscc);
  KEYWORD(arm_aapcs_vfpcc);
  KEYWORD(aarch64_vector_pcs);
  KEYWORD(aarch64_sve_vector_pcs);
  KEYWORD(aarch64_sme_preservemost_from_x0);
  KEYWORD(aarch64_sme_preservemost_from_x2);
  KEYWORD(msp430_intrcc);
  KEYWORD(avr_intrcc);
  KEYWORD(avr_signalcc);
  KEYWORD(ptx_kernel);
  KEYWORD(ptx_device);
  KEYWORD(spir_kernel);
  KEYWORD(spir_func);
  KEYWORD(intel_ocl_bicc);
  KEYWORD(x86_64_sysvcc);
  KEYWORD(win64cc);
  KEYWORD(x86_regcallcc);
  KEYWORD(webkit_jscc);
  KEYWORD(swiftcc);
  KEYWORD(swifttailcc);
  KEYWORD(anyregcc);
  KEYWORD(preserve_mostcc);
  KEYWORD(preserve_allcc);
  KEYWORD(ghccc);
  KEYWORD(x86_intrcc);
  KEYWORD(hhvmcc);
  KEYWORD(hhvm_ccc);
  KEYWORD(cxx_fast_tlscc);
  KEYWORD(amdgpu_vs);
  KEYWORD(amdgpu_ls);
  KEYWORD(amdgpu_hs);
  KEYWORD(amdgpu_es);
  KEYWORD(amdgpu_gs);
  KEYWORD(amdgpu_ps);
  KEYWORD(amdgpu_cs);
  KEYWORD(amdgpu_cs_chain);
  KEYWORD(amdgpu_cs_chain_preserve);
  KEYWORD(amdgpu_kernel);
  KEYWORD(amdgpu_gfx);
  KEYWORD(tailcc);

  KEYWORD(cc);
  KEYWORD(c);

  KEYWORD(attributes);
  KEYWORD(sync);
  KEYWORD(async);

#define GET_ATTR_NAMES
#define ATTRIBUTE_ENUM(ENUM_NAME, DISPLAY_NAME) \
  KEYWORD(DISPLAY_NAME);
#include "llvm/IR/Attributes.inc"

  KEYWORD(read);
  KEYWORD(write);
  KEYWORD(readwrite);
  KEYWORD(argmem);
  KEYWORD(inaccessiblemem);
  KEYWORD(argmemonly);
  KEYWORD(inaccessiblememonly);
  KEYWORD(inaccessiblemem_or_argmemonly);

  // nofpclass attribute
  KEYWORD(all);
  KEYWORD(nan);
  KEYWORD(snan);
  KEYWORD(qnan);
  KEYWORD(inf);
  // ninf already a keyword
  KEYWORD(pinf);
  KEYWORD(norm);
  KEYWORD(nnorm);
  KEYWORD(pnorm);
  // sub already a keyword
  KEYWORD(nsub);
  KEYWORD(psub);
  KEYWORD(zero);
  KEYWORD(nzero);
  KEYWORD(pzero);

  KEYWORD(type);
  KEYWORD(opaque);

  KEYWORD(comdat);

  // Comdat types
  KEYWORD(any);
  KEYWORD(exactmatch);
  KEYWORD(largest);
  KEYWORD(nodeduplicate);
  KEYWORD(samesize);

  KEYWORD(eq); KEYWORD(ne); KEYWORD(slt); KEYWORD(sgt); KEYWORD(sle);
  KEYWORD(sge); KEYWORD(ult); KEYWORD(ugt); KEYWORD(ule); KEYWORD(uge);
  KEYWORD(oeq); KEYWORD(one); KEYWORD(olt); KEYWORD(ogt); KEYWORD(ole);
  KEYWORD(oge); KEYWORD(ord); KEYWORD(uno); KEYWORD(ueq); KEYWORD(une);

  KEYWORD(xchg); KEYWORD(nand); KEYWORD(max); KEYWORD(min); KEYWORD(umax);
  KEYWORD(umin); KEYWORD(fmax); KEYWORD(fmin);
  KEYWORD(uinc_wrap);
  KEYWORD(udec_wrap);

  KEYWORD(vscale);
  KEYWORD(x);
  KEYWORD(blockaddress);
  KEYWORD(dso_local_equivalent);
  KEYWORD(no_cfi);

  // Metadata types.
  KEYWORD(distinct);

  // Use-list order directives.
  KEYWORD(uselistorder);
  KEYWORD(uselistorder_bb);

  KEYWORD(personality);
  KEYWORD(cleanup);
  KEYWORD(catch);
  KEYWORD(filter);

  // Summary index keywords.
  KEYWORD(path);
  KEYWORD(hash);
  KEYWORD(gv);
  KEYWORD(guid);
  KEYWORD(name);
  KEYWORD(summaries);
  KEYWORD(flags);
  KEYWORD(blockcount);
  KEYWORD(linkage);
  KEYWORD(visibility);
  KEYWORD(notEligibleToImport);
  KEYWORD(live);
  KEYWORD(dsoLocal);
  KEYWORD(canAutoHide);
  KEYWORD(function);
  KEYWORD(insts);
  KEYWORD(funcFlags);
  KEYWORD(readNone);
  KEYWORD(readOnly);
  KEYWORD(noRecurse);
  KEYWORD(returnDoesNotAlias);
  KEYWORD(noInline);
  KEYWORD(alwaysInline);
  KEYWORD(noUnwind);
  KEYWORD(mayThrow);
  KEYWORD(hasUnknownCall);
  KEYWORD(mustBeUnreachable);
  KEYWORD(calls);
  KEYWORD(callee);
  KEYWORD(params);
  KEYWORD(param);
  KEYWORD(hotness);
  KEYWORD(unknown);
  KEYWORD(critical);
  KEYWORD(relbf);
  KEYWORD(variable);
  KEYWORD(vTableFuncs);
  KEYWORD(virtFunc);
  KEYWORD(aliasee);
  KEYWORD(refs);
  KEYWORD(typeIdInfo);
  KEYWORD(typeTests);
  KEYWORD(typeTestAssumeVCalls);
  KEYWORD(typeCheckedLoadVCalls);
  KEYWORD(typeTestAssumeConstVCalls);
  KEYWORD(typeCheckedLoadConstVCalls);
  KEYWORD(vFuncId);
  KEYWORD(offset);
  KEYWORD(args);
  KEYWORD(typeid);
  KEYWORD(typeidCompatibleVTable);
  KEYWORD(summary);
  KEYWORD(typeTestRes);
  KEYWORD(kind);
  KEYWORD(unsat);
  KEYWORD(byteArray);
  KEYWORD(inline);
  KEYWORD(single);
  KEYWORD(allOnes);
  KEYWORD(sizeM1BitWidth);
  KEYWORD(alignLog2);
  KEYWORD(sizeM1);
  KEYWORD(bitMask);
  KEYWORD(inlineBits);
  KEYWORD(vcall_visibility);
  KEYWORD(wpdResolutions);
  KEYWORD(wpdRes);
  KEYWORD(indir);
  KEYWORD(singleImpl);
  KEYWORD(branchFunnel);
  KEYWORD(singleImplName);
  KEYWORD(resByArg);
  KEYWORD(byArg);
  KEYWORD(uniformRetVal);
  KEYWORD(uniqueRetVal);
  KEYWORD(virtualConstProp);
  KEYWORD(info);
  KEYWORD(byte);
  KEYWORD(bit);
  KEYWORD(varFlags);
  KEYWORD(callsites);
  KEYWORD(clones);
  KEYWORD(stackIds);
  KEYWORD(allocs);
  KEYWORD(versions);
  KEYWORD(memProf);
  KEYWORD(notcold);

#undef KEYWORD

  // Keywords for types.
#define TYPEKEYWORD(STR, LLVMTY)                                               \
  do {                                                                         \
    if (Keyword == STR) {                                                      \
      TyVal = LLVMTY;                                                          \
      return lltok::Type;                                                      \
    }                                                                          \
  } while (false)

  TYPEKEYWORD("void",      Type::getVoidTy(Context));
  TYPEKEYWORD("half",      Type::getHalfTy(Context));
  TYPEKEYWORD("bfloat",    Type::getBFloatTy(Context));
  TYPEKEYWORD("float",     Type::getFloatTy(Context));
  TYPEKEYWORD("double",    Type::getDoubleTy(Context));
  TYPEKEYWORD("x86_fp80",  Type::getX86_FP80Ty(Context));
  TYPEKEYWORD("fp128",     Type::getFP128Ty(Context));
  TYPEKEYWORD("ppc_fp128", Type::getPPC_FP128Ty(Context));
  TYPEKEYWORD("label",     Type::getLabelTy(Context));
  TYPEKEYWORD("metadata",  Type::getMetadataTy(Context));
  TYPEKEYWORD("x86_mmx",   Type::getX86_MMXTy(Context));
  TYPEKEYWORD("x86_amx",   Type::getX86_AMXTy(Context));
  TYPEKEYWORD("token",     Type::getTokenTy(Context));
<<<<<<< HEAD

  if (Keyword == "ptr") {
    // setOpaquePointers() must be called before creating any pointer types.
    if (!Context.hasSetOpaquePointersValue()) {
      Context.setOpaquePointers(true);
    } else if (Context.supportsTypedPointers()) {
      Warning("ptr type is only supported in -opaque-pointers mode");
      return lltok::Error;
    }
    TyVal = PointerType::getUnqual(Context);
    return lltok::Type;
  }
=======
  TYPEKEYWORD("ptr",       PointerType::getUnqual(Context));
>>>>>>> 0d810937

#undef TYPEKEYWORD

  // Keywords for instructions.
#define INSTKEYWORD(STR, Enum)                                                 \
  do {                                                                         \
    if (Keyword == #STR) {                                                     \
      UIntVal = Instruction::Enum;                                             \
      return lltok::kw_##STR;                                                  \
    }                                                                          \
  } while (false)

  INSTKEYWORD(fneg,  FNeg);

  INSTKEYWORD(add,   Add);  INSTKEYWORD(fadd,   FAdd);
  INSTKEYWORD(sub,   Sub);  INSTKEYWORD(fsub,   FSub);
  INSTKEYWORD(mul,   Mul);  INSTKEYWORD(fmul,   FMul);
  INSTKEYWORD(udiv,  UDiv); INSTKEYWORD(sdiv,  SDiv); INSTKEYWORD(fdiv,  FDiv);
  INSTKEYWORD(urem,  URem); INSTKEYWORD(srem,  SRem); INSTKEYWORD(frem,  FRem);
  INSTKEYWORD(shl,   Shl);  INSTKEYWORD(lshr,  LShr); INSTKEYWORD(ashr,  AShr);
  INSTKEYWORD(and,   And);  INSTKEYWORD(or,    Or);   INSTKEYWORD(xor,   Xor);
  INSTKEYWORD(icmp,  ICmp); INSTKEYWORD(fcmp,  FCmp);

  INSTKEYWORD(phi,         PHI);
  INSTKEYWORD(call,        Call);
  INSTKEYWORD(trunc,       Trunc);
  INSTKEYWORD(zext,        ZExt);
  INSTKEYWORD(sext,        SExt);
  INSTKEYWORD(fptrunc,     FPTrunc);
  INSTKEYWORD(fpext,       FPExt);
  INSTKEYWORD(uitofp,      UIToFP);
  INSTKEYWORD(sitofp,      SIToFP);
  INSTKEYWORD(fptoui,      FPToUI);
  INSTKEYWORD(fptosi,      FPToSI);
  INSTKEYWORD(inttoptr,    IntToPtr);
  INSTKEYWORD(ptrtoint,    PtrToInt);
  INSTKEYWORD(bitcast,     BitCast);
  INSTKEYWORD(addrspacecast, AddrSpaceCast);
  INSTKEYWORD(select,      Select);
  INSTKEYWORD(va_arg,      VAArg);
  INSTKEYWORD(ret,         Ret);
  INSTKEYWORD(br,          Br);
  INSTKEYWORD(switch,      Switch);
  INSTKEYWORD(indirectbr,  IndirectBr);
  INSTKEYWORD(invoke,      Invoke);
  INSTKEYWORD(resume,      Resume);
  INSTKEYWORD(unreachable, Unreachable);
  INSTKEYWORD(callbr,      CallBr);

  INSTKEYWORD(alloca,      Alloca);
  INSTKEYWORD(load,        Load);
  INSTKEYWORD(store,       Store);
  INSTKEYWORD(cmpxchg,     AtomicCmpXchg);
  INSTKEYWORD(atomicrmw,   AtomicRMW);
  INSTKEYWORD(fence,       Fence);
  INSTKEYWORD(getelementptr, GetElementPtr);

  INSTKEYWORD(extractelement, ExtractElement);
  INSTKEYWORD(insertelement,  InsertElement);
  INSTKEYWORD(shufflevector,  ShuffleVector);
  INSTKEYWORD(extractvalue,   ExtractValue);
  INSTKEYWORD(insertvalue,    InsertValue);
  INSTKEYWORD(landingpad,     LandingPad);
  INSTKEYWORD(cleanupret,     CleanupRet);
  INSTKEYWORD(catchret,       CatchRet);
  INSTKEYWORD(catchswitch,  CatchSwitch);
  INSTKEYWORD(catchpad,     CatchPad);
  INSTKEYWORD(cleanuppad,   CleanupPad);

  INSTKEYWORD(freeze,       Freeze);

#undef INSTKEYWORD

#define DWKEYWORD(TYPE, TOKEN)                                                 \
  do {                                                                         \
    if (Keyword.startswith("DW_" #TYPE "_")) {                                 \
      StrVal.assign(Keyword.begin(), Keyword.end());                           \
      return lltok::TOKEN;                                                     \
    }                                                                          \
  } while (false)

  DWKEYWORD(TAG, DwarfTag);
  DWKEYWORD(ATE, DwarfAttEncoding);
  DWKEYWORD(VIRTUALITY, DwarfVirtuality);
  DWKEYWORD(LANG, DwarfLang);
  DWKEYWORD(CC, DwarfCC);
  DWKEYWORD(OP, DwarfOp);
  DWKEYWORD(MACINFO, DwarfMacinfo);

#undef DWKEYWORD

  if (Keyword.startswith("DIFlag")) {
    StrVal.assign(Keyword.begin(), Keyword.end());
    return lltok::DIFlag;
  }

  if (Keyword.startswith("DISPFlag")) {
    StrVal.assign(Keyword.begin(), Keyword.end());
    return lltok::DISPFlag;
  }

  if (Keyword.startswith("CSK_")) {
    StrVal.assign(Keyword.begin(), Keyword.end());
    return lltok::ChecksumKind;
  }

  if (Keyword == "NoDebug" || Keyword == "FullDebug" ||
      Keyword == "LineTablesOnly" || Keyword == "DebugDirectivesOnly") {
    StrVal.assign(Keyword.begin(), Keyword.end());
    return lltok::EmissionKind;
  }

  if (Keyword == "GNU" || Keyword == "Apple" || Keyword == "None" ||
      Keyword == "Default") {
    StrVal.assign(Keyword.begin(), Keyword.end());
    return lltok::NameTableKind;
  }

  // Check for [us]0x[0-9A-Fa-f]+ which are Hexadecimal constant generated by
  // the CFE to avoid forcing it to deal with 64-bit numbers.
  if ((TokStart[0] == 'u' || TokStart[0] == 's') &&
      TokStart[1] == '0' && TokStart[2] == 'x' &&
      isxdigit(static_cast<unsigned char>(TokStart[3]))) {
    int len = CurPtr-TokStart-3;
    uint32_t bits = len * 4;
    StringRef HexStr(TokStart + 3, len);
    if (!all_of(HexStr, isxdigit)) {
      // Bad token, return it as an error.
      CurPtr = TokStart+3;
      return lltok::Error;
    }
    APInt Tmp(bits, HexStr, 16);
    uint32_t activeBits = Tmp.getActiveBits();
    if (activeBits > 0 && activeBits < bits)
      Tmp = Tmp.trunc(activeBits);
    APSIntVal = APSInt(Tmp, TokStart[0] == 'u');
    return lltok::APSInt;
  }

  // If this is "cc1234", return this as just "cc".
  if (TokStart[0] == 'c' && TokStart[1] == 'c') {
    CurPtr = TokStart+2;
    return lltok::kw_cc;
  }

  // Finally, if this isn't known, return an error.
  CurPtr = TokStart+1;
  return lltok::Error;
}

/// Lex all tokens that start with a 0x prefix, knowing they match and are not
/// labels.
///    HexFPConstant     0x[0-9A-Fa-f]+
///    HexFP80Constant   0xK[0-9A-Fa-f]+
///    HexFP128Constant  0xL[0-9A-Fa-f]+
///    HexPPC128Constant 0xM[0-9A-Fa-f]+
///    HexHalfConstant   0xH[0-9A-Fa-f]+
///    HexBFloatConstant 0xR[0-9A-Fa-f]+
lltok::Kind LLLexer::Lex0x() {
  CurPtr = TokStart + 2;

  char Kind;
  if ((CurPtr[0] >= 'K' && CurPtr[0] <= 'M') || CurPtr[0] == 'H' ||
      CurPtr[0] == 'R') {
    Kind = *CurPtr++;
  } else {
    Kind = 'J';
  }

  if (!isxdigit(static_cast<unsigned char>(CurPtr[0]))) {
    // Bad token, return it as an error.
    CurPtr = TokStart+1;
    return lltok::Error;
  }

  while (isxdigit(static_cast<unsigned char>(CurPtr[0])))
    ++CurPtr;

  if (Kind == 'J') {
    // HexFPConstant - Floating point constant represented in IEEE format as a
    // hexadecimal number for when exponential notation is not precise enough.
    // Half, BFloat, Float, and double only.
    APFloatVal = APFloat(APFloat::IEEEdouble(),
                         APInt(64, HexIntToVal(TokStart + 2, CurPtr)));
    return lltok::APFloat;
  }

  uint64_t Pair[2];
  switch (Kind) {
  default: llvm_unreachable("Unknown kind!");
  case 'K':
    // F80HexFPConstant - x87 long double in hexadecimal format (10 bytes)
    FP80HexToIntPair(TokStart+3, CurPtr, Pair);
    APFloatVal = APFloat(APFloat::x87DoubleExtended(), APInt(80, Pair));
    return lltok::APFloat;
  case 'L':
    // F128HexFPConstant - IEEE 128-bit in hexadecimal format (16 bytes)
    HexToIntPair(TokStart+3, CurPtr, Pair);
    APFloatVal = APFloat(APFloat::IEEEquad(), APInt(128, Pair));
    return lltok::APFloat;
  case 'M':
    // PPC128HexFPConstant - PowerPC 128-bit in hexadecimal format (16 bytes)
    HexToIntPair(TokStart+3, CurPtr, Pair);
    APFloatVal = APFloat(APFloat::PPCDoubleDouble(), APInt(128, Pair));
    return lltok::APFloat;
  case 'H':
    APFloatVal = APFloat(APFloat::IEEEhalf(),
                         APInt(16,HexIntToVal(TokStart+3, CurPtr)));
    return lltok::APFloat;
  case 'R':
    // Brain floating point
    APFloatVal = APFloat(APFloat::BFloat(),
                         APInt(16, HexIntToVal(TokStart + 3, CurPtr)));
    return lltok::APFloat;
  }
}

/// Lex tokens for a label or a numeric constant, possibly starting with -.
///    Label             [-a-zA-Z$._0-9]+:
///    NInteger          -[0-9]+
///    FPConstant        [-+]?[0-9]+[.][0-9]*([eE][-+]?[0-9]+)?
///    PInteger          [0-9]+
///    HexFPConstant     0x[0-9A-Fa-f]+
///    HexFP80Constant   0xK[0-9A-Fa-f]+
///    HexFP128Constant  0xL[0-9A-Fa-f]+
///    HexPPC128Constant 0xM[0-9A-Fa-f]+
lltok::Kind LLLexer::LexDigitOrNegative() {
  // If the letter after the negative is not a number, this is probably a label.
  if (!isdigit(static_cast<unsigned char>(TokStart[0])) &&
      !isdigit(static_cast<unsigned char>(CurPtr[0]))) {
    // Okay, this is not a number after the -, it's probably a label.
    if (const char *End = isLabelTail(CurPtr)) {
      StrVal.assign(TokStart, End-1);
      CurPtr = End;
      return lltok::LabelStr;
    }

    return lltok::Error;
  }

  // At this point, it is either a label, int or fp constant.

  // Skip digits, we have at least one.
  for (; isdigit(static_cast<unsigned char>(CurPtr[0])); ++CurPtr)
    /*empty*/;

  // Check if this is a fully-numeric label:
  if (isdigit(TokStart[0]) && CurPtr[0] == ':') {
    uint64_t Val = atoull(TokStart, CurPtr);
    ++CurPtr; // Skip the colon.
    if ((unsigned)Val != Val)
      Error("invalid value number (too large)!");
    UIntVal = unsigned(Val);
    return lltok::LabelID;
  }

  // Check to see if this really is a string label, e.g. "-1:".
  if (isLabelChar(CurPtr[0]) || CurPtr[0] == ':') {
    if (const char *End = isLabelTail(CurPtr)) {
      StrVal.assign(TokStart, End-1);
      CurPtr = End;
      return lltok::LabelStr;
    }
  }

  // If the next character is a '.', then it is a fp value, otherwise its
  // integer.
  if (CurPtr[0] != '.') {
    if (TokStart[0] == '0' && TokStart[1] == 'x')
      return Lex0x();
    APSIntVal = APSInt(StringRef(TokStart, CurPtr - TokStart));
    return lltok::APSInt;
  }

  ++CurPtr;

  // Skip over [0-9]*([eE][-+]?[0-9]+)?
  while (isdigit(static_cast<unsigned char>(CurPtr[0]))) ++CurPtr;

  if (CurPtr[0] == 'e' || CurPtr[0] == 'E') {
    if (isdigit(static_cast<unsigned char>(CurPtr[1])) ||
        ((CurPtr[1] == '-' || CurPtr[1] == '+') &&
          isdigit(static_cast<unsigned char>(CurPtr[2])))) {
      CurPtr += 2;
      while (isdigit(static_cast<unsigned char>(CurPtr[0]))) ++CurPtr;
    }
  }

  APFloatVal = APFloat(APFloat::IEEEdouble(),
                       StringRef(TokStart, CurPtr - TokStart));
  return lltok::APFloat;
}

/// Lex a floating point constant starting with +.
///    FPConstant  [-+]?[0-9]+[.][0-9]*([eE][-+]?[0-9]+)?
lltok::Kind LLLexer::LexPositive() {
  // If the letter after the negative is a number, this is probably not a
  // label.
  if (!isdigit(static_cast<unsigned char>(CurPtr[0])))
    return lltok::Error;

  // Skip digits.
  for (++CurPtr; isdigit(static_cast<unsigned char>(CurPtr[0])); ++CurPtr)
    /*empty*/;

  // At this point, we need a '.'.
  if (CurPtr[0] != '.') {
    CurPtr = TokStart+1;
    return lltok::Error;
  }

  ++CurPtr;

  // Skip over [0-9]*([eE][-+]?[0-9]+)?
  while (isdigit(static_cast<unsigned char>(CurPtr[0]))) ++CurPtr;

  if (CurPtr[0] == 'e' || CurPtr[0] == 'E') {
    if (isdigit(static_cast<unsigned char>(CurPtr[1])) ||
        ((CurPtr[1] == '-' || CurPtr[1] == '+') &&
        isdigit(static_cast<unsigned char>(CurPtr[2])))) {
      CurPtr += 2;
      while (isdigit(static_cast<unsigned char>(CurPtr[0]))) ++CurPtr;
    }
  }

  APFloatVal = APFloat(APFloat::IEEEdouble(),
                       StringRef(TokStart, CurPtr - TokStart));
  return lltok::APFloat;
}<|MERGE_RESOLUTION|>--- conflicted
+++ resolved
@@ -825,8 +825,10 @@
   TYPEKEYWORD("x86_mmx",   Type::getX86_MMXTy(Context));
   TYPEKEYWORD("x86_amx",   Type::getX86_AMXTy(Context));
   TYPEKEYWORD("token",     Type::getTokenTy(Context));
-<<<<<<< HEAD
-
+
+#ifdef INTEL_SYCL_OPAQUEPOINTER_READY
+  TYPEKEYWORD("ptr",       PointerType::getUnqual(Context));
+#else // INTEL_SYCL_OPAQUEPOINTER_READY
   if (Keyword == "ptr") {
     // setOpaquePointers() must be called before creating any pointer types.
     if (!Context.hasSetOpaquePointersValue()) {
@@ -838,9 +840,7 @@
     TyVal = PointerType::getUnqual(Context);
     return lltok::Type;
   }
-=======
-  TYPEKEYWORD("ptr",       PointerType::getUnqual(Context));
->>>>>>> 0d810937
+#endif // INTEL_SYCL_OPAQUEPOINTER_READY
 
 #undef TYPEKEYWORD
 
