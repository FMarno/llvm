--- conflicted
+++ resolved
@@ -1186,22 +1186,11 @@
                                           {F->getReturnType()});
         return true;
       }
-<<<<<<< HEAD
-      IID = ShouldUpgradeNVPTXBF16Intrinsic(Name);
+      IID = shouldUpgradeNVPTXBF16Intrinsic(Name);
       if (IID != Intrinsic::not_intrinsic &&
           !F->getReturnType()->getScalarType()->isBFloatTy()) {
         NewFn = nullptr;
         return true;
-=======
-
-      // Check for nvvm intrinsics that need a return type adjustment.
-      if (!F->getReturnType()->getScalarType()->isBFloatTy()) {
-        Intrinsic::ID IID = shouldUpgradeNVPTXBF16Intrinsic(Name);
-        if (IID != Intrinsic::not_intrinsic) {
-          NewFn = nullptr;
-          return true;
-        }
->>>>>>> 0880742a
       }
       // The following nvvm intrinsics correspond exactly to an LLVM idiom, but
       // not to an intrinsic alone.  We expand them in UpgradeIntrinsicCall.
