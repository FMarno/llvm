--- conflicted
+++ resolved
@@ -104,30 +104,18 @@
     return true;
   }
 
-<<<<<<< HEAD
-  unsigned getScalarizationOverhead(VectorType *Ty, const APInt &DemandedElts,
-                                    bool Insert, bool Extract);
-  unsigned getOperandsScalarizationOverhead(ArrayRef<const Value *> Args,
-                                            ArrayRef<Type *> Tys);
-=======
   InstructionCost getScalarizationOverhead(VectorType *Ty,
                                            const APInt &DemandedElts,
                                            bool Insert, bool Extract);
   InstructionCost getOperandsScalarizationOverhead(ArrayRef<const Value *> Args,
                                                    ArrayRef<Type *> Tys);
->>>>>>> 11299179
   InstructionCost getCallInstrCost(Function *F, Type *RetTy,
                                    ArrayRef<Type *> Tys,
                                    TTI::TargetCostKind CostKind);
   InstructionCost getIntrinsicInstrCost(const IntrinsicCostAttributes &ICA,
                                         TTI::TargetCostKind CostKind);
-<<<<<<< HEAD
-  unsigned getAddressComputationCost(Type *Tp, ScalarEvolution *SE,
-            const SCEV *S);
-=======
   InstructionCost getAddressComputationCost(Type *Tp, ScalarEvolution *SE,
                                             const SCEV *S);
->>>>>>> 11299179
   InstructionCost getMemoryOpCost(unsigned Opcode, Type *Src,
                                   MaybeAlign Alignment, unsigned AddressSpace,
                                   TTI::TargetCostKind CostKind,
