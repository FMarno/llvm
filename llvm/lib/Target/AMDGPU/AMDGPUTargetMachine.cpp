//===-- AMDGPUTargetMachine.cpp - TargetMachine for hw codegen targets-----===//
//
// Part of the LLVM Project, under the Apache License v2.0 with LLVM Exceptions.
// See https://llvm.org/LICENSE.txt for license information.
// SPDX-License-Identifier: Apache-2.0 WITH LLVM-exception
//
//===----------------------------------------------------------------------===//
//
/// \file
/// The AMDGPU target machine contains all of the hardware specific
/// information  needed to emit code for SI+ GPUs.
//
//===----------------------------------------------------------------------===//

#include "AMDGPUTargetMachine.h"
#include "AMDGPU.h"
#include "AMDGPUAliasAnalysis.h"
#include "AMDGPUCtorDtorLowering.h"
#include "AMDGPUExportClustering.h"
#include "AMDGPUIGroupLP.h"
#include "AMDGPUMacroFusion.h"
#include "AMDGPUTargetObjectFile.h"
#include "AMDGPUTargetTransformInfo.h"
#include "GCNIterativeScheduler.h"
#include "GCNSchedStrategy.h"
#include "GCNVOPDUtils.h"
#include "R600.h"
#include "R600TargetMachine.h"
#include "SIMachineFunctionInfo.h"
#include "SIMachineScheduler.h"
#include "TargetInfo/AMDGPUTargetInfo.h"
#include "Utils/AMDGPUBaseInfo.h"
#include "llvm/Analysis/CGSCCPassManager.h"
#include "llvm/CodeGen/GlobalISel/CSEInfo.h"
#include "llvm/CodeGen/GlobalISel/IRTranslator.h"
#include "llvm/CodeGen/GlobalISel/InstructionSelect.h"
#include "llvm/CodeGen/GlobalISel/Legalizer.h"
#include "llvm/CodeGen/GlobalISel/Localizer.h"
#include "llvm/CodeGen/GlobalISel/RegBankSelect.h"
#include "llvm/CodeGen/MIRParser/MIParser.h"
#include "llvm/CodeGen/Passes.h"
#include "llvm/CodeGen/RegAllocRegistry.h"
#include "llvm/CodeGen/TargetPassConfig.h"
#include "llvm/IR/IntrinsicsAMDGPU.h"
#include "llvm/IR/LegacyPassManager.h"
#include "llvm/IR/PassManager.h"
#include "llvm/IR/PatternMatch.h"
#include "llvm/InitializePasses.h"
#include "llvm/MC/TargetRegistry.h"
#include "llvm/Passes/PassBuilder.h"
#include "llvm/SYCLLowerIR/GlobalOffset.h"
#include "llvm/SYCLLowerIR/LocalAccessorToSharedMemory.h"
#include "llvm/Transforms/IPO.h"
#include "llvm/Transforms/IPO/AlwaysInliner.h"
#include "llvm/Transforms/IPO/GlobalDCE.h"
#include "llvm/Transforms/IPO/Internalize.h"
#include "llvm/Transforms/Scalar.h"
#include "llvm/Transforms/Scalar/GVN.h"
#include "llvm/Transforms/Scalar/InferAddressSpaces.h"
#include "llvm/Transforms/Utils.h"
#include "llvm/Transforms/Utils/SimplifyLibCalls.h"
#include "llvm/Transforms/Vectorize.h"
#include <optional>

using namespace llvm;
using namespace llvm::PatternMatch;

namespace {
class SGPRRegisterRegAlloc : public RegisterRegAllocBase<SGPRRegisterRegAlloc> {
public:
  SGPRRegisterRegAlloc(const char *N, const char *D, FunctionPassCtor C)
    : RegisterRegAllocBase(N, D, C) {}
};

class VGPRRegisterRegAlloc : public RegisterRegAllocBase<VGPRRegisterRegAlloc> {
public:
  VGPRRegisterRegAlloc(const char *N, const char *D, FunctionPassCtor C)
    : RegisterRegAllocBase(N, D, C) {}
};

static bool onlyAllocateSGPRs(const TargetRegisterInfo &TRI,
                              const TargetRegisterClass &RC) {
  return static_cast<const SIRegisterInfo &>(TRI).isSGPRClass(&RC);
}

static bool onlyAllocateVGPRs(const TargetRegisterInfo &TRI,
                              const TargetRegisterClass &RC) {
  return !static_cast<const SIRegisterInfo &>(TRI).isSGPRClass(&RC);
}


/// -{sgpr|vgpr}-regalloc=... command line option.
static FunctionPass *useDefaultRegisterAllocator() { return nullptr; }

/// A dummy default pass factory indicates whether the register allocator is
/// overridden on the command line.
static llvm::once_flag InitializeDefaultSGPRRegisterAllocatorFlag;
static llvm::once_flag InitializeDefaultVGPRRegisterAllocatorFlag;

static SGPRRegisterRegAlloc
defaultSGPRRegAlloc("default",
                    "pick SGPR register allocator based on -O option",
                    useDefaultRegisterAllocator);

static cl::opt<SGPRRegisterRegAlloc::FunctionPassCtor, false,
               RegisterPassParser<SGPRRegisterRegAlloc>>
SGPRRegAlloc("sgpr-regalloc", cl::Hidden, cl::init(&useDefaultRegisterAllocator),
             cl::desc("Register allocator to use for SGPRs"));

static cl::opt<VGPRRegisterRegAlloc::FunctionPassCtor, false,
               RegisterPassParser<VGPRRegisterRegAlloc>>
VGPRRegAlloc("vgpr-regalloc", cl::Hidden, cl::init(&useDefaultRegisterAllocator),
             cl::desc("Register allocator to use for VGPRs"));


static void initializeDefaultSGPRRegisterAllocatorOnce() {
  RegisterRegAlloc::FunctionPassCtor Ctor = SGPRRegisterRegAlloc::getDefault();

  if (!Ctor) {
    Ctor = SGPRRegAlloc;
    SGPRRegisterRegAlloc::setDefault(SGPRRegAlloc);
  }
}

static void initializeDefaultVGPRRegisterAllocatorOnce() {
  RegisterRegAlloc::FunctionPassCtor Ctor = VGPRRegisterRegAlloc::getDefault();

  if (!Ctor) {
    Ctor = VGPRRegAlloc;
    VGPRRegisterRegAlloc::setDefault(VGPRRegAlloc);
  }
}

static FunctionPass *createBasicSGPRRegisterAllocator() {
  return createBasicRegisterAllocator(onlyAllocateSGPRs);
}

static FunctionPass *createGreedySGPRRegisterAllocator() {
  return createGreedyRegisterAllocator(onlyAllocateSGPRs);
}

static FunctionPass *createFastSGPRRegisterAllocator() {
  return createFastRegisterAllocator(onlyAllocateSGPRs, false);
}

static FunctionPass *createBasicVGPRRegisterAllocator() {
  return createBasicRegisterAllocator(onlyAllocateVGPRs);
}

static FunctionPass *createGreedyVGPRRegisterAllocator() {
  return createGreedyRegisterAllocator(onlyAllocateVGPRs);
}

static FunctionPass *createFastVGPRRegisterAllocator() {
  return createFastRegisterAllocator(onlyAllocateVGPRs, true);
}

static SGPRRegisterRegAlloc basicRegAllocSGPR(
  "basic", "basic register allocator", createBasicSGPRRegisterAllocator);
static SGPRRegisterRegAlloc greedyRegAllocSGPR(
  "greedy", "greedy register allocator", createGreedySGPRRegisterAllocator);

static SGPRRegisterRegAlloc fastRegAllocSGPR(
  "fast", "fast register allocator", createFastSGPRRegisterAllocator);


static VGPRRegisterRegAlloc basicRegAllocVGPR(
  "basic", "basic register allocator", createBasicVGPRRegisterAllocator);
static VGPRRegisterRegAlloc greedyRegAllocVGPR(
  "greedy", "greedy register allocator", createGreedyVGPRRegisterAllocator);

static VGPRRegisterRegAlloc fastRegAllocVGPR(
  "fast", "fast register allocator", createFastVGPRRegisterAllocator);
}

static cl::opt<bool> EnableSROA(
  "amdgpu-sroa",
  cl::desc("Run SROA after promote alloca pass"),
  cl::ReallyHidden,
  cl::init(true));

static cl::opt<bool>
EnableEarlyIfConversion("amdgpu-early-ifcvt", cl::Hidden,
                        cl::desc("Run early if-conversion"),
                        cl::init(false));

static cl::opt<bool>
OptExecMaskPreRA("amdgpu-opt-exec-mask-pre-ra", cl::Hidden,
            cl::desc("Run pre-RA exec mask optimizations"),
            cl::init(true));

// Option to disable vectorizer for tests.
static cl::opt<bool> EnableLoadStoreVectorizer(
  "amdgpu-load-store-vectorizer",
  cl::desc("Enable load store vectorizer"),
  cl::init(true),
  cl::Hidden);

// Option to control global loads scalarization
static cl::opt<bool> ScalarizeGlobal(
  "amdgpu-scalarize-global-loads",
  cl::desc("Enable global load scalarization"),
  cl::init(true),
  cl::Hidden);

// Option to run internalize pass.
static cl::opt<bool> InternalizeSymbols(
  "amdgpu-internalize-symbols",
  cl::desc("Enable elimination of non-kernel functions and unused globals"),
  cl::init(false),
  cl::Hidden);

// Option to inline all early.
static cl::opt<bool> EarlyInlineAll(
  "amdgpu-early-inline-all",
  cl::desc("Inline all functions early"),
  cl::init(false),
  cl::Hidden);

static cl::opt<bool> EnableSDWAPeephole(
  "amdgpu-sdwa-peephole",
  cl::desc("Enable SDWA peepholer"),
  cl::init(true));

static cl::opt<bool> EnableDPPCombine(
  "amdgpu-dpp-combine",
  cl::desc("Enable DPP combiner"),
  cl::init(true));

// Enable address space based alias analysis
static cl::opt<bool> EnableAMDGPUAliasAnalysis("enable-amdgpu-aa", cl::Hidden,
  cl::desc("Enable AMDGPU Alias Analysis"),
  cl::init(true));

// Option to run late CFG structurizer
static cl::opt<bool, true> LateCFGStructurize(
  "amdgpu-late-structurize",
  cl::desc("Enable late CFG structurization"),
  cl::location(AMDGPUTargetMachine::EnableLateStructurizeCFG),
  cl::Hidden);

// Enable lib calls simplifications
static cl::opt<bool> EnableLibCallSimplify(
  "amdgpu-simplify-libcall",
  cl::desc("Enable amdgpu library simplifications"),
  cl::init(true),
  cl::Hidden);

static cl::opt<bool> EnableLowerKernelArguments(
  "amdgpu-ir-lower-kernel-arguments",
  cl::desc("Lower kernel argument loads in IR pass"),
  cl::init(true),
  cl::Hidden);

static cl::opt<bool> EnableRegReassign(
  "amdgpu-reassign-regs",
  cl::desc("Enable register reassign optimizations on gfx10+"),
  cl::init(true),
  cl::Hidden);

static cl::opt<bool> OptVGPRLiveRange(
    "amdgpu-opt-vgpr-liverange",
    cl::desc("Enable VGPR liverange optimizations for if-else structure"),
    cl::init(true), cl::Hidden);

// Enable atomic optimization
static cl::opt<bool> EnableAtomicOptimizations(
  "amdgpu-atomic-optimizations",
  cl::desc("Enable atomic optimizations"),
  cl::init(false),
  cl::Hidden);

// Enable Mode register optimization
static cl::opt<bool> EnableSIModeRegisterPass(
  "amdgpu-mode-register",
  cl::desc("Enable mode register pass"),
  cl::init(true),
  cl::Hidden);

// Enable GFX11+ s_delay_alu insertion
static cl::opt<bool>
    EnableInsertDelayAlu("amdgpu-enable-delay-alu",
                         cl::desc("Enable s_delay_alu insertion"),
                         cl::init(true), cl::Hidden);

// Enable GFX11+ VOPD
static cl::opt<bool>
    EnableVOPD("amdgpu-enable-vopd",
               cl::desc("Enable VOPD, dual issue of VALU in wave32"),
               cl::init(true), cl::Hidden);

// Option is used in lit tests to prevent deadcoding of patterns inspected.
static cl::opt<bool>
EnableDCEInRA("amdgpu-dce-in-ra",
    cl::init(true), cl::Hidden,
    cl::desc("Enable machine DCE inside regalloc"));

static cl::opt<bool> EnableSetWavePriority("amdgpu-set-wave-priority",
                                           cl::desc("Adjust wave priority"),
                                           cl::init(false), cl::Hidden);

static cl::opt<bool> EnableScalarIRPasses(
  "amdgpu-scalar-ir-passes",
  cl::desc("Enable scalar IR passes"),
  cl::init(true),
  cl::Hidden);

static cl::opt<bool> EnableStructurizerWorkarounds(
    "amdgpu-enable-structurizer-workarounds",
    cl::desc("Enable workarounds for the StructurizeCFG pass"), cl::init(true),
    cl::Hidden);

static cl::opt<bool> EnableLDSReplaceWithPointer(
    "amdgpu-enable-lds-replace-with-pointer",
    cl::desc("Enable LDS replace with pointer pass"), cl::init(false),
    cl::Hidden);

static cl::opt<bool, true> EnableLowerModuleLDS(
    "amdgpu-enable-lower-module-lds", cl::desc("Enable lower module lds pass"),
    cl::location(AMDGPUTargetMachine::EnableLowerModuleLDS), cl::init(true),
    cl::Hidden);

static cl::opt<bool> EnablePreRAOptimizations(
    "amdgpu-enable-pre-ra-optimizations",
    cl::desc("Enable Pre-RA optimizations pass"), cl::init(true),
    cl::Hidden);

static cl::opt<bool> EnablePromoteKernelArguments(
    "amdgpu-enable-promote-kernel-arguments",
    cl::desc("Enable promotion of flat kernel pointer arguments to global"),
    cl::Hidden, cl::init(true));

static cl::opt<bool> EnableMaxIlpSchedStrategy(
    "amdgpu-enable-max-ilp-scheduling-strategy",
    cl::desc("Enable scheduling strategy to maximize ILP for a single wave."),
    cl::Hidden, cl::init(false));

extern "C" LLVM_EXTERNAL_VISIBILITY void LLVMInitializeAMDGPUTarget() {
  // Register the target
  RegisterTargetMachine<R600TargetMachine> X(getTheAMDGPUTarget());
  RegisterTargetMachine<GCNTargetMachine> Y(getTheGCNTarget());

  PassRegistry *PR = PassRegistry::getPassRegistry();
  initializeR600ClauseMergePassPass(*PR);
  initializeR600ControlFlowFinalizerPass(*PR);
  initializeR600PacketizerPass(*PR);
  initializeR600ExpandSpecialInstrsPassPass(*PR);
  initializeR600VectorRegMergerPass(*PR);
  initializeGlobalISel(*PR);
  initializeAMDGPUDAGToDAGISelPass(*PR);
  initializeGCNDPPCombinePass(*PR);
  initializeSILowerI1CopiesPass(*PR);
  initializeSILowerSGPRSpillsPass(*PR);
  initializeSIFixSGPRCopiesPass(*PR);
  initializeSIFixVGPRCopiesPass(*PR);
  initializeSIFoldOperandsPass(*PR);
  initializeSIPeepholeSDWAPass(*PR);
  initializeSIShrinkInstructionsPass(*PR);
  initializeSIOptimizeExecMaskingPreRAPass(*PR);
  initializeSIOptimizeVGPRLiveRangePass(*PR);
  initializeSILoadStoreOptimizerPass(*PR);
  initializeAMDGPUCtorDtorLoweringLegacyPass(*PR);
  initializeAMDGPUAlwaysInlinePass(*PR);
  initializeAMDGPUAttributorPass(*PR);
  initializeAMDGPUAnnotateKernelFeaturesPass(*PR);
  initializeAMDGPUAnnotateUniformValuesPass(*PR);
  initializeAMDGPUArgumentUsageInfoPass(*PR);
  initializeAMDGPUAtomicOptimizerPass(*PR);
  initializeAMDGPULowerKernelArgumentsPass(*PR);
  initializeAMDGPUPromoteKernelArgumentsPass(*PR);
  initializeAMDGPULowerKernelAttributesPass(*PR);
  initializeAMDGPULowerIntrinsicsPass(*PR);
  initializeAMDGPUOpenCLEnqueuedBlockLoweringPass(*PR);
  initializeAMDGPUPostLegalizerCombinerPass(*PR);
  initializeAMDGPUPreLegalizerCombinerPass(*PR);
  initializeAMDGPURegBankCombinerPass(*PR);
  initializeAMDGPUPromoteAllocaPass(*PR);
  initializeAMDGPUPromoteAllocaToVectorPass(*PR);
  initializeAMDGPUCodeGenPreparePass(*PR);
  initializeAMDGPULateCodeGenPreparePass(*PR);
  initializeAMDGPUPropagateAttributesEarlyPass(*PR);
  initializeAMDGPUPropagateAttributesLatePass(*PR);
  initializeAMDGPUReplaceLDSUseWithPointerPass(*PR);
  initializeAMDGPULowerModuleLDSPass(*PR);
  initializeAMDGPURewriteOutArgumentsPass(*PR);
  initializeAMDGPURewriteUndefForPHIPass(*PR);
  initializeAMDGPUUnifyMetadataPass(*PR);
  initializeSIAnnotateControlFlowPass(*PR);
  initializeAMDGPUReleaseVGPRsPass(*PR);
  initializeAMDGPUInsertDelayAluPass(*PR);
  initializeSIInsertHardClausesPass(*PR);
  initializeSIInsertWaitcntsPass(*PR);
  initializeSIModeRegisterPass(*PR);
  initializeSIWholeQuadModePass(*PR);
  initializeSILowerControlFlowPass(*PR);
  initializeSIPreEmitPeepholePass(*PR);
  initializeSILateBranchLoweringPass(*PR);
  initializeSIMemoryLegalizerPass(*PR);
  initializeSIOptimizeExecMaskingPass(*PR);
  initializeSIPreAllocateWWMRegsPass(*PR);
  initializeSIFormMemoryClausesPass(*PR);
  initializeSIPostRABundlerPass(*PR);
  initializeGCNCreateVOPDPass(*PR);
  initializeAMDGPUUnifyDivergentExitNodesPass(*PR);
  initializeAMDGPUAAWrapperPassPass(*PR);
  initializeAMDGPUExternalAAWrapperPass(*PR);
  initializeAMDGPUUseNativeCallsPass(*PR);
  initializeAMDGPUSimplifyLibCallsPass(*PR);
  initializeAMDGPUPrintfRuntimeBindingPass(*PR);
  initializeAMDGPUResourceUsageAnalysisPass(*PR);
  initializeGCNNSAReassignPass(*PR);
  initializeGCNPreRAOptimizationsPass(*PR);

  // SYCL-specific passes, needed here to be available to `opt`.
  initializeGlobalOffsetLegacyPass(*PR);
  initializeLocalAccessorToSharedMemoryLegacyPass(*PR);
}

static std::unique_ptr<TargetLoweringObjectFile> createTLOF(const Triple &TT) {
  return std::make_unique<AMDGPUTargetObjectFile>();
}

static ScheduleDAGInstrs *createSIMachineScheduler(MachineSchedContext *C) {
  return new SIScheduleDAGMI(C);
}

static ScheduleDAGInstrs *
createGCNMaxOccupancyMachineScheduler(MachineSchedContext *C) {
  const GCNSubtarget &ST = C->MF->getSubtarget<GCNSubtarget>();
  ScheduleDAGMILive *DAG =
    new GCNScheduleDAGMILive(C, std::make_unique<GCNMaxOccupancySchedStrategy>(C));
  DAG->addMutation(createLoadClusterDAGMutation(DAG->TII, DAG->TRI));
  if (ST.shouldClusterStores())
    DAG->addMutation(createStoreClusterDAGMutation(DAG->TII, DAG->TRI));
  DAG->addMutation(createIGroupLPDAGMutation());
  DAG->addMutation(createAMDGPUMacroFusionDAGMutation());
  DAG->addMutation(createAMDGPUExportClusteringDAGMutation());
  return DAG;
}

static ScheduleDAGInstrs *
createGCNMaxILPMachineScheduler(MachineSchedContext *C) {
  ScheduleDAGMILive *DAG =
      new GCNScheduleDAGMILive(C, std::make_unique<GCNMaxILPSchedStrategy>(C));
  DAG->addMutation(createIGroupLPDAGMutation());
  return DAG;
}

static ScheduleDAGInstrs *
createIterativeGCNMaxOccupancyMachineScheduler(MachineSchedContext *C) {
  const GCNSubtarget &ST = C->MF->getSubtarget<GCNSubtarget>();
  auto DAG = new GCNIterativeScheduler(C,
    GCNIterativeScheduler::SCHEDULE_LEGACYMAXOCCUPANCY);
  DAG->addMutation(createLoadClusterDAGMutation(DAG->TII, DAG->TRI));
  if (ST.shouldClusterStores())
    DAG->addMutation(createStoreClusterDAGMutation(DAG->TII, DAG->TRI));
  return DAG;
}

static ScheduleDAGInstrs *createMinRegScheduler(MachineSchedContext *C) {
  return new GCNIterativeScheduler(C,
    GCNIterativeScheduler::SCHEDULE_MINREGFORCED);
}

static ScheduleDAGInstrs *
createIterativeILPMachineScheduler(MachineSchedContext *C) {
  const GCNSubtarget &ST = C->MF->getSubtarget<GCNSubtarget>();
  auto DAG = new GCNIterativeScheduler(C,
    GCNIterativeScheduler::SCHEDULE_ILP);
  DAG->addMutation(createLoadClusterDAGMutation(DAG->TII, DAG->TRI));
  if (ST.shouldClusterStores())
    DAG->addMutation(createStoreClusterDAGMutation(DAG->TII, DAG->TRI));
  DAG->addMutation(createAMDGPUMacroFusionDAGMutation());
  return DAG;
}

static MachineSchedRegistry
SISchedRegistry("si", "Run SI's custom scheduler",
                createSIMachineScheduler);

static MachineSchedRegistry
GCNMaxOccupancySchedRegistry("gcn-max-occupancy",
                             "Run GCN scheduler to maximize occupancy",
                             createGCNMaxOccupancyMachineScheduler);

static MachineSchedRegistry
    GCNMaxILPSchedRegistry("gcn-max-ilp", "Run GCN scheduler to maximize ilp",
                           createGCNMaxILPMachineScheduler);

static MachineSchedRegistry IterativeGCNMaxOccupancySchedRegistry(
    "gcn-iterative-max-occupancy-experimental",
    "Run GCN scheduler to maximize occupancy (experimental)",
    createIterativeGCNMaxOccupancyMachineScheduler);

static MachineSchedRegistry GCNMinRegSchedRegistry(
    "gcn-iterative-minreg",
    "Run GCN iterative scheduler for minimal register usage (experimental)",
    createMinRegScheduler);

static MachineSchedRegistry GCNILPSchedRegistry(
    "gcn-iterative-ilp",
    "Run GCN iterative scheduler for ILP scheduling (experimental)",
    createIterativeILPMachineScheduler);

static StringRef computeDataLayout(const Triple &TT) {
  if (TT.getArch() == Triple::r600) {
    // 32-bit pointers.
    return "e-p:32:32-i64:64-v16:16-v24:32-v32:32-v48:64-v96:128"
           "-v192:256-v256:256-v512:512-v1024:1024-v2048:2048-n32:64-S32-A5-G1";
  }

  // 32-bit private, local, and region pointers. 64-bit global, constant and
  // flat, non-integral buffer fat pointers.
  return "e-p:64:64-p1:64:64-p2:32:32-p3:32:32-p4:64:64-p5:32:32-p6:32:32"
         "-i64:64-v16:16-v24:32-v32:32-v48:64-v96:128"
         "-v192:256-v256:256-v512:512-v1024:1024-v2048:2048-n32:64-S32-A5-G1"
         "-ni:7";
}

LLVM_READNONE
static StringRef getGPUOrDefault(const Triple &TT, StringRef GPU) {
  if (!GPU.empty())
    return GPU;

  // Need to default to a target with flat support for HSA.
  if (TT.getArch() == Triple::amdgcn)
    return TT.getOS() == Triple::AMDHSA ? "generic-hsa" : "generic";

  return "r600";
}

static Reloc::Model getEffectiveRelocModel(std::optional<Reloc::Model> RM) {
  // The AMDGPU toolchain only supports generating shared objects, so we
  // must always use PIC.
  return Reloc::PIC_;
}

AMDGPUTargetMachine::AMDGPUTargetMachine(const Target &T, const Triple &TT,
                                         StringRef CPU, StringRef FS,
                                         TargetOptions Options,
                                         std::optional<Reloc::Model> RM,
                                         std::optional<CodeModel::Model> CM,
                                         CodeGenOpt::Level OptLevel)
    : LLVMTargetMachine(T, computeDataLayout(TT), TT, getGPUOrDefault(TT, CPU),
                        FS, Options, getEffectiveRelocModel(RM),
                        getEffectiveCodeModel(CM, CodeModel::Small), OptLevel),
      TLOF(createTLOF(getTargetTriple())) {
  initAsmInfo();
  if (TT.getArch() == Triple::amdgcn) {
    if (getMCSubtargetInfo()->checkFeatures("+wavefrontsize64"))
      MRI.reset(llvm::createGCNMCRegisterInfo(AMDGPUDwarfFlavour::Wave64));
    else if (getMCSubtargetInfo()->checkFeatures("+wavefrontsize32"))
      MRI.reset(llvm::createGCNMCRegisterInfo(AMDGPUDwarfFlavour::Wave32));
  }
}

bool AMDGPUTargetMachine::EnableLateStructurizeCFG = false;
bool AMDGPUTargetMachine::EnableFunctionCalls = false;
bool AMDGPUTargetMachine::EnableLowerModuleLDS = true;

AMDGPUTargetMachine::~AMDGPUTargetMachine() = default;

StringRef AMDGPUTargetMachine::getGPUName(const Function &F) const {
  Attribute GPUAttr = F.getFnAttribute("target-cpu");
  return GPUAttr.isValid() ? GPUAttr.getValueAsString() : getTargetCPU();
}

StringRef AMDGPUTargetMachine::getFeatureString(const Function &F) const {
  Attribute FSAttr = F.getFnAttribute("target-features");

  return FSAttr.isValid() ? FSAttr.getValueAsString()
                          : getTargetFeatureString();
}

/// Predicate for Internalize pass.
/// Functions with the 'sycl-module-id' attribute are SYCL_EXTERNAL functions
/// and must be preserved.
static bool mustPreserveGV(const GlobalValue &GV) {
  if (const Function *F = dyn_cast<Function>(&GV))
    return F->isDeclaration() || F->getName().startswith("__asan_") ||
           F->getName().startswith("__sanitizer_") ||
           AMDGPU::isEntryFunctionCC(F->getCallingConv()) ||
           F->hasFnAttribute("sycl-module-id");

  GV.removeDeadConstantUsers();
  return !GV.use_empty();
}

void AMDGPUTargetMachine::registerDefaultAliasAnalyses(AAManager &AAM) {
  AAM.registerFunctionAnalysis<AMDGPUAA>();
}

void AMDGPUTargetMachine::registerPassBuilderCallbacks(PassBuilder &PB) {
  PB.registerPipelineParsingCallback(
      [this](StringRef PassName, ModulePassManager &PM,
             ArrayRef<PassBuilder::PipelineElement>) {
        if (PassName == "amdgpu-propagate-attributes-late") {
          PM.addPass(AMDGPUPropagateAttributesLatePass(*this));
          return true;
        }
        if (PassName == "amdgpu-unify-metadata") {
          PM.addPass(AMDGPUUnifyMetadataPass());
          return true;
        }
        if (PassName == "amdgpu-printf-runtime-binding") {
          PM.addPass(AMDGPUPrintfRuntimeBindingPass());
          return true;
        }
        if (PassName == "amdgpu-always-inline") {
          PM.addPass(AMDGPUAlwaysInlinePass());
          return true;
        }
        if (PassName == "amdgpu-replace-lds-use-with-pointer") {
          PM.addPass(AMDGPUReplaceLDSUseWithPointerPass());
          return true;
        }
        if (PassName == "amdgpu-lower-module-lds") {
          PM.addPass(AMDGPULowerModuleLDSPass());
          return true;
        }
<<<<<<< HEAD
        if (PassName == "localaccessortosharedmemory") {
          PM.addPass(LocalAccessorToSharedMemoryPass());
          return true;
        }
        if (PassName == "globaloffset") {
          PM.addPass(LocalAccessorToSharedMemoryPass());
=======
        if (PassName == "amdgpu-lower-ctor-dtor") {
          PM.addPass(AMDGPUCtorDtorLoweringPass());
>>>>>>> f23f2603
          return true;
        }
        return false;
      });
  PB.registerPipelineParsingCallback(
      [this](StringRef PassName, FunctionPassManager &PM,
             ArrayRef<PassBuilder::PipelineElement>) {
        if (PassName == "amdgpu-simplifylib") {
          PM.addPass(AMDGPUSimplifyLibCallsPass(*this));
          return true;
        }
        if (PassName == "amdgpu-usenative") {
          PM.addPass(AMDGPUUseNativeCallsPass());
          return true;
        }
        if (PassName == "amdgpu-promote-alloca") {
          PM.addPass(AMDGPUPromoteAllocaPass(*this));
          return true;
        }
        if (PassName == "amdgpu-promote-alloca-to-vector") {
          PM.addPass(AMDGPUPromoteAllocaToVectorPass(*this));
          return true;
        }
        if (PassName == "amdgpu-lower-kernel-attributes") {
          PM.addPass(AMDGPULowerKernelAttributesPass());
          return true;
        }
        if (PassName == "amdgpu-propagate-attributes-early") {
          PM.addPass(AMDGPUPropagateAttributesEarlyPass(*this));
          return true;
        }
        if (PassName == "amdgpu-promote-kernel-arguments") {
          PM.addPass(AMDGPUPromoteKernelArgumentsPass());
          return true;
        }
        return false;
      });

  PB.registerAnalysisRegistrationCallback([](FunctionAnalysisManager &FAM) {
    FAM.registerPass([&] { return AMDGPUAA(); });
  });

  PB.registerParseAACallback([](StringRef AAName, AAManager &AAM) {
    if (AAName == "amdgpu-aa") {
      AAM.registerFunctionAnalysis<AMDGPUAA>();
      return true;
    }
    return false;
  });

  PB.registerPipelineStartEPCallback(
      [this](ModulePassManager &PM, OptimizationLevel Level) {
        FunctionPassManager FPM;
        FPM.addPass(AMDGPUPropagateAttributesEarlyPass(*this));
        FPM.addPass(AMDGPUUseNativeCallsPass());
        if (EnableLibCallSimplify && Level != OptimizationLevel::O0)
          FPM.addPass(AMDGPUSimplifyLibCallsPass(*this));
        PM.addPass(createModuleToFunctionPassAdaptor(std::move(FPM)));
      });

  PB.registerPipelineEarlySimplificationEPCallback(
      [this](ModulePassManager &PM, OptimizationLevel Level) {
        if (Level == OptimizationLevel::O0)
          return;

        PM.addPass(AMDGPUUnifyMetadataPass());
        PM.addPass(AMDGPUPrintfRuntimeBindingPass());

        if (InternalizeSymbols) {
          PM.addPass(InternalizePass(mustPreserveGV));
        }
        PM.addPass(AMDGPUPropagateAttributesLatePass(*this));
        if (InternalizeSymbols) {
          PM.addPass(GlobalDCEPass());
        }
        if (EarlyInlineAll && !EnableFunctionCalls)
          PM.addPass(AMDGPUAlwaysInlinePass());
      });

  PB.registerCGSCCOptimizerLateEPCallback(
      [this](CGSCCPassManager &PM, OptimizationLevel Level) {
        if (Level == OptimizationLevel::O0)
          return;

        FunctionPassManager FPM;

        // Add promote kernel arguments pass to the opt pipeline right before
        // infer address spaces which is needed to do actual address space
        // rewriting.
        if (Level.getSpeedupLevel() > OptimizationLevel::O1.getSpeedupLevel() &&
            EnablePromoteKernelArguments)
          FPM.addPass(AMDGPUPromoteKernelArgumentsPass());

        // Add infer address spaces pass to the opt pipeline after inlining
        // but before SROA to increase SROA opportunities.
        FPM.addPass(InferAddressSpacesPass());

        // This should run after inlining to have any chance of doing
        // anything, and before other cleanup optimizations.
        FPM.addPass(AMDGPULowerKernelAttributesPass());

        if (Level != OptimizationLevel::O0) {
          // Promote alloca to vector before SROA and loop unroll. If we
          // manage to eliminate allocas before unroll we may choose to unroll
          // less.
          FPM.addPass(AMDGPUPromoteAllocaToVectorPass(*this));
        }

        PM.addPass(createCGSCCToFunctionPassAdaptor(std::move(FPM)));
      });
}

int64_t AMDGPUTargetMachine::getNullPointerValue(unsigned AddrSpace) {
  return (AddrSpace == AMDGPUAS::LOCAL_ADDRESS ||
          AddrSpace == AMDGPUAS::PRIVATE_ADDRESS ||
          AddrSpace == AMDGPUAS::REGION_ADDRESS)
             ? -1
             : 0;
}

bool AMDGPUTargetMachine::isNoopAddrSpaceCast(unsigned SrcAS,
                                              unsigned DestAS) const {
  return AMDGPU::isFlatGlobalAddrSpace(SrcAS) &&
         AMDGPU::isFlatGlobalAddrSpace(DestAS);
}

unsigned AMDGPUTargetMachine::getAssumedAddrSpace(const Value *V) const {
  const auto *LD = dyn_cast<LoadInst>(V);
  if (!LD)
    return AMDGPUAS::UNKNOWN_ADDRESS_SPACE;

  // It must be a generic pointer loaded.
  assert(V->getType()->isPointerTy() &&
         V->getType()->getPointerAddressSpace() == AMDGPUAS::FLAT_ADDRESS);

  const auto *Ptr = LD->getPointerOperand();
  if (Ptr->getType()->getPointerAddressSpace() != AMDGPUAS::CONSTANT_ADDRESS)
    return AMDGPUAS::UNKNOWN_ADDRESS_SPACE;
  // For a generic pointer loaded from the constant memory, it could be assumed
  // as a global pointer since the constant memory is only populated on the
  // host side. As implied by the offload programming model, only global
  // pointers could be referenced on the host side.
  return AMDGPUAS::GLOBAL_ADDRESS;
}

std::pair<const Value *, unsigned>
AMDGPUTargetMachine::getPredicatedAddrSpace(const Value *V) const {
  if (auto *II = dyn_cast<IntrinsicInst>(V)) {
    switch (II->getIntrinsicID()) {
    case Intrinsic::amdgcn_is_shared:
      return std::make_pair(II->getArgOperand(0), AMDGPUAS::LOCAL_ADDRESS);
    case Intrinsic::amdgcn_is_private:
      return std::make_pair(II->getArgOperand(0), AMDGPUAS::PRIVATE_ADDRESS);
    default:
      break;
    }
    return std::make_pair(nullptr, -1);
  }
  // Check the global pointer predication based on
  // (!is_share(p) && !is_private(p)). Note that logic 'and' is commutative and
  // the order of 'is_shared' and 'is_private' is not significant.
  Value *Ptr;
  if (match(
          const_cast<Value *>(V),
          m_c_And(m_Not(m_Intrinsic<Intrinsic::amdgcn_is_shared>(m_Value(Ptr))),
                  m_Not(m_Intrinsic<Intrinsic::amdgcn_is_private>(
                      m_Deferred(Ptr))))))
    return std::make_pair(Ptr, AMDGPUAS::GLOBAL_ADDRESS);

  return std::make_pair(nullptr, -1);
}

unsigned
AMDGPUTargetMachine::getAddressSpaceForPseudoSourceKind(unsigned Kind) const {
  switch (Kind) {
  case PseudoSourceValue::Stack:
  case PseudoSourceValue::FixedStack:
    return AMDGPUAS::PRIVATE_ADDRESS;
  case PseudoSourceValue::ConstantPool:
  case PseudoSourceValue::GOT:
  case PseudoSourceValue::JumpTable:
  case PseudoSourceValue::GlobalValueCallEntry:
  case PseudoSourceValue::ExternalSymbolCallEntry:
    return AMDGPUAS::CONSTANT_ADDRESS;
  }
  return AMDGPUAS::FLAT_ADDRESS;
}

//===----------------------------------------------------------------------===//
// GCN Target Machine (SI+)
//===----------------------------------------------------------------------===//

GCNTargetMachine::GCNTargetMachine(const Target &T, const Triple &TT,
                                   StringRef CPU, StringRef FS,
                                   TargetOptions Options,
                                   std::optional<Reloc::Model> RM,
                                   std::optional<CodeModel::Model> CM,
                                   CodeGenOpt::Level OL, bool JIT)
    : AMDGPUTargetMachine(T, TT, CPU, FS, Options, RM, CM, OL) {}

const TargetSubtargetInfo *
GCNTargetMachine::getSubtargetImpl(const Function &F) const {
  StringRef GPU = getGPUName(F);
  StringRef FS = getFeatureString(F);

  SmallString<128> SubtargetKey(GPU);
  SubtargetKey.append(FS);

  auto &I = SubtargetMap[SubtargetKey];
  if (!I) {
    // This needs to be done before we create a new subtarget since any
    // creation will depend on the TM and the code generation flags on the
    // function that reside in TargetOptions.
    resetTargetOptions(F);
    I = std::make_unique<GCNSubtarget>(TargetTriple, GPU, FS, *this);
  }

  I->setScalarizeGlobalBehavior(ScalarizeGlobal);

  return I.get();
}

TargetTransformInfo
GCNTargetMachine::getTargetTransformInfo(const Function &F) const {
  return TargetTransformInfo(GCNTTIImpl(this, F));
}

//===----------------------------------------------------------------------===//
// AMDGPU Pass Setup
//===----------------------------------------------------------------------===//

std::unique_ptr<CSEConfigBase> llvm::AMDGPUPassConfig::getCSEConfig() const {
  return getStandardCSEConfigForOpt(TM->getOptLevel());
}

namespace {

class GCNPassConfig final : public AMDGPUPassConfig {
public:
  GCNPassConfig(LLVMTargetMachine &TM, PassManagerBase &PM)
    : AMDGPUPassConfig(TM, PM) {
    // It is necessary to know the register usage of the entire call graph.  We
    // allow calls without EnableAMDGPUFunctionCalls if they are marked
    // noinline, so this is always required.
    setRequiresCodeGenSCCOrder(true);
    substitutePass(&PostRASchedulerID, &PostMachineSchedulerID);
  }

  GCNTargetMachine &getGCNTargetMachine() const {
    return getTM<GCNTargetMachine>();
  }

  ScheduleDAGInstrs *
  createMachineScheduler(MachineSchedContext *C) const override;

  ScheduleDAGInstrs *
  createPostMachineScheduler(MachineSchedContext *C) const override {
    ScheduleDAGMI *DAG = new GCNPostScheduleDAGMILive(
        C, std::make_unique<PostGenericScheduler>(C),
        /*RemoveKillFlags=*/true);
    const GCNSubtarget &ST = C->MF->getSubtarget<GCNSubtarget>();
    DAG->addMutation(createLoadClusterDAGMutation(DAG->TII, DAG->TRI));
    if (ST.shouldClusterStores())
      DAG->addMutation(createStoreClusterDAGMutation(DAG->TII, DAG->TRI));
    DAG->addMutation(ST.createFillMFMAShadowMutation(DAG->TII));
    DAG->addMutation(createIGroupLPDAGMutation());
    if (isPassEnabled(EnableVOPD, CodeGenOpt::Less))
      DAG->addMutation(createVOPDPairingMutation());
    return DAG;
  }

  bool addPreISel() override;
  void addMachineSSAOptimization() override;
  bool addILPOpts() override;
  bool addInstSelector() override;
  bool addIRTranslator() override;
  void addPreLegalizeMachineIR() override;
  bool addLegalizeMachineIR() override;
  void addPreRegBankSelect() override;
  bool addRegBankSelect() override;
  void addPreGlobalInstructionSelect() override;
  bool addGlobalInstructionSelect() override;
  void addFastRegAlloc() override;
  void addOptimizedRegAlloc() override;

  FunctionPass *createSGPRAllocPass(bool Optimized);
  FunctionPass *createVGPRAllocPass(bool Optimized);
  FunctionPass *createRegAllocPass(bool Optimized) override;

  bool addRegAssignAndRewriteFast() override;
  bool addRegAssignAndRewriteOptimized() override;

  void addPreRegAlloc() override;
  bool addPreRewrite() override;
  void addPostRegAlloc() override;
  void addPreSched2() override;
  void addPreEmitPass() override;
};

} // end anonymous namespace

AMDGPUPassConfig::AMDGPUPassConfig(LLVMTargetMachine &TM, PassManagerBase &PM)
    : TargetPassConfig(TM, PM) {
  // Exceptions and StackMaps are not supported, so these passes will never do
  // anything.
  disablePass(&StackMapLivenessID);
  disablePass(&FuncletLayoutID);
  // Garbage collection is not supported.
  disablePass(&GCLoweringID);
  disablePass(&ShadowStackGCLoweringID);
}

void AMDGPUPassConfig::addEarlyCSEOrGVNPass() {
  if (getOptLevel() == CodeGenOpt::Aggressive)
    addPass(createGVNPass());
  else
    addPass(createEarlyCSEPass());
}

void AMDGPUPassConfig::addStraightLineScalarOptimizationPasses() {
  addPass(createLICMPass());
  addPass(createSeparateConstOffsetFromGEPPass());
  // ReassociateGEPs exposes more opportunities for SLSR. See
  // the example in reassociate-geps-and-slsr.ll.
  addPass(createStraightLineStrengthReducePass());
  // SeparateConstOffsetFromGEP and SLSR creates common expressions which GVN or
  // EarlyCSE can reuse.
  addEarlyCSEOrGVNPass();
  // Run NaryReassociate after EarlyCSE/GVN to be more effective.
  addPass(createNaryReassociatePass());
  // NaryReassociate on GEPs creates redundant common expressions, so run
  // EarlyCSE after it.
  addPass(createEarlyCSEPass());
}

void AMDGPUPassConfig::addIRPasses() {
  const AMDGPUTargetMachine &TM = getAMDGPUTargetMachine();

  // There is no reason to run these.
  disablePass(&StackMapLivenessID);
  disablePass(&FuncletLayoutID);
  disablePass(&PatchableFunctionID);

  addPass(createAMDGPUPrintfRuntimeBinding());
  addPass(createAMDGPUCtorDtorLoweringLegacyPass());

  // A call to propagate attributes pass in the backend in case opt was not run.
  addPass(createAMDGPUPropagateAttributesEarlyPass(&TM));

  addPass(createAMDGPULowerIntrinsicsPass());

  // Function calls are not supported, so make sure we inline everything.
  addPass(createAMDGPUAlwaysInlinePass());
  addPass(createAlwaysInlinerLegacyPass());
  // We need to add the barrier noop pass, otherwise adding the function
  // inlining pass will cause all of the PassConfigs passes to be run
  // one function at a time, which means if we have a module with two
  // functions, then we will generate code for the first function
  // without ever running any passes on the second.
  addPass(createBarrierNoopPass());

  // Handle uses of OpenCL image2d_t, image3d_t and sampler_t arguments.
  if (TM.getTargetTriple().getArch() == Triple::r600)
    addPass(createR600OpenCLImageTypeLoweringPass());

  // Replace OpenCL enqueued block function pointers with global variables.
  addPass(createAMDGPUOpenCLEnqueuedBlockLoweringPass());

  // Can increase LDS used by kernel so runs before PromoteAlloca
  if (EnableLowerModuleLDS) {
    // The pass "amdgpu-replace-lds-use-with-pointer" need to be run before the
    // pass "amdgpu-lower-module-lds", and also it required to be run only if
    // "amdgpu-lower-module-lds" pass is enabled.
    if (EnableLDSReplaceWithPointer)
      addPass(createAMDGPUReplaceLDSUseWithPointerPass());

    addPass(createAMDGPULowerModuleLDSPass());
  }

  if (TM.getOptLevel() > CodeGenOpt::None)
    addPass(createInferAddressSpacesPass());

  addPass(createAtomicExpandPass());

  if (TM.getOptLevel() > CodeGenOpt::None) {
    addPass(createAMDGPUPromoteAlloca());

    if (EnableSROA)
      addPass(createSROAPass());
    if (isPassEnabled(EnableScalarIRPasses))
      addStraightLineScalarOptimizationPasses();

    if (EnableAMDGPUAliasAnalysis) {
      addPass(createAMDGPUAAWrapperPass());
      addPass(createExternalAAWrapperPass([](Pass &P, Function &,
                                             AAResults &AAR) {
        if (auto *WrapperPass = P.getAnalysisIfAvailable<AMDGPUAAWrapperPass>())
          AAR.addAAResult(WrapperPass->getResult());
        }));
    }

    if (TM.getTargetTriple().getArch() == Triple::amdgcn) {
      // TODO: May want to move later or split into an early and late one.
      addPass(createAMDGPUCodeGenPreparePass());
    }
  }

  TargetPassConfig::addIRPasses();

  // EarlyCSE is not always strong enough to clean up what LSR produces. For
  // example, GVN can combine
  //
  //   %0 = add %a, %b
  //   %1 = add %b, %a
  //
  // and
  //
  //   %0 = shl nsw %a, 2
  //   %1 = shl %a, 2
  //
  // but EarlyCSE can do neither of them.
  if (isPassEnabled(EnableScalarIRPasses))
    addEarlyCSEOrGVNPass();

  if (TM.getTargetTriple().getArch() == Triple::amdgcn &&
      TM.getTargetTriple().getOS() == Triple::OSType::AMDHSA) {
    addPass(createLocalAccessorToSharedMemoryPassLegacy());
    addPass(createGlobalOffsetPassLegacy());
  }
}

void AMDGPUPassConfig::addCodeGenPrepare() {
  if (TM->getTargetTriple().getArch() == Triple::amdgcn) {
    addPass(createAMDGPUAttributorPass());

    // FIXME: This pass adds 2 hacky attributes that can be replaced with an
    // analysis, and should be removed.
    addPass(createAMDGPUAnnotateKernelFeaturesPass());
  }

  if (TM->getTargetTriple().getArch() == Triple::amdgcn &&
      EnableLowerKernelArguments)
    addPass(createAMDGPULowerKernelArgumentsPass());

  TargetPassConfig::addCodeGenPrepare();

  if (isPassEnabled(EnableLoadStoreVectorizer))
    addPass(createLoadStoreVectorizerPass());

  // LowerSwitch pass may introduce unreachable blocks that can
  // cause unexpected behavior for subsequent passes. Placing it
  // here seems better that these blocks would get cleaned up by
  // UnreachableBlockElim inserted next in the pass flow.
  addPass(createLowerSwitchPass());
}

bool AMDGPUPassConfig::addPreISel() {
  if (TM->getOptLevel() > CodeGenOpt::None)
    addPass(createFlattenCFGPass());
  return false;
}

bool AMDGPUPassConfig::addInstSelector() {
  addPass(createAMDGPUISelDag(&getAMDGPUTargetMachine(), getOptLevel()));
  return false;
}

bool AMDGPUPassConfig::addGCPasses() {
  // Do nothing. GC is not supported.
  return false;
}

llvm::ScheduleDAGInstrs *
AMDGPUPassConfig::createMachineScheduler(MachineSchedContext *C) const {
  const GCNSubtarget &ST = C->MF->getSubtarget<GCNSubtarget>();
  ScheduleDAGMILive *DAG = createGenericSchedLive(C);
  DAG->addMutation(createLoadClusterDAGMutation(DAG->TII, DAG->TRI));
  if (ST.shouldClusterStores())
    DAG->addMutation(createStoreClusterDAGMutation(DAG->TII, DAG->TRI));
  return DAG;
}

//===----------------------------------------------------------------------===//
// GCN Pass Setup
//===----------------------------------------------------------------------===//

ScheduleDAGInstrs *GCNPassConfig::createMachineScheduler(
  MachineSchedContext *C) const {
  const GCNSubtarget &ST = C->MF->getSubtarget<GCNSubtarget>();
  if (ST.enableSIScheduler())
    return createSIMachineScheduler(C);

  if (EnableMaxIlpSchedStrategy)
    return createGCNMaxILPMachineScheduler(C);

  return createGCNMaxOccupancyMachineScheduler(C);
}

bool GCNPassConfig::addPreISel() {
  AMDGPUPassConfig::addPreISel();

  if (TM->getOptLevel() > CodeGenOpt::None)
    addPass(createAMDGPULateCodeGenPreparePass());

  if (isPassEnabled(EnableAtomicOptimizations, CodeGenOpt::Less)) {
    addPass(createAMDGPUAtomicOptimizerPass());
  }

  if (TM->getOptLevel() > CodeGenOpt::None)
    addPass(createSinkingPass());

  // Merge divergent exit nodes. StructurizeCFG won't recognize the multi-exit
  // regions formed by them.
  addPass(&AMDGPUUnifyDivergentExitNodesID);
  if (!LateCFGStructurize) {
    if (EnableStructurizerWorkarounds) {
      addPass(createFixIrreduciblePass());
      addPass(createUnifyLoopExitsPass());
    }
    addPass(createStructurizeCFGPass(false)); // true -> SkipUniformRegions
  }
  addPass(createAMDGPUAnnotateUniformValues());
  if (!LateCFGStructurize) {
    addPass(createSIAnnotateControlFlowPass());
    // TODO: Move this right after structurizeCFG to avoid extra divergence
    // analysis. This depends on stopping SIAnnotateControlFlow from making
    // control flow modifications.
    addPass(createAMDGPURewriteUndefForPHIPass());
  }
  addPass(createLCSSAPass());

  if (TM->getOptLevel() > CodeGenOpt::Less)
    addPass(&AMDGPUPerfHintAnalysisID);

  return false;
}

void GCNPassConfig::addMachineSSAOptimization() {
  TargetPassConfig::addMachineSSAOptimization();

  // We want to fold operands after PeepholeOptimizer has run (or as part of
  // it), because it will eliminate extra copies making it easier to fold the
  // real source operand. We want to eliminate dead instructions after, so that
  // we see fewer uses of the copies. We then need to clean up the dead
  // instructions leftover after the operands are folded as well.
  //
  // XXX - Can we get away without running DeadMachineInstructionElim again?
  addPass(&SIFoldOperandsID);
  if (EnableDPPCombine)
    addPass(&GCNDPPCombineID);
  addPass(&SILoadStoreOptimizerID);
  if (isPassEnabled(EnableSDWAPeephole)) {
    addPass(&SIPeepholeSDWAID);
    addPass(&EarlyMachineLICMID);
    addPass(&MachineCSEID);
    addPass(&SIFoldOperandsID);
  }
  addPass(&DeadMachineInstructionElimID);
  addPass(createSIShrinkInstructionsPass());
}

bool GCNPassConfig::addILPOpts() {
  if (EnableEarlyIfConversion)
    addPass(&EarlyIfConverterID);

  TargetPassConfig::addILPOpts();
  return false;
}

bool GCNPassConfig::addInstSelector() {
  AMDGPUPassConfig::addInstSelector();
  addPass(&SIFixSGPRCopiesID);
  addPass(createSILowerI1CopiesPass());
  return false;
}

bool GCNPassConfig::addIRTranslator() {
  addPass(new IRTranslator(getOptLevel()));
  return false;
}

void GCNPassConfig::addPreLegalizeMachineIR() {
  bool IsOptNone = getOptLevel() == CodeGenOpt::None;
  addPass(createAMDGPUPreLegalizeCombiner(IsOptNone));
  addPass(new Localizer());
}

bool GCNPassConfig::addLegalizeMachineIR() {
  addPass(new Legalizer());
  return false;
}

void GCNPassConfig::addPreRegBankSelect() {
  bool IsOptNone = getOptLevel() == CodeGenOpt::None;
  addPass(createAMDGPUPostLegalizeCombiner(IsOptNone));
}

bool GCNPassConfig::addRegBankSelect() {
  addPass(new RegBankSelect());
  return false;
}

void GCNPassConfig::addPreGlobalInstructionSelect() {
  bool IsOptNone = getOptLevel() == CodeGenOpt::None;
  addPass(createAMDGPURegBankCombiner(IsOptNone));
}

bool GCNPassConfig::addGlobalInstructionSelect() {
  addPass(new InstructionSelect(getOptLevel()));
  return false;
}

void GCNPassConfig::addPreRegAlloc() {
  if (LateCFGStructurize) {
    addPass(createAMDGPUMachineCFGStructurizerPass());
  }
}

void GCNPassConfig::addFastRegAlloc() {
  // FIXME: We have to disable the verifier here because of PHIElimination +
  // TwoAddressInstructions disabling it.

  // This must be run immediately after phi elimination and before
  // TwoAddressInstructions, otherwise the processing of the tied operand of
  // SI_ELSE will introduce a copy of the tied operand source after the else.
  insertPass(&PHIEliminationID, &SILowerControlFlowID);

  insertPass(&TwoAddressInstructionPassID, &SIWholeQuadModeID);
  insertPass(&TwoAddressInstructionPassID, &SIPreAllocateWWMRegsID);

  TargetPassConfig::addFastRegAlloc();
}

void GCNPassConfig::addOptimizedRegAlloc() {
  // Allow the scheduler to run before SIWholeQuadMode inserts exec manipulation
  // instructions that cause scheduling barriers.
  insertPass(&MachineSchedulerID, &SIWholeQuadModeID);
  insertPass(&MachineSchedulerID, &SIPreAllocateWWMRegsID);

  if (OptExecMaskPreRA)
    insertPass(&MachineSchedulerID, &SIOptimizeExecMaskingPreRAID);

  if (isPassEnabled(EnablePreRAOptimizations))
    insertPass(&RenameIndependentSubregsID, &GCNPreRAOptimizationsID);

  // This is not an essential optimization and it has a noticeable impact on
  // compilation time, so we only enable it from O2.
  if (TM->getOptLevel() > CodeGenOpt::Less)
    insertPass(&MachineSchedulerID, &SIFormMemoryClausesID);

  // FIXME: when an instruction has a Killed operand, and the instruction is
  // inside a bundle, seems only the BUNDLE instruction appears as the Kills of
  // the register in LiveVariables, this would trigger a failure in verifier,
  // we should fix it and enable the verifier.
  if (OptVGPRLiveRange)
    insertPass(&LiveVariablesID, &SIOptimizeVGPRLiveRangeID);
  // This must be run immediately after phi elimination and before
  // TwoAddressInstructions, otherwise the processing of the tied operand of
  // SI_ELSE will introduce a copy of the tied operand source after the else.
  insertPass(&PHIEliminationID, &SILowerControlFlowID);

  if (EnableDCEInRA)
    insertPass(&DetectDeadLanesID, &DeadMachineInstructionElimID);

  TargetPassConfig::addOptimizedRegAlloc();
}

bool GCNPassConfig::addPreRewrite() {
  if (EnableRegReassign)
    addPass(&GCNNSAReassignID);
  return true;
}

FunctionPass *GCNPassConfig::createSGPRAllocPass(bool Optimized) {
  // Initialize the global default.
  llvm::call_once(InitializeDefaultSGPRRegisterAllocatorFlag,
                  initializeDefaultSGPRRegisterAllocatorOnce);

  RegisterRegAlloc::FunctionPassCtor Ctor = SGPRRegisterRegAlloc::getDefault();
  if (Ctor != useDefaultRegisterAllocator)
    return Ctor();

  if (Optimized)
    return createGreedyRegisterAllocator(onlyAllocateSGPRs);

  return createFastRegisterAllocator(onlyAllocateSGPRs, false);
}

FunctionPass *GCNPassConfig::createVGPRAllocPass(bool Optimized) {
  // Initialize the global default.
  llvm::call_once(InitializeDefaultVGPRRegisterAllocatorFlag,
                  initializeDefaultVGPRRegisterAllocatorOnce);

  RegisterRegAlloc::FunctionPassCtor Ctor = VGPRRegisterRegAlloc::getDefault();
  if (Ctor != useDefaultRegisterAllocator)
    return Ctor();

  if (Optimized)
    return createGreedyVGPRRegisterAllocator();

  return createFastVGPRRegisterAllocator();
}

FunctionPass *GCNPassConfig::createRegAllocPass(bool Optimized) {
  llvm_unreachable("should not be used");
}

static const char RegAllocOptNotSupportedMessage[] =
  "-regalloc not supported with amdgcn. Use -sgpr-regalloc and -vgpr-regalloc";

bool GCNPassConfig::addRegAssignAndRewriteFast() {
  if (!usingDefaultRegAlloc())
    report_fatal_error(RegAllocOptNotSupportedMessage);

  addPass(createSGPRAllocPass(false));

  // Equivalent of PEI for SGPRs.
  addPass(&SILowerSGPRSpillsID);

  addPass(createVGPRAllocPass(false));
  return true;
}

bool GCNPassConfig::addRegAssignAndRewriteOptimized() {
  if (!usingDefaultRegAlloc())
    report_fatal_error(RegAllocOptNotSupportedMessage);

  addPass(createSGPRAllocPass(true));

  // Commit allocated register changes. This is mostly necessary because too
  // many things rely on the use lists of the physical registers, such as the
  // verifier. This is only necessary with allocators which use LiveIntervals,
  // since FastRegAlloc does the replacements itself.
  addPass(createVirtRegRewriter(false));

  // Equivalent of PEI for SGPRs.
  addPass(&SILowerSGPRSpillsID);

  addPass(createVGPRAllocPass(true));

  addPreRewrite();
  addPass(&VirtRegRewriterID);

  return true;
}

void GCNPassConfig::addPostRegAlloc() {
  addPass(&SIFixVGPRCopiesID);
  if (getOptLevel() > CodeGenOpt::None)
    addPass(&SIOptimizeExecMaskingID);
  TargetPassConfig::addPostRegAlloc();
}

void GCNPassConfig::addPreSched2() {
  if (TM->getOptLevel() > CodeGenOpt::None)
    addPass(createSIShrinkInstructionsPass());
  addPass(&SIPostRABundlerID);
}

void GCNPassConfig::addPreEmitPass() {
  if (isPassEnabled(EnableVOPD, CodeGenOpt::Less))
    addPass(&GCNCreateVOPDID);
  addPass(createSIMemoryLegalizerPass());
  addPass(createSIInsertWaitcntsPass());

  addPass(createSIModeRegisterPass());

  if (getOptLevel() > CodeGenOpt::None)
    addPass(&SIInsertHardClausesID);

  addPass(&SILateBranchLoweringPassID);
  if (isPassEnabled(EnableSetWavePriority, CodeGenOpt::Less))
    addPass(createAMDGPUSetWavePriorityPass());
  if (getOptLevel() > CodeGenOpt::None)
    addPass(&SIPreEmitPeepholeID);
  // The hazard recognizer that runs as part of the post-ra scheduler does not
  // guarantee to be able handle all hazards correctly. This is because if there
  // are multiple scheduling regions in a basic block, the regions are scheduled
  // bottom up, so when we begin to schedule a region we don't know what
  // instructions were emitted directly before it.
  //
  // Here we add a stand-alone hazard recognizer pass which can handle all
  // cases.
  addPass(&PostRAHazardRecognizerID);

  if (getOptLevel() > CodeGenOpt::Less)
    addPass(&AMDGPUReleaseVGPRsID);

  if (isPassEnabled(EnableInsertDelayAlu, CodeGenOpt::Less))
    addPass(&AMDGPUInsertDelayAluID);

  addPass(&BranchRelaxationPassID);
}

TargetPassConfig *GCNTargetMachine::createPassConfig(PassManagerBase &PM) {
  return new GCNPassConfig(*this, PM);
}

yaml::MachineFunctionInfo *GCNTargetMachine::createDefaultFuncInfoYAML() const {
  return new yaml::SIMachineFunctionInfo();
}

yaml::MachineFunctionInfo *
GCNTargetMachine::convertFuncInfoToYAML(const MachineFunction &MF) const {
  const SIMachineFunctionInfo *MFI = MF.getInfo<SIMachineFunctionInfo>();
  return new yaml::SIMachineFunctionInfo(
      *MFI, *MF.getSubtarget().getRegisterInfo(), MF);
}

bool GCNTargetMachine::parseMachineFunctionInfo(
    const yaml::MachineFunctionInfo &MFI_, PerFunctionMIParsingState &PFS,
    SMDiagnostic &Error, SMRange &SourceRange) const {
  const yaml::SIMachineFunctionInfo &YamlMFI =
      static_cast<const yaml::SIMachineFunctionInfo &>(MFI_);
  MachineFunction &MF = PFS.MF;
  SIMachineFunctionInfo *MFI = MF.getInfo<SIMachineFunctionInfo>();

  if (MFI->initializeBaseYamlFields(YamlMFI, MF, PFS, Error, SourceRange))
    return true;

  if (MFI->Occupancy == 0) {
    // Fixup the subtarget dependent default value.
    const GCNSubtarget &ST = MF.getSubtarget<GCNSubtarget>();
    MFI->Occupancy = ST.computeOccupancy(MF.getFunction(), MFI->getLDSSize());
  }

  auto parseRegister = [&](const yaml::StringValue &RegName, Register &RegVal) {
    Register TempReg;
    if (parseNamedRegisterReference(PFS, TempReg, RegName.Value, Error)) {
      SourceRange = RegName.SourceRange;
      return true;
    }
    RegVal = TempReg;

    return false;
  };

  auto parseOptionalRegister = [&](const yaml::StringValue &RegName,
                                   Register &RegVal) {
    return !RegName.Value.empty() && parseRegister(RegName, RegVal);
  };

  if (parseOptionalRegister(YamlMFI.VGPRForAGPRCopy, MFI->VGPRForAGPRCopy))
    return true;

  auto diagnoseRegisterClass = [&](const yaml::StringValue &RegName) {
    // Create a diagnostic for a the register string literal.
    const MemoryBuffer &Buffer =
        *PFS.SM->getMemoryBuffer(PFS.SM->getMainFileID());
    Error = SMDiagnostic(*PFS.SM, SMLoc(), Buffer.getBufferIdentifier(), 1,
                         RegName.Value.size(), SourceMgr::DK_Error,
                         "incorrect register class for field", RegName.Value,
                         std::nullopt, std::nullopt);
    SourceRange = RegName.SourceRange;
    return true;
  };

  if (parseRegister(YamlMFI.ScratchRSrcReg, MFI->ScratchRSrcReg) ||
      parseRegister(YamlMFI.FrameOffsetReg, MFI->FrameOffsetReg) ||
      parseRegister(YamlMFI.StackPtrOffsetReg, MFI->StackPtrOffsetReg))
    return true;

  if (MFI->ScratchRSrcReg != AMDGPU::PRIVATE_RSRC_REG &&
      !AMDGPU::SGPR_128RegClass.contains(MFI->ScratchRSrcReg)) {
    return diagnoseRegisterClass(YamlMFI.ScratchRSrcReg);
  }

  if (MFI->FrameOffsetReg != AMDGPU::FP_REG &&
      !AMDGPU::SGPR_32RegClass.contains(MFI->FrameOffsetReg)) {
    return diagnoseRegisterClass(YamlMFI.FrameOffsetReg);
  }

  if (MFI->StackPtrOffsetReg != AMDGPU::SP_REG &&
      !AMDGPU::SGPR_32RegClass.contains(MFI->StackPtrOffsetReg)) {
    return diagnoseRegisterClass(YamlMFI.StackPtrOffsetReg);
  }

  for (const auto &YamlReg : YamlMFI.WWMReservedRegs) {
    Register ParsedReg;
    if (parseRegister(YamlReg, ParsedReg))
      return true;

    MFI->reserveWWMRegister(ParsedReg);
  }

  auto parseAndCheckArgument = [&](const std::optional<yaml::SIArgument> &A,
                                   const TargetRegisterClass &RC,
                                   ArgDescriptor &Arg, unsigned UserSGPRs,
                                   unsigned SystemSGPRs) {
    // Skip parsing if it's not present.
    if (!A)
      return false;

    if (A->IsRegister) {
      Register Reg;
      if (parseNamedRegisterReference(PFS, Reg, A->RegisterName.Value, Error)) {
        SourceRange = A->RegisterName.SourceRange;
        return true;
      }
      if (!RC.contains(Reg))
        return diagnoseRegisterClass(A->RegisterName);
      Arg = ArgDescriptor::createRegister(Reg);
    } else
      Arg = ArgDescriptor::createStack(A->StackOffset);
    // Check and apply the optional mask.
    if (A->Mask)
      Arg = ArgDescriptor::createArg(Arg, *A->Mask);

    MFI->NumUserSGPRs += UserSGPRs;
    MFI->NumSystemSGPRs += SystemSGPRs;
    return false;
  };

  if (YamlMFI.ArgInfo &&
      (parseAndCheckArgument(YamlMFI.ArgInfo->PrivateSegmentBuffer,
                             AMDGPU::SGPR_128RegClass,
                             MFI->ArgInfo.PrivateSegmentBuffer, 4, 0) ||
       parseAndCheckArgument(YamlMFI.ArgInfo->DispatchPtr,
                             AMDGPU::SReg_64RegClass, MFI->ArgInfo.DispatchPtr,
                             2, 0) ||
       parseAndCheckArgument(YamlMFI.ArgInfo->QueuePtr, AMDGPU::SReg_64RegClass,
                             MFI->ArgInfo.QueuePtr, 2, 0) ||
       parseAndCheckArgument(YamlMFI.ArgInfo->KernargSegmentPtr,
                             AMDGPU::SReg_64RegClass,
                             MFI->ArgInfo.KernargSegmentPtr, 2, 0) ||
       parseAndCheckArgument(YamlMFI.ArgInfo->DispatchID,
                             AMDGPU::SReg_64RegClass, MFI->ArgInfo.DispatchID,
                             2, 0) ||
       parseAndCheckArgument(YamlMFI.ArgInfo->FlatScratchInit,
                             AMDGPU::SReg_64RegClass,
                             MFI->ArgInfo.FlatScratchInit, 2, 0) ||
       parseAndCheckArgument(YamlMFI.ArgInfo->PrivateSegmentSize,
                             AMDGPU::SGPR_32RegClass,
                             MFI->ArgInfo.PrivateSegmentSize, 0, 0) ||
       parseAndCheckArgument(YamlMFI.ArgInfo->LDSKernelId,
                             AMDGPU::SGPR_32RegClass,
                             MFI->ArgInfo.LDSKernelId, 0, 1) ||
       parseAndCheckArgument(YamlMFI.ArgInfo->WorkGroupIDX,
                             AMDGPU::SGPR_32RegClass, MFI->ArgInfo.WorkGroupIDX,
                             0, 1) ||
       parseAndCheckArgument(YamlMFI.ArgInfo->WorkGroupIDY,
                             AMDGPU::SGPR_32RegClass, MFI->ArgInfo.WorkGroupIDY,
                             0, 1) ||
       parseAndCheckArgument(YamlMFI.ArgInfo->WorkGroupIDZ,
                             AMDGPU::SGPR_32RegClass, MFI->ArgInfo.WorkGroupIDZ,
                             0, 1) ||
       parseAndCheckArgument(YamlMFI.ArgInfo->WorkGroupInfo,
                             AMDGPU::SGPR_32RegClass,
                             MFI->ArgInfo.WorkGroupInfo, 0, 1) ||
       parseAndCheckArgument(YamlMFI.ArgInfo->PrivateSegmentWaveByteOffset,
                             AMDGPU::SGPR_32RegClass,
                             MFI->ArgInfo.PrivateSegmentWaveByteOffset, 0, 1) ||
       parseAndCheckArgument(YamlMFI.ArgInfo->ImplicitArgPtr,
                             AMDGPU::SReg_64RegClass,
                             MFI->ArgInfo.ImplicitArgPtr, 0, 0) ||
       parseAndCheckArgument(YamlMFI.ArgInfo->ImplicitBufferPtr,
                             AMDGPU::SReg_64RegClass,
                             MFI->ArgInfo.ImplicitBufferPtr, 2, 0) ||
       parseAndCheckArgument(YamlMFI.ArgInfo->WorkItemIDX,
                             AMDGPU::VGPR_32RegClass,
                             MFI->ArgInfo.WorkItemIDX, 0, 0) ||
       parseAndCheckArgument(YamlMFI.ArgInfo->WorkItemIDY,
                             AMDGPU::VGPR_32RegClass,
                             MFI->ArgInfo.WorkItemIDY, 0, 0) ||
       parseAndCheckArgument(YamlMFI.ArgInfo->WorkItemIDZ,
                             AMDGPU::VGPR_32RegClass,
                             MFI->ArgInfo.WorkItemIDZ, 0, 0)))
    return true;

  MFI->Mode.IEEE = YamlMFI.Mode.IEEE;
  MFI->Mode.DX10Clamp = YamlMFI.Mode.DX10Clamp;
  MFI->Mode.FP32InputDenormals = YamlMFI.Mode.FP32InputDenormals;
  MFI->Mode.FP32OutputDenormals = YamlMFI.Mode.FP32OutputDenormals;
  MFI->Mode.FP64FP16InputDenormals = YamlMFI.Mode.FP64FP16InputDenormals;
  MFI->Mode.FP64FP16OutputDenormals = YamlMFI.Mode.FP64FP16OutputDenormals;

  return false;
}<|MERGE_RESOLUTION|>--- conflicted
+++ resolved
@@ -618,17 +618,16 @@
           PM.addPass(AMDGPULowerModuleLDSPass());
           return true;
         }
-<<<<<<< HEAD
+        if (PassName == "amdgpu-lower-ctor-dtor") {
+          PM.addPass(AMDGPUCtorDtorLoweringPass());
+          return true;
+        }
         if (PassName == "localaccessortosharedmemory") {
           PM.addPass(LocalAccessorToSharedMemoryPass());
           return true;
         }
         if (PassName == "globaloffset") {
           PM.addPass(LocalAccessorToSharedMemoryPass());
-=======
-        if (PassName == "amdgpu-lower-ctor-dtor") {
-          PM.addPass(AMDGPUCtorDtorLoweringPass());
->>>>>>> f23f2603
           return true;
         }
         return false;
