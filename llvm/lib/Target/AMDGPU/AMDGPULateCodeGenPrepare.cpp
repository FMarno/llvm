--- conflicted
+++ resolved
@@ -360,24 +360,11 @@
         Type *NewType = calculateConvertType(Phi->getType());
         NewPhi->addIncoming(ConstantInt::get(NewType, 0, false),
                             Phi->getIncomingBlock(I));
-<<<<<<< HEAD
-      } else if (ValMap.contains(IncVal))
-=======
       } else if (ValMap.contains(IncVal) && ValMap[IncVal])
->>>>>>> 9c4aab8c
         NewPhi->addIncoming(ValMap[IncVal], Phi->getIncomingBlock(I));
       else
         MissingIncVal = true;
     }
-<<<<<<< HEAD
-    Instruction *DeadInst = Phi;
-    if (MissingIncVal) {
-      DeadInst = cast<Instruction>(ValMap[Phi]);
-      // Do not use the dead phi
-      ValMap[Phi] = Phi;
-    }
-    DeadInsts.emplace_back(DeadInst);
-=======
     if (MissingIncVal) {
       Value *DeadVal = ValMap[Phi];
       // The coercion chain of the PHI is broken. Delete the Phi
@@ -408,29 +395,18 @@
     } else {
       DeadInsts.emplace_back(cast<Instruction>(Phi));
     }
->>>>>>> 9c4aab8c
   }
   // Coerce back to the original type and replace the uses.
   for (Instruction *U : Uses) {
     // Replace all converted operands for a use.
     for (auto [OpIdx, Op] : enumerate(U->operands())) {
-<<<<<<< HEAD
-      if (ValMap.contains(Op)) {
-=======
       if (ValMap.contains(Op) && ValMap[Op]) {
->>>>>>> 9c4aab8c
         Value *NewVal = nullptr;
         if (BBUseValMap.contains(U->getParent()) &&
             BBUseValMap[U->getParent()].contains(ValMap[Op]))
           NewVal = BBUseValMap[U->getParent()][ValMap[Op]];
         else {
           BasicBlock::iterator InsertPt = U->getParent()->getFirstNonPHIIt();
-<<<<<<< HEAD
-          NewVal =
-              convertFromOptType(Op->getType(), cast<Instruction>(ValMap[Op]),
-                                 InsertPt, U->getParent());
-          BBUseValMap[U->getParent()][ValMap[Op]] = NewVal;
-=======
           // We may pick up ops that were previously converted for users in
           // other blocks. If there is an originally typed definition of the Op
           // already in this block, simply reuse it.
@@ -443,7 +419,6 @@
                                    InsertPt, U->getParent());
             BBUseValMap[U->getParent()][ValMap[Op]] = NewVal;
           }
->>>>>>> 9c4aab8c
         }
         assert(NewVal);
         U->setOperand(OpIdx, NewVal);
