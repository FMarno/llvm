--- conflicted
+++ resolved
@@ -1779,21 +1779,12 @@
       return NeedsConstrainedOpc ? AMDGPU::S_BUFFER_LOAD_DWORDX8_SGPR_IMM_ec
                                  : AMDGPU::S_BUFFER_LOAD_DWORDX8_SGPR_IMM;
     }
-<<<<<<< HEAD
-  case S_LOAD_IMM: {
-    // If XNACK is enabled, use the constrained opcodes when the first load is
-    // under-aligned.
-    const MachineMemOperand *MMO = *CI.I->memoperands_begin();
-    bool NeedsConstrainedOpc =
-        STM->isXNACKEnabled() && MMO->getAlign().value() < Width * 4;
-=======
   }
   case S_LOAD_IMM: {
     // If XNACK is enabled, use the constrained opcodes when the first load is
     // under-aligned.
     bool NeedsConstrainedOpc =
         needsConstrainedOpcode(*STM, CI.I->memoperands(), Width);
->>>>>>> 98391913
     switch (Width) {
     default:
       return 0;
