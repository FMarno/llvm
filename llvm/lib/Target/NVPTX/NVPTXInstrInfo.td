//===- NVPTXInstrInfo.td - NVPTX Instruction defs -------------*- tblgen-*-===//
//
// Part of the LLVM Project, under the Apache License v2.0 with LLVM Exceptions.
// See https://llvm.org/LICENSE.txt for license information.
// SPDX-License-Identifier: Apache-2.0 WITH LLVM-exception
//
//===----------------------------------------------------------------------===//
//
// This file describes the PTX instructions in TableGen format.
//
//===----------------------------------------------------------------------===//

include "NVPTXInstrFormats.td"

let OperandType = "OPERAND_IMMEDIATE" in {
  def f16imm : Operand<f16>;
  def bf16imm : Operand<bf16>;

}

// List of vector specific properties
def isVecLD      : VecInstTypeEnum<1>;
def isVecST      : VecInstTypeEnum<2>;
def isVecBuild   : VecInstTypeEnum<3>;
def isVecShuffle : VecInstTypeEnum<4>;
def isVecExtract : VecInstTypeEnum<5>;
def isVecInsert  : VecInstTypeEnum<6>;
def isVecDest    : VecInstTypeEnum<7>;
def isVecOther   : VecInstTypeEnum<15>;

//===----------------------------------------------------------------------===//
// NVPTX Operand Definitions.
//===----------------------------------------------------------------------===//

def brtarget    : Operand<OtherVT>;

// CVT conversion modes
// These must match the enum in NVPTX.h
def CvtNONE : PatLeaf<(i32 0x0)>;
def CvtRNI  : PatLeaf<(i32 0x1)>;
def CvtRZI  : PatLeaf<(i32 0x2)>;
def CvtRMI  : PatLeaf<(i32 0x3)>;
def CvtRPI  : PatLeaf<(i32 0x4)>;
def CvtRN   : PatLeaf<(i32 0x5)>;
def CvtRZ   : PatLeaf<(i32 0x6)>;
def CvtRM   : PatLeaf<(i32 0x7)>;
def CvtRP   : PatLeaf<(i32 0x8)>;
def CvtRNA   : PatLeaf<(i32 0x9)>;

def CvtNONE_FTZ : PatLeaf<(i32 0x10)>;
def CvtRNI_FTZ  : PatLeaf<(i32 0x11)>;
def CvtRZI_FTZ  : PatLeaf<(i32 0x12)>;
def CvtRMI_FTZ  : PatLeaf<(i32 0x13)>;
def CvtRPI_FTZ  : PatLeaf<(i32 0x14)>;
def CvtRN_FTZ   : PatLeaf<(i32 0x15)>;
def CvtRZ_FTZ   : PatLeaf<(i32 0x16)>;
def CvtRM_FTZ   : PatLeaf<(i32 0x17)>;
def CvtRP_FTZ   : PatLeaf<(i32 0x18)>;

def CvtSAT      : PatLeaf<(i32 0x20)>;
def CvtSAT_FTZ  : PatLeaf<(i32 0x30)>;

def CvtNONE_RELU   : PatLeaf<(i32 0x40)>;
def CvtRN_RELU   : PatLeaf<(i32 0x45)>;
def CvtRZ_RELU   : PatLeaf<(i32 0x46)>;

def CvtMode : Operand<i32> {
  let PrintMethod = "printCvtMode";
}

// Compare modes
// These must match the enum in NVPTX.h
def CmpEQ   : PatLeaf<(i32 0)>;
def CmpNE   : PatLeaf<(i32 1)>;
def CmpLT   : PatLeaf<(i32 2)>;
def CmpLE   : PatLeaf<(i32 3)>;
def CmpGT   : PatLeaf<(i32 4)>;
def CmpGE   : PatLeaf<(i32 5)>;
def CmpLO   : PatLeaf<(i32 6)>;
def CmpLS   : PatLeaf<(i32 7)>;
def CmpHI   : PatLeaf<(i32 8)>;
def CmpHS   : PatLeaf<(i32 9)>;
def CmpEQU  : PatLeaf<(i32 10)>;
def CmpNEU  : PatLeaf<(i32 11)>;
def CmpLTU  : PatLeaf<(i32 12)>;
def CmpLEU  : PatLeaf<(i32 13)>;
def CmpGTU  : PatLeaf<(i32 14)>;
def CmpGEU  : PatLeaf<(i32 15)>;
def CmpNUM  : PatLeaf<(i32 16)>;
def CmpNAN  : PatLeaf<(i32 17)>;

def CmpEQ_FTZ   : PatLeaf<(i32 0x100)>;
def CmpNE_FTZ   : PatLeaf<(i32 0x101)>;
def CmpLT_FTZ   : PatLeaf<(i32 0x102)>;
def CmpLE_FTZ   : PatLeaf<(i32 0x103)>;
def CmpGT_FTZ   : PatLeaf<(i32 0x104)>;
def CmpGE_FTZ   : PatLeaf<(i32 0x105)>;
def CmpEQU_FTZ  : PatLeaf<(i32 0x10A)>;
def CmpNEU_FTZ  : PatLeaf<(i32 0x10B)>;
def CmpLTU_FTZ  : PatLeaf<(i32 0x10C)>;
def CmpLEU_FTZ  : PatLeaf<(i32 0x10D)>;
def CmpGTU_FTZ  : PatLeaf<(i32 0x10E)>;
def CmpGEU_FTZ  : PatLeaf<(i32 0x10F)>;
def CmpNUM_FTZ  : PatLeaf<(i32 0x110)>;
def CmpNAN_FTZ  : PatLeaf<(i32 0x111)>;

def CmpMode : Operand<i32> {
  let PrintMethod = "printCmpMode";
}
def VecElement : Operand<i32> {
  let PrintMethod = "printVecElement";
}

// PRMT modes
// These must match the enum in NVPTX.h
def PrmtNONE : PatLeaf<(i32 0x0)>;
def PrmtF4E  : PatLeaf<(i32 0x1)>;
def PrmtB4E  : PatLeaf<(i32 0x2)>;
def PrmtRC8  : PatLeaf<(i32 0x3)>;
def PrmtECL  : PatLeaf<(i32 0x4)>;
def PrmtECR  : PatLeaf<(i32 0x5)>;
def PrmtRC16 : PatLeaf<(i32 0x6)>;

def PrmtMode : Operand<i32> {
  let PrintMethod = "printPrmtMode";
}


//===----------------------------------------------------------------------===//
// NVPTX Instruction Predicate Definitions
//===----------------------------------------------------------------------===//


def hasAtomAddF64 : Predicate<"Subtarget->hasAtomAddF64()">;
def hasAtomScope : Predicate<"Subtarget->hasAtomScope()">;
def hasAtomSemantics : Predicate<"Subtarget->hasAtomSemantics()">;
def hasAtomBitwise64 : Predicate<"Subtarget->hasAtomBitwise64()">;
def hasAtomMinMax64 : Predicate<"Subtarget->hasAtomMinMax64()">;
def hasVote : Predicate<"Subtarget->hasVote()">;
def hasDouble : Predicate<"Subtarget->hasDouble()">;
def hasLDG : Predicate<"Subtarget->hasLDG()">;
def hasLDU : Predicate<"Subtarget->hasLDU()">;

def doF32FTZ : Predicate<"useF32FTZ()">;
def doNoF32FTZ : Predicate<"!useF32FTZ()">;
def doRsqrtOpt : Predicate<"doRsqrtOpt()">;

def doMulWide      : Predicate<"doMulWide">;

def allowFMA : Predicate<"allowFMA()">;
def noFMA : Predicate<"!allowFMA()">;
def allowUnsafeFPMath : Predicate<"allowUnsafeFPMath()">;
def noUnsafeFPMath : Predicate<"!allowUnsafeFPMath()">;

def do_DIVF32_APPROX : Predicate<"getDivF32Level()==0">;
def do_DIVF32_FULL : Predicate<"getDivF32Level()==1">;

def do_SQRTF32_APPROX : Predicate<"!usePrecSqrtF32()">;
def do_SQRTF32_RN : Predicate<"usePrecSqrtF32()">;

def hasHWROT32 : Predicate<"Subtarget->hasHWROT32()">;
def noHWROT32 : Predicate<"!Subtarget->hasHWROT32()">;
def hasDotInstructions : Predicate<"Subtarget->hasDotInstructions()">;

def True : Predicate<"true">;
def False : Predicate<"false">;

class hasPTX<int version>: Predicate<"Subtarget->getPTXVersion() >= " # version>;
class hasSM<int version>: Predicate<"Subtarget->getSmVersion() >= " # version>;

// Explicit records for arch-accelerated SM versions
def hasSM90a : Predicate<"Subtarget->getFullSmVersion() == 901">;

// non-sync shfl instructions are not available on sm_70+ in PTX6.4+
def hasSHFL : Predicate<"!(Subtarget->getSmVersion() >= 70"
                          "&& Subtarget->getPTXVersion() >= 64)">;

def useShortPtrLocal : Predicate<"TM.is64Bit() && TM.getPointerSizeInBits(ADDRESS_SPACE_LOCAL) == 32">;
def useShortPtrShared : Predicate<"TM.is64Bit() && TM.getPointerSizeInBits(ADDRESS_SPACE_SHARED) == 32">;
def useShortPtrConst : Predicate<"TM.is64Bit() && TM.getPointerSizeInBits(ADDRESS_SPACE_CONST) == 32">;

def useFP16Math: Predicate<"Subtarget->allowFP16Math()">;
def hasBF16Math: Predicate<"Subtarget->hasBF16Math()">;

// Helper class to aid conversion between ValueType and a matching RegisterClass.

class ValueToRegClass<ValueType T> {
   string name = !cast<string>(T);
   NVPTXRegClass ret = !cond(
     !eq(name, "i1"): Int1Regs,
     !eq(name, "i16"): Int16Regs,
     !eq(name, "v2i16"): Int32Regs,
     !eq(name, "i32"): Int32Regs,
     !eq(name, "i64"): Int64Regs,
     !eq(name, "f16"): Int16Regs,
     !eq(name, "v2f16"): Int32Regs,
     !eq(name, "bf16"): Int16Regs,
     !eq(name, "v2bf16"): Int32Regs,
     !eq(name, "f32"): Float32Regs,
     !eq(name, "f64"): Float64Regs,
     !eq(name, "ai32"): Int32ArgRegs,
     !eq(name, "ai64"): Int64ArgRegs,
     !eq(name, "af32"): Float32ArgRegs,
     !eq(name, "if64"): Float64ArgRegs,
    );
}


//===----------------------------------------------------------------------===//
// Some Common Instruction Class Templates
//===----------------------------------------------------------------------===//

// Template for instructions which take three int64, int32, or int16 args.
// The instructions are named "<OpcStr><Width>" (e.g. "add.s64").
multiclass I3<string OpcStr, SDNode OpNode> {
  def i64rr :
    NVPTXInst<(outs Int64Regs:$dst), (ins Int64Regs:$a, Int64Regs:$b),
              !strconcat(OpcStr, "64 \t$dst, $a, $b;"),
              [(set Int64Regs:$dst, (OpNode Int64Regs:$a, Int64Regs:$b))]>;
  def i64ri :
    NVPTXInst<(outs Int64Regs:$dst), (ins Int64Regs:$a, i64imm:$b),
              !strconcat(OpcStr, "64 \t$dst, $a, $b;"),
              [(set Int64Regs:$dst, (OpNode Int64Regs:$a, imm:$b))]>;
  def i32rr :
    NVPTXInst<(outs Int32Regs:$dst), (ins Int32Regs:$a, Int32Regs:$b),
              !strconcat(OpcStr, "32 \t$dst, $a, $b;"),
              [(set Int32Regs:$dst, (OpNode (i32 Int32Regs:$a), (i32 Int32Regs:$b)))]>;
  def i32ri :
    NVPTXInst<(outs Int32Regs:$dst), (ins Int32Regs:$a, i32imm:$b),
              !strconcat(OpcStr, "32 \t$dst, $a, $b;"),
              [(set Int32Regs:$dst, (OpNode (i32 Int32Regs:$a), imm:$b))]>;
  def i16rr :
    NVPTXInst<(outs Int16Regs:$dst), (ins Int16Regs:$a, Int16Regs:$b),
              !strconcat(OpcStr, "16 \t$dst, $a, $b;"),
              [(set Int16Regs:$dst, (OpNode Int16Regs:$a, Int16Regs:$b))]>;
  def i16ri :
    NVPTXInst<(outs Int16Regs:$dst), (ins Int16Regs:$a, i16imm:$b),
              !strconcat(OpcStr, "16 \t$dst, $a, $b;"),
              [(set Int16Regs:$dst, (OpNode Int16Regs:$a, (imm):$b))]>;
}

class I16x2<string OpcStr, SDNode OpNode> :
 NVPTXInst<(outs Int32Regs:$dst), (ins Int32Regs:$a, Int32Regs:$b),
              !strconcat(OpcStr, "16x2 \t$dst, $a, $b;"),
              [(set Int32Regs:$dst, (OpNode (v2i16 Int32Regs:$a), (v2i16 Int32Regs:$b)))]>,
              Requires<[hasPTX<80>, hasSM<90>]>;

// Template for instructions which take 3 int args.  The instructions are
// named "<OpcStr>.s32" (e.g. "addc.cc.s32").
multiclass ADD_SUB_INT_CARRY<string OpcStr, SDNode OpNode> {
  let hasSideEffects = 1 in {
    def i32rr :
      NVPTXInst<(outs Int32Regs:$dst), (ins Int32Regs:$a, Int32Regs:$b),
                !strconcat(OpcStr, ".s32 \t$dst, $a, $b;"),
                [(set Int32Regs:$dst, (OpNode (i32 Int32Regs:$a), (i32 Int32Regs:$b)))]>;
    def i32ri :
      NVPTXInst<(outs Int32Regs:$dst), (ins Int32Regs:$a, i32imm:$b),
                !strconcat(OpcStr, ".s32 \t$dst, $a, $b;"),
                [(set Int32Regs:$dst, (OpNode (i32 Int32Regs:$a), imm:$b))]>;
    def i64rr :
      NVPTXInst<(outs Int64Regs:$dst), (ins Int64Regs:$a, Int64Regs:$b),
                !strconcat(OpcStr, ".s64 \t$dst, $a, $b;"),
                [(set Int64Regs:$dst, (OpNode Int64Regs:$a, Int64Regs:$b))]>,
      Requires<[hasPTX<43>]>;
    def i64ri :
      NVPTXInst<(outs Int64Regs:$dst), (ins Int64Regs:$a, i64imm:$b),
                !strconcat(OpcStr, ".s64 \t$dst, $a, $b;"),
                [(set Int64Regs:$dst, (OpNode Int64Regs:$a, imm:$b))]>,
      Requires<[hasPTX<43>]>;
  }
}

// Template for minimum/maximum instructions.
//
// Also defines ftz (flush subnormal inputs and results to sign-preserving
// zero) variants for fp32 functions.
multiclass FMINIMUMMAXIMUM<string OpcStr, bit NaN, SDNode OpNode> {
  if !not(NaN) then {
   def f64rr :
     NVPTXInst<(outs Float64Regs:$dst),
               (ins Float64Regs:$a, Float64Regs:$b),
               !strconcat(OpcStr, ".f64 \t$dst, $a, $b;"),
               [(set Float64Regs:$dst, (OpNode Float64Regs:$a, Float64Regs:$b))]>;
   def f64ri :
     NVPTXInst<(outs Float64Regs:$dst),
               (ins Float64Regs:$a, f64imm:$b),
               !strconcat(OpcStr, ".f64 \t$dst, $a, $b;"),
               [(set Float64Regs:$dst, (OpNode Float64Regs:$a, fpimm:$b))]>;
  }
   def f32rr_ftz :
     NVPTXInst<(outs Float32Regs:$dst),
               (ins Float32Regs:$a, Float32Regs:$b),
               !strconcat(OpcStr, ".ftz.f32 \t$dst, $a, $b;"),
               [(set Float32Regs:$dst, (OpNode Float32Regs:$a, Float32Regs:$b))]>,
               Requires<[doF32FTZ]>;
   def f32ri_ftz :
     NVPTXInst<(outs Float32Regs:$dst),
               (ins Float32Regs:$a, f32imm:$b),
               !strconcat(OpcStr, ".ftz.f32 \t$dst, $a, $b;"),
               [(set Float32Regs:$dst, (OpNode Float32Regs:$a, fpimm:$b))]>,
               Requires<[doF32FTZ]>;
   def f32rr :
     NVPTXInst<(outs Float32Regs:$dst),
               (ins Float32Regs:$a, Float32Regs:$b),
               !strconcat(OpcStr, ".f32 \t$dst, $a, $b;"),
               [(set Float32Regs:$dst, (OpNode Float32Regs:$a, Float32Regs:$b))]>;
   def f32ri :
     NVPTXInst<(outs Float32Regs:$dst),
               (ins Float32Regs:$a, f32imm:$b),
               !strconcat(OpcStr, ".f32 \t$dst, $a, $b;"),
               [(set Float32Regs:$dst, (OpNode Float32Regs:$a, fpimm:$b))]>;

   def f16rr_ftz :
     NVPTXInst<(outs Int16Regs:$dst),
               (ins Int16Regs:$a, Int16Regs:$b),
               !strconcat(OpcStr, ".ftz.f16 \t$dst, $a, $b;"),
               [(set Int16Regs:$dst, (OpNode (f16 Int16Regs:$a), (f16 Int16Regs:$b)))]>,
               Requires<[useFP16Math, doF32FTZ]>;
   def f16rr :
     NVPTXInst<(outs Int16Regs:$dst),
               (ins Int16Regs:$a, Int16Regs:$b),
               !strconcat(OpcStr, ".f16 \t$dst, $a, $b;"),
               [(set Int16Regs:$dst, (OpNode (f16 Int16Regs:$a), (f16 Int16Regs:$b)))]>,
               Requires<[useFP16Math, hasSM<80>, hasPTX<70>]>;

   def f16x2rr_ftz :
     NVPTXInst<(outs Int32Regs:$dst),
               (ins Int32Regs:$a, Int32Regs:$b),
               !strconcat(OpcStr, ".ftz.f16x2 \t$dst, $a, $b;"),
               [(set Int32Regs:$dst, (OpNode (v2f16 Int32Regs:$a), (v2f16 Int32Regs:$b)))]>,
               Requires<[useFP16Math, hasSM<80>, hasPTX<70>, doF32FTZ]>;
   def f16x2rr :
     NVPTXInst<(outs Int32Regs:$dst),
               (ins Int32Regs:$a, Int32Regs:$b),
               !strconcat(OpcStr, ".f16x2 \t$dst, $a, $b;"),
               [(set Int32Regs:$dst, (OpNode (v2f16 Int32Regs:$a), (v2f16 Int32Regs:$b)))]>,
               Requires<[useFP16Math, hasSM<80>, hasPTX<70>]>;
   def bf16rr_ftz :
     NVPTXInst<(outs Int16Regs:$dst),
               (ins Int16Regs:$a, Int16Regs:$b),
               !strconcat(OpcStr, ".ftz.bf16 \t$dst, $a, $b;"),
               [(set Int16Regs:$dst, (OpNode (bf16 Int16Regs:$a), (bf16 Int16Regs:$b)))]>,
               Requires<[hasBF16Math, doF32FTZ, hasSM<80>, hasPTX<70>]>;
   def bf16rr :
     NVPTXInst<(outs Int16Regs:$dst),
               (ins Int16Regs:$a, Int16Regs:$b),
               !strconcat(OpcStr, ".bf16 \t$dst, $a, $b;"),
               [(set Int16Regs:$dst, (OpNode (bf16 Int16Regs:$a), (bf16 Int16Regs:$b)))]>,
               Requires<[hasBF16Math, hasSM<80>, hasPTX<70>]>;

   def bf16x2rr_ftz :
     NVPTXInst<(outs Int32Regs:$dst),
               (ins Int32Regs:$a, Int32Regs:$b),
               !strconcat(OpcStr, ".ftz.bf16x2 \t$dst, $a, $b;"),
               [(set Int32Regs:$dst, (OpNode (v2bf16 Int32Regs:$a), (v2bf16 Int32Regs:$b)))]>,
               Requires<[hasBF16Math, hasSM<80>, hasPTX<70>, doF32FTZ]>;
   def bf16x2rr :
     NVPTXInst<(outs Int32Regs:$dst),
               (ins Int32Regs:$a, Int32Regs:$b),
               !strconcat(OpcStr, ".bf16x2 \t$dst, $a, $b;"),
               [(set Int32Regs:$dst, (OpNode (v2bf16 Int32Regs:$a), (v2bf16 Int32Regs:$b)))]>,
               Requires<[hasBF16Math, hasSM<80>, hasPTX<70>]>;
}

// Template for instructions which take three FP args.  The
// instructions are named "<OpcStr>.f<Width>" (e.g. "add.f64").
//
// Also defines ftz (flush subnormal inputs and results to sign-preserving
// zero) variants for fp32/fp16 functions.
//
// This multiclass should be used for nodes that can be folded to make fma ops.
// In this case, we use the ".rn" variant when FMA is disabled, as this behaves
// just like the non ".rn" op, but prevents ptxas from creating FMAs.
multiclass F3_fma_component<string OpcStr, SDNode OpNode> {
   def f64rr :
     NVPTXInst<(outs Float64Regs:$dst),
               (ins Float64Regs:$a, Float64Regs:$b),
               !strconcat(OpcStr, ".f64 \t$dst, $a, $b;"),
               [(set Float64Regs:$dst, (OpNode Float64Regs:$a, Float64Regs:$b))]>,
               Requires<[allowFMA]>;
   def f64ri :
     NVPTXInst<(outs Float64Regs:$dst),
               (ins Float64Regs:$a, f64imm:$b),
               !strconcat(OpcStr, ".f64 \t$dst, $a, $b;"),
               [(set Float64Regs:$dst, (OpNode Float64Regs:$a, fpimm:$b))]>,
               Requires<[allowFMA]>;
   def f32rr_ftz :
     NVPTXInst<(outs Float32Regs:$dst),
               (ins Float32Regs:$a, Float32Regs:$b),
               !strconcat(OpcStr, ".ftz.f32 \t$dst, $a, $b;"),
               [(set Float32Regs:$dst, (OpNode Float32Regs:$a, Float32Regs:$b))]>,
               Requires<[allowFMA, doF32FTZ]>;
   def f32ri_ftz :
     NVPTXInst<(outs Float32Regs:$dst),
               (ins Float32Regs:$a, f32imm:$b),
               !strconcat(OpcStr, ".ftz.f32 \t$dst, $a, $b;"),
               [(set Float32Regs:$dst, (OpNode Float32Regs:$a, fpimm:$b))]>,
               Requires<[allowFMA, doF32FTZ]>;
   def f32rr :
     NVPTXInst<(outs Float32Regs:$dst),
               (ins Float32Regs:$a, Float32Regs:$b),
               !strconcat(OpcStr, ".f32 \t$dst, $a, $b;"),
               [(set Float32Regs:$dst, (OpNode Float32Regs:$a, Float32Regs:$b))]>,
               Requires<[allowFMA]>;
   def f32ri :
     NVPTXInst<(outs Float32Regs:$dst),
               (ins Float32Regs:$a, f32imm:$b),
               !strconcat(OpcStr, ".f32 \t$dst, $a, $b;"),
               [(set Float32Regs:$dst, (OpNode Float32Regs:$a, fpimm:$b))]>,
               Requires<[allowFMA]>;

   def f16rr_ftz :
     NVPTXInst<(outs Int16Regs:$dst),
               (ins Int16Regs:$a, Int16Regs:$b),
               !strconcat(OpcStr, ".ftz.f16 \t$dst, $a, $b;"),
               [(set Int16Regs:$dst, (OpNode (f16 Int16Regs:$a), (f16 Int16Regs:$b)))]>,
               Requires<[useFP16Math, allowFMA, doF32FTZ]>;
   def f16rr :
     NVPTXInst<(outs Int16Regs:$dst),
               (ins Int16Regs:$a, Int16Regs:$b),
               !strconcat(OpcStr, ".f16 \t$dst, $a, $b;"),
               [(set Int16Regs:$dst, (OpNode (f16 Int16Regs:$a), (f16 Int16Regs:$b)))]>,
               Requires<[useFP16Math, allowFMA]>;

   def f16x2rr_ftz :
     NVPTXInst<(outs Int32Regs:$dst),
               (ins Int32Regs:$a, Int32Regs:$b),
               !strconcat(OpcStr, ".ftz.f16x2 \t$dst, $a, $b;"),
               [(set (v2f16 Int32Regs:$dst), (OpNode (v2f16 Int32Regs:$a), (v2f16 Int32Regs:$b)))]>,
               Requires<[useFP16Math, allowFMA, doF32FTZ]>;
   def f16x2rr :
     NVPTXInst<(outs Int32Regs:$dst),
               (ins Int32Regs:$a, Int32Regs:$b),
               !strconcat(OpcStr, ".f16x2 \t$dst, $a, $b;"),
               [(set Int32Regs:$dst, (OpNode (v2f16 Int32Regs:$a), (v2f16 Int32Regs:$b)))]>,
               Requires<[useFP16Math, allowFMA]>;
   def bf16rr_ftz :
     NVPTXInst<(outs Int16Regs:$dst),
               (ins Int16Regs:$a, Int16Regs:$b),
               !strconcat(OpcStr, ".ftz.bf16 \t$dst, $a, $b;"),
               [(set Int16Regs:$dst, (OpNode (bf16 Int16Regs:$a), (bf16 Int16Regs:$b)))]>,
               Requires<[hasBF16Math, allowFMA, doF32FTZ]>;
   def bf16rr :
     NVPTXInst<(outs Int16Regs:$dst),
               (ins Int16Regs:$a, Int16Regs:$b),
               !strconcat(OpcStr, ".bf16 \t$dst, $a, $b;"),
               [(set Int16Regs:$dst, (OpNode (bf16 Int16Regs:$a), (bf16 Int16Regs:$b)))]>,
               Requires<[hasBF16Math, allowFMA]>;

   def bf16x2rr_ftz :
     NVPTXInst<(outs Int32Regs:$dst),
               (ins Int32Regs:$a, Int32Regs:$b),
               !strconcat(OpcStr, ".ftz.bf16x2 \t$dst, $a, $b;"),
               [(set (v2bf16 Int32Regs:$dst), (OpNode (v2bf16 Int32Regs:$a), (v2bf16 Int32Regs:$b)))]>,
               Requires<[hasBF16Math, allowFMA, doF32FTZ]>;
   def bf16x2rr :
     NVPTXInst<(outs Int32Regs:$dst),
               (ins Int32Regs:$a, Int32Regs:$b),
               !strconcat(OpcStr, ".bf16x2 \t$dst, $a, $b;"),
               [(set Int32Regs:$dst, (OpNode (v2bf16 Int32Regs:$a), (v2bf16 Int32Regs:$b)))]>,
               Requires<[hasBF16Math, allowFMA]>;
   // These have strange names so we don't perturb existing mir tests.
   def _rnf64rr :
     NVPTXInst<(outs Float64Regs:$dst),
               (ins Float64Regs:$a, Float64Regs:$b),
               !strconcat(OpcStr, ".rn.f64 \t$dst, $a, $b;"),
               [(set Float64Regs:$dst, (OpNode Float64Regs:$a, Float64Regs:$b))]>,
               Requires<[noFMA]>;
   def _rnf64ri :
     NVPTXInst<(outs Float64Regs:$dst),
               (ins Float64Regs:$a, f64imm:$b),
               !strconcat(OpcStr, ".rn.f64 \t$dst, $a, $b;"),
               [(set Float64Regs:$dst, (OpNode Float64Regs:$a, fpimm:$b))]>,
               Requires<[noFMA]>;
   def _rnf32rr_ftz :
     NVPTXInst<(outs Float32Regs:$dst),
               (ins Float32Regs:$a, Float32Regs:$b),
               !strconcat(OpcStr, ".rn.ftz.f32 \t$dst, $a, $b;"),
               [(set Float32Regs:$dst, (OpNode Float32Regs:$a, Float32Regs:$b))]>,
               Requires<[noFMA, doF32FTZ]>;
   def _rnf32ri_ftz :
     NVPTXInst<(outs Float32Regs:$dst),
               (ins Float32Regs:$a, f32imm:$b),
               !strconcat(OpcStr, ".rn.ftz.f32 \t$dst, $a, $b;"),
               [(set Float32Regs:$dst, (OpNode Float32Regs:$a, fpimm:$b))]>,
               Requires<[noFMA, doF32FTZ]>;
   def _rnf32rr :
     NVPTXInst<(outs Float32Regs:$dst),
               (ins Float32Regs:$a, Float32Regs:$b),
               !strconcat(OpcStr, ".rn.f32 \t$dst, $a, $b;"),
               [(set Float32Regs:$dst, (OpNode Float32Regs:$a, Float32Regs:$b))]>,
               Requires<[noFMA]>;
   def _rnf32ri :
     NVPTXInst<(outs Float32Regs:$dst),
               (ins Float32Regs:$a, f32imm:$b),
               !strconcat(OpcStr, ".rn.f32 \t$dst, $a, $b;"),
               [(set Float32Regs:$dst, (OpNode Float32Regs:$a, fpimm:$b))]>,
               Requires<[noFMA]>;
   def _rnf16rr_ftz :
     NVPTXInst<(outs Int16Regs:$dst),
               (ins Int16Regs:$a, Int16Regs:$b),
               !strconcat(OpcStr, ".rn.ftz.f16 \t$dst, $a, $b;"),
               [(set Int16Regs:$dst, (OpNode (f16 Int16Regs:$a), (f16 Int16Regs:$b)))]>,
               Requires<[useFP16Math, noFMA, doF32FTZ]>;
   def _rnf16rr :
     NVPTXInst<(outs Int16Regs:$dst),
               (ins Int16Regs:$a, Int16Regs:$b),
               !strconcat(OpcStr, ".rn.f16 \t$dst, $a, $b;"),
               [(set Int16Regs:$dst, (OpNode (f16 Int16Regs:$a), (f16 Int16Regs:$b)))]>,
               Requires<[useFP16Math, noFMA]>;
   def _rnf16x2rr_ftz :
     NVPTXInst<(outs Int32Regs:$dst),
               (ins Int32Regs:$a, Int32Regs:$b),
               !strconcat(OpcStr, ".rn.ftz.f16x2 \t$dst, $a, $b;"),
               [(set Int32Regs:$dst, (OpNode (v2f16 Int32Regs:$a), (v2f16 Int32Regs:$b)))]>,
               Requires<[useFP16Math, noFMA, doF32FTZ]>;
   def _rnf16x2rr :
     NVPTXInst<(outs Int32Regs:$dst),
               (ins Int32Regs:$a, Int32Regs:$b),
               !strconcat(OpcStr, ".rn.f16x2 \t$dst, $a, $b;"),
               [(set Int32Regs:$dst, (OpNode (v2f16 Int32Regs:$a), (v2f16 Int32Regs:$b)))]>,
               Requires<[useFP16Math, noFMA]>;
  def _rnbf16rr_ftz :
     NVPTXInst<(outs Int16Regs:$dst),
               (ins Int16Regs:$a, Int16Regs:$b),
               !strconcat(OpcStr, ".rn.ftz.bf16 \t$dst, $a, $b;"),
               [(set Int16Regs:$dst, (OpNode (bf16 Int16Regs:$a), (bf16 Int16Regs:$b)))]>,
               Requires<[hasBF16Math, noFMA, doF32FTZ]>;
   def _rnbf16rr :
     NVPTXInst<(outs Int16Regs:$dst),
               (ins Int16Regs:$a, Int16Regs:$b),
               !strconcat(OpcStr, ".rn.bf16 \t$dst, $a, $b;"),
               [(set Int16Regs:$dst, (OpNode (bf16 Int16Regs:$a), (bf16 Int16Regs:$b)))]>,
               Requires<[hasBF16Math, noFMA]>;
   def _rnbf16x2rr_ftz :
     NVPTXInst<(outs Int32Regs:$dst),
               (ins Int32Regs:$a, Int32Regs:$b),
               !strconcat(OpcStr, ".rn.ftz.bf16x2 \t$dst, $a, $b;"),
               [(set Int32Regs:$dst, (OpNode (v2bf16 Int32Regs:$a), (v2bf16 Int32Regs:$b)))]>,
               Requires<[hasBF16Math, noFMA, doF32FTZ]>;
   def _rnbf16x2rr :
     NVPTXInst<(outs Int32Regs:$dst),
               (ins Int32Regs:$a, Int32Regs:$b),
               !strconcat(OpcStr, ".rn.bf16x2 \t$dst, $a, $b;"),
               [(set Int32Regs:$dst, (OpNode (v2bf16 Int32Regs:$a), (v2bf16 Int32Regs:$b)))]>,
               Requires<[hasBF16Math, noFMA]>;
}

// Template for operations which take two f32 or f64 operands.  Provides three
// instructions: <OpcStr>.f64, <OpcStr>.f32, and <OpcStr>.ftz.f32 (flush
// subnormal inputs and results to zero).
multiclass F2<string OpcStr, SDNode OpNode> {
   def f64 :     NVPTXInst<(outs Float64Regs:$dst), (ins Float64Regs:$a),
                           !strconcat(OpcStr, ".f64 \t$dst, $a;"),
                           [(set Float64Regs:$dst, (OpNode Float64Regs:$a))]>;
   def f32_ftz : NVPTXInst<(outs Float32Regs:$dst), (ins Float32Regs:$a),
                           !strconcat(OpcStr, ".ftz.f32 \t$dst, $a;"),
                           [(set Float32Regs:$dst, (OpNode Float32Regs:$a))]>,
                           Requires<[doF32FTZ]>;
   def f32 :     NVPTXInst<(outs Float32Regs:$dst), (ins Float32Regs:$a),
                           !strconcat(OpcStr, ".f32 \t$dst, $a;"),
                           [(set Float32Regs:$dst, (OpNode Float32Regs:$a))]>;
}

multiclass F2_Support_Half<string OpcStr, SDNode OpNode> {
   def bf16 :      NVPTXInst<(outs Int16Regs:$dst), (ins Int16Regs:$a),
                           !strconcat(OpcStr, ".bf16 \t$dst, $a;"),
                           [(set Int16Regs:$dst, (OpNode (bf16 Int16Regs:$a)))]>,
                           Requires<[hasSM<80>, hasPTX<70>]>;
   def bf16x2 :    NVPTXInst<(outs Int32Regs:$dst), (ins Int32Regs:$a),
                           !strconcat(OpcStr, ".bf16x2 \t$dst, $a;"),
                           [(set Int32Regs:$dst, (OpNode (v2bf16 Int32Regs:$a)))]>,
                           Requires<[hasSM<80>, hasPTX<70>]>;
   def f16_ftz :   NVPTXInst<(outs Int16Regs:$dst), (ins Int16Regs:$a),
                           !strconcat(OpcStr, ".ftz.f16 \t$dst, $a;"),
                           [(set Int16Regs:$dst, (OpNode (f16 Int16Regs:$a)))]>,
                           Requires<[hasSM<53>, hasPTX<65>, doF32FTZ]>;
   def f16x2_ftz : NVPTXInst<(outs Int32Regs:$dst), (ins Int32Regs:$a),
                           !strconcat(OpcStr, ".ftz.f16x2 \t$dst, $a;"),
                           [(set Int32Regs:$dst, (OpNode (v2f16 Int32Regs:$a)))]>,
                           Requires<[hasSM<53>, hasPTX<65>, doF32FTZ]>;
   def f16 :       NVPTXInst<(outs Int16Regs:$dst), (ins Int16Regs:$a),
                           !strconcat(OpcStr, ".f16 \t$dst, $a;"),
                           [(set Int16Regs:$dst, (OpNode (f16 Int16Regs:$a)))]>,
                           Requires<[hasSM<53>, hasPTX<65>]>;
   def f16x2 :     NVPTXInst<(outs Int32Regs:$dst), (ins Int32Regs:$a),
                           !strconcat(OpcStr, ".f16x2 \t$dst, $a;"),
                           [(set Int32Regs:$dst, (OpNode (v2f16 Int32Regs:$a)))]>,
                           Requires<[hasSM<53>, hasPTX<65>]>;

}

//===----------------------------------------------------------------------===//
// NVPTX Instructions.
//===----------------------------------------------------------------------===//

//-----------------------------------
// Type Conversion
//-----------------------------------

let hasSideEffects = false in {
  // Generate a cvt to the given type from all possible types.  Each instance
  // takes a CvtMode immediate that defines the conversion mode to use.  It can
  // be CvtNONE to omit a conversion mode.
  multiclass CVT_FROM_ALL<string ToType, RegisterClass RC, list<Predicate> Preds = []> {
    def _s8 :
      NVPTXInst<(outs RC:$dst),
                (ins Int16Regs:$src, CvtMode:$mode),
                !strconcat("cvt${mode:base}${mode:ftz}${mode:sat}.",
                ToType, ".s8 \t$dst, $src;"), []>,
      Requires<Preds>;
    def _u8 :
      NVPTXInst<(outs RC:$dst),
                (ins Int16Regs:$src, CvtMode:$mode),
                !strconcat("cvt${mode:base}${mode:ftz}${mode:sat}.",
                ToType, ".u8 \t$dst, $src;"), []>,
      Requires<Preds>;
    def _s16 :
      NVPTXInst<(outs RC:$dst),
                (ins Int16Regs:$src, CvtMode:$mode),
                !strconcat("cvt${mode:base}${mode:ftz}${mode:sat}.",
                ToType, ".s16 \t$dst, $src;"), []>,
      Requires<Preds>;
    def _u16 :
      NVPTXInst<(outs RC:$dst),
                (ins Int16Regs:$src, CvtMode:$mode),
                !strconcat("cvt${mode:base}${mode:ftz}${mode:sat}.",
                ToType, ".u16 \t$dst, $src;"), []>,
      Requires<Preds>;
    def _s32 :
      NVPTXInst<(outs RC:$dst),
                (ins Int32Regs:$src, CvtMode:$mode),
                !strconcat("cvt${mode:base}${mode:ftz}${mode:sat}.",
                ToType, ".s32 \t$dst, $src;"), []>,
      Requires<Preds>;
    def _u32 :
      NVPTXInst<(outs RC:$dst),
                (ins Int32Regs:$src, CvtMode:$mode),
                !strconcat("cvt${mode:base}${mode:ftz}${mode:sat}.",
                ToType, ".u32 \t$dst, $src;"), []>,
      Requires<Preds>;
    def _s64 :
      NVPTXInst<(outs RC:$dst),
                (ins Int64Regs:$src, CvtMode:$mode),
                !strconcat("cvt${mode:base}${mode:ftz}${mode:sat}.",
                ToType, ".s64 \t$dst, $src;"), []>,
      Requires<Preds>;
    def _u64 :
      NVPTXInst<(outs RC:$dst),
                (ins Int64Regs:$src, CvtMode:$mode),
                !strconcat("cvt${mode:base}${mode:ftz}${mode:sat}.",
                ToType, ".u64 \t$dst, $src;"), []>,
      Requires<Preds>;
    def _f16 :
      NVPTXInst<(outs RC:$dst),
                (ins Int16Regs:$src, CvtMode:$mode),
                !strconcat("cvt${mode:base}${mode:ftz}${mode:sat}.",
                ToType, ".f16 \t$dst, $src;"), []>,
      Requires<Preds>;
    def _bf16 :
      NVPTXInst<(outs RC:$dst),
                (ins Int16Regs:$src, CvtMode:$mode),
                !strconcat("cvt${mode:base}${mode:ftz}${mode:relu}${mode:sat}.",
                ToType, ".bf16 \t$dst, $src;"), []>,
      Requires<!if(!eq(ToType, "f32"),
                   // bf16->f32 was introduced early.
                   [hasPTX<71>, hasSM<80>],
                   // bf16->everything else needs sm90/ptx78
                   [hasPTX<78>, hasSM<90>])>;
    def _f32 :
      NVPTXInst<(outs RC:$dst),
                (ins Float32Regs:$src, CvtMode:$mode),
                !strconcat("cvt${mode:base}${mode:ftz}${mode:relu}${mode:sat}.",
                ToType, ".f32 \t$dst, $src;"), []>,
      Requires<!if(!eq(ToType, "bf16"),
                   // f32->bf16 was introduced early.
                   [hasPTX<70>, hasSM<80>],
                   Preds)>;
    def _f64 :
      NVPTXInst<(outs RC:$dst),
                (ins Float64Regs:$src, CvtMode:$mode),
                !strconcat("cvt${mode:base}${mode:ftz}${mode:sat}.",
                ToType, ".f64 \t$dst, $src;"), []>,
      Requires<Preds>;
  }

  // Generate cvts from all types to all types.
  defm CVT_s8  : CVT_FROM_ALL<"s8",  Int16Regs>;
  defm CVT_u8  : CVT_FROM_ALL<"u8",  Int16Regs>;
  defm CVT_s16 : CVT_FROM_ALL<"s16", Int16Regs>;
  defm CVT_u16 : CVT_FROM_ALL<"u16", Int16Regs>;
  defm CVT_s32 : CVT_FROM_ALL<"s32", Int32Regs>;
  defm CVT_u32 : CVT_FROM_ALL<"u32", Int32Regs>;
  defm CVT_s64 : CVT_FROM_ALL<"s64", Int64Regs>;
  defm CVT_u64 : CVT_FROM_ALL<"u64", Int64Regs>;
  defm CVT_f16 : CVT_FROM_ALL<"f16", Int16Regs>;
  defm CVT_bf16 : CVT_FROM_ALL<"bf16", Int16Regs, [hasPTX<78>, hasSM<90>]>;
  defm CVT_f32 : CVT_FROM_ALL<"f32", Float32Regs>;
  defm CVT_f64 : CVT_FROM_ALL<"f64", Float64Regs>;

  // These cvts are different from those above: The source and dest registers
  // are of the same type.
  def CVT_INREG_s16_s8 :  NVPTXInst<(outs Int16Regs:$dst), (ins Int16Regs:$src),
                                    "cvt.s16.s8 \t$dst, $src;", []>;
  def CVT_INREG_s32_s8 :  NVPTXInst<(outs Int32Regs:$dst), (ins Int32Regs:$src),
                                    "cvt.s32.s8 \t$dst, $src;", []>;
  def CVT_INREG_s32_s16 : NVPTXInst<(outs Int32Regs:$dst), (ins Int32Regs:$src),
                                    "cvt.s32.s16 \t$dst, $src;", []>;
  def CVT_INREG_s64_s8 :  NVPTXInst<(outs Int64Regs:$dst), (ins Int64Regs:$src),
                                    "cvt.s64.s8 \t$dst, $src;", []>;
  def CVT_INREG_s64_s16 : NVPTXInst<(outs Int64Regs:$dst), (ins Int64Regs:$src),
                                    "cvt.s64.s16 \t$dst, $src;", []>;
  def CVT_INREG_s64_s32 : NVPTXInst<(outs Int64Regs:$dst), (ins Int64Regs:$src),
                                    "cvt.s64.s32 \t$dst, $src;", []>;

  multiclass CVT_FROM_FLOAT_V2_SM80<string FromName, RegisterClass RC> {
    def _f32 :
      NVPTXInst<(outs RC:$dst),
                (ins Float32Regs:$src1, Float32Regs:$src2,  CvtMode:$mode),
                !strconcat("cvt${mode:base}${mode:relu}.",
                FromName, ".f32 \t$dst, $src1, $src2;"), []>,
    Requires<[hasPTX<70>, hasSM<80>]>;
  }

  defm CVT_f16x2 : CVT_FROM_FLOAT_V2_SM80<"f16x2", Int32Regs>;
  defm CVT_bf16x2 : CVT_FROM_FLOAT_V2_SM80<"bf16x2", Int32Regs>;
}

//-----------------------------------
// Selection instructions (selp)
//-----------------------------------

// TODO: Missing slct

// selp instructions that don't have any pattern matches; we explicitly use
// them within this file.
let hasSideEffects = false in {
  multiclass SELP<string TypeStr, RegisterClass RC, Operand ImmCls> {
    def rr : NVPTXInst<(outs RC:$dst),
                       (ins RC:$a, RC:$b, Int1Regs:$p),
                       !strconcat("selp.", TypeStr, " \t$dst, $a, $b, $p;"), []>;
    def ri : NVPTXInst<(outs RC:$dst),
                       (ins RC:$a, ImmCls:$b, Int1Regs:$p),
                       !strconcat("selp.", TypeStr, " \t$dst, $a, $b, $p;"), []>;
    def ir : NVPTXInst<(outs RC:$dst),
                       (ins ImmCls:$a, RC:$b, Int1Regs:$p),
                       !strconcat("selp.", TypeStr, " \t$dst, $a, $b, $p;"), []>;
    def ii : NVPTXInst<(outs RC:$dst),
                       (ins ImmCls:$a, ImmCls:$b, Int1Regs:$p),
                       !strconcat("selp.", TypeStr, " \t$dst, $a, $b, $p;"), []>;
  }

  multiclass SELP_PATTERN<string TypeStr, ValueType T, RegisterClass RC,
                          Operand ImmCls, SDNode ImmNode> {
    def rr :
      NVPTXInst<(outs RC:$dst),
                (ins RC:$a, RC:$b, Int1Regs:$p),
                !strconcat("selp.", TypeStr, " \t$dst, $a, $b, $p;"),
                [(set (T RC:$dst), (select Int1Regs:$p, (T RC:$a), (T RC:$b)))]>;
    def ri :
      NVPTXInst<(outs RC:$dst),
                (ins RC:$a, ImmCls:$b, Int1Regs:$p),
                !strconcat("selp.", TypeStr, " \t$dst, $a, $b, $p;"),
                [(set (T RC:$dst), (select Int1Regs:$p, (T RC:$a), (T ImmNode:$b)))]>;
    def ir :
      NVPTXInst<(outs RC:$dst),
                (ins ImmCls:$a, RC:$b, Int1Regs:$p),
                !strconcat("selp.", TypeStr, " \t$dst, $a, $b, $p;"),
                [(set (T RC:$dst), (select Int1Regs:$p, ImmNode:$a, (T RC:$b)))]>;
    def ii :
      NVPTXInst<(outs RC:$dst),
                (ins ImmCls:$a, ImmCls:$b, Int1Regs:$p),
                !strconcat("selp.", TypeStr, " \t$dst, $a, $b, $p;"),
                [(set (T RC:$dst), (select Int1Regs:$p, ImmNode:$a, ImmNode:$b))]>;
  }
}

// Don't pattern match on selp.{s,u}{16,32,64} -- selp.b{16,32,64} is just as
// good.
defm SELP_b16 : SELP_PATTERN<"b16", i16, Int16Regs, i16imm, imm>;
defm SELP_s16 : SELP<"s16", Int16Regs, i16imm>;
defm SELP_u16 : SELP<"u16", Int16Regs, i16imm>;
defm SELP_b32 : SELP_PATTERN<"b32", i32, Int32Regs, i32imm, imm>;
defm SELP_s32 : SELP<"s32", Int32Regs, i32imm>;
defm SELP_u32 : SELP<"u32", Int32Regs, i32imm>;
defm SELP_b64 : SELP_PATTERN<"b64", i64, Int64Regs, i64imm, imm>;
defm SELP_s64 : SELP<"s64", Int64Regs, i64imm>;
defm SELP_u64 : SELP<"u64", Int64Regs, i64imm>;
defm SELP_f16 : SELP_PATTERN<"b16", f16, Int16Regs, f16imm, fpimm>;
defm SELP_bf16 : SELP_PATTERN<"b16", bf16, Int16Regs, bf16imm, fpimm>;

defm SELP_f32 : SELP_PATTERN<"f32", f32, Float32Regs, f32imm, fpimm>;
defm SELP_f64 : SELP_PATTERN<"f64", f64, Float64Regs, f64imm, fpimm>;

// This does not work as tablegen fails to infer the type of 'imm'.
// def v2f16imm : Operand<v2f16>;
// defm SELP_f16x2 : SELP_PATTERN<"b32", v2f16, Int32Regs, v2f16imm, imm>;

foreach vt = [v2f16, v2bf16, v2i16, v4i8] in {
def : Pat<(vt (select Int1Regs:$p, (vt Int32Regs:$a), (vt Int32Regs:$b))),
          (SELP_b32rr Int32Regs:$a, Int32Regs:$b, Int1Regs:$p)>;
}

//-----------------------------------
// Test Instructions
//-----------------------------------

def TESTINF_f32r : NVPTXInst<(outs Int1Regs:$p), (ins Float32Regs:$a),
                             "testp.infinite.f32 \t$p, $a;",
                             []>;
def TESTINF_f32i : NVPTXInst<(outs Int1Regs:$p), (ins f32imm:$a),
                             "testp.infinite.f32 \t$p, $a;",
                             []>;
def TESTINF_f64r : NVPTXInst<(outs Int1Regs:$p), (ins Float64Regs:$a),
                             "testp.infinite.f64 \t$p, $a;",
                             []>;
def TESTINF_f64i : NVPTXInst<(outs Int1Regs:$p), (ins f64imm:$a),
                             "testp.infinite.f64 \t$p, $a;",
                             []>;

//-----------------------------------
// Integer Arithmetic
//-----------------------------------

// Template for xor masquerading as int1 arithmetic.
multiclass ADD_SUB_i1<SDNode OpNode> {
   def _rr: NVPTXInst<(outs Int1Regs:$dst), (ins Int1Regs:$a, Int1Regs:$b),
                      "xor.pred \t$dst, $a, $b;",
                      [(set Int1Regs:$dst, (OpNode Int1Regs:$a, Int1Regs:$b))]>;
   def _ri: NVPTXInst<(outs Int1Regs:$dst), (ins Int1Regs:$a, i1imm:$b),
                      "xor.pred \t$dst, $a, $b;",
                      [(set Int1Regs:$dst, (OpNode Int1Regs:$a, (imm):$b))]>;
}

// int1 addition and subtraction are both just xor.
defm ADD_i1 : ADD_SUB_i1<add>;
defm SUB_i1 : ADD_SUB_i1<sub>;

// int16, int32, and int64 signed addition.  Since nvptx is 2's complement, we
// also use these for unsigned arithmetic.
defm ADD : I3<"add.s", add>;
defm SUB : I3<"sub.s", sub>;

def ADD16x2 : I16x2<"add.s", add>;

// in32 and int64 addition and subtraction with carry-out.
defm ADDCC : ADD_SUB_INT_CARRY<"add.cc", addc>;
defm SUBCC : ADD_SUB_INT_CARRY<"sub.cc", subc>;

// int32 and int64 addition and subtraction with carry-in and carry-out.
defm ADDCCC : ADD_SUB_INT_CARRY<"addc.cc", adde>;
defm SUBCCC : ADD_SUB_INT_CARRY<"subc.cc", sube>;

defm MULT : I3<"mul.lo.s", mul>;

defm MULTHS : I3<"mul.hi.s", mulhs>;
defm MULTHU : I3<"mul.hi.u", mulhu>;

defm SDIV : I3<"div.s", sdiv>;
defm UDIV : I3<"div.u", udiv>;

// The ri versions of rem.s and rem.u won't be selected; DAGCombiner::visitSREM
// will lower it.
defm SREM : I3<"rem.s", srem>;
defm UREM : I3<"rem.u", urem>;

// Integer absolute value.  NumBits should be one minus the bit width of RC.
// This idiom implements the algorithm at
// http://graphics.stanford.edu/~seander/bithacks.html#IntegerAbs.
multiclass ABS<ValueType T, RegisterClass RC, string SizeName> {
  def : NVPTXInst<(outs RC:$dst), (ins RC:$a),
                  !strconcat("abs", SizeName, " \t$dst, $a;"),
                  [(set (T RC:$dst), (abs (T RC:$a)))]>;
}
defm ABS_16 : ABS<i16, Int16Regs, ".s16">;
defm ABS_32 : ABS<i32, Int32Regs, ".s32">;
defm ABS_64 : ABS<i64, Int64Regs, ".s64">;

// Integer min/max.
defm SMAX : I3<"max.s", smax>;
defm UMAX : I3<"max.u", umax>;
defm SMIN : I3<"min.s", smin>;
defm UMIN : I3<"min.u", umin>;

def SMAX16x2 : I16x2<"max.s", smax>;
def UMAX16x2 : I16x2<"max.u", umax>;
def SMIN16x2 : I16x2<"min.s", smin>;
def UMIN16x2 : I16x2<"min.u", umin>;


//
// Wide multiplication
//
def MULWIDES64 :
  NVPTXInst<(outs Int64Regs:$dst), (ins Int32Regs:$a, Int32Regs:$b),
            "mul.wide.s32 \t$dst, $a, $b;", []>;
def MULWIDES64Imm :
  NVPTXInst<(outs Int64Regs:$dst), (ins Int32Regs:$a, i32imm:$b),
            "mul.wide.s32 \t$dst, $a, $b;", []>;
def MULWIDES64Imm64 :
  NVPTXInst<(outs Int64Regs:$dst), (ins Int32Regs:$a, i64imm:$b),
            "mul.wide.s32 \t$dst, $a, $b;", []>;

def MULWIDEU64 :
  NVPTXInst<(outs Int64Regs:$dst), (ins Int32Regs:$a, Int32Regs:$b),
            "mul.wide.u32 \t$dst, $a, $b;", []>;
def MULWIDEU64Imm :
  NVPTXInst<(outs Int64Regs:$dst), (ins Int32Regs:$a, i32imm:$b),
            "mul.wide.u32 \t$dst, $a, $b;", []>;
def MULWIDEU64Imm64 :
  NVPTXInst<(outs Int64Regs:$dst), (ins Int32Regs:$a, i64imm:$b),
            "mul.wide.u32 \t$dst, $a, $b;", []>;

def MULWIDES32 :
  NVPTXInst<(outs Int32Regs:$dst), (ins Int16Regs:$a, Int16Regs:$b),
            "mul.wide.s16 \t$dst, $a, $b;", []>;
def MULWIDES32Imm :
  NVPTXInst<(outs Int32Regs:$dst), (ins Int16Regs:$a, i16imm:$b),
            "mul.wide.s16 \t$dst, $a, $b;", []>;
def MULWIDES32Imm32 :
  NVPTXInst<(outs Int32Regs:$dst), (ins Int16Regs:$a, i32imm:$b),
            "mul.wide.s16 \t$dst, $a, $b;", []>;

def MULWIDEU32 :
  NVPTXInst<(outs Int32Regs:$dst), (ins Int16Regs:$a, Int16Regs:$b),
            "mul.wide.u16 \t$dst, $a, $b;", []>;
def MULWIDEU32Imm :
  NVPTXInst<(outs Int32Regs:$dst), (ins Int16Regs:$a, i16imm:$b),
            "mul.wide.u16 \t$dst, $a, $b;", []>;
def MULWIDEU32Imm32 :
  NVPTXInst<(outs Int32Regs:$dst), (ins Int16Regs:$a, i32imm:$b),
            "mul.wide.u16 \t$dst, $a, $b;", []>;

def SDTMulWide : SDTypeProfile<1, 2, [SDTCisSameAs<1, 2>]>;
def mul_wide_signed : SDNode<"NVPTXISD::MUL_WIDE_SIGNED", SDTMulWide>;
def mul_wide_unsigned : SDNode<"NVPTXISD::MUL_WIDE_UNSIGNED", SDTMulWide>;

// Matchers for signed, unsigned mul.wide ISD nodes.
def : Pat<(i32 (mul_wide_signed i16:$a, i16:$b)),
          (MULWIDES32 i16:$a, i16:$b)>,
      Requires<[doMulWide]>;
def : Pat<(i32 (mul_wide_signed Int16Regs:$a, imm:$b)),
          (MULWIDES32Imm Int16Regs:$a, imm:$b)>,
      Requires<[doMulWide]>;
def : Pat<(i32 (mul_wide_unsigned i16:$a, i16:$b)),
          (MULWIDEU32 Int16Regs:$a, Int16Regs:$b)>,
      Requires<[doMulWide]>;
def : Pat<(i32 (mul_wide_unsigned Int16Regs:$a, imm:$b)),
          (MULWIDEU32Imm Int16Regs:$a, imm:$b)>,
      Requires<[doMulWide]>;

def : Pat<(i64 (mul_wide_signed i32:$a, i32:$b)),
          (MULWIDES64 Int32Regs:$a, Int32Regs:$b)>,
      Requires<[doMulWide]>;
def : Pat<(i64 (mul_wide_signed (i32 Int32Regs:$a), imm:$b)),
          (MULWIDES64Imm Int32Regs:$a, imm:$b)>,
      Requires<[doMulWide]>;
def : Pat<(i64 (mul_wide_unsigned i32:$a, i32:$b)),
          (MULWIDEU64 Int32Regs:$a, Int32Regs:$b)>,
      Requires<[doMulWide]>;
def : Pat<(i64 (mul_wide_unsigned (i32 Int32Regs:$a), imm:$b)),
          (MULWIDEU64Imm Int32Regs:$a, imm:$b)>,
      Requires<[doMulWide]>;

// Predicates used for converting some patterns to mul.wide.
def SInt32Const : PatLeaf<(imm), [{
  const APInt &v = N->getAPIntValue();
  return v.isSignedIntN(32);
}]>;

def UInt32Const : PatLeaf<(imm), [{
  const APInt &v = N->getAPIntValue();
  return v.isIntN(32);
}]>;

def SInt16Const : PatLeaf<(imm), [{
  const APInt &v = N->getAPIntValue();
  return v.isSignedIntN(16);
}]>;

def UInt16Const : PatLeaf<(imm), [{
  const APInt &v = N->getAPIntValue();
  return v.isIntN(16);
}]>;

def IntConst_0_30 : PatLeaf<(imm), [{
  // Check if 0 <= v < 31; only then will the result of (x << v) be an int32.
  const APInt &v = N->getAPIntValue();
  return v.sge(0) && v.slt(31);
}]>;

def IntConst_0_14 : PatLeaf<(imm), [{
  // Check if 0 <= v < 15; only then will the result of (x << v) be an int16.
  const APInt &v = N->getAPIntValue();
  return v.sge(0) && v.slt(15);
}]>;

def SHL2MUL32 : SDNodeXForm<imm, [{
  const APInt &v = N->getAPIntValue();
  APInt temp(32, 1);
  return CurDAG->getTargetConstant(temp.shl(v), SDLoc(N), MVT::i32);
}]>;

def SHL2MUL16 : SDNodeXForm<imm, [{
  const APInt &v = N->getAPIntValue();
  APInt temp(16, 1);
  return CurDAG->getTargetConstant(temp.shl(v), SDLoc(N), MVT::i16);
}]>;

// Convert "sign/zero-extend, then shift left by an immediate" to mul.wide.
def : Pat<(shl (sext Int32Regs:$a), (i32 IntConst_0_30:$b)),
          (MULWIDES64Imm Int32Regs:$a, (SHL2MUL32 node:$b))>,
      Requires<[doMulWide]>;
def : Pat<(shl (zext Int32Regs:$a), (i32 IntConst_0_30:$b)),
          (MULWIDEU64Imm Int32Regs:$a, (SHL2MUL32 node:$b))>,
      Requires<[doMulWide]>;

def : Pat<(shl (sext Int16Regs:$a), (i16 IntConst_0_14:$b)),
          (MULWIDES32Imm Int16Regs:$a, (SHL2MUL16 node:$b))>,
      Requires<[doMulWide]>;
def : Pat<(shl (zext Int16Regs:$a), (i16 IntConst_0_14:$b)),
          (MULWIDEU32Imm Int16Regs:$a, (SHL2MUL16 node:$b))>,
      Requires<[doMulWide]>;

// Convert "sign/zero-extend then multiply" to mul.wide.
def : Pat<(mul (sext Int32Regs:$a), (sext Int32Regs:$b)),
          (MULWIDES64 Int32Regs:$a, Int32Regs:$b)>,
      Requires<[doMulWide]>;
def : Pat<(mul (sext Int32Regs:$a), (i64 SInt32Const:$b)),
          (MULWIDES64Imm64 Int32Regs:$a, (i64 SInt32Const:$b))>,
      Requires<[doMulWide]>;

def : Pat<(mul (zext Int32Regs:$a), (zext Int32Regs:$b)),
          (MULWIDEU64 Int32Regs:$a, Int32Regs:$b)>,
      Requires<[doMulWide]>;
def : Pat<(mul (zext Int32Regs:$a), (i64 UInt32Const:$b)),
          (MULWIDEU64Imm64 Int32Regs:$a, (i64 UInt32Const:$b))>,
      Requires<[doMulWide]>;

def : Pat<(mul (sext Int16Regs:$a), (sext Int16Regs:$b)),
          (MULWIDES32 Int16Regs:$a, Int16Regs:$b)>,
      Requires<[doMulWide]>;
def : Pat<(mul (sext Int16Regs:$a), (i32 SInt16Const:$b)),
          (MULWIDES32Imm32 Int16Regs:$a, (i32 SInt16Const:$b))>,
      Requires<[doMulWide]>;

def : Pat<(mul (zext Int16Regs:$a), (zext Int16Regs:$b)),
          (MULWIDEU32 Int16Regs:$a, Int16Regs:$b)>,
      Requires<[doMulWide]>;
def : Pat<(mul (zext Int16Regs:$a), (i32 UInt16Const:$b)),
          (MULWIDEU32Imm32 Int16Regs:$a, (i32 UInt16Const:$b))>,
      Requires<[doMulWide]>;

//
// Integer multiply-add
//
def SDTIMAD :
  SDTypeProfile<1, 3, [SDTCisSameAs<0, 1>, SDTCisInt<0>, SDTCisInt<2>,
                       SDTCisSameAs<0, 2>, SDTCisSameAs<0, 3>]>;
def imad : SDNode<"NVPTXISD::IMAD", SDTIMAD>;

def MAD16rrr :
  NVPTXInst<(outs Int16Regs:$dst),
            (ins Int16Regs:$a, Int16Regs:$b, Int16Regs:$c),
            "mad.lo.s16 \t$dst, $a, $b, $c;",
            [(set Int16Regs:$dst, (imad Int16Regs:$a, Int16Regs:$b, Int16Regs:$c))]>;
def MAD16rri :
  NVPTXInst<(outs Int16Regs:$dst),
            (ins Int16Regs:$a, Int16Regs:$b, i16imm:$c),
            "mad.lo.s16 \t$dst, $a, $b, $c;",
            [(set Int16Regs:$dst, (imad Int16Regs:$a, Int16Regs:$b, imm:$c))]>;
def MAD16rir :
  NVPTXInst<(outs Int16Regs:$dst),
            (ins Int16Regs:$a, i16imm:$b, Int16Regs:$c),
            "mad.lo.s16 \t$dst, $a, $b, $c;",
            [(set Int16Regs:$dst, (imad Int16Regs:$a, imm:$b, Int16Regs:$c))]>;
def MAD16rii :
  NVPTXInst<(outs Int16Regs:$dst),
            (ins Int16Regs:$a, i16imm:$b, i16imm:$c),
            "mad.lo.s16 \t$dst, $a, $b, $c;",
            [(set Int16Regs:$dst, (imad Int16Regs:$a, imm:$b, imm:$c))]>;

def MAD32rrr :
  NVPTXInst<(outs Int32Regs:$dst),
            (ins Int32Regs:$a, Int32Regs:$b, Int32Regs:$c),
            "mad.lo.s32 \t$dst, $a, $b, $c;",
            [(set (i32 Int32Regs:$dst), (imad (i32 Int32Regs:$a), (i32 Int32Regs:$b), (i32 Int32Regs:$c)))]>;
def MAD32rri :
  NVPTXInst<(outs Int32Regs:$dst),
            (ins Int32Regs:$a, Int32Regs:$b, i32imm:$c),
            "mad.lo.s32 \t$dst, $a, $b, $c;",
            [(set (i32 Int32Regs:$dst), (imad (i32 Int32Regs:$a), (i32 Int32Regs:$b), imm:$c))]>;
def MAD32rir :
  NVPTXInst<(outs Int32Regs:$dst),
            (ins Int32Regs:$a, i32imm:$b, Int32Regs:$c),
            "mad.lo.s32 \t$dst, $a, $b, $c;",
            [(set (i32 Int32Regs:$dst), (imad (i32 Int32Regs:$a), imm:$b, (i32 Int32Regs:$c)))]>;
def MAD32rii :
  NVPTXInst<(outs Int32Regs:$dst),
            (ins Int32Regs:$a, i32imm:$b, i32imm:$c),
            "mad.lo.s32 \t$dst, $a, $b, $c;",
            [(set (i32 Int32Regs:$dst), (imad (i32 Int32Regs:$a), imm:$b, imm:$c))]>;

def MAD64rrr :
  NVPTXInst<(outs Int64Regs:$dst),
            (ins Int64Regs:$a, Int64Regs:$b, Int64Regs:$c),
            "mad.lo.s64 \t$dst, $a, $b, $c;",
            [(set Int64Regs:$dst, (imad Int64Regs:$a, Int64Regs:$b, Int64Regs:$c))]>;
def MAD64rri :
  NVPTXInst<(outs Int64Regs:$dst),
            (ins Int64Regs:$a, Int64Regs:$b, i64imm:$c),
            "mad.lo.s64 \t$dst, $a, $b, $c;",
            [(set Int64Regs:$dst, (imad Int64Regs:$a, Int64Regs:$b, imm:$c))]>;
def MAD64rir :
  NVPTXInst<(outs Int64Regs:$dst),
            (ins Int64Regs:$a, i64imm:$b, Int64Regs:$c),
            "mad.lo.s64 \t$dst, $a, $b, $c;",
            [(set Int64Regs:$dst, (imad Int64Regs:$a, imm:$b, Int64Regs:$c))]>;
def MAD64rii :
  NVPTXInst<(outs Int64Regs:$dst),
            (ins Int64Regs:$a, i64imm:$b, i64imm:$c),
            "mad.lo.s64 \t$dst, $a, $b, $c;",
            [(set Int64Regs:$dst, (imad Int64Regs:$a, imm:$b, imm:$c))]>;

def INEG16 :
  NVPTXInst<(outs Int16Regs:$dst), (ins Int16Regs:$src),
            "neg.s16 \t$dst, $src;",
            [(set Int16Regs:$dst, (ineg Int16Regs:$src))]>;
def INEG32 :
  NVPTXInst<(outs Int32Regs:$dst), (ins Int32Regs:$src),
            "neg.s32 \t$dst, $src;",
            [(set (i32 Int32Regs:$dst), (ineg (i32 Int32Regs:$src)))]>;
def INEG64 :
  NVPTXInst<(outs Int64Regs:$dst), (ins Int64Regs:$src),
            "neg.s64 \t$dst, $src;",
            [(set Int64Regs:$dst, (ineg Int64Regs:$src))]>;

//-----------------------------------
// Floating Point Arithmetic
//-----------------------------------

// Constant 1.0f
def FloatConst1 : PatLeaf<(fpimm), [{
  return &N->getValueAPF().getSemantics() == &llvm::APFloat::IEEEsingle() &&
         N->getValueAPF().convertToFloat() == 1.0f;
}]>;
// Constant 1.0 (double)
def DoubleConst1 : PatLeaf<(fpimm), [{
  return &N->getValueAPF().getSemantics() == &llvm::APFloat::IEEEdouble() &&
         N->getValueAPF().convertToDouble() == 1.0;
}]>;
// Constant -1.0 (double)
def DoubleConstNeg1 : PatLeaf<(fpimm), [{
  return &N->getValueAPF().getSemantics() == &llvm::APFloat::IEEEdouble() &&
         N->getValueAPF().convertToDouble() == -1.0;
}]>;


// Constant -X -> X (double)
def NegDoubleConst : SDNodeXForm<fpimm, [{
  return CurDAG->getTargetConstantFP(-(N->getValueAPF()),
                                     SDLoc(N), MVT::f64);
}]>;

// Loads FP16 constant into a register.
//
// ptxas does not have hex representation for fp16, so we can't use
// fp16 immediate values in .f16 instructions. Instead we have to load
// the constant into a register using mov.b16.
def LOAD_CONST_F16 :
  NVPTXInst<(outs Int16Regs:$dst), (ins f16imm:$a),
            "mov.b16 \t$dst, $a;", []>;
def LOAD_CONST_BF16 :
  NVPTXInst<(outs Int16Regs:$dst), (ins bf16imm:$a),
            "mov.b16 \t$dst, $a;", []>;
defm FADD : F3_fma_component<"add", fadd>;
defm FSUB : F3_fma_component<"sub", fsub>;
defm FMUL : F3_fma_component<"mul", fmul>;

defm FMIN : FMINIMUMMAXIMUM<"min", /* NaN */ false, fminnum>;
defm FMAX : FMINIMUMMAXIMUM<"max", /* NaN */ false, fmaxnum>;
defm FMINNAN : FMINIMUMMAXIMUM<"min.NaN", /* NaN */ true, fminimum>;
defm FMAXNAN : FMINIMUMMAXIMUM<"max.NaN", /* NaN */ true, fmaximum>;

defm FABS  : F2<"abs", fabs>;
defm FNEG  : F2<"neg", fneg>;
defm FABS_H: F2_Support_Half<"abs", fabs>;
defm FNEG_H: F2_Support_Half<"neg", fneg>;

defm FSQRT : F2<"sqrt.rn", fsqrt>;

//
// F16 NEG
//
class FNEG_F16_F16X2<string OpcStr, ValueType T, RegisterClass RC, Predicate Pred> :
      NVPTXInst<(outs RC:$dst), (ins RC:$src),
                !strconcat(OpcStr, " \t$dst, $src;"),
                [(set RC:$dst, (fneg (T RC:$src)))]>,
                Requires<[useFP16Math, hasPTX<60>, hasSM<53>, Pred]>;
def FNEG16_ftz   : FNEG_F16_F16X2<"neg.ftz.f16", f16, Int16Regs, doF32FTZ>;
def FNEG16       : FNEG_F16_F16X2<"neg.f16", f16, Int16Regs, True>;
def FNEG16x2_ftz : FNEG_F16_F16X2<"neg.ftz.f16x2", v2f16, Int32Regs, doF32FTZ>;
def FNEG16x2     : FNEG_F16_F16X2<"neg.f16x2", v2f16, Int32Regs, True>;

//
// BF16 NEG
//

class FNEG_BF16_F16X2<string OpcStr, ValueType T, RegisterClass RC, Predicate Pred> :
      NVPTXInst<(outs RC:$dst), (ins RC:$src),
                !strconcat(OpcStr, " \t$dst, $src;"),
                [(set RC:$dst, (fneg (T RC:$src)))]>,
                Requires<[hasBF16Math, hasPTX<70>, hasSM<80>, Pred]>;
def BFNEG16_ftz   : FNEG_BF16_F16X2<"neg.ftz.bf16", bf16, Int16Regs, doF32FTZ>;
def BFNEG16       : FNEG_BF16_F16X2<"neg.bf16", bf16, Int16Regs, True>;
def BFNEG16x2_ftz : FNEG_BF16_F16X2<"neg.ftz.bf16x2", v2bf16, Int32Regs, doF32FTZ>;
def BFNEG16x2     : FNEG_BF16_F16X2<"neg.bf16x2", v2bf16, Int32Regs, True>;

//
// F64 division
//
def FDIV641r :
  NVPTXInst<(outs Float64Regs:$dst),
            (ins f64imm:$a, Float64Regs:$b),
            "rcp.rn.f64 \t$dst, $b;",
            [(set Float64Regs:$dst, (fdiv DoubleConst1:$a, Float64Regs:$b))]>;
def FDIV64rr :
  NVPTXInst<(outs Float64Regs:$dst),
            (ins Float64Regs:$a, Float64Regs:$b),
            "div.rn.f64 \t$dst, $a, $b;",
            [(set Float64Regs:$dst, (fdiv Float64Regs:$a, Float64Regs:$b))]>;
def FDIV64ri :
  NVPTXInst<(outs Float64Regs:$dst),
            (ins Float64Regs:$a, f64imm:$b),
            "div.rn.f64 \t$dst, $a, $b;",
            [(set Float64Regs:$dst, (fdiv Float64Regs:$a, fpimm:$b))]>;

// fdiv will be converted to rcp
// fneg (fdiv 1.0, X) => fneg (rcp.rn X)
def : Pat<(fdiv DoubleConstNeg1:$a, Float64Regs:$b),
          (FNEGf64 (FDIV641r (NegDoubleConst node:$a), Float64Regs:$b))>;

//
// F32 Approximate reciprocal
//
def FDIV321r_ftz :
  NVPTXInst<(outs Float32Regs:$dst),
            (ins f32imm:$a, Float32Regs:$b),
            "rcp.approx.ftz.f32 \t$dst, $b;",
            [(set Float32Regs:$dst, (fdiv FloatConst1:$a, Float32Regs:$b))]>,
            Requires<[do_DIVF32_APPROX, doF32FTZ]>;
def FDIV321r :
  NVPTXInst<(outs Float32Regs:$dst),
            (ins f32imm:$a, Float32Regs:$b),
            "rcp.approx.f32 \t$dst, $b;",
            [(set Float32Regs:$dst, (fdiv FloatConst1:$a, Float32Regs:$b))]>,
            Requires<[do_DIVF32_APPROX]>;
//
// F32 Approximate division
//
def FDIV32approxrr_ftz :
  NVPTXInst<(outs Float32Regs:$dst),
            (ins Float32Regs:$a, Float32Regs:$b),
            "div.approx.ftz.f32 \t$dst, $a, $b;",
            [(set Float32Regs:$dst, (fdiv Float32Regs:$a, Float32Regs:$b))]>,
            Requires<[do_DIVF32_APPROX, doF32FTZ]>;
def FDIV32approxri_ftz :
  NVPTXInst<(outs Float32Regs:$dst),
            (ins Float32Regs:$a, f32imm:$b),
            "div.approx.ftz.f32 \t$dst, $a, $b;",
            [(set Float32Regs:$dst, (fdiv Float32Regs:$a, fpimm:$b))]>,
            Requires<[do_DIVF32_APPROX, doF32FTZ]>;
def FDIV32approxrr :
  NVPTXInst<(outs Float32Regs:$dst),
            (ins Float32Regs:$a, Float32Regs:$b),
            "div.approx.f32 \t$dst, $a, $b;",
            [(set Float32Regs:$dst, (fdiv Float32Regs:$a, Float32Regs:$b))]>,
            Requires<[do_DIVF32_APPROX]>;
def FDIV32approxri :
  NVPTXInst<(outs Float32Regs:$dst),
            (ins Float32Regs:$a, f32imm:$b),
            "div.approx.f32 \t$dst, $a, $b;",
            [(set Float32Regs:$dst, (fdiv Float32Regs:$a, fpimm:$b))]>,
            Requires<[do_DIVF32_APPROX]>;
//
// F32 Semi-accurate reciprocal
//
// rcp.approx gives the same result as div.full(1.0f, a) and is faster.
//
def FDIV321r_approx_ftz :
  NVPTXInst<(outs Float32Regs:$dst),
            (ins f32imm:$a, Float32Regs:$b),
            "rcp.approx.ftz.f32 \t$dst, $b;",
            [(set Float32Regs:$dst, (fdiv FloatConst1:$a, Float32Regs:$b))]>,
            Requires<[do_DIVF32_FULL, doF32FTZ]>;
def FDIV321r_approx :
  NVPTXInst<(outs Float32Regs:$dst),
            (ins f32imm:$a, Float32Regs:$b),
            "rcp.approx.f32 \t$dst, $b;",
            [(set Float32Regs:$dst, (fdiv FloatConst1:$a, Float32Regs:$b))]>,
            Requires<[do_DIVF32_FULL]>;
//
// F32 Semi-accurate division
//
def FDIV32rr_ftz :
  NVPTXInst<(outs Float32Regs:$dst),
            (ins Float32Regs:$a, Float32Regs:$b),
            "div.full.ftz.f32 \t$dst, $a, $b;",
            [(set Float32Regs:$dst, (fdiv Float32Regs:$a, Float32Regs:$b))]>,
            Requires<[do_DIVF32_FULL, doF32FTZ]>;
def FDIV32ri_ftz :
  NVPTXInst<(outs Float32Regs:$dst),
            (ins Float32Regs:$a, f32imm:$b),
            "div.full.ftz.f32 \t$dst, $a, $b;",
            [(set Float32Regs:$dst, (fdiv Float32Regs:$a, fpimm:$b))]>,
            Requires<[do_DIVF32_FULL, doF32FTZ]>;
def FDIV32rr :
  NVPTXInst<(outs Float32Regs:$dst),
            (ins Float32Regs:$a, Float32Regs:$b),
            "div.full.f32 \t$dst, $a, $b;",
            [(set Float32Regs:$dst, (fdiv Float32Regs:$a, Float32Regs:$b))]>,
            Requires<[do_DIVF32_FULL]>;
def FDIV32ri :
  NVPTXInst<(outs Float32Regs:$dst),
            (ins Float32Regs:$a, f32imm:$b),
            "div.full.f32 \t$dst, $a, $b;",
            [(set Float32Regs:$dst, (fdiv Float32Regs:$a, fpimm:$b))]>,
            Requires<[do_DIVF32_FULL]>;
//
// F32 Accurate reciprocal
//
def FDIV321r_prec_ftz :
  NVPTXInst<(outs Float32Regs:$dst),
            (ins f32imm:$a, Float32Regs:$b),
            "rcp.rn.ftz.f32 \t$dst, $b;",
            [(set Float32Regs:$dst, (fdiv FloatConst1:$a, Float32Regs:$b))]>,
            Requires<[doF32FTZ]>;
def FDIV321r_prec :
  NVPTXInst<(outs Float32Regs:$dst),
            (ins f32imm:$a, Float32Regs:$b),
            "rcp.rn.f32 \t$dst, $b;",
            [(set Float32Regs:$dst, (fdiv FloatConst1:$a, Float32Regs:$b))]>;
//
// F32 Accurate division
//
def FDIV32rr_prec_ftz :
  NVPTXInst<(outs Float32Regs:$dst),
            (ins Float32Regs:$a, Float32Regs:$b),
            "div.rn.ftz.f32 \t$dst, $a, $b;",
            [(set Float32Regs:$dst, (fdiv Float32Regs:$a, Float32Regs:$b))]>,
            Requires<[doF32FTZ]>;
def FDIV32ri_prec_ftz :
  NVPTXInst<(outs Float32Regs:$dst),
            (ins Float32Regs:$a, f32imm:$b),
            "div.rn.ftz.f32 \t$dst, $a, $b;",
            [(set Float32Regs:$dst, (fdiv Float32Regs:$a, fpimm:$b))]>,
            Requires<[doF32FTZ]>;
def FDIV32rr_prec :
  NVPTXInst<(outs Float32Regs:$dst),
            (ins Float32Regs:$a, Float32Regs:$b),
            "div.rn.f32 \t$dst, $a, $b;",
            [(set Float32Regs:$dst, (fdiv Float32Regs:$a, Float32Regs:$b))]>;
def FDIV32ri_prec :
  NVPTXInst<(outs Float32Regs:$dst),
            (ins Float32Regs:$a, f32imm:$b),
            "div.rn.f32 \t$dst, $a, $b;",
            [(set Float32Regs:$dst, (fdiv Float32Regs:$a, fpimm:$b))]>;

//
// FMA
//

multiclass FMA<string OpcStr, RegisterClass RC, Operand ImmCls, Predicate Pred> {
   def rrr : NVPTXInst<(outs RC:$dst), (ins RC:$a, RC:$b, RC:$c),
                       !strconcat(OpcStr, " \t$dst, $a, $b, $c;"),
                       [(set RC:$dst, (fma RC:$a, RC:$b, RC:$c))]>,
                       Requires<[Pred]>;
   def rri : NVPTXInst<(outs RC:$dst),
                       (ins RC:$a, RC:$b, ImmCls:$c),
                       !strconcat(OpcStr, " \t$dst, $a, $b, $c;"),
                       [(set RC:$dst, (fma RC:$a, RC:$b, fpimm:$c))]>,
                       Requires<[Pred]>;
   def rir : NVPTXInst<(outs RC:$dst),
                       (ins RC:$a, ImmCls:$b, RC:$c),
                       !strconcat(OpcStr, " \t$dst, $a, $b, $c;"),
                       [(set RC:$dst, (fma RC:$a, fpimm:$b, RC:$c))]>,
                       Requires<[Pred]>;
   def rii : NVPTXInst<(outs RC:$dst),
                       (ins RC:$a, ImmCls:$b, ImmCls:$c),
                       !strconcat(OpcStr, " \t$dst, $a, $b, $c;"),
                       [(set RC:$dst, (fma RC:$a, fpimm:$b, fpimm:$c))]>,
                       Requires<[Pred]>;
}

multiclass FMA_F16<string OpcStr, ValueType T, RegisterClass RC, Predicate Pred> {
   def rrr : NVPTXInst<(outs RC:$dst), (ins RC:$a, RC:$b, RC:$c),
                       !strconcat(OpcStr, " \t$dst, $a, $b, $c;"),
                       [(set RC:$dst, (fma (T RC:$a), (T RC:$b), (T RC:$c)))]>,
                       Requires<[useFP16Math, Pred]>;
}

multiclass FMA_BF16<string OpcStr, ValueType T, RegisterClass RC, Predicate Pred> {
   def rrr : NVPTXInst<(outs RC:$dst), (ins RC:$a, RC:$b, RC:$c),
                       !strconcat(OpcStr, " \t$dst, $a, $b, $c;"),
                       [(set RC:$dst, (fma (T RC:$a), (T RC:$b), (T RC:$c)))]>,
                       Requires<[hasBF16Math, Pred]>;
}

defm FMA16_ftz    : FMA_F16<"fma.rn.ftz.f16", f16, Int16Regs, doF32FTZ>;
defm FMA16        : FMA_F16<"fma.rn.f16", f16, Int16Regs, True>;
defm FMA16x2_ftz  : FMA_F16<"fma.rn.ftz.f16x2", v2f16, Int32Regs, doF32FTZ>;
defm FMA16x2      : FMA_F16<"fma.rn.f16x2", v2f16, Int32Regs, True>;
defm BFMA16_ftz   : FMA_BF16<"fma.rn.ftz.bf16", bf16, Int16Regs, doF32FTZ>;
defm BFMA16       : FMA_BF16<"fma.rn.bf16", bf16, Int16Regs, True>;
defm BFMA16x2_ftz : FMA_BF16<"fma.rn.ftz.bf16x2", v2bf16, Int32Regs, doF32FTZ>;
defm BFMA16x2     : FMA_BF16<"fma.rn.bf16x2", v2bf16, Int32Regs, True>;
defm FMA32_ftz    : FMA<"fma.rn.ftz.f32", Float32Regs, f32imm, doF32FTZ>;
defm FMA32        : FMA<"fma.rn.f32", Float32Regs, f32imm, True>;
defm FMA64        : FMA<"fma.rn.f64", Float64Regs, f64imm, True>;

// sin/cos
def SINF:  NVPTXInst<(outs Float32Regs:$dst), (ins Float32Regs:$src),
                      "sin.approx.f32 \t$dst, $src;",
                      [(set Float32Regs:$dst, (fsin Float32Regs:$src))]>,
                      Requires<[allowUnsafeFPMath]>;
def COSF:  NVPTXInst<(outs Float32Regs:$dst), (ins Float32Regs:$src),
                      "cos.approx.f32 \t$dst, $src;",
                      [(set Float32Regs:$dst, (fcos Float32Regs:$src))]>,
                      Requires<[allowUnsafeFPMath]>;

// Lower (frem x, y) into (sub x, (mul (ftrunc (div x, y)) y)),
// i.e. "poor man's fmod()". When y is infinite, x is returned. This matches the
// semantics of LLVM's frem.

// frem - f32 FTZ
def : Pat<(frem Float32Regs:$x, Float32Regs:$y),
          (FSUBf32rr_ftz Float32Regs:$x, (FMULf32rr_ftz (CVT_f32_f32
            (FDIV32rr_prec_ftz Float32Regs:$x, Float32Regs:$y), CvtRZI_FTZ),
             Float32Regs:$y))>,
          Requires<[doF32FTZ, allowUnsafeFPMath]>;
def : Pat<(frem Float32Regs:$x, fpimm:$y),
          (FSUBf32rr_ftz Float32Regs:$x, (FMULf32ri_ftz (CVT_f32_f32
            (FDIV32ri_prec_ftz Float32Regs:$x, fpimm:$y), CvtRZI_FTZ),
             fpimm:$y))>,
          Requires<[doF32FTZ, allowUnsafeFPMath]>;

def : Pat<(frem Float32Regs:$x, Float32Regs:$y),
          (SELP_f32rr Float32Regs:$x,
            (FSUBf32rr_ftz Float32Regs:$x, (FMULf32rr_ftz (CVT_f32_f32
              (FDIV32rr_prec_ftz Float32Regs:$x, Float32Regs:$y), CvtRZI_FTZ),
              Float32Regs:$y)),
            (TESTINF_f32r Float32Regs:$y))>,
          Requires<[doF32FTZ, noUnsafeFPMath]>;
def : Pat<(frem Float32Regs:$x, fpimm:$y),
          (SELP_f32rr Float32Regs:$x,
            (FSUBf32rr_ftz Float32Regs:$x, (FMULf32ri_ftz (CVT_f32_f32
              (FDIV32ri_prec_ftz Float32Regs:$x, fpimm:$y), CvtRZI_FTZ),
              fpimm:$y)),
            (TESTINF_f32i fpimm:$y))>,
          Requires<[doF32FTZ, noUnsafeFPMath]>;

// frem - f32
def : Pat<(frem Float32Regs:$x, Float32Regs:$y),
          (FSUBf32rr Float32Regs:$x, (FMULf32rr (CVT_f32_f32
            (FDIV32rr_prec Float32Regs:$x, Float32Regs:$y), CvtRZI),
             Float32Regs:$y))>,
          Requires<[allowUnsafeFPMath]>;
def : Pat<(frem Float32Regs:$x, fpimm:$y),
          (FSUBf32rr Float32Regs:$x, (FMULf32ri (CVT_f32_f32
            (FDIV32ri_prec Float32Regs:$x, fpimm:$y), CvtRZI),
             fpimm:$y))>,
          Requires<[allowUnsafeFPMath]>;

def : Pat<(frem Float32Regs:$x, Float32Regs:$y),
          (SELP_f32rr Float32Regs:$x,
            (FSUBf32rr Float32Regs:$x, (FMULf32rr (CVT_f32_f32
              (FDIV32rr_prec Float32Regs:$x, Float32Regs:$y), CvtRZI),
              Float32Regs:$y)),
            (TESTINF_f32r Float32Regs:$y))>,
          Requires<[noUnsafeFPMath]>;
def : Pat<(frem Float32Regs:$x, fpimm:$y),
          (SELP_f32rr Float32Regs:$x,
            (FSUBf32rr Float32Regs:$x, (FMULf32ri (CVT_f32_f32
              (FDIV32ri_prec Float32Regs:$x, fpimm:$y), CvtRZI),
              fpimm:$y)),
            (TESTINF_f32i fpimm:$y))>,
          Requires<[noUnsafeFPMath]>;

// frem - f64
def : Pat<(frem Float64Regs:$x, Float64Regs:$y),
          (FSUBf64rr Float64Regs:$x, (FMULf64rr (CVT_f64_f64
            (FDIV64rr Float64Regs:$x, Float64Regs:$y), CvtRZI),
             Float64Regs:$y))>,
          Requires<[allowUnsafeFPMath]>;
def : Pat<(frem Float64Regs:$x, fpimm:$y),
          (FSUBf64rr Float64Regs:$x, (FMULf64ri (CVT_f64_f64
            (FDIV64ri Float64Regs:$x, fpimm:$y), CvtRZI),
             fpimm:$y))>,
          Requires<[allowUnsafeFPMath]>;

def : Pat<(frem Float64Regs:$x, Float64Regs:$y),
          (SELP_f64rr Float64Regs:$x,
            (FSUBf64rr Float64Regs:$x, (FMULf64rr (CVT_f64_f64
              (FDIV64rr Float64Regs:$x, Float64Regs:$y), CvtRZI),
               Float64Regs:$y)),
            (TESTINF_f64r Float64Regs:$y))>,
          Requires<[noUnsafeFPMath]>;
def : Pat<(frem Float64Regs:$x, fpimm:$y),
          (SELP_f64rr Float64Regs:$x,
            (FSUBf64rr Float64Regs:$x, (FMULf64ri (CVT_f64_f64
              (FDIV64ri Float64Regs:$x, fpimm:$y), CvtRZI),
              fpimm:$y)),
            (TESTINF_f64r Float64Regs:$y))>,
          Requires<[noUnsafeFPMath]>;

//-----------------------------------
// Bitwise operations
//-----------------------------------

// Template for three-arg bitwise operations.  Takes three args, Creates .b16,
// .b32, .b64, and .pred (predicate registers -- i.e., i1) versions of OpcStr.
multiclass BITWISE<string OpcStr, SDNode OpNode> {
  def b1rr :
    NVPTXInst<(outs Int1Regs:$dst), (ins Int1Regs:$a, Int1Regs:$b),
              !strconcat(OpcStr, ".pred  \t$dst, $a, $b;"),
              [(set Int1Regs:$dst, (OpNode Int1Regs:$a, Int1Regs:$b))]>;
  def b1ri :
    NVPTXInst<(outs Int1Regs:$dst), (ins Int1Regs:$a, i1imm:$b),
              !strconcat(OpcStr, ".pred  \t$dst, $a, $b;"),
              [(set Int1Regs:$dst, (OpNode Int1Regs:$a, imm:$b))]>;
  def b16rr :
    NVPTXInst<(outs Int16Regs:$dst), (ins Int16Regs:$a, Int16Regs:$b),
              !strconcat(OpcStr, ".b16  \t$dst, $a, $b;"),
              [(set Int16Regs:$dst, (OpNode Int16Regs:$a, Int16Regs:$b))]>;
  def b16ri :
    NVPTXInst<(outs Int16Regs:$dst), (ins Int16Regs:$a, i16imm:$b),
              !strconcat(OpcStr, ".b16  \t$dst, $a, $b;"),
              [(set Int16Regs:$dst, (OpNode Int16Regs:$a, imm:$b))]>;
  def b32rr :
    NVPTXInst<(outs Int32Regs:$dst), (ins Int32Regs:$a, Int32Regs:$b),
              !strconcat(OpcStr, ".b32  \t$dst, $a, $b;"),
              [(set Int32Regs:$dst, (OpNode (i32 Int32Regs:$a), (i32 Int32Regs:$b)))]>;
  def b32ri :
    NVPTXInst<(outs Int32Regs:$dst), (ins Int32Regs:$a, i32imm:$b),
              !strconcat(OpcStr, ".b32  \t$dst, $a, $b;"),
              [(set Int32Regs:$dst, (OpNode (i32 Int32Regs:$a), imm:$b))]>;
  def b64rr :
    NVPTXInst<(outs Int64Regs:$dst), (ins Int64Regs:$a, Int64Regs:$b),
              !strconcat(OpcStr, ".b64  \t$dst, $a, $b;"),
              [(set Int64Regs:$dst, (OpNode Int64Regs:$a, Int64Regs:$b))]>;
  def b64ri :
    NVPTXInst<(outs Int64Regs:$dst), (ins Int64Regs:$a, i64imm:$b),
              !strconcat(OpcStr, ".b64  \t$dst, $a, $b;"),
              [(set Int64Regs:$dst, (OpNode Int64Regs:$a, imm:$b))]>;
}

defm OR  : BITWISE<"or", or>;
defm AND : BITWISE<"and", and>;
defm XOR : BITWISE<"xor", xor>;

// PTX does not support mul on predicates, convert to and instructions
def : Pat<(mul Int1Regs:$a, Int1Regs:$b), (ANDb1rr Int1Regs:$a, Int1Regs:$b)>;
def : Pat<(mul Int1Regs:$a, (i1 imm:$b)), (ANDb1ri Int1Regs:$a, imm:$b)>;

// These transformations were once reliably performed by instcombine, but thanks
// to poison semantics they are no longer safe for LLVM IR, perform them here
// instead.
def : Pat<(select Int1Regs:$a, Int1Regs:$b, 0), (ANDb1rr Int1Regs:$a, Int1Regs:$b)>;
def : Pat<(select Int1Regs:$a, 1, Int1Regs:$b), (ORb1rr Int1Regs:$a, Int1Regs:$b)>;

// Lower logical v2i16/v4i8 ops as bitwise ops on b32.
foreach vt = [v2i16, v4i8] in {
  def: Pat<(or (vt Int32Regs:$a), (vt Int32Regs:$b)),
           (ORb32rr Int32Regs:$a, Int32Regs:$b)>;
  def: Pat<(xor (vt Int32Regs:$a), (vt Int32Regs:$b)),
           (XORb32rr Int32Regs:$a, Int32Regs:$b)>;
  def: Pat<(and (vt Int32Regs:$a), (vt Int32Regs:$b)),
           (ANDb32rr Int32Regs:$a, Int32Regs:$b)>;

  // The constants get legalized into a bitcast from i32, so that's what we need
  // to match here.
  def: Pat<(or Int32Regs:$a, (vt (bitconvert (i32 imm:$b)))),
           (ORb32ri Int32Regs:$a, imm:$b)>;
  def: Pat<(xor Int32Regs:$a, (vt (bitconvert (i32 imm:$b)))),
           (XORb32ri Int32Regs:$a, imm:$b)>;
  def: Pat<(and Int32Regs:$a, (vt (bitconvert (i32 imm:$b)))),
           (ANDb32ri Int32Regs:$a, imm:$b)>;
}

def NOT1  : NVPTXInst<(outs Int1Regs:$dst), (ins Int1Regs:$src),
                      "not.pred \t$dst, $src;",
                      [(set Int1Regs:$dst, (not Int1Regs:$src))]>;
def NOT16 : NVPTXInst<(outs Int16Regs:$dst), (ins Int16Regs:$src),
                      "not.b16 \t$dst, $src;",
                      [(set Int16Regs:$dst, (not Int16Regs:$src))]>;
def NOT32 : NVPTXInst<(outs Int32Regs:$dst), (ins Int32Regs:$src),
                      "not.b32 \t$dst, $src;",
                      [(set (i32 Int32Regs:$dst), (not (i32 Int32Regs:$src)))]>;
def NOT64 : NVPTXInst<(outs Int64Regs:$dst), (ins Int64Regs:$src),
                       "not.b64 \t$dst, $src;",
                       [(set Int64Regs:$dst, (not Int64Regs:$src))]>;

// Template for left/right shifts.  Takes three operands,
//   [dest (reg), src (reg), shift (reg or imm)].
// dest and src may be int64, int32, or int16, but shift is always int32.
//
// This template also defines a 32-bit shift (imm, imm) instruction.
multiclass SHIFT<string OpcStr, SDNode OpNode> {
   def i64rr :
     NVPTXInst<(outs Int64Regs:$dst), (ins Int64Regs:$a, Int32Regs:$b),
               !strconcat(OpcStr, "64 \t$dst, $a, $b;"),
               [(set Int64Regs:$dst, (OpNode Int64Regs:$a, (i32 Int32Regs:$b)))]>;
   def i64ri :
     NVPTXInst<(outs Int64Regs:$dst), (ins Int64Regs:$a, i32imm:$b),
               !strconcat(OpcStr, "64 \t$dst, $a, $b;"),
               [(set Int64Regs:$dst, (OpNode Int64Regs:$a, (i32 imm:$b)))]>;
   def i32rr :
     NVPTXInst<(outs Int32Regs:$dst), (ins Int32Regs:$a, Int32Regs:$b),
               !strconcat(OpcStr, "32 \t$dst, $a, $b;"),
               [(set Int32Regs:$dst, (OpNode (i32 Int32Regs:$a), (i32 Int32Regs:$b)))]>;
   def i32ri :
     NVPTXInst<(outs Int32Regs:$dst), (ins Int32Regs:$a, i32imm:$b),
               !strconcat(OpcStr, "32 \t$dst, $a, $b;"),
               [(set Int32Regs:$dst, (OpNode (i32 Int32Regs:$a), (i32 imm:$b)))]>;
   def i32ii :
     NVPTXInst<(outs Int32Regs:$dst), (ins i32imm:$a, i32imm:$b),
               !strconcat(OpcStr, "32 \t$dst, $a, $b;"),
               [(set Int32Regs:$dst, (OpNode (i32 imm:$a), (i32 imm:$b)))]>;
   def i16rr :
     NVPTXInst<(outs Int16Regs:$dst), (ins Int16Regs:$a, Int32Regs:$b),
               !strconcat(OpcStr, "16 \t$dst, $a, $b;"),
               [(set Int16Regs:$dst, (OpNode Int16Regs:$a, (i32 Int32Regs:$b)))]>;
   def i16ri :
     NVPTXInst<(outs Int16Regs:$dst), (ins Int16Regs:$a, i32imm:$b),
               !strconcat(OpcStr, "16 \t$dst, $a, $b;"),
               [(set Int16Regs:$dst, (OpNode Int16Regs:$a, (i32 imm:$b)))]>;
}

defm SHL : SHIFT<"shl.b", shl>;
defm SRA : SHIFT<"shr.s", sra>;
defm SRL : SHIFT<"shr.u", srl>;

// Bit-reverse
def BREV32 :
  NVPTXInst<(outs Int32Regs:$dst), (ins Int32Regs:$a),
             "brev.b32 \t$dst, $a;",
             [(set Int32Regs:$dst, (bitreverse (i32 Int32Regs:$a)))]>;
def BREV64 :
  NVPTXInst<(outs Int64Regs:$dst), (ins Int64Regs:$a),
             "brev.b64 \t$dst, $a;",
             [(set Int64Regs:$dst, (bitreverse Int64Regs:$a))]>;

//
// Rotate: Use ptx shf instruction if available.
//

// 32 bit r2 = rotl r1, n
//    =>
//        r2 = shf.l r1, r1, n
def ROTL32imm_hw :
  NVPTXInst<(outs Int32Regs:$dst), (ins Int32Regs:$src, i32imm:$amt),
            "shf.l.wrap.b32 \t$dst, $src, $src, $amt;",
            [(set Int32Regs:$dst, (rotl (i32 Int32Regs:$src), (i32 imm:$amt)))]>,
           Requires<[hasHWROT32]>;

def ROTL32reg_hw :
  NVPTXInst<(outs Int32Regs:$dst), (ins Int32Regs:$src, Int32Regs:$amt),
            "shf.l.wrap.b32 \t$dst, $src, $src, $amt;",
            [(set Int32Regs:$dst, (rotl (i32 Int32Regs:$src), (i32 Int32Regs:$amt)))]>,
           Requires<[hasHWROT32]>;

// 32 bit r2 = rotr r1, n
//    =>
//        r2 = shf.r r1, r1, n
def ROTR32imm_hw :
  NVPTXInst<(outs Int32Regs:$dst), (ins Int32Regs:$src, i32imm:$amt),
            "shf.r.wrap.b32 \t$dst, $src, $src, $amt;",
            [(set Int32Regs:$dst, (rotr (i32 Int32Regs:$src), (i32 imm:$amt)))]>,
           Requires<[hasHWROT32]>;

def ROTR32reg_hw :
  NVPTXInst<(outs Int32Regs:$dst), (ins Int32Regs:$src, Int32Regs:$amt),
            "shf.r.wrap.b32 \t$dst, $src, $src, $amt;",
            [(set Int32Regs:$dst, (rotr (i32 Int32Regs:$src), (i32 Int32Regs:$amt)))]>,
           Requires<[hasHWROT32]>;

// 32-bit software rotate by immediate.  $amt2 should equal 32 - $amt1.
def ROT32imm_sw :
  NVPTXInst<(outs Int32Regs:$dst),
            (ins Int32Regs:$src, i32imm:$amt1, i32imm:$amt2),
            "{{\n\t"
            ".reg .b32 %lhs;\n\t"
            ".reg .b32 %rhs;\n\t"
            "shl.b32 \t%lhs, $src, $amt1;\n\t"
            "shr.b32 \t%rhs, $src, $amt2;\n\t"
            "add.u32 \t$dst, %lhs, %rhs;\n\t"
            "}}",
            []>;

def SUB_FRM_32 : SDNodeXForm<imm, [{
  return CurDAG->getTargetConstant(32 - N->getZExtValue(), SDLoc(N), MVT::i32);
}]>;

def : Pat<(rotl (i32 Int32Regs:$src), (i32 imm:$amt)),
          (ROT32imm_sw Int32Regs:$src, imm:$amt, (SUB_FRM_32 node:$amt))>,
      Requires<[noHWROT32]>;
def : Pat<(rotr (i32 Int32Regs:$src), (i32 imm:$amt)),
          (ROT32imm_sw Int32Regs:$src, (SUB_FRM_32 node:$amt), imm:$amt)>,
      Requires<[noHWROT32]>;

// 32-bit software rotate left by register.
def ROTL32reg_sw :
  NVPTXInst<(outs Int32Regs:$dst), (ins Int32Regs:$src, Int32Regs:$amt),
            "{{\n\t"
            ".reg .b32 %lhs;\n\t"
            ".reg .b32 %rhs;\n\t"
            ".reg .b32 %amt2;\n\t"
            "shl.b32 \t%lhs, $src, $amt;\n\t"
            "sub.s32 \t%amt2, 32, $amt;\n\t"
            "shr.b32 \t%rhs, $src, %amt2;\n\t"
            "add.u32 \t$dst, %lhs, %rhs;\n\t"
            "}}",
            [(set Int32Regs:$dst, (rotl (i32 Int32Regs:$src), (i32 Int32Regs:$amt)))]>,
           Requires<[noHWROT32]>;

// 32-bit software rotate right by register.
def ROTR32reg_sw :
  NVPTXInst<(outs Int32Regs:$dst), (ins Int32Regs:$src, Int32Regs:$amt),
            "{{\n\t"
            ".reg .b32 %lhs;\n\t"
            ".reg .b32 %rhs;\n\t"
            ".reg .b32 %amt2;\n\t"
            "shr.b32 \t%lhs, $src, $amt;\n\t"
            "sub.s32 \t%amt2, 32, $amt;\n\t"
            "shl.b32 \t%rhs, $src, %amt2;\n\t"
            "add.u32 \t$dst, %lhs, %rhs;\n\t"
            "}}",
            [(set Int32Regs:$dst, (rotr (i32 Int32Regs:$src), (i32 Int32Regs:$amt)))]>,
           Requires<[noHWROT32]>;

// 64-bit software rotate by immediate.  $amt2 should equal 64 - $amt1.
def ROT64imm_sw :
  NVPTXInst<(outs Int64Regs:$dst),
            (ins Int64Regs:$src, i32imm:$amt1, i32imm:$amt2),
            "{{\n\t"
            ".reg .b64 %lhs;\n\t"
            ".reg .b64 %rhs;\n\t"
            "shl.b64 \t%lhs, $src, $amt1;\n\t"
            "shr.b64 \t%rhs, $src, $amt2;\n\t"
            "add.u64 \t$dst, %lhs, %rhs;\n\t"
            "}}",
            []>;

def SUB_FRM_64 : SDNodeXForm<imm, [{
    return CurDAG->getTargetConstant(64-N->getZExtValue(), SDLoc(N), MVT::i32);
}]>;

def : Pat<(rotl Int64Regs:$src, (i32 imm:$amt)),
          (ROT64imm_sw Int64Regs:$src, imm:$amt, (SUB_FRM_64 node:$amt))>;
def : Pat<(rotr Int64Regs:$src, (i32 imm:$amt)),
          (ROT64imm_sw Int64Regs:$src, (SUB_FRM_64 node:$amt), imm:$amt)>;

// 64-bit software rotate left by register.
def ROTL64reg_sw :
  NVPTXInst<(outs Int64Regs:$dst), (ins Int64Regs:$src, Int32Regs:$amt),
            "{{\n\t"
            ".reg .b64 %lhs;\n\t"
            ".reg .b64 %rhs;\n\t"
            ".reg .u32 %amt2;\n\t"
            "and.b32 \t%amt2, $amt, 63;\n\t"
            "shl.b64 \t%lhs, $src, %amt2;\n\t"
            "sub.u32 \t%amt2, 64, %amt2;\n\t"
            "shr.b64 \t%rhs, $src, %amt2;\n\t"
            "add.u64 \t$dst, %lhs, %rhs;\n\t"
            "}}",
            [(set Int64Regs:$dst, (rotl Int64Regs:$src, (i32 Int32Regs:$amt)))]>;

def ROTR64reg_sw :
  NVPTXInst<(outs Int64Regs:$dst), (ins Int64Regs:$src, Int32Regs:$amt),
            "{{\n\t"
            ".reg .b64 %lhs;\n\t"
            ".reg .b64 %rhs;\n\t"
            ".reg .u32 %amt2;\n\t"
            "and.b32 \t%amt2, $amt, 63;\n\t"
            "shr.b64 \t%lhs, $src, %amt2;\n\t"
            "sub.u32 \t%amt2, 64, %amt2;\n\t"
            "shl.b64 \t%rhs, $src, %amt2;\n\t"
            "add.u64 \t$dst, %lhs, %rhs;\n\t"
            "}}",
            [(set Int64Regs:$dst, (rotr Int64Regs:$src, (i32 Int32Regs:$amt)))]>;

//
// Funnnel shift in clamp mode
//

// Create SDNodes so they can be used in the DAG code, e.g.
// NVPTXISelLowering (LowerShiftLeftParts and LowerShiftRightParts)
def FUN_SHFL_CLAMP : SDNode<"NVPTXISD::FUN_SHFL_CLAMP", SDTIntShiftDOp, []>;
def FUN_SHFR_CLAMP : SDNode<"NVPTXISD::FUN_SHFR_CLAMP", SDTIntShiftDOp, []>;

def FUNSHFLCLAMP :
  NVPTXInst<(outs Int32Regs:$dst),
            (ins Int32Regs:$lo, Int32Regs:$hi, Int32Regs:$amt),
            "shf.l.clamp.b32 \t$dst, $lo, $hi, $amt;",
            [(set Int32Regs:$dst,
              (FUN_SHFL_CLAMP (i32 Int32Regs:$lo), (i32 Int32Regs:$hi), (i32 Int32Regs:$amt)))]>;

def FUNSHFRCLAMP :
  NVPTXInst<(outs Int32Regs:$dst),
            (ins Int32Regs:$lo, Int32Regs:$hi, Int32Regs:$amt),
            "shf.r.clamp.b32 \t$dst, $lo, $hi, $amt;",
            [(set Int32Regs:$dst,
             (FUN_SHFR_CLAMP (i32 Int32Regs:$lo), (i32 Int32Regs:$hi), (i32 Int32Regs:$amt)))]>;

//
// BFE - bit-field extract
//

// Template for BFE/BFI instructions.
// Args: [dest (reg), src (reg), start (reg or imm), end (reg or imm)].
// Start may be an imm only if end is also an imm.  FIXME: Is this a
// restriction in PTX?
//
// dest and src may be int32 or int64, but start and end are always int32.
def SDTBFE :
  SDTypeProfile<1, 3, [SDTCisSameAs<0, 1>, SDTCisInt<0>,
                       SDTCisVT<2, i32>, SDTCisVT<3, i32>]>;
def bfe : SDNode<"NVPTXISD::BFE", SDTBFE>;

def SDTBFI :
  SDTypeProfile<1, 4, [SDTCisInt<0>, SDTCisSameAs<0, 1>, SDTCisSameAs<0, 2>, 
                       SDTCisVT<3, i32>, SDTCisVT<4, i32>]>;
def bfi : SDNode<"NVPTXISD::BFI", SDTBFI>;

def SDTPRMT :
  SDTypeProfile<1, 4, [SDTCisVT<0, i32>, SDTCisVT<1, i32>,
                       SDTCisVT<2, i32>, SDTCisVT<3, i32>, SDTCisVT<4, i32>,]>;
def prmt : SDNode<"NVPTXISD::PRMT", SDTPRMT>;

multiclass BFE<string Instr, ValueType T, RegisterClass RC> {
  def rrr
    : NVPTXInst<(outs RC:$d),
                (ins RC:$a, Int32Regs:$b, Int32Regs:$c),
                !strconcat(Instr, " \t$d, $a, $b, $c;"),
                [(set (T RC:$d), (bfe (T RC:$a), (i32 Int32Regs:$b), (i32 Int32Regs:$c)))]>;
  def rri
    : NVPTXInst<(outs RC:$d),
                (ins RC:$a, Int32Regs:$b, i32imm:$c),
                !strconcat(Instr, " \t$d, $a, $b, $c;"),
                [(set (T RC:$d), (bfe (T RC:$a), (i32 Int32Regs:$b), (i32 imm:$c)))]>;
  def rii
    : NVPTXInst<(outs RC:$d),
                (ins RC:$a, i32imm:$b, i32imm:$c),
                !strconcat(Instr, " \t$d, $a, $b, $c;"),
                [(set (T RC:$d), (bfe (T RC:$a), (i32 imm:$b), (i32 imm:$c)))]>;
}

multiclass BFI<string Instr, ValueType T, RegisterClass RC, Operand ImmCls> {
  def rrrr
    : NVPTXInst<(outs RC:$f),
                (ins RC:$a, RC:$b, Int32Regs:$c, Int32Regs:$d),
                !strconcat(Instr, " \t$f, $a, $b, $c, $d;"),
                [(set (T RC:$f), (bfi (T RC:$a), (T RC:$b), (i32 Int32Regs:$c), (i32 Int32Regs:$d)))]>;
  def rrri
    : NVPTXInst<(outs RC:$f),
                (ins RC:$a, RC:$b, Int32Regs:$c, i32imm:$d),
                !strconcat(Instr, " \t$f, $a, $b, $c, $d;"),
                [(set (T RC:$f), (bfi (T RC:$a), (T RC:$b), (i32 Int32Regs:$c), (i32 imm:$d)))]>;
  def rrii
    : NVPTXInst<(outs RC:$f),
                (ins RC:$a, RC:$b, i32imm:$c, i32imm:$d),
                !strconcat(Instr, " \t$f, $a, $b, $c, $d;"),
                [(set (T RC:$f), (bfi (T RC:$a), (T RC:$b), (i32 imm:$c), (i32 imm:$d)))]>;
  def irrr
    : NVPTXInst<(outs RC:$f),
                (ins ImmCls:$a, RC:$b, Int32Regs:$c, Int32Regs:$d),
                !strconcat(Instr, " \t$f, $a, $b, $c, $d;"),
                [(set (T RC:$f), (bfi (T imm:$a), (T RC:$b), (i32 Int32Regs:$c), (i32 Int32Regs:$d)))]>;
  def irri
    : NVPTXInst<(outs RC:$f),
                (ins ImmCls:$a, RC:$b, Int32Regs:$c, i32imm:$d),
                !strconcat(Instr, " \t$f, $a, $b, $c, $d;"),
                [(set (T RC:$f), (bfi (T imm:$a), (T RC:$b), (i32 Int32Regs:$c), (i32 imm:$d)))]>;
  def irii
    : NVPTXInst<(outs RC:$f),
                (ins ImmCls:$a, RC:$b, i32imm:$c, i32imm:$d),
                !strconcat(Instr, " \t$f, $a, $b, $c, $d;"),
                [(set (T RC:$f), (bfi (T imm:$a), (T RC:$b), (i32 imm:$c), (i32 imm:$d)))]>;
}

multiclass PRMT<ValueType T, RegisterClass RC> {
  def rrr
    : NVPTXInst<(outs RC:$d),
                (ins RC:$a, Int32Regs:$b, Int32Regs:$c, PrmtMode:$mode),
                !strconcat("prmt.b32${mode}", " \t$d, $a, $b, $c;"),
                [(set (T RC:$d), (prmt (T RC:$a), (T RC:$b), (i32 Int32Regs:$c), imm:$mode))]>;
  def rri
    : NVPTXInst<(outs RC:$d),
                (ins RC:$a, Int32Regs:$b, i32imm:$c, PrmtMode:$mode),
                !strconcat("prmt.b32${mode}", " \t$d, $a, $b, $c;"),
                [(set (T RC:$d), (prmt (T RC:$a), (T RC:$b), (i32 imm:$c), imm:$mode))]>;
  def rii
    : NVPTXInst<(outs RC:$d),
                (ins RC:$a, i32imm:$b, i32imm:$c, PrmtMode:$mode),
                !strconcat("prmt.b32${mode}", " \t$d, $a, $b, $c;"),
                [(set (T RC:$d), (prmt (T RC:$a), (T imm:$b), (i32 imm:$c), imm:$mode))]>;
}

let hasSideEffects = false in {
  // order is somewhat important here. signed/unsigned variants match
  // the same patterns, so the first one wins. Having unsigned byte extraction
  // has the benefit of always having zero in unused bits, which makes some
  // optimizations easier (e.g. no need to mask them).
  defm BFE_U32 : BFE<"bfe.u32", i32, Int32Regs>;
  defm BFE_S32 : BFE<"bfe.s32", i32, Int32Regs>;
  defm BFE_U64 : BFE<"bfe.u64", i64, Int64Regs>;
  defm BFE_S64 : BFE<"bfe.s64", i64, Int64Regs>;

  defm BFI_B32 : BFI<"bfi.b32", i32, Int32Regs, i32imm>;
  defm BFI_B64 : BFI<"bfi.b64", i64, Int64Regs, i64imm>;

  defm PRMT_B32 : PRMT<i32, Int32Regs>;
}


// byte extraction + signed/unsigned extension to i32.
def : Pat<(i32 (sext_inreg (bfe (i32 Int32Regs:$s),  (i32 Int32Regs:$o), 8), i8)),
          (BFE_S32rri Int32Regs:$s, Int32Regs:$o, 8)>;
def : Pat<(i32 (sext_inreg (bfe (i32 Int32Regs:$s),  (i32 imm:$o), 8), i8)),
          (BFE_S32rii Int32Regs:$s, imm:$o, 8)>;
def : Pat<(i32 (and (bfe (i32 Int32Regs:$s),  (i32 Int32Regs:$o), 8), 255)),
          (BFE_U32rri Int32Regs:$s, Int32Regs:$o, 8)>;
def : Pat<(i32 (and (bfe (i32 Int32Regs:$s),  (i32 imm:$o), 8), 255)),
          (BFE_U32rii Int32Regs:$s, imm:$o, 8)>;

// byte extraction + signed extension to i16
def : Pat<(i16 (sext_inreg (trunc (bfe (i32 Int32Regs:$s),  (i32 imm:$o), 8)), i8)),
          (CVT_s8_s32 (BFE_S32rii Int32Regs:$s, imm:$o, 8), CvtNONE)>;


// Byte extraction via shift/trunc/sext
def : Pat<(i16 (sext_inreg (trunc Int32Regs:$s), i8)),
          (CVT_s8_s32 Int32Regs:$s, CvtNONE)>;
def : Pat<(i16 (sext_inreg (trunc (srl (i32 Int32Regs:$s),  (i32 imm:$o))), i8)),
          (CVT_s8_s32 (BFE_S32rii Int32Regs:$s, imm:$o, 8), CvtNONE)>;
def : Pat<(sext_inreg (srl (i32 Int32Regs:$s),  (i32 imm:$o)), i8),
          (BFE_S32rii Int32Regs:$s, imm:$o, 8)>;
def : Pat<(i16 (sra (i16 (trunc Int32Regs:$s)), (i32 8))),
          (CVT_s8_s32 (BFE_S32rii Int32Regs:$s, 8, 8), CvtNONE)>;
def : Pat<(sext_inreg (srl (i64 Int64Regs:$s),  (i32 imm:$o)), i8),
          (BFE_S64rii Int64Regs:$s, imm:$o, 8)>;
def : Pat<(i16 (sext_inreg (trunc Int64Regs:$s), i8)),
          (CVT_s8_s64 Int64Regs:$s, CvtNONE)>;
def : Pat<(i16 (sext_inreg (trunc (srl (i64 Int64Regs:$s),  (i32 imm:$o))), i8)),
          (CVT_s8_s64 (BFE_S64rii Int64Regs:$s, imm:$o, 8), CvtNONE)>;

//-----------------------------------
// Comparison instructions (setp, set)
//-----------------------------------

// FIXME: This doesn't cover versions of set and setp that combine with a
// boolean predicate, e.g. setp.eq.and.b16.

let hasSideEffects = false in {
  multiclass SETP<string TypeStr, RegisterClass RC, Operand ImmCls> {
    def rr :
      NVPTXInst<(outs Int1Regs:$dst), (ins RC:$a, RC:$b, CmpMode:$cmp),
                !strconcat("setp${cmp:base}${cmp:ftz}.", TypeStr,
                           " \t$dst, $a, $b;"), []>;
    def ri :
      NVPTXInst<(outs Int1Regs:$dst), (ins RC:$a, ImmCls:$b, CmpMode:$cmp),
                !strconcat("setp${cmp:base}${cmp:ftz}.", TypeStr,
                           " \t$dst, $a, $b;"), []>;
    def ir :
      NVPTXInst<(outs Int1Regs:$dst), (ins ImmCls:$a, RC:$b, CmpMode:$cmp),
                !strconcat("setp${cmp:base}${cmp:ftz}.", TypeStr,
                           " \t$dst, $a, $b;"), []>;
  }
}

defm SETP_b16 : SETP<"b16", Int16Regs, i16imm>;
defm SETP_s16 : SETP<"s16", Int16Regs, i16imm>;
defm SETP_u16 : SETP<"u16", Int16Regs, i16imm>;
defm SETP_b32 : SETP<"b32", Int32Regs, i32imm>;
defm SETP_s32 : SETP<"s32", Int32Regs, i32imm>;
defm SETP_u32 : SETP<"u32", Int32Regs, i32imm>;
defm SETP_b64 : SETP<"b64", Int64Regs, i64imm>;
defm SETP_s64 : SETP<"s64", Int64Regs, i64imm>;
defm SETP_u64 : SETP<"u64", Int64Regs, i64imm>;
defm SETP_f32 : SETP<"f32", Float32Regs, f32imm>;
defm SETP_f64 : SETP<"f64", Float64Regs, f64imm>;
def SETP_f16rr :
      NVPTXInst<(outs Int1Regs:$dst),
                (ins Int16Regs:$a, Int16Regs:$b, CmpMode:$cmp),
                "setp${cmp:base}${cmp:ftz}.f16 \t$dst, $a, $b;",
                []>, Requires<[useFP16Math]>;

def SETP_f16x2rr :
      NVPTXInst<(outs Int1Regs:$p, Int1Regs:$q),
                (ins Int32Regs:$a, Int32Regs:$b, CmpMode:$cmp),
                "setp${cmp:base}${cmp:ftz}.f16x2 \t$p|$q, $a, $b;",
                []>,
                Requires<[useFP16Math]>;
def SETP_bf16rr :
      NVPTXInst<(outs Int1Regs:$dst),
                (ins Int16Regs:$a, Int16Regs:$b, CmpMode:$cmp),
                "setp${cmp:base}${cmp:ftz}.bf16 \t$dst, $a, $b;",
                []>, Requires<[hasBF16Math, hasPTX<78>, hasSM<90>]>;

def SETP_bf16x2rr :
      NVPTXInst<(outs Int1Regs:$p, Int1Regs:$q),
                (ins Int32Regs:$a, Int32Regs:$b, CmpMode:$cmp),
                "setp${cmp:base}${cmp:ftz}.bf16x2 \t$p|$q, $a, $b;",
                []>,
                Requires<[hasBF16Math, hasPTX<78>, hasSM<90>]>;


// FIXME: This doesn't appear to be correct.  The "set" mnemonic has the form
// "set.CmpOp{.ftz}.dtype.stype", where dtype is the type of the destination
// reg, either u32, s32, or f32.  Anyway these aren't used at the moment.

let hasSideEffects = false in {
  multiclass SET<string TypeStr, RegisterClass RC, Operand ImmCls> {
    def rr : NVPTXInst<(outs Int32Regs:$dst),
                       (ins RC:$a, RC:$b, CmpMode:$cmp),
                       !strconcat("set$cmp.", TypeStr, " \t$dst, $a, $b;"), []>;
    def ri : NVPTXInst<(outs Int32Regs:$dst),
                       (ins RC:$a, ImmCls:$b, CmpMode:$cmp),
                       !strconcat("set$cmp.", TypeStr, " \t$dst, $a, $b;"), []>;
    def ir : NVPTXInst<(outs Int32Regs:$dst),
                       (ins ImmCls:$a, RC:$b, CmpMode:$cmp),
                       !strconcat("set$cmp.", TypeStr, " \t$dst, $a, $b;"), []>;
  }
}

defm SET_b16 : SET<"b16", Int16Regs, i16imm>;
defm SET_s16 : SET<"s16", Int16Regs, i16imm>;
defm SET_u16 : SET<"u16", Int16Regs, i16imm>;
defm SET_b32 : SET<"b32", Int32Regs, i32imm>;
defm SET_s32 : SET<"s32", Int32Regs, i32imm>;
defm SET_u32 : SET<"u32", Int32Regs, i32imm>;
defm SET_b64 : SET<"b64", Int64Regs, i64imm>;
defm SET_s64 : SET<"s64", Int64Regs, i64imm>;
defm SET_u64 : SET<"u64", Int64Regs, i64imm>;
defm SET_f16 : SET<"f16", Int16Regs, f16imm>;
defm SET_bf16 : SET<"bf16", Int16Regs, bf16imm>, Requires<[hasPTX<78>, hasSM<90>]>;
defm SET_f32 : SET<"f32", Float32Regs, f32imm>;
defm SET_f64 : SET<"f64", Float64Regs, f64imm>;

//-----------------------------------
// Data Movement (Load / Store, Move)
//-----------------------------------

def ADDRri : ComplexPattern<i32, 2, "SelectADDRri", [frameindex],
                            [SDNPWantRoot]>;
def ADDRri64 : ComplexPattern<i64, 2, "SelectADDRri64", [frameindex],
                              [SDNPWantRoot]>;
def ADDRvar : ComplexPattern<iPTR, 1, "SelectDirectAddr", [], []>;

def MEMri : Operand<i32> {
  let PrintMethod = "printMemOperand";
  let MIOperandInfo = (ops Int32Regs, i32imm);
}
def MEMri64 : Operand<i64> {
  let PrintMethod = "printMemOperand";
  let MIOperandInfo = (ops Int64Regs, i64imm);
}

def imem : Operand<iPTR> {
  let PrintMethod = "printOperand";
}

def imemAny : Operand<iPTRAny> {
  let PrintMethod = "printOperand";
}

def LdStCode : Operand<i32> {
  let PrintMethod = "printLdStCode";
}

def MmaCode : Operand<i32> {
  let PrintMethod = "printMmaCode";
}

def SDTWrapper : SDTypeProfile<1, 1, [SDTCisSameAs<0, 1>, SDTCisPtrTy<0>]>;
def Wrapper    : SDNode<"NVPTXISD::Wrapper", SDTWrapper>;

// Load a memory address into a u32 or u64 register.
def MOV_ADDR : NVPTXInst<(outs Int32Regs:$dst), (ins imem:$a),
                         "mov.u32 \t$dst, $a;",
                         [(set Int32Regs:$dst, (Wrapper tglobaladdr:$a))]>;
def MOV_ADDR64 : NVPTXInst<(outs Int64Regs:$dst), (ins imem:$a),
                           "mov.u64 \t$dst, $a;",
                           [(set Int64Regs:$dst, (Wrapper tglobaladdr:$a))]>;

// Get pointer to local stack.
let hasSideEffects = false in {
  def MOV_DEPOT_ADDR :    NVPTXInst<(outs Int32Regs:$d), (ins i32imm:$num),
                                     "mov.u32 \t$d, __local_depot$num;", []>;
  def MOV_DEPOT_ADDR_64 : NVPTXInst<(outs Int64Regs:$d), (ins i32imm:$num),
                                    "mov.u64 \t$d, __local_depot$num;", []>;
}


// copyPhysreg is hard-coded in NVPTXInstrInfo.cpp
let IsSimpleMove=1, hasSideEffects=0 in {
  def IMOV1rr :  NVPTXInst<(outs Int1Regs:$dst), (ins Int1Regs:$sss),
                           "mov.pred \t$dst, $sss;", []>;
  def IMOV16rr : NVPTXInst<(outs Int16Regs:$dst), (ins Int16Regs:$sss),
                           "mov.u16 \t$dst, $sss;", []>;
  def IMOV32rr : NVPTXInst<(outs Int32Regs:$dst), (ins Int32Regs:$sss),
                           "mov.u32 \t$dst, $sss;", []>;
  def IMOV64rr : NVPTXInst<(outs Int64Regs:$dst), (ins Int64Regs:$sss),
                           "mov.u64 \t$dst, $sss;", []>;
  def IMOV128rr : NVPTXInst<(outs Int128Regs:$dst), (ins Int128Regs:$sss),
                           "mov.b128 \t$dst, $sss;", []>;

  def IMOVB16rr : NVPTXInst<(outs Int16Regs:$dst), (ins Int16Regs:$sss),
                           "mov.b16 \t$dst, $sss;", []>;
  def IMOVB32rr : NVPTXInst<(outs Int32Regs:$dst), (ins Int32Regs:$sss),
                           "mov.b32 \t$dst, $sss;", []>;
  def IMOVB64rr : NVPTXInst<(outs Int64Regs:$dst), (ins Int64Regs:$sss),
                           "mov.b64 \t$dst, $sss;", []>;

  def FMOV16rr : NVPTXInst<(outs Int16Regs:$dst), (ins Int16Regs:$src),
                           // We have to use .b16 here as there's no mov.f16.
                           "mov.b16 \t$dst, $src;", []>;
  def FMOV32rr : NVPTXInst<(outs Float32Regs:$dst), (ins Float32Regs:$src),
                           "mov.f32 \t$dst, $src;", []>;
  def FMOV64rr : NVPTXInst<(outs Float64Regs:$dst), (ins Float64Regs:$src),
                           "mov.f64 \t$dst, $src;", []>;
}

def IMOV1ri : NVPTXInst<(outs Int1Regs:$dst), (ins i1imm:$src),
                        "mov.pred \t$dst, $src;",
                        [(set Int1Regs:$dst, imm:$src)]>;
def IMOV16ri : NVPTXInst<(outs Int16Regs:$dst), (ins i16imm:$src),
                         "mov.u16 \t$dst, $src;",
                         [(set Int16Regs:$dst, imm:$src)]>;
def IMOV32ri : NVPTXInst<(outs Int32Regs:$dst), (ins i32imm:$src),
                         "mov.u32 \t$dst, $src;",
                         [(set (i32 Int32Regs:$dst), imm:$src)]>;
def IMOV64ri : NVPTXInst<(outs Int64Regs:$dst), (ins i64imm:$src),
                        "mov.u64 \t$dst, $src;",
                        [(set Int64Regs:$dst, imm:$src)]>;

def IMOVB16ri : NVPTXInst<(outs Int16Regs:$dst), (ins i16imm:$src),
                         "mov.b16 \t$dst, $src;", []>;
def IMOVB32ri : NVPTXInst<(outs Int32Regs:$dst), (ins i32imm:$src),
                         "mov.b32 \t$dst, $src;", []>;
def IMOVB64ri : NVPTXInst<(outs Int64Regs:$dst), (ins i64imm:$src),
                        "mov.b64 \t$dst, $src;", []>;

def FMOV32ri : NVPTXInst<(outs Float32Regs:$dst), (ins f32imm:$src),
                         "mov.f32 \t$dst, $src;",
                         [(set Float32Regs:$dst, fpimm:$src)]>;
def FMOV64ri : NVPTXInst<(outs Float64Regs:$dst), (ins f64imm:$src),
                         "mov.f64 \t$dst, $src;",
                         [(set Float64Regs:$dst, fpimm:$src)]>;

def : Pat<(i32 (Wrapper texternalsym:$dst)), (IMOV32ri texternalsym:$dst)>;
def : Pat<(i64 (Wrapper texternalsym:$dst)), (IMOV64ri texternalsym:$dst)>;

//---- Copy Frame Index ----
def LEA_ADDRi :   NVPTXInst<(outs Int32Regs:$dst), (ins MEMri:$addr),
                            "add.u32 \t$dst, ${addr:add};",
                            [(set Int32Regs:$dst, ADDRri:$addr)]>;
def LEA_ADDRi64 : NVPTXInst<(outs Int64Regs:$dst), (ins MEMri64:$addr),
                            "add.u64 \t$dst, ${addr:add};",
                            [(set Int64Regs:$dst, ADDRri64:$addr)]>;

//-----------------------------------
// Comparison and Selection
//-----------------------------------

multiclass ISET_FORMAT<PatFrag OpNode, PatLeaf Mode,
                       Instruction setp_16rr,
                       Instruction setp_16ri,
                       Instruction setp_16ir,
                       Instruction setp_32rr,
                       Instruction setp_32ri,
                       Instruction setp_32ir,
                       Instruction setp_64rr,
                       Instruction setp_64ri,
                       Instruction setp_64ir,
                       Instruction set_16rr,
                       Instruction set_16ri,
                       Instruction set_16ir,
                       Instruction set_32rr,
                       Instruction set_32ri,
                       Instruction set_32ir,
                       Instruction set_64rr,
                       Instruction set_64ri,
                       Instruction set_64ir> {
  // i16 -> pred
  def : Pat<(i1 (OpNode i16:$a, i16:$b)),
            (setp_16rr Int16Regs:$a, Int16Regs:$b, Mode)>;
  def : Pat<(i1 (OpNode Int16Regs:$a, imm:$b)),
            (setp_16ri Int16Regs:$a, imm:$b, Mode)>;
  def : Pat<(i1 (OpNode imm:$a, Int16Regs:$b)),
            (setp_16ir imm:$a, Int16Regs:$b, Mode)>;
  // i32 -> pred
  def : Pat<(i1 (OpNode i32:$a, i32:$b)),
            (setp_32rr Int32Regs:$a, Int32Regs:$b, Mode)>;
  def : Pat<(i1 (OpNode (i32 Int32Regs:$a), imm:$b)),
            (setp_32ri Int32Regs:$a, imm:$b, Mode)>;
  def : Pat<(i1 (OpNode imm:$a, (i32 Int32Regs:$b))),
            (setp_32ir imm:$a, Int32Regs:$b, Mode)>;
  // i64 -> pred
  def : Pat<(i1 (OpNode Int64Regs:$a, Int64Regs:$b)),
            (setp_64rr Int64Regs:$a, Int64Regs:$b, Mode)>;
  def : Pat<(i1 (OpNode Int64Regs:$a, imm:$b)),
            (setp_64ri Int64Regs:$a, imm:$b, Mode)>;
  def : Pat<(i1 (OpNode imm:$a, Int64Regs:$b)),
            (setp_64ir imm:$a, Int64Regs:$b, Mode)>;

  // i16 -> i32
  def : Pat<(i32 (OpNode i16:$a, i16:$b)),
            (set_16rr Int16Regs:$a, Int16Regs:$b, Mode)>;
  def : Pat<(i32 (OpNode Int16Regs:$a, imm:$b)),
            (set_16ri Int16Regs:$a, imm:$b, Mode)>;
  def : Pat<(i32 (OpNode imm:$a, Int16Regs:$b)),
            (set_16ir imm:$a, Int16Regs:$b, Mode)>;
  // i32 -> i32
  def : Pat<(i32 (OpNode i32:$a, i32:$b)),
            (set_32rr Int32Regs:$a, Int32Regs:$b, Mode)>;
  def : Pat<(i32 (OpNode (i32 Int32Regs:$a), imm:$b)),
            (set_32ri Int32Regs:$a, imm:$b, Mode)>;
  def : Pat<(i32 (OpNode imm:$a, (i32 Int32Regs:$b))),
            (set_32ir imm:$a, Int32Regs:$b, Mode)>;
  // i64 -> i32
  def : Pat<(i32 (OpNode Int64Regs:$a, Int64Regs:$b)),
            (set_64rr Int64Regs:$a, Int64Regs:$b, Mode)>;
  def : Pat<(i32 (OpNode Int64Regs:$a, imm:$b)),
            (set_64ri Int64Regs:$a, imm:$b, Mode)>;
  def : Pat<(i32 (OpNode imm:$a, Int64Regs:$b)),
            (set_64ir imm:$a, Int64Regs:$b, Mode)>;
}

multiclass ISET_FORMAT_SIGNED<PatFrag OpNode, PatLeaf Mode>
  : ISET_FORMAT<OpNode, Mode,
                SETP_s16rr, SETP_s16ri, SETP_s16ir,
                SETP_s32rr, SETP_s32ri, SETP_s32ir,
                SETP_s64rr, SETP_s64ri, SETP_s64ir,
                SET_s16rr, SET_s16ri, SET_s16ir,
                SET_s32rr, SET_s32ri, SET_s32ir,
                SET_s64rr, SET_s64ri, SET_s64ir> {
  // TableGen doesn't like empty multiclasses.
  def : PatLeaf<(i32 0)>;
}

multiclass ISET_FORMAT_UNSIGNED<PatFrag OpNode, PatLeaf Mode>
  : ISET_FORMAT<OpNode, Mode,
                SETP_u16rr, SETP_u16ri, SETP_u16ir,
                SETP_u32rr, SETP_u32ri, SETP_u32ir,
                SETP_u64rr, SETP_u64ri, SETP_u64ir,
                SET_u16rr, SET_u16ri, SET_u16ir,
                SET_u32rr, SET_u32ri, SET_u32ir,
                SET_u64rr, SET_u64ri, SET_u64ir> {
  // TableGen doesn't like empty multiclasses.
  def : PatLeaf<(i32 0)>;
}

defm : ISET_FORMAT_SIGNED<setgt, CmpGT>;
defm : ISET_FORMAT_SIGNED<setlt, CmpLT>;
defm : ISET_FORMAT_SIGNED<setge, CmpGE>;
defm : ISET_FORMAT_SIGNED<setle, CmpLE>;
defm : ISET_FORMAT_SIGNED<seteq, CmpEQ>;
defm : ISET_FORMAT_SIGNED<setne, CmpNE>;
defm : ISET_FORMAT_UNSIGNED<setugt, CmpGT>;
defm : ISET_FORMAT_UNSIGNED<setult, CmpLT>;
defm : ISET_FORMAT_UNSIGNED<setuge, CmpGE>;
defm : ISET_FORMAT_UNSIGNED<setule, CmpLE>;
defm : ISET_FORMAT_UNSIGNED<setueq, CmpEQ>;
defm : ISET_FORMAT_UNSIGNED<setune, CmpNE>;

// i1 compares
def : Pat<(setne Int1Regs:$a, Int1Regs:$b),
          (XORb1rr Int1Regs:$a, Int1Regs:$b)>;
def : Pat<(setune Int1Regs:$a, Int1Regs:$b),
          (XORb1rr Int1Regs:$a, Int1Regs:$b)>;

def : Pat<(seteq Int1Regs:$a, Int1Regs:$b),
          (NOT1 (XORb1rr Int1Regs:$a, Int1Regs:$b))>;
def : Pat<(setueq Int1Regs:$a, Int1Regs:$b),
          (NOT1 (XORb1rr Int1Regs:$a, Int1Regs:$b))>;

// comparisons of i8 extracted with BFE as i32
// It's faster to do comparison directly on i32 extracted by BFE,
// instead of the long conversion and sign extending.
def: Pat<(setgt (i16 (sext_inreg (i16 (trunc (bfe Int32Regs:$a, Int32Regs:$oa, 8))), i8)),
                (i16 (sext_inreg (i16 (trunc (bfe Int32Regs:$b, Int32Regs:$ob, 8))), i8))),
         (SETP_s32rr (BFE_S32rri $a, $oa, 8), (BFE_S32rri $b, $ob, 8), CmpGT)>;
def: Pat<(setgt (i16 (sext_inreg (trunc (bfe Int32Regs:$a, imm:$oa, 8)), i8)),
                (i16 (sext_inreg (trunc (bfe Int32Regs:$b, imm:$ob, 8)), i8))),
         (SETP_s32rr (BFE_S32rii $a, imm:$oa, 8), (BFE_S32rii $b, imm:$ob, 8), CmpGT)>;
def: Pat<(setge (i16 (sext_inreg (i16 (trunc (bfe Int32Regs:$a, Int32Regs:$oa, 8))), i8)),
                (i16 (sext_inreg (i16 (trunc (bfe Int32Regs:$b, Int32Regs:$ob, 8))), i8))),
         (SETP_s32rr (BFE_S32rri $a, $oa, 8), (BFE_S32rri $b, $ob, 8), CmpGE)>;
def: Pat<(setge (i16 (sext_inreg (trunc (bfe Int32Regs:$a, imm:$oa, 8)), i8)),
                (i16 (sext_inreg (trunc (bfe Int32Regs:$b, imm:$ob, 8)), i8))),
         (SETP_s32rr (BFE_S32rii $a, imm:$oa, 8), (BFE_S32rii $b, imm:$ob, 8), CmpGE)>;
def: Pat<(setlt (i16 (sext_inreg (i16 (trunc (bfe Int32Regs:$a, Int32Regs:$oa, 8))), i8)),
                (i16 (sext_inreg (i16 (trunc (bfe Int32Regs:$b, Int32Regs:$ob, 8))), i8))),
         (SETP_s32rr (BFE_S32rri $a, $oa, 8), (BFE_S32rri $b, $ob, 8), CmpLT)>;
def: Pat<(setlt (i16 (sext_inreg (trunc (bfe Int32Regs:$a, imm:$oa, 8)), i8)),
                (i16 (sext_inreg (trunc (bfe Int32Regs:$b, imm:$ob, 8)), i8))),
         (SETP_s32rr (BFE_S32rii $a, imm:$oa, 8), (BFE_S32rii $b, imm:$ob, 8), CmpLT)>;
def: Pat<(setle (i16 (sext_inreg (i16 (trunc (bfe Int32Regs:$a, Int32Regs:$oa, 8))), i8)),
                (i16 (sext_inreg (i16 (trunc (bfe Int32Regs:$b, Int32Regs:$ob, 8))), i8))),
         (SETP_s32rr (BFE_S32rri $a, $oa, 8), (BFE_S32rri $b, $ob, 8), CmpLE)>;
def: Pat<(setle (i16 (sext_inreg (trunc (bfe Int32Regs:$a, imm:$oa, 8)), i8)),
                (i16 (sext_inreg (trunc (bfe Int32Regs:$b, imm:$ob, 8)), i8))),
         (SETP_s32rr (BFE_S32rii $a, imm:$oa, 8), (BFE_S32rii $b, imm:$ob, 8), CmpLE)>;

def: Pat<(setugt (i16 (and (trunc (bfe Int32Regs:$a, Int32Regs:$oa, 8)), 255)),
                 (i16 (and (trunc (bfe Int32Regs:$b, Int32Regs:$ob, 8)), 255))),
         (SETP_u32rr (BFE_U32rri $a, $oa, 8), (BFE_U32rri $b, $ob, 8), CmpHI)>;
def: Pat<(setugt (i16 (and (trunc (bfe Int32Regs:$a, imm:$oa, 8)), 255)),
                 (i16 (and (trunc (bfe Int32Regs:$b, imm:$ob, 8)), 255))),
         (SETP_u32rr (BFE_U32rii $a, imm:$oa, 8), (BFE_U32rii $b, imm:$ob, 8), CmpHI)>;
def: Pat<(setuge (i16 (and (trunc (bfe Int32Regs:$a, Int32Regs:$oa, 8)), 255)),
                 (i16 (and (trunc (bfe Int32Regs:$b, Int32Regs:$ob, 8)), 255))),
         (SETP_u32rr (BFE_U32rri $a, $oa, 8), (BFE_U32rri $b, $ob, 8), CmpHS)>;
def: Pat<(setuge (i16 (and (trunc (bfe Int32Regs:$a, imm:$oa, 8)), 255)),
                 (i16 (and (trunc (bfe Int32Regs:$b, imm:$ob, 8)), 255))),
         (SETP_u32rr (BFE_U32rii $a, imm:$oa, 8), (BFE_U32rii $b, imm:$ob, 8), CmpHS)>;
def: Pat<(setult (i16 (and (trunc (bfe Int32Regs:$a, Int32Regs:$oa, 8)), 255)),
                 (i16 (and (trunc (bfe Int32Regs:$b, Int32Regs:$ob, 8)), 255))),
         (SETP_u32rr (BFE_U32rri $a, $oa, 8), (BFE_U32rri $b, $ob, 8), CmpLO)>;
def: Pat<(setult (i16 (and (trunc (bfe Int32Regs:$a, imm:$oa, 8)), 255)),
                 (i16 (and (trunc (bfe Int32Regs:$b, imm:$ob, 8)), 255))),
         (SETP_u32rr (BFE_U32rii $a, imm:$oa, 8), (BFE_U32rii $b, imm:$ob, 8), CmpLO)>;
def: Pat<(setule (i16 (and (trunc (bfe Int32Regs:$a, Int32Regs:$oa, 8)), 255)),
                 (i16 (and (trunc (bfe Int32Regs:$b, Int32Regs:$ob, 8)), 255))),
         (SETP_u32rr (BFE_U32rri $a, $oa, 8), (BFE_U32rri $b, $ob, 8), CmpLS)>;
def: Pat<(setule (i16 (and (trunc (bfe Int32Regs:$a, imm:$oa, 8)), 255)),
                 (i16 (and (trunc (bfe Int32Regs:$b, imm:$ob, 8)), 255))),
         (SETP_u32rr (BFE_U32rii $a, imm:$oa, 8), (BFE_U32rii $b, imm:$ob, 8), CmpLS)>;
def: Pat<(seteq (i16 (and (trunc (bfe Int32Regs:$a, Int32Regs:$oa, 8)), 255)),
                 (i16 (and (trunc (bfe Int32Regs:$b, Int32Regs:$ob, 8)), 255))),
         (SETP_u32rr (BFE_U32rri $a, $oa, 8), (BFE_U32rri $b, $ob, 8), CmpEQ)>;
def: Pat<(seteq (i16 (and (trunc (bfe Int32Regs:$a, imm:$oa, 8)), 255)),
                 (i16 (and (trunc (bfe Int32Regs:$b, imm:$ob, 8)), 255))),
         (SETP_u32rr (BFE_U32rii $a, imm:$oa, 8), (BFE_U32rii $b, imm:$ob, 8), CmpEQ)>;
def: Pat<(setne (i16 (and (trunc (bfe Int32Regs:$a, Int32Regs:$oa, 8)), 255)),
                 (i16 (and (trunc (bfe Int32Regs:$b, Int32Regs:$ob, 8)), 255))),
         (SETP_u32rr (BFE_U32rri $a, $oa, 8), (BFE_U32rri $b, $ob, 8), CmpNE)>;
def: Pat<(setne (i16 (and (trunc (bfe Int32Regs:$a, imm:$oa, 8)), 255)),
                 (i16 (and (trunc (bfe Int32Regs:$b, imm:$ob, 8)), 255))),
         (SETP_u32rr (BFE_U32rii $a, imm:$oa, 8), (BFE_U32rii $b, imm:$ob, 8), CmpNE)>;

// i1 compare -> i32
def : Pat<(i32 (setne Int1Regs:$a, Int1Regs:$b)),
          (SELP_u32ii -1, 0, (XORb1rr Int1Regs:$a, Int1Regs:$b))>;
def : Pat<(i32 (setne Int1Regs:$a, Int1Regs:$b)),
          (SELP_u32ii 0, -1, (XORb1rr Int1Regs:$a, Int1Regs:$b))>;



multiclass FSET_FORMAT<PatFrag OpNode, PatLeaf Mode, PatLeaf ModeFTZ> {
  // f16 -> pred
  def : Pat<(i1 (OpNode (f16 Int16Regs:$a), (f16 Int16Regs:$b))),
            (SETP_f16rr Int16Regs:$a, Int16Regs:$b, ModeFTZ)>,
        Requires<[useFP16Math,doF32FTZ]>;
  def : Pat<(i1 (OpNode (f16 Int16Regs:$a), (f16 Int16Regs:$b))),
            (SETP_f16rr Int16Regs:$a, Int16Regs:$b, Mode)>,
        Requires<[useFP16Math]>;
  def : Pat<(i1 (OpNode (f16 Int16Regs:$a), fpimm:$b)),
            (SETP_f16rr Int16Regs:$a, (LOAD_CONST_F16 fpimm:$b), ModeFTZ)>,
        Requires<[useFP16Math,doF32FTZ]>;
  def : Pat<(i1 (OpNode (f16 Int16Regs:$a), fpimm:$b)),
            (SETP_f16rr Int16Regs:$a, (LOAD_CONST_F16 fpimm:$b), Mode)>,
        Requires<[useFP16Math]>;
  def : Pat<(i1 (OpNode fpimm:$a, (f16 Int16Regs:$b))),
            (SETP_f16rr (LOAD_CONST_F16 fpimm:$a), Int16Regs:$b, ModeFTZ)>,
        Requires<[useFP16Math,doF32FTZ]>;
  def : Pat<(i1 (OpNode fpimm:$a, (f16 Int16Regs:$b))),
            (SETP_f16rr (LOAD_CONST_F16 fpimm:$a), Int16Regs:$b, Mode)>,
        Requires<[useFP16Math]>;

  // bf16 -> pred
  def : Pat<(i1 (OpNode (bf16 Int16Regs:$a), (bf16 Int16Regs:$b))),
            (SETP_bf16rr Int16Regs:$a, Int16Regs:$b, ModeFTZ)>,
        Requires<[hasBF16Math,doF32FTZ]>;
  def : Pat<(i1 (OpNode (bf16 Int16Regs:$a), (bf16 Int16Regs:$b))),
            (SETP_bf16rr Int16Regs:$a, Int16Regs:$b, Mode)>,
        Requires<[hasBF16Math]>;
  def : Pat<(i1 (OpNode (bf16 Int16Regs:$a), fpimm:$b)),
            (SETP_bf16rr Int16Regs:$a, (LOAD_CONST_BF16 fpimm:$b), ModeFTZ)>,
        Requires<[hasBF16Math,doF32FTZ]>;
  def : Pat<(i1 (OpNode (bf16 Int16Regs:$a), fpimm:$b)),
            (SETP_bf16rr Int16Regs:$a, (LOAD_CONST_BF16 fpimm:$b), Mode)>,
        Requires<[hasBF16Math]>;
  def : Pat<(i1 (OpNode fpimm:$a, (bf16 Int16Regs:$b))),
            (SETP_bf16rr (LOAD_CONST_BF16 fpimm:$a), Int16Regs:$b, ModeFTZ)>,
        Requires<[hasBF16Math,doF32FTZ]>;
  def : Pat<(i1 (OpNode fpimm:$a, (bf16 Int16Regs:$b))),
            (SETP_bf16rr (LOAD_CONST_BF16 fpimm:$a), Int16Regs:$b, Mode)>,
        Requires<[hasBF16Math]>;

  // f32 -> pred
  def : Pat<(i1 (OpNode Float32Regs:$a, Float32Regs:$b)),
            (SETP_f32rr Float32Regs:$a, Float32Regs:$b, ModeFTZ)>,
        Requires<[doF32FTZ]>;
  def : Pat<(i1 (OpNode Float32Regs:$a, Float32Regs:$b)),
            (SETP_f32rr Float32Regs:$a, Float32Regs:$b, Mode)>;
  def : Pat<(i1 (OpNode Float32Regs:$a, fpimm:$b)),
            (SETP_f32ri Float32Regs:$a, fpimm:$b, ModeFTZ)>,
        Requires<[doF32FTZ]>;
  def : Pat<(i1 (OpNode Float32Regs:$a, fpimm:$b)),
            (SETP_f32ri Float32Regs:$a, fpimm:$b, Mode)>;
  def : Pat<(i1 (OpNode fpimm:$a, Float32Regs:$b)),
            (SETP_f32ir fpimm:$a, Float32Regs:$b, ModeFTZ)>,
        Requires<[doF32FTZ]>;
  def : Pat<(i1 (OpNode fpimm:$a, Float32Regs:$b)),
            (SETP_f32ir fpimm:$a, Float32Regs:$b, Mode)>;

  // f64 -> pred
  def : Pat<(i1 (OpNode Float64Regs:$a, Float64Regs:$b)),
            (SETP_f64rr Float64Regs:$a, Float64Regs:$b, Mode)>;
  def : Pat<(i1 (OpNode Float64Regs:$a, fpimm:$b)),
            (SETP_f64ri Float64Regs:$a, fpimm:$b, Mode)>;
  def : Pat<(i1 (OpNode fpimm:$a, Float64Regs:$b)),
            (SETP_f64ir fpimm:$a, Float64Regs:$b, Mode)>;

  // f16 -> i32
  def : Pat<(i32 (OpNode (f16 Int16Regs:$a), (f16 Int16Regs:$b))),
            (SET_f16rr Int16Regs:$a, Int16Regs:$b, ModeFTZ)>,
        Requires<[useFP16Math, doF32FTZ]>;
  def : Pat<(i32 (OpNode (f16 Int16Regs:$a), (f16 Int16Regs:$b))),
            (SET_f16rr Int16Regs:$a, Int16Regs:$b, Mode)>,
        Requires<[useFP16Math]>;
  def : Pat<(i32 (OpNode (f16 Int16Regs:$a), fpimm:$b)),
            (SET_f16rr Int16Regs:$a, (LOAD_CONST_F16 fpimm:$b), ModeFTZ)>,
        Requires<[useFP16Math, doF32FTZ]>;
  def : Pat<(i32 (OpNode (f16 Int16Regs:$a), fpimm:$b)),
            (SET_f16rr Int16Regs:$a, (LOAD_CONST_F16 fpimm:$b), Mode)>,
        Requires<[useFP16Math]>;
  def : Pat<(i32 (OpNode fpimm:$a, (f16 Int16Regs:$b))),
            (SET_f16ir (LOAD_CONST_F16 fpimm:$a), Int16Regs:$b, ModeFTZ)>,
        Requires<[useFP16Math, doF32FTZ]>;
  def : Pat<(i32 (OpNode fpimm:$a, (f16 Int16Regs:$b))),
            (SET_f16ir (LOAD_CONST_F16 fpimm:$a), Int16Regs:$b, Mode)>,
        Requires<[useFP16Math]>;

  // bf16 -> i32
  def : Pat<(i32 (OpNode (bf16 Int16Regs:$a), (bf16 Int16Regs:$b))),
            (SET_bf16rr Int16Regs:$a, Int16Regs:$b, ModeFTZ)>,
        Requires<[hasBF16Math, doF32FTZ]>;
  def : Pat<(i32 (OpNode (bf16 Int16Regs:$a), (bf16 Int16Regs:$b))),
            (SET_bf16rr Int16Regs:$a, Int16Regs:$b, Mode)>,
        Requires<[hasBF16Math]>;
  def : Pat<(i32 (OpNode (bf16 Int16Regs:$a), fpimm:$b)),
            (SET_bf16rr Int16Regs:$a, (LOAD_CONST_BF16 fpimm:$b), ModeFTZ)>,
        Requires<[hasBF16Math, doF32FTZ]>;
  def : Pat<(i32 (OpNode (bf16 Int16Regs:$a), fpimm:$b)),
            (SET_bf16rr Int16Regs:$a, (LOAD_CONST_BF16 fpimm:$b), Mode)>,
        Requires<[hasBF16Math]>;
  def : Pat<(i32 (OpNode fpimm:$a, (bf16 Int16Regs:$b))),
            (SET_bf16ir (LOAD_CONST_BF16 fpimm:$a), Int16Regs:$b, ModeFTZ)>,
        Requires<[hasBF16Math, doF32FTZ]>;
  def : Pat<(i32 (OpNode fpimm:$a, (bf16 Int16Regs:$b))),
            (SET_bf16ir (LOAD_CONST_BF16 fpimm:$a), Int16Regs:$b, Mode)>,
        Requires<[hasBF16Math]>;

  // f32 -> i32
  def : Pat<(i32 (OpNode Float32Regs:$a, Float32Regs:$b)),
            (SET_f32rr Float32Regs:$a, Float32Regs:$b, ModeFTZ)>,
        Requires<[doF32FTZ]>;
  def : Pat<(i32 (OpNode Float32Regs:$a, Float32Regs:$b)),
            (SET_f32rr Float32Regs:$a, Float32Regs:$b, Mode)>;
  def : Pat<(i32 (OpNode Float32Regs:$a, fpimm:$b)),
            (SET_f32ri Float32Regs:$a, fpimm:$b, ModeFTZ)>,
        Requires<[doF32FTZ]>;
  def : Pat<(i32 (OpNode Float32Regs:$a, fpimm:$b)),
            (SET_f32ri Float32Regs:$a, fpimm:$b, Mode)>;
  def : Pat<(i32 (OpNode fpimm:$a, Float32Regs:$b)),
            (SET_f32ir fpimm:$a, Float32Regs:$b, ModeFTZ)>,
        Requires<[doF32FTZ]>;
  def : Pat<(i32 (OpNode fpimm:$a, Float32Regs:$b)),
            (SET_f32ir fpimm:$a, Float32Regs:$b, Mode)>;

  // f64 -> i32
  def : Pat<(i32 (OpNode Float64Regs:$a, Float64Regs:$b)),
            (SET_f64rr Float64Regs:$a, Float64Regs:$b, Mode)>;
  def : Pat<(i32 (OpNode Float64Regs:$a, fpimm:$b)),
            (SET_f64ri Float64Regs:$a, fpimm:$b, Mode)>;
  def : Pat<(i32 (OpNode fpimm:$a, Float64Regs:$b)),
            (SET_f64ir fpimm:$a, Float64Regs:$b, Mode)>;
}

defm FSetOGT : FSET_FORMAT<setogt, CmpGT, CmpGT_FTZ>;
defm FSetOLT : FSET_FORMAT<setolt, CmpLT, CmpLT_FTZ>;
defm FSetOGE : FSET_FORMAT<setoge, CmpGE, CmpGE_FTZ>;
defm FSetOLE : FSET_FORMAT<setole, CmpLE, CmpLE_FTZ>;
defm FSetOEQ : FSET_FORMAT<setoeq, CmpEQ, CmpEQ_FTZ>;
defm FSetONE : FSET_FORMAT<setone, CmpNE, CmpNE_FTZ>;

defm FSetUGT : FSET_FORMAT<setugt, CmpGTU, CmpGTU_FTZ>;
defm FSetULT : FSET_FORMAT<setult, CmpLTU, CmpLTU_FTZ>;
defm FSetUGE : FSET_FORMAT<setuge, CmpGEU, CmpGEU_FTZ>;
defm FSetULE : FSET_FORMAT<setule, CmpLEU, CmpLEU_FTZ>;
defm FSetUEQ : FSET_FORMAT<setueq, CmpEQU, CmpEQU_FTZ>;
defm FSetUNE : FSET_FORMAT<setune, CmpNEU, CmpNEU_FTZ>;

defm FSetGT : FSET_FORMAT<setgt, CmpGT, CmpGT_FTZ>;
defm FSetLT : FSET_FORMAT<setlt, CmpLT, CmpLT_FTZ>;
defm FSetGE : FSET_FORMAT<setge, CmpGE, CmpGE_FTZ>;
defm FSetLE : FSET_FORMAT<setle, CmpLE, CmpLE_FTZ>;
defm FSetEQ : FSET_FORMAT<seteq, CmpEQ, CmpEQ_FTZ>;
defm FSetNE : FSET_FORMAT<setne, CmpNE, CmpNE_FTZ>;

defm FSetNUM : FSET_FORMAT<seto, CmpNUM, CmpNUM_FTZ>;
defm FSetNAN : FSET_FORMAT<setuo, CmpNAN, CmpNAN_FTZ>;

def SDTDeclareParamProfile :
  SDTypeProfile<0, 3, [SDTCisInt<0>, SDTCisInt<1>, SDTCisInt<2>]>;
def SDTDeclareScalarParamProfile :
  SDTypeProfile<0, 3, [SDTCisInt<0>, SDTCisInt<1>, SDTCisInt<2>]>;
def SDTLoadParamProfile : SDTypeProfile<1, 2, [SDTCisInt<1>, SDTCisInt<2>]>;
def SDTLoadParamV2Profile : SDTypeProfile<2, 2, [SDTCisSameAs<0, 1>, SDTCisInt<2>, SDTCisInt<3>]>;
def SDTLoadParamV4Profile : SDTypeProfile<4, 2, [SDTCisInt<4>, SDTCisInt<5>]>;
def SDTPrintCallProfile : SDTypeProfile<0, 1, [SDTCisInt<0>]>;
def SDTPrintCallUniProfile : SDTypeProfile<0, 1, [SDTCisInt<0>]>;
def SDTStoreParamProfile : SDTypeProfile<0, 3, [SDTCisInt<0>, SDTCisInt<1>]>;
def SDTStoreParamV2Profile : SDTypeProfile<0, 4, [SDTCisInt<0>, SDTCisInt<1>]>;
def SDTStoreParamV4Profile : SDTypeProfile<0, 6, [SDTCisInt<0>, SDTCisInt<1>]>;
def SDTStoreParam32Profile : SDTypeProfile<0, 3, [SDTCisInt<0>, SDTCisInt<1>]>;
def SDTCallArgProfile : SDTypeProfile<0, 2, [SDTCisInt<0>]>;
def SDTCallArgMarkProfile : SDTypeProfile<0, 0, []>;
def SDTCallVoidProfile : SDTypeProfile<0, 1, []>;
def SDTCallValProfile : SDTypeProfile<1, 0, []>;
def SDTMoveParamProfile : SDTypeProfile<1, 1, []>;
def SDTStoreRetvalProfile : SDTypeProfile<0, 2, [SDTCisInt<0>]>;
def SDTStoreRetvalV2Profile : SDTypeProfile<0, 3, [SDTCisInt<0>]>;
def SDTStoreRetvalV4Profile : SDTypeProfile<0, 5, [SDTCisInt<0>]>;
def SDTPseudoUseParamProfile : SDTypeProfile<0, 1, []>;
def SDTProxyRegProfile : SDTypeProfile<1, 1, []>;

def DeclareParam :
  SDNode<"NVPTXISD::DeclareParam", SDTDeclareParamProfile,
         [SDNPHasChain, SDNPOutGlue, SDNPInGlue, SDNPSideEffect]>;
def DeclareScalarParam :
  SDNode<"NVPTXISD::DeclareScalarParam", SDTDeclareScalarParamProfile,
         [SDNPHasChain, SDNPOutGlue, SDNPInGlue, SDNPSideEffect]>;
def DeclareRetParam :
  SDNode<"NVPTXISD::DeclareRetParam", SDTDeclareParamProfile,
         [SDNPHasChain, SDNPOutGlue, SDNPInGlue, SDNPSideEffect]>;
def DeclareRet :
  SDNode<"NVPTXISD::DeclareRet", SDTDeclareScalarParamProfile,
         [SDNPHasChain, SDNPOutGlue, SDNPInGlue, SDNPSideEffect]>;
def LoadParam :
  SDNode<"NVPTXISD::LoadParam", SDTLoadParamProfile,
         [SDNPHasChain, SDNPMayLoad, SDNPOutGlue, SDNPInGlue]>;
def LoadParamV2 :
  SDNode<"NVPTXISD::LoadParamV2", SDTLoadParamV2Profile,
         [SDNPHasChain, SDNPMayLoad, SDNPOutGlue, SDNPInGlue]>;
def LoadParamV4 :
  SDNode<"NVPTXISD::LoadParamV4", SDTLoadParamV4Profile,
         [SDNPHasChain, SDNPMayLoad, SDNPOutGlue, SDNPInGlue]>;
def PrintCall :
  SDNode<"NVPTXISD::PrintCall", SDTPrintCallProfile,
         [SDNPHasChain, SDNPOutGlue, SDNPInGlue, SDNPSideEffect]>;
def PrintConvergentCall :
  SDNode<"NVPTXISD::PrintConvergentCall", SDTPrintCallProfile,
         [SDNPHasChain, SDNPOutGlue, SDNPInGlue, SDNPSideEffect]>;
def PrintCallUni :
  SDNode<"NVPTXISD::PrintCallUni", SDTPrintCallUniProfile,
         [SDNPHasChain, SDNPOutGlue, SDNPInGlue, SDNPSideEffect]>;
def PrintConvergentCallUni :
  SDNode<"NVPTXISD::PrintConvergentCallUni", SDTPrintCallUniProfile,
         [SDNPHasChain, SDNPOutGlue, SDNPInGlue, SDNPSideEffect]>;
def StoreParam :
  SDNode<"NVPTXISD::StoreParam", SDTStoreParamProfile,
         [SDNPHasChain, SDNPOutGlue, SDNPInGlue, SDNPSideEffect]>;
def StoreParamV2 :
  SDNode<"NVPTXISD::StoreParamV2", SDTStoreParamV2Profile,
         [SDNPHasChain, SDNPOutGlue, SDNPInGlue, SDNPSideEffect]>;
def StoreParamV4 :
  SDNode<"NVPTXISD::StoreParamV4", SDTStoreParamV4Profile,
         [SDNPHasChain, SDNPOutGlue, SDNPInGlue, SDNPSideEffect]>;
def StoreParamU32 :
  SDNode<"NVPTXISD::StoreParamU32", SDTStoreParam32Profile,
         [SDNPHasChain, SDNPOutGlue, SDNPInGlue, SDNPSideEffect]>;
def StoreParamS32 :
  SDNode<"NVPTXISD::StoreParamS32", SDTStoreParam32Profile,
         [SDNPHasChain, SDNPOutGlue, SDNPInGlue, SDNPSideEffect]>;
def CallArgBegin :
  SDNode<"NVPTXISD::CallArgBegin", SDTCallArgMarkProfile,
         [SDNPHasChain, SDNPOutGlue, SDNPInGlue, SDNPSideEffect]>;
def CallArg :
  SDNode<"NVPTXISD::CallArg", SDTCallArgProfile,
         [SDNPHasChain, SDNPOutGlue, SDNPInGlue, SDNPSideEffect]>;
def LastCallArg :
  SDNode<"NVPTXISD::LastCallArg", SDTCallArgProfile,
         [SDNPHasChain, SDNPOutGlue, SDNPInGlue, SDNPSideEffect]>;
def CallArgEnd :
  SDNode<"NVPTXISD::CallArgEnd", SDTCallVoidProfile,
         [SDNPHasChain, SDNPOutGlue, SDNPInGlue, SDNPSideEffect]>;
def CallVoid :
  SDNode<"NVPTXISD::CallVoid", SDTCallVoidProfile,
         [SDNPHasChain, SDNPOutGlue, SDNPInGlue, SDNPSideEffect]>;
def Prototype :
  SDNode<"NVPTXISD::Prototype", SDTCallVoidProfile,
         [SDNPHasChain, SDNPOutGlue, SDNPInGlue, SDNPSideEffect]>;
def CallVal :
  SDNode<"NVPTXISD::CallVal", SDTCallValProfile,
         [SDNPHasChain, SDNPOutGlue, SDNPInGlue, SDNPSideEffect]>;
def MoveParam :
  SDNode<"NVPTXISD::MoveParam", SDTMoveParamProfile, []>;
def StoreRetval :
  SDNode<"NVPTXISD::StoreRetval", SDTStoreRetvalProfile,
         [SDNPHasChain, SDNPSideEffect]>;
def StoreRetvalV2 :
  SDNode<"NVPTXISD::StoreRetvalV2", SDTStoreRetvalV2Profile,
         [SDNPHasChain, SDNPSideEffect]>;
def StoreRetvalV4 :
  SDNode<"NVPTXISD::StoreRetvalV4", SDTStoreRetvalV4Profile,
         [SDNPHasChain, SDNPSideEffect]>;
def PseudoUseParam :
  SDNode<"NVPTXISD::PseudoUseParam", SDTPseudoUseParamProfile,
         [SDNPHasChain, SDNPOutGlue, SDNPInGlue, SDNPSideEffect]>;
def RETURNNode :
  SDNode<"NVPTXISD::RETURN", SDTCallArgMarkProfile,
         [SDNPHasChain, SDNPSideEffect]>;
def ProxyReg :
  SDNode<"NVPTXISD::ProxyReg", SDTProxyRegProfile,
         [SDNPHasChain, SDNPOutGlue, SDNPInGlue, SDNPSideEffect]>;

let mayLoad = true in {
  class LoadParamMemInst<NVPTXRegClass regclass, string opstr> :
        NVPTXInst<(outs regclass:$dst), (ins i32imm:$b),
                  !strconcat("ld.param", opstr, " \t$dst, [retval0+$b];"),
                  []>;

  class LoadParamV2MemInst<NVPTXRegClass regclass, string opstr> :
        NVPTXInst<(outs regclass:$dst, regclass:$dst2), (ins i32imm:$b),
                  !strconcat("ld.param.v2", opstr,
                             " \t{{$dst, $dst2}}, [retval0+$b];"), []>;

  class LoadParamV4MemInst<NVPTXRegClass regclass, string opstr> :
        NVPTXInst<(outs regclass:$dst, regclass:$dst2, regclass:$dst3,
                        regclass:$dst4),
                  (ins i32imm:$b),
                  !strconcat("ld.param.v4", opstr,
                             " \t{{$dst, $dst2, $dst3, $dst4}}, [retval0+$b];"),
                  []>;
}

class LoadParamRegInst<NVPTXRegClass regclass, string opstr> :
      NVPTXInst<(outs regclass:$dst), (ins i32imm:$b),
                !strconcat("mov", opstr, " \t$dst, retval$b;"),
                [(set regclass:$dst, (LoadParam (i32 0), (i32 imm:$b)))]>;

let mayStore = true in {

  multiclass StoreParamInst<NVPTXRegClass regclass, Operand IMMType, string opstr, bit support_imm = true> {
    foreach op = [IMMType, regclass] in
      if !or(support_imm, !isa<NVPTXRegClass>(op)) then
        def _ # !if(!isa<NVPTXRegClass>(op), "r", "i")
          : NVPTXInst<(outs),
                      (ins op:$val, i32imm:$a, i32imm:$b),
                      "st.param" # opstr # " \t[param$a+$b], $val;",
                      []>;
  }

  multiclass StoreParamV2Inst<NVPTXRegClass regclass, Operand IMMType, string opstr> {
    foreach op1 = [IMMType, regclass] in
      foreach op2 = [IMMType, regclass] in
        def _ # !if(!isa<NVPTXRegClass>(op1), "r", "i")
              # !if(!isa<NVPTXRegClass>(op2), "r", "i")
          : NVPTXInst<(outs),
                      (ins op1:$val1, op2:$val2,
                           i32imm:$a, i32imm:$b),
                      "st.param.v2" # opstr # " \t[param$a+$b], {{$val1, $val2}};",
                      []>;
  }

  multiclass StoreParamV4Inst<NVPTXRegClass regclass, Operand IMMType, string opstr> {
    foreach op1 = [IMMType, regclass] in
      foreach op2 = [IMMType, regclass] in
        foreach op3 = [IMMType, regclass] in
          foreach op4 = [IMMType, regclass] in
            def _ # !if(!isa<NVPTXRegClass>(op1), "r", "i")
                  # !if(!isa<NVPTXRegClass>(op2), "r", "i")
                  # !if(!isa<NVPTXRegClass>(op3), "r", "i")
                  # !if(!isa<NVPTXRegClass>(op4), "r", "i")

              : NVPTXInst<(outs),
                          (ins op1:$val1, op2:$val2, op3:$val3, op4:$val4,
                               i32imm:$a, i32imm:$b),
                          "st.param.v4" # opstr #
                          " \t[param$a+$b], {{$val1, $val2, $val3, $val4}};",
                          []>;
  }

  class StoreRetvalInst<NVPTXRegClass regclass, string opstr> :
        NVPTXInst<(outs), (ins regclass:$val, i32imm:$a),
                  !strconcat("st.param", opstr, " \t[func_retval0+$a], $val;"),
                  []>;

  class StoreRetvalV2Inst<NVPTXRegClass regclass, string opstr> :
        NVPTXInst<(outs), (ins regclass:$val, regclass:$val2, i32imm:$a),
                  !strconcat("st.param.v2", opstr,
                             " \t[func_retval0+$a], {{$val, $val2}};"),
                  []>;

  class StoreRetvalV4Inst<NVPTXRegClass regclass, string opstr> :
        NVPTXInst<(outs),
                  (ins regclass:$val, regclass:$val2, regclass:$val3,
                       regclass:$val4, i32imm:$a),
                  !strconcat("st.param.v4", opstr,
                             " \t[func_retval0+$a], {{$val, $val2, $val3, $val4}};"),
                  []>;
}

let isCall=1 in {
  multiclass CALL<string OpcStr, SDNode OpNode> {
     def PrintCallNoRetInst : NVPTXInst<(outs), (ins),
       !strconcat(OpcStr, " "), [(OpNode (i32 0))]>;
     def PrintCallRetInst1 : NVPTXInst<(outs), (ins),
       !strconcat(OpcStr, " (retval0), "), [(OpNode (i32 1))]>;
     def PrintCallRetInst2 : NVPTXInst<(outs), (ins),
       !strconcat(OpcStr, " (retval0, retval1), "), [(OpNode (i32 2))]>;
     def PrintCallRetInst3 : NVPTXInst<(outs), (ins),
       !strconcat(OpcStr, " (retval0, retval1, retval2), "), [(OpNode (i32 3))]>;
     def PrintCallRetInst4 : NVPTXInst<(outs), (ins),
       !strconcat(OpcStr, " (retval0, retval1, retval2, retval3), "),
       [(OpNode (i32 4))]>;
     def PrintCallRetInst5 : NVPTXInst<(outs), (ins),
       !strconcat(OpcStr, " (retval0, retval1, retval2, retval3, retval4), "),
       [(OpNode (i32 5))]>;
     def PrintCallRetInst6 : NVPTXInst<(outs), (ins),
       !strconcat(OpcStr, " (retval0, retval1, retval2, retval3, retval4, "
                            "retval5), "),
       [(OpNode (i32 6))]>;
     def PrintCallRetInst7 : NVPTXInst<(outs), (ins),
       !strconcat(OpcStr, " (retval0, retval1, retval2, retval3, retval4, "
                            "retval5, retval6), "),
       [(OpNode (i32 7))]>;
     def PrintCallRetInst8 : NVPTXInst<(outs), (ins),
       !strconcat(OpcStr, " (retval0, retval1, retval2, retval3, retval4, "
                            "retval5, retval6, retval7), "),
       [(OpNode (i32 8))]>;
  }
}

defm Call : CALL<"call", PrintCall>;
defm CallUni : CALL<"call.uni", PrintCallUni>;

// Convergent call instructions.  These are identical to regular calls, except
// they have the isConvergent bit set.
let isConvergent=1 in {
  defm ConvergentCall : CALL<"call", PrintConvergentCall>;
  defm ConvergentCallUni : CALL<"call.uni", PrintConvergentCallUni>;
}

def LoadParamMemI64    : LoadParamMemInst<Int64Regs, ".b64">;
def LoadParamMemI32    : LoadParamMemInst<Int32Regs, ".b32">;
def LoadParamMemI16    : LoadParamMemInst<Int16Regs, ".b16">;
def LoadParamMemI8     : LoadParamMemInst<Int16Regs, ".b8">;
def LoadParamMemV2I64  : LoadParamV2MemInst<Int64Regs, ".b64">;
def LoadParamMemV2I32  : LoadParamV2MemInst<Int32Regs, ".b32">;
def LoadParamMemV2I16  : LoadParamV2MemInst<Int16Regs, ".b16">;
def LoadParamMemV2I8   : LoadParamV2MemInst<Int16Regs, ".b8">;
def LoadParamMemV4I32  : LoadParamV4MemInst<Int32Regs, ".b32">;
def LoadParamMemV4I16  : LoadParamV4MemInst<Int16Regs, ".b16">;
def LoadParamMemV4I8   : LoadParamV4MemInst<Int16Regs, ".b8">;
def LoadParamMemF32    : LoadParamMemInst<Float32Regs, ".f32">;
def LoadParamMemF64    : LoadParamMemInst<Float64Regs, ".f64">;
def LoadParamMemV2F32  : LoadParamV2MemInst<Float32Regs, ".f32">;
def LoadParamMemV2F64  : LoadParamV2MemInst<Float64Regs, ".f64">;
def LoadParamMemV4F32  : LoadParamV4MemInst<Float32Regs, ".f32">;

defm StoreParamI64    : StoreParamInst<Int64Regs, i64imm, ".b64">;
defm StoreParamI32    : StoreParamInst<Int32Regs, i32imm, ".b32">;
defm StoreParamI16    : StoreParamInst<Int16Regs, i16imm, ".b16">;
defm StoreParamI8     : StoreParamInst<Int16Regs, i8imm,  ".b8">;

defm StoreParamI8TruncI32 : StoreParamInst<Int32Regs, i8imm, ".b8", /* support_imm */ false>;
defm StoreParamI8TruncI64 : StoreParamInst<Int64Regs, i8imm, ".b8", /* support_imm */ false>;

defm StoreParamV2I64  : StoreParamV2Inst<Int64Regs, i64imm, ".b64">;
defm StoreParamV2I32  : StoreParamV2Inst<Int32Regs, i32imm, ".b32">;
defm StoreParamV2I16  : StoreParamV2Inst<Int16Regs, i16imm, ".b16">;
defm StoreParamV2I8   : StoreParamV2Inst<Int16Regs, i8imm,  ".b8">;

defm StoreParamV4I32  : StoreParamV4Inst<Int32Regs, i32imm, ".b32">;
defm StoreParamV4I16  : StoreParamV4Inst<Int16Regs, i16imm, ".b16">;
defm StoreParamV4I8   : StoreParamV4Inst<Int16Regs, i8imm,  ".b8">;

defm StoreParamF32    : StoreParamInst<Float32Regs, f32imm, ".f32">;
defm StoreParamF64    : StoreParamInst<Float64Regs, f64imm, ".f64">;

defm StoreParamV2F32  : StoreParamV2Inst<Float32Regs, f32imm, ".f32">;
defm StoreParamV2F64  : StoreParamV2Inst<Float64Regs, f64imm, ".f64">;

defm StoreParamV4F32  : StoreParamV4Inst<Float32Regs, f32imm, ".f32">;

def StoreRetvalI64    : StoreRetvalInst<Int64Regs, ".b64">;
def StoreRetvalI32    : StoreRetvalInst<Int32Regs, ".b32">;
def StoreRetvalI16    : StoreRetvalInst<Int16Regs, ".b16">;
def StoreRetvalI8     : StoreRetvalInst<Int16Regs, ".b8">;
def StoreRetvalI8TruncI32 : StoreRetvalInst<Int32Regs, ".b8">;
def StoreRetvalI8TruncI64 : StoreRetvalInst<Int64Regs, ".b8">;
def StoreRetvalV2I64  : StoreRetvalV2Inst<Int64Regs, ".b64">;
def StoreRetvalV2I32  : StoreRetvalV2Inst<Int32Regs, ".b32">;
def StoreRetvalV2I16  : StoreRetvalV2Inst<Int16Regs, ".b16">;
def StoreRetvalV2I8   : StoreRetvalV2Inst<Int16Regs, ".b8">;
def StoreRetvalV4I32  : StoreRetvalV4Inst<Int32Regs, ".b32">;
def StoreRetvalV4I16  : StoreRetvalV4Inst<Int16Regs, ".b16">;
def StoreRetvalV4I8   : StoreRetvalV4Inst<Int16Regs, ".b8">;

def StoreRetvalF64    : StoreRetvalInst<Float64Regs, ".f64">;
def StoreRetvalF32    : StoreRetvalInst<Float32Regs, ".f32">;
def StoreRetvalV2F64  : StoreRetvalV2Inst<Float64Regs, ".f64">;
def StoreRetvalV2F32  : StoreRetvalV2Inst<Float32Regs, ".f32">;
def StoreRetvalV4F32  : StoreRetvalV4Inst<Float32Regs, ".f32">;

def CallArgBeginInst : NVPTXInst<(outs), (ins), "(", [(CallArgBegin)]>;
def CallArgEndInst1  : NVPTXInst<(outs), (ins), ");", [(CallArgEnd (i32 1))]>;
def CallArgEndInst0  : NVPTXInst<(outs), (ins), ")", [(CallArgEnd (i32 0))]>;
def RETURNInst       : NVPTXInst<(outs), (ins), "ret;", [(RETURNNode)]>;

class CallArgInst<NVPTXRegClass regclass> :
  NVPTXInst<(outs), (ins regclass:$a), "$a, ",
            [(CallArg (i32 0), regclass:$a)]>;

class CallArgInstVT<NVPTXRegClass regclass, ValueType vt> :
  NVPTXInst<(outs), (ins regclass:$a), "$a, ",
            [(CallArg (i32 0), vt:$a)]>;

class LastCallArgInst<NVPTXRegClass regclass> :
  NVPTXInst<(outs), (ins regclass:$a), "$a",
            [(LastCallArg (i32 0), regclass:$a)]>;
class LastCallArgInstVT<NVPTXRegClass regclass, ValueType vt> :
  NVPTXInst<(outs), (ins regclass:$a), "$a",
            [(LastCallArg (i32 0), vt:$a)]>;

def CallArgI64     : CallArgInst<Int64Regs>;
def CallArgI32     : CallArgInstVT<Int32Regs, i32>;
def CallArgI16     : CallArgInstVT<Int16Regs, i16>;
def CallArgF64     : CallArgInst<Float64Regs>;
def CallArgF32     : CallArgInst<Float32Regs>;

def LastCallArgI64 : LastCallArgInst<Int64Regs>;
def LastCallArgI32 : LastCallArgInstVT<Int32Regs, i32>;
def LastCallArgI16 : LastCallArgInstVT<Int16Regs, i16>;
def LastCallArgF64 : LastCallArgInst<Float64Regs>;
def LastCallArgF32 : LastCallArgInst<Float32Regs>;

def CallArgI32imm : NVPTXInst<(outs), (ins i32imm:$a), "$a, ",
                              [(CallArg (i32 0), (i32 imm:$a))]>;
def LastCallArgI32imm : NVPTXInst<(outs), (ins i32imm:$a), "$a",
                                  [(LastCallArg (i32 0), (i32 imm:$a))]>;

def CallArgParam : NVPTXInst<(outs), (ins i32imm:$a), "param$a, ",
                             [(CallArg (i32 1), (i32 imm:$a))]>;
def LastCallArgParam : NVPTXInst<(outs), (ins i32imm:$a), "param$a",
                                 [(LastCallArg (i32 1), (i32 imm:$a))]>;

def CallVoidInst :      NVPTXInst<(outs), (ins imem:$addr), "$addr, ",
                                  [(CallVoid (Wrapper tglobaladdr:$addr))]>;
def CallVoidInstReg :   NVPTXInst<(outs), (ins Int32Regs:$addr), "$addr, ",
                                  [(CallVoid i32:$addr)]>;
def CallVoidInstReg64 : NVPTXInst<(outs), (ins Int64Regs:$addr), "$addr, ",
                                  [(CallVoid Int64Regs:$addr)]>;
def PrototypeInst :     NVPTXInst<(outs), (ins i32imm:$val), ", prototype_$val;",
                                  [(Prototype (i32 imm:$val))]>;

def DeclareRetMemInst :
  NVPTXInst<(outs), (ins i32imm:$align, i32imm:$size, i32imm:$num),
            ".param .align $align .b8 retval$num[$size];",
            [(DeclareRetParam (i32 imm:$align), (i32 imm:$size), (i32 imm:$num))]>;
def DeclareRetScalarInst :
  NVPTXInst<(outs), (ins i32imm:$size, i32imm:$num),
            ".param .b$size retval$num;",
            [(DeclareRet (i32 1), (i32 imm:$size), (i32 imm:$num))]>;
def DeclareRetRegInst :
  NVPTXInst<(outs), (ins i32imm:$size, i32imm:$num),
            ".reg .b$size retval$num;",
            [(DeclareRet (i32 2), (i32 imm:$size), (i32 imm:$num))]>;

def DeclareParamInst :
  NVPTXInst<(outs), (ins i32imm:$align, i32imm:$a, i32imm:$size),
            ".param .align $align .b8 param$a[$size];",
            [(DeclareParam (i32 imm:$align), (i32 imm:$a), (i32 imm:$size))]>;
def DeclareScalarParamInst :
  NVPTXInst<(outs), (ins i32imm:$a, i32imm:$size),
            ".param .b$size param$a;",
            [(DeclareScalarParam (i32 imm:$a), (i32 imm:$size), (i32 0))]>;
def DeclareScalarRegInst :
  NVPTXInst<(outs), (ins i32imm:$a, i32imm:$size),
            ".reg .b$size param$a;",
            [(DeclareScalarParam (i32 imm:$a), (i32 imm:$size), (i32 1))]>;

class MoveParamInst<ValueType T, NVPTXRegClass regclass, string asmstr> :
  NVPTXInst<(outs regclass:$dst), (ins regclass:$src),
            !strconcat("mov", asmstr, " \t$dst, $src;"),
            [(set (T regclass:$dst), (MoveParam (T regclass:$src)))]>;

class MoveParamSymbolInst<NVPTXRegClass regclass, Operand srcty, ValueType vt,
                          string asmstr> :
  NVPTXInst<(outs regclass:$dst), (ins srcty:$src),
            !strconcat("mov", asmstr, " \t$dst, $src;"),
            [(set vt:$dst, (MoveParam texternalsym:$src))]>;

def MoveParamI64 : MoveParamInst<i64, Int64Regs, ".b64">;
def MoveParamI32 : MoveParamInst<i32, Int32Regs, ".b32">;

def MoveParamSymbolI64 : MoveParamSymbolInst<Int64Regs, i64imm, i64, ".b64">;
def MoveParamSymbolI32 : MoveParamSymbolInst<Int32Regs, i32imm, i32, ".b32">;

def MoveParamI16 :
  NVPTXInst<(outs Int16Regs:$dst), (ins Int16Regs:$src),
            "cvt.u16.u32 \t$dst, $src;", // ??? Why cvt.u16.u32 ?
            [(set i16:$dst, (MoveParam i16:$src))]>;
def MoveParamF64 : MoveParamInst<f64, Float64Regs, ".f64">;
def MoveParamF32 : MoveParamInst<f32, Float32Regs, ".f32">;

class PseudoUseParamInst<NVPTXRegClass regclass, ValueType vt> :
  NVPTXInst<(outs), (ins regclass:$src),
            "// Pseudo use of $src",
            [(PseudoUseParam vt:$src)]>;

def PseudoUseParamI64 : PseudoUseParamInst<Int64Regs, i64>;
def PseudoUseParamI32 : PseudoUseParamInst<Int32Regs, i32>;
def PseudoUseParamI16 : PseudoUseParamInst<Int16Regs, i16>;
def PseudoUseParamF64 : PseudoUseParamInst<Float64Regs, f64>;
def PseudoUseParamF32 : PseudoUseParamInst<Float32Regs, f32>;

class ProxyRegInst<string SzStr, ValueType T, NVPTXRegClass regclass> :
  NVPTXInst<(outs regclass:$dst), (ins regclass:$src),
            !strconcat("mov.", SzStr, " \t$dst, $src;"),
            [(set (T regclass:$dst), (ProxyReg (T regclass:$src)))]>;

def ProxyRegI1    : ProxyRegInst<"pred", i1, Int1Regs>;
def ProxyRegI16   : ProxyRegInst<"b16",  i16, Int16Regs>;
def ProxyRegI32   : ProxyRegInst<"b32",  i32, Int32Regs>;
def ProxyRegI64   : ProxyRegInst<"b64",  i64, Int64Regs>;
def ProxyRegF32   : ProxyRegInst<"f32",  f32, Float32Regs>;
def ProxyRegF64   : ProxyRegInst<"f64",  f64, Float64Regs>;

foreach vt = [f16, bf16] in {
  def: Pat<(vt (ProxyReg  vt:$src)), (ProxyRegI16 Int16Regs:$src)>;
}

foreach vt = [v2f16, v2bf16, v2i16, v4i8] in {
  def: Pat<(vt (ProxyReg  vt:$src)), (ProxyRegI32 Int32Regs:$src)>;
}

//
// Load / Store Handling
//
multiclass LD<NVPTXRegClass regclass> {
  def _avar : NVPTXInst<
    (outs regclass:$dst),
    (ins LdStCode:$sem, LdStCode:$addsp, LdStCode:$Vec, LdStCode:$Sign,
         i32imm:$fromWidth, imem:$addr),
    "ld${sem:sem}${addsp:addsp}${Vec:vec}.${Sign:sign}$fromWidth "
    "\t$dst, [$addr];", []>;
  def _areg : NVPTXInst<
    (outs regclass:$dst),
    (ins LdStCode:$sem, LdStCode:$addsp, LdStCode:$Vec, LdStCode:$Sign,
         i32imm:$fromWidth, Int32Regs:$addr),
    "ld${sem:sem}${addsp:addsp}${Vec:vec}.${Sign:sign}$fromWidth "
    "\t$dst, [$addr];", []>;
  def _areg_64 : NVPTXInst<
    (outs regclass:$dst),
    (ins LdStCode:$sem, LdStCode:$addsp, LdStCode:$Vec, LdStCode:$Sign,
         i32imm:$fromWidth, Int64Regs:$addr),
    "ld${sem:sem}${addsp:addsp}${Vec:vec}.${Sign:sign}$fromWidth "
    "\t$dst, [$addr];", []>;
  def _ari : NVPTXInst<
    (outs regclass:$dst),
    (ins LdStCode:$sem, LdStCode:$addsp, LdStCode:$Vec, LdStCode:$Sign,
         i32imm:$fromWidth, Int32Regs:$addr, i32imm:$offset),
    "ld${sem:sem}${addsp:addsp}${Vec:vec}.${Sign:sign}$fromWidth "
    "\t$dst, [$addr+$offset];", []>;
  def _ari_64 : NVPTXInst<
    (outs regclass:$dst),
    (ins LdStCode:$sem, LdStCode:$addsp, LdStCode:$Vec,
         LdStCode:$Sign, i32imm:$fromWidth, Int64Regs:$addr, i32imm:$offset),
    "ld${sem:sem}${addsp:addsp}${Vec:vec}.${Sign:sign}$fromWidth "
    "\t$dst, [$addr+$offset];", []>;
  def _asi : NVPTXInst<
    (outs regclass:$dst),
    (ins LdStCode:$sem, LdStCode:$addsp, LdStCode:$Vec,
         LdStCode:$Sign, i32imm:$fromWidth, imem:$addr, i32imm:$offset),
    "ld${sem:sem}${addsp:addsp}${Vec:vec}.${Sign:sign}$fromWidth "
    "\t$dst, [$addr+$offset];", []>;
}

let mayLoad=1, hasSideEffects=0 in {
  defm LD_i8  : LD<Int16Regs>;
  defm LD_i16 : LD<Int16Regs>;
  defm LD_i32 : LD<Int32Regs>;
  defm LD_i64 : LD<Int64Regs>;
  defm LD_f32 : LD<Float32Regs>;
  defm LD_f64 : LD<Float64Regs>;
}

multiclass ST<NVPTXRegClass regclass> {
  def _avar : NVPTXInst<
    (outs),
    (ins regclass:$src, LdStCode:$sem, LdStCode:$addsp, LdStCode:$Vec,
         LdStCode:$Sign, i32imm:$toWidth, imem:$addr),
    "st${sem:sem}${addsp:addsp}${Vec:vec}.${Sign:sign}$toWidth"
    " \t[$addr], $src;", []>;
  def _areg : NVPTXInst<
    (outs),
    (ins regclass:$src, LdStCode:$sem, LdStCode:$addsp,
         LdStCode:$Vec, LdStCode:$Sign, i32imm:$toWidth, Int32Regs:$addr),
    "st${sem:sem}${addsp:addsp}${Vec:vec}.${Sign:sign}$toWidth"
    " \t[$addr], $src;", []>;
  def _areg_64 : NVPTXInst<
    (outs),
    (ins regclass:$src, LdStCode:$sem, LdStCode:$addsp, LdStCode:$Vec,
         LdStCode:$Sign, i32imm:$toWidth, Int64Regs:$addr),
    "st${sem:sem}${addsp:addsp}${Vec:vec}.${Sign:sign}$toWidth"
    " \t[$addr], $src;", []>;
  def _ari : NVPTXInst<
    (outs),
    (ins regclass:$src, LdStCode:$sem, LdStCode:$addsp, LdStCode:$Vec,
         LdStCode:$Sign, i32imm:$toWidth, Int32Regs:$addr, i32imm:$offset),
    "st${sem:sem}${addsp:addsp}${Vec:vec}.${Sign:sign}$toWidth"
    " \t[$addr+$offset], $src;", []>;
  def _ari_64 : NVPTXInst<
    (outs),
    (ins regclass:$src, LdStCode:$sem, LdStCode:$addsp, LdStCode:$Vec,
         LdStCode:$Sign, i32imm:$toWidth, Int64Regs:$addr, i32imm:$offset),
    "st${sem:sem}${addsp:addsp}${Vec:vec}.${Sign:sign}$toWidth"
    " \t[$addr+$offset], $src;", []>;
  def _asi : NVPTXInst<
    (outs),
    (ins regclass:$src, LdStCode:$sem, LdStCode:$addsp, LdStCode:$Vec,
         LdStCode:$Sign, i32imm:$toWidth, imem:$addr, i32imm:$offset),
    "st${sem:sem}${addsp:addsp}${Vec:vec}.${Sign:sign}$toWidth"
    " \t[$addr+$offset], $src;", []>;
}

let mayStore=1, hasSideEffects=0 in {
  defm ST_i8  : ST<Int16Regs>;
  defm ST_i16 : ST<Int16Regs>;
  defm ST_i32 : ST<Int32Regs>;
  defm ST_i64 : ST<Int64Regs>;
  defm ST_f32 : ST<Float32Regs>;
  defm ST_f64 : ST<Float64Regs>;
}

// The following is used only in and after vector elementizations.  Vector
// elementization happens at the machine instruction level, so the following
// instructions never appear in the DAG.
multiclass LD_VEC<NVPTXRegClass regclass> {
  def _v2_avar : NVPTXInst<
    (outs regclass:$dst1, regclass:$dst2),
    (ins LdStCode:$sem, LdStCode:$addsp, LdStCode:$Vec, LdStCode:$Sign,
         i32imm:$fromWidth, imem:$addr),
    "ld${sem:sem}${addsp:addsp}${Vec:vec}.${Sign:sign}$fromWidth "
    "\t{{$dst1, $dst2}}, [$addr];", []>;
  def _v2_areg : NVPTXInst<
    (outs regclass:$dst1, regclass:$dst2),
    (ins LdStCode:$sem, LdStCode:$addsp, LdStCode:$Vec, LdStCode:$Sign,
         i32imm:$fromWidth, Int32Regs:$addr),
    "ld${sem:sem}${addsp:addsp}${Vec:vec}.${Sign:sign}$fromWidth "
    "\t{{$dst1, $dst2}}, [$addr];", []>;
  def _v2_areg_64 : NVPTXInst<
    (outs regclass:$dst1, regclass:$dst2),
    (ins LdStCode:$sem, LdStCode:$addsp, LdStCode:$Vec, LdStCode:$Sign,
         i32imm:$fromWidth, Int64Regs:$addr),
    "ld${sem:sem}${addsp:addsp}${Vec:vec}.${Sign:sign}$fromWidth "
    "\t{{$dst1, $dst2}}, [$addr];", []>;
  def _v2_ari : NVPTXInst<
    (outs regclass:$dst1, regclass:$dst2),
    (ins LdStCode:$sem, LdStCode:$addsp, LdStCode:$Vec, LdStCode:$Sign,
         i32imm:$fromWidth, Int32Regs:$addr, i32imm:$offset),
    "ld${sem:sem}${addsp:addsp}${Vec:vec}.${Sign:sign}$fromWidth "
    "\t{{$dst1, $dst2}}, [$addr+$offset];", []>;
  def _v2_ari_64 : NVPTXInst<
    (outs regclass:$dst1, regclass:$dst2),
    (ins LdStCode:$sem, LdStCode:$addsp, LdStCode:$Vec, LdStCode:$Sign,
         i32imm:$fromWidth, Int64Regs:$addr, i32imm:$offset),
    "ld${sem:sem}${addsp:addsp}${Vec:vec}.${Sign:sign}$fromWidth "
    "\t{{$dst1, $dst2}}, [$addr+$offset];", []>;
  def _v2_asi : NVPTXInst<
    (outs regclass:$dst1, regclass:$dst2),
    (ins LdStCode:$sem, LdStCode:$addsp, LdStCode:$Vec, LdStCode:$Sign,
         i32imm:$fromWidth, imem:$addr, i32imm:$offset),
    "ld${sem:sem}${addsp:addsp}${Vec:vec}.${Sign:sign}$fromWidth "
    "\t{{$dst1, $dst2}}, [$addr+$offset];", []>;
  def _v4_avar : NVPTXInst<
    (outs regclass:$dst1, regclass:$dst2, regclass:$dst3, regclass:$dst4),
    (ins LdStCode:$sem, LdStCode:$addsp, LdStCode:$Vec, LdStCode:$Sign,
         i32imm:$fromWidth, imem:$addr),
    "ld${sem:sem}${addsp:addsp}${Vec:vec}.${Sign:sign}$fromWidth "
    "\t{{$dst1, $dst2, $dst3, $dst4}}, [$addr];", []>;
  def _v4_areg : NVPTXInst<
    (outs regclass:$dst1, regclass:$dst2, regclass:$dst3, regclass:$dst4),
    (ins LdStCode:$sem, LdStCode:$addsp, LdStCode:$Vec, LdStCode:$Sign,
         i32imm:$fromWidth, Int32Regs:$addr),
    "ld${sem:sem}${addsp:addsp}${Vec:vec}.${Sign:sign}$fromWidth "
    "\t{{$dst1, $dst2, $dst3, $dst4}}, [$addr];", []>;
  def _v4_areg_64 : NVPTXInst<
    (outs regclass:$dst1, regclass:$dst2, regclass:$dst3, regclass:$dst4),
    (ins LdStCode:$sem, LdStCode:$addsp, LdStCode:$Vec, LdStCode:$Sign,
         i32imm:$fromWidth, Int64Regs:$addr),
    "ld${sem:sem}${addsp:addsp}${Vec:vec}.${Sign:sign}$fromWidth "
    "\t{{$dst1, $dst2, $dst3, $dst4}}, [$addr];", []>;
  def _v4_ari : NVPTXInst<
    (outs regclass:$dst1, regclass:$dst2, regclass:$dst3, regclass:$dst4),
    (ins LdStCode:$sem, LdStCode:$addsp, LdStCode:$Vec, LdStCode:$Sign,
         i32imm:$fromWidth, Int32Regs:$addr, i32imm:$offset),
    "ld${sem:sem}${addsp:addsp}${Vec:vec}.${Sign:sign}$fromWidth "
    "\t{{$dst1, $dst2, $dst3, $dst4}}, [$addr+$offset];", []>;
  def _v4_ari_64 : NVPTXInst<
    (outs regclass:$dst1, regclass:$dst2, regclass:$dst3, regclass:$dst4),
    (ins LdStCode:$sem, LdStCode:$addsp, LdStCode:$Vec, LdStCode:$Sign,
         i32imm:$fromWidth, Int64Regs:$addr, i32imm:$offset),
    "ld${sem:sem}${addsp:addsp}${Vec:vec}.${Sign:sign}$fromWidth "
    "\t{{$dst1, $dst2, $dst3, $dst4}}, [$addr+$offset];", []>;
  def _v4_asi : NVPTXInst<
    (outs regclass:$dst1, regclass:$dst2, regclass:$dst3, regclass:$dst4),
    (ins LdStCode:$sem, LdStCode:$addsp, LdStCode:$Vec, LdStCode:$Sign,
         i32imm:$fromWidth, imem:$addr, i32imm:$offset),
    "ld${sem:sem}${addsp:addsp}${Vec:vec}.${Sign:sign}$fromWidth "
    "\t{{$dst1, $dst2, $dst3, $dst4}}, [$addr+$offset];", []>;
}
let mayLoad=1, hasSideEffects=0 in {
  defm LDV_i8  : LD_VEC<Int16Regs>;
  defm LDV_i16 : LD_VEC<Int16Regs>;
  defm LDV_i32 : LD_VEC<Int32Regs>;
  defm LDV_i64 : LD_VEC<Int64Regs>;
  defm LDV_f32 : LD_VEC<Float32Regs>;
  defm LDV_f64 : LD_VEC<Float64Regs>;
}

multiclass ST_VEC<NVPTXRegClass regclass> {
  def _v2_avar : NVPTXInst<
    (outs),
    (ins regclass:$src1, regclass:$src2, LdStCode:$sem, LdStCode:$addsp,
         LdStCode:$Vec, LdStCode:$Sign, i32imm:$fromWidth, imem:$addr),
    "st${sem:sem}${addsp:addsp}${Vec:vec}.${Sign:sign}$fromWidth "
    "\t[$addr], {{$src1, $src2}};", []>;
  def _v2_areg : NVPTXInst<
    (outs),
    (ins regclass:$src1, regclass:$src2, LdStCode:$sem, LdStCode:$addsp,
         LdStCode:$Vec, LdStCode:$Sign, i32imm:$fromWidth, Int32Regs:$addr),
    "st${sem:sem}${addsp:addsp}${Vec:vec}.${Sign:sign}$fromWidth "
    "\t[$addr], {{$src1, $src2}};", []>;
  def _v2_areg_64 : NVPTXInst<
    (outs),
    (ins regclass:$src1, regclass:$src2, LdStCode:$sem, LdStCode:$addsp,
         LdStCode:$Vec, LdStCode:$Sign, i32imm:$fromWidth, Int64Regs:$addr),
    "st${sem:sem}${addsp:addsp}${Vec:vec}.${Sign:sign}$fromWidth "
    "\t[$addr], {{$src1, $src2}};", []>;
  def _v2_ari : NVPTXInst<
    (outs),
    (ins regclass:$src1, regclass:$src2, LdStCode:$sem, LdStCode:$addsp,
         LdStCode:$Vec, LdStCode:$Sign, i32imm:$fromWidth, Int32Regs:$addr,
         i32imm:$offset),
    "st${sem:sem}${addsp:addsp}${Vec:vec}.${Sign:sign}$fromWidth "
    "\t[$addr+$offset], {{$src1, $src2}};", []>;
  def _v2_ari_64 : NVPTXInst<
    (outs),
    (ins regclass:$src1, regclass:$src2, LdStCode:$sem, LdStCode:$addsp,
         LdStCode:$Vec, LdStCode:$Sign, i32imm:$fromWidth, Int64Regs:$addr,
         i32imm:$offset),
    "st${sem:sem}${addsp:addsp}${Vec:vec}.${Sign:sign}$fromWidth "
    "\t[$addr+$offset], {{$src1, $src2}};", []>;
  def _v2_asi : NVPTXInst<
    (outs),
    (ins regclass:$src1, regclass:$src2, LdStCode:$sem, LdStCode:$addsp,
         LdStCode:$Vec, LdStCode:$Sign, i32imm:$fromWidth, imem:$addr,
         i32imm:$offset),
    "st${sem:sem}${addsp:addsp}${Vec:vec}.${Sign:sign}$fromWidth "
    "\t[$addr+$offset], {{$src1, $src2}};", []>;
  def _v4_avar : NVPTXInst<
    (outs),
    (ins regclass:$src1, regclass:$src2, regclass:$src3, regclass:$src4,
         LdStCode:$sem, LdStCode:$addsp, LdStCode:$Vec, LdStCode:$Sign,
         i32imm:$fromWidth, imem:$addr),
    "st${sem:sem}${addsp:addsp}${Vec:vec}.${Sign:sign}$fromWidth "
    "\t[$addr], {{$src1, $src2, $src3, $src4}};", []>;
  def _v4_areg : NVPTXInst<
    (outs),
    (ins regclass:$src1, regclass:$src2, regclass:$src3, regclass:$src4,
         LdStCode:$sem, LdStCode:$addsp, LdStCode:$Vec, LdStCode:$Sign,
         i32imm:$fromWidth, Int32Regs:$addr),
    "st${sem:sem}${addsp:addsp}${Vec:vec}.${Sign:sign}$fromWidth "
    "\t[$addr], {{$src1, $src2, $src3, $src4}};", []>;
  def _v4_areg_64 : NVPTXInst<
    (outs),
    (ins regclass:$src1, regclass:$src2, regclass:$src3, regclass:$src4,
         LdStCode:$sem, LdStCode:$addsp, LdStCode:$Vec, LdStCode:$Sign,
         i32imm:$fromWidth, Int64Regs:$addr),
    "st${sem:sem}${addsp:addsp}${Vec:vec}.${Sign:sign}$fromWidth "
    "\t[$addr], {{$src1, $src2, $src3, $src4}};", []>;
  def _v4_ari : NVPTXInst<
    (outs),
    (ins regclass:$src1, regclass:$src2, regclass:$src3, regclass:$src4,
         LdStCode:$sem, LdStCode:$addsp, LdStCode:$Vec, LdStCode:$Sign,
         i32imm:$fromWidth, Int32Regs:$addr, i32imm:$offset),
    "st${sem:sem}${addsp:addsp}${Vec:vec}.${Sign:sign}$fromWidth "
    "\t[$addr+$offset], {{$src1, $src2, $src3, $src4}};", []>;
  def _v4_ari_64 : NVPTXInst<
    (outs),
    (ins regclass:$src1, regclass:$src2, regclass:$src3, regclass:$src4,
         LdStCode:$sem, LdStCode:$addsp, LdStCode:$Vec, LdStCode:$Sign,
         i32imm:$fromWidth, Int64Regs:$addr, i32imm:$offset),
    "st${sem:sem}${addsp:addsp}${Vec:vec}.${Sign:sign}$fromWidth "
    "\t[$addr+$offset], {{$src1, $src2, $src3, $src4}};", []>;
  def _v4_asi : NVPTXInst<
    (outs),
    (ins regclass:$src1, regclass:$src2, regclass:$src3, regclass:$src4,
         LdStCode:$sem, LdStCode:$addsp, LdStCode:$Vec, LdStCode:$Sign,
         i32imm:$fromWidth, imem:$addr, i32imm:$offset),
    "st${sem:sem}${addsp:addsp}${Vec:vec}.${Sign:sign}"
    "$fromWidth \t[$addr+$offset], {{$src1, $src2, $src3, $src4}};", []>;
}

let mayStore=1, hasSideEffects=0 in {
  defm STV_i8  : ST_VEC<Int16Regs>;
  defm STV_i16 : ST_VEC<Int16Regs>;
  defm STV_i32 : ST_VEC<Int32Regs>;
  defm STV_i64 : ST_VEC<Int64Regs>;
  defm STV_f32 : ST_VEC<Float32Regs>;
  defm STV_f64 : ST_VEC<Float64Regs>;
}

//---- Conversion ----

class F_BITCONVERT<string SzStr, ValueType TIn, ValueType TOut,
  NVPTXRegClass regclassIn = ValueToRegClass<TIn>.ret,
  NVPTXRegClass regclassOut = ValueToRegClass<TOut>.ret> :
           NVPTXInst<(outs regclassOut:$d), (ins regclassIn:$a),
           !strconcat("mov.b", SzStr, " \t$d, $a;"),
     [(set (TOut regclassOut:$d), (bitconvert (TIn regclassIn:$a)))]>;

def BITCONVERT_32_I2F : F_BITCONVERT<"32", i32, f32>;
def BITCONVERT_32_F2I : F_BITCONVERT<"32", f32, i32>;
def BITCONVERT_64_I2F : F_BITCONVERT<"64", i64, f64>;
def BITCONVERT_64_F2I : F_BITCONVERT<"64", f64, i64>;

foreach vt = [v2f16, v2bf16, v2i16, v4i8] in {
def: Pat<(vt (bitconvert (f32 Float32Regs:$a))),
         (BITCONVERT_32_F2I Float32Regs:$a)>;
def: Pat<(f32 (bitconvert (vt Int32Regs:$a))),
         (BITCONVERT_32_I2F Int32Regs:$a)>;
}
foreach vt = [f16, bf16] in {
def: Pat<(vt (bitconvert (i16 UInt16Const:$a))),
         (IMOVB16ri UInt16Const:$a)>;
def: Pat<(vt (bitconvert (i16 Int16Regs:$a))),
         (ProxyRegI16 Int16Regs:$a)>;
def: Pat<(i16 (bitconvert (vt Int16Regs:$a))),
         (ProxyRegI16 Int16Regs:$a)>;
}

foreach ta = [v2f16, v2bf16, v2i16, v4i8, i32] in {
  def: Pat<(ta (bitconvert (i32 UInt32Const:$a))),
           (IMOVB32ri UInt32Const:$a)>;
  foreach tb = [v2f16, v2bf16, v2i16, v4i8, i32] in {
    if !ne(ta, tb) then {
      def: Pat<(ta (bitconvert (tb Int32Regs:$a))),
             (ProxyRegI32 Int32Regs:$a)>;
    }
  }
}

// NOTE: pred->fp are currently sub-optimal due to an issue in TableGen where
// we cannot specify floating-point literals in isel patterns.  Therefore, we
// use an integer selp to select either 1 or 0 and then cvt to floating-point.

// sint -> f16
def : Pat<(f16 (sint_to_fp Int1Regs:$a)),
          (CVT_f16_s32 (SELP_u32ii 1, 0, Int1Regs:$a), CvtRN)>;
def : Pat<(f16 (sint_to_fp Int16Regs:$a)),
          (CVT_f16_s16 Int16Regs:$a, CvtRN)>;
def : Pat<(f16 (sint_to_fp Int32Regs:$a)),
          (CVT_f16_s32 Int32Regs:$a, CvtRN)>;
def : Pat<(f16 (sint_to_fp Int64Regs:$a)),
          (CVT_f16_s64 Int64Regs:$a, CvtRN)>;

// uint -> f16
def : Pat<(f16 (uint_to_fp Int1Regs:$a)),
          (CVT_f16_u32 (SELP_u32ii 1, 0, Int1Regs:$a), CvtRN)>;
def : Pat<(f16 (uint_to_fp Int16Regs:$a)),
          (CVT_f16_u16 Int16Regs:$a, CvtRN)>;
def : Pat<(f16 (uint_to_fp Int32Regs:$a)),
          (CVT_f16_u32 Int32Regs:$a, CvtRN)>;
def : Pat<(f16 (uint_to_fp Int64Regs:$a)),
          (CVT_f16_u64 Int64Regs:$a, CvtRN)>;

// sint -> bf16
def : Pat<(bf16 (sint_to_fp Int1Regs:$a)),
          (CVT_bf16_s32 (SELP_u32ii 1, 0, Int1Regs:$a), CvtRN)>, Requires<[hasPTX<78>, hasSM<90>]>;
def : Pat<(bf16 (sint_to_fp Int16Regs:$a)),
          (CVT_bf16_s16 Int16Regs:$a, CvtRN)>, Requires<[hasPTX<78>, hasSM<90>]>;
def : Pat<(bf16 (sint_to_fp Int32Regs:$a)),
          (CVT_bf16_s32 Int32Regs:$a, CvtRN)>, Requires<[hasPTX<78>, hasSM<90>]>;
def : Pat<(bf16 (sint_to_fp Int64Regs:$a)),
          (CVT_bf16_s64 Int64Regs:$a, CvtRN)>, Requires<[hasPTX<78>, hasSM<90>]>;

// uint -> bf16
def : Pat<(bf16 (uint_to_fp Int1Regs:$a)),
          (CVT_bf16_u32 (SELP_u32ii 1, 0, Int1Regs:$a), CvtRN)>, Requires<[hasPTX<78>, hasSM<90>]>;
def : Pat<(bf16 (uint_to_fp Int16Regs:$a)),
          (CVT_bf16_u16 Int16Regs:$a, CvtRN)>, Requires<[hasPTX<78>, hasSM<90>]>;
def : Pat<(bf16 (uint_to_fp Int32Regs:$a)),
          (CVT_bf16_u32 Int32Regs:$a, CvtRN)>, Requires<[hasPTX<78>, hasSM<90>]>;
def : Pat<(bf16 (uint_to_fp Int64Regs:$a)),
          (CVT_bf16_u64 Int64Regs:$a, CvtRN)>, Requires<[hasPTX<78>, hasSM<90>]>;

// sint -> f32
def : Pat<(f32 (sint_to_fp Int1Regs:$a)),
          (CVT_f32_s32 (SELP_u32ii 1, 0, Int1Regs:$a), CvtRN)>;
def : Pat<(f32 (sint_to_fp Int16Regs:$a)),
          (CVT_f32_s16 Int16Regs:$a, CvtRN)>;
def : Pat<(f32 (sint_to_fp Int32Regs:$a)),
          (CVT_f32_s32 Int32Regs:$a, CvtRN)>;
def : Pat<(f32 (sint_to_fp Int64Regs:$a)),
          (CVT_f32_s64 Int64Regs:$a, CvtRN)>;

// uint -> f32
def : Pat<(f32 (uint_to_fp Int1Regs:$a)),
          (CVT_f32_u32 (SELP_u32ii 1, 0, Int1Regs:$a), CvtRN)>;
def : Pat<(f32 (uint_to_fp Int16Regs:$a)),
          (CVT_f32_u16 Int16Regs:$a, CvtRN)>;
def : Pat<(f32 (uint_to_fp Int32Regs:$a)),
          (CVT_f32_u32 Int32Regs:$a, CvtRN)>;
def : Pat<(f32 (uint_to_fp Int64Regs:$a)),
          (CVT_f32_u64 Int64Regs:$a, CvtRN)>;

// sint -> f64
def : Pat<(f64 (sint_to_fp Int1Regs:$a)),
          (CVT_f64_s32 (SELP_u32ii 1, 0, Int1Regs:$a), CvtRN)>;
def : Pat<(f64 (sint_to_fp Int16Regs:$a)),
          (CVT_f64_s16 Int16Regs:$a, CvtRN)>;
def : Pat<(f64 (sint_to_fp Int32Regs:$a)),
          (CVT_f64_s32 Int32Regs:$a, CvtRN)>;
def : Pat<(f64 (sint_to_fp Int64Regs:$a)),
          (CVT_f64_s64 Int64Regs:$a, CvtRN)>;

// uint -> f64
def : Pat<(f64 (uint_to_fp Int1Regs:$a)),
          (CVT_f64_u32 (SELP_u32ii 1, 0, Int1Regs:$a), CvtRN)>;
def : Pat<(f64 (uint_to_fp Int16Regs:$a)),
          (CVT_f64_u16 Int16Regs:$a, CvtRN)>;
def : Pat<(f64 (uint_to_fp Int32Regs:$a)),
          (CVT_f64_u32 Int32Regs:$a, CvtRN)>;
def : Pat<(f64 (uint_to_fp Int64Regs:$a)),
          (CVT_f64_u64 Int64Regs:$a, CvtRN)>;


// f16 -> sint
def : Pat<(i1 (fp_to_sint (f16 Int16Regs:$a))),
          (SETP_b16ri Int16Regs:$a, 0, CmpEQ)>;
def : Pat<(i16 (fp_to_sint (f16 Int16Regs:$a))),
          (CVT_s16_f16 (f16 Int16Regs:$a), CvtRZI)>;
def : Pat<(i32 (fp_to_sint (f16 Int16Regs:$a))),
          (CVT_s32_f16 (f16 Int16Regs:$a), CvtRZI)>;
def : Pat<(i64 (fp_to_sint (f16 Int16Regs:$a))),
          (CVT_s64_f16 Int16Regs:$a, CvtRZI)>;

// f16 -> uint
def : Pat<(i1 (fp_to_uint (f16 Int16Regs:$a))),
          (SETP_b16ri Int16Regs:$a, 0, CmpEQ)>;
def : Pat<(i16 (fp_to_uint (f16 Int16Regs:$a))),
          (CVT_u16_f16 Int16Regs:$a, CvtRZI)>;
def : Pat<(i32 (fp_to_uint (f16 Int16Regs:$a))),
          (CVT_u32_f16 Int16Regs:$a, CvtRZI)>;
def : Pat<(i64 (fp_to_uint (f16 Int16Regs:$a))),
          (CVT_u64_f16 Int16Regs:$a, CvtRZI)>;

// bf16 -> sint
def : Pat<(i1 (fp_to_sint (bf16 Int16Regs:$a))),
          (SETP_b16ri Int16Regs:$a, 0, CmpEQ)>;
def : Pat<(i16 (fp_to_sint (bf16 Int16Regs:$a))),
          (CVT_s16_bf16 (bf16 Int16Regs:$a), CvtRZI)>;
def : Pat<(i32 (fp_to_sint (bf16 Int16Regs:$a))),
          (CVT_s32_bf16 (bf16 Int16Regs:$a), CvtRZI)>;
def : Pat<(i64 (fp_to_sint (bf16 Int16Regs:$a))),
          (CVT_s64_bf16 Int16Regs:$a, CvtRZI)>;

// bf16 -> uint
def : Pat<(i1 (fp_to_uint (bf16 Int16Regs:$a))),
          (SETP_b16ri Int16Regs:$a, 0, CmpEQ)>;
def : Pat<(i16 (fp_to_uint (bf16 Int16Regs:$a))),
          (CVT_u16_bf16 Int16Regs:$a, CvtRZI)>;
def : Pat<(i32 (fp_to_uint (bf16 Int16Regs:$a))),
          (CVT_u32_bf16 Int16Regs:$a, CvtRZI)>;
def : Pat<(i64 (fp_to_uint (bf16 Int16Regs:$a))),
          (CVT_u64_bf16 Int16Regs:$a, CvtRZI)>;
// f32 -> sint
def : Pat<(i1 (fp_to_sint Float32Regs:$a)),
          (SETP_b32ri (BITCONVERT_32_F2I Float32Regs:$a), 0, CmpEQ)>;
def : Pat<(i16 (fp_to_sint Float32Regs:$a)),
          (CVT_s16_f32 Float32Regs:$a, CvtRZI_FTZ)>, Requires<[doF32FTZ]>;
def : Pat<(i16 (fp_to_sint Float32Regs:$a)),
          (CVT_s16_f32 Float32Regs:$a, CvtRZI)>;
def : Pat<(i32 (fp_to_sint Float32Regs:$a)),
          (CVT_s32_f32 Float32Regs:$a, CvtRZI_FTZ)>, Requires<[doF32FTZ]>;
def : Pat<(i32 (fp_to_sint Float32Regs:$a)),
          (CVT_s32_f32 Float32Regs:$a, CvtRZI)>;
def : Pat<(i64 (fp_to_sint Float32Regs:$a)),
          (CVT_s64_f32 Float32Regs:$a, CvtRZI_FTZ)>, Requires<[doF32FTZ]>;
def : Pat<(i64 (fp_to_sint Float32Regs:$a)),
          (CVT_s64_f32 Float32Regs:$a, CvtRZI)>;

// f32 -> uint
def : Pat<(i1 (fp_to_uint Float32Regs:$a)),
          (SETP_b32ri (BITCONVERT_32_F2I Float32Regs:$a), 0, CmpEQ)>;
def : Pat<(i16 (fp_to_uint Float32Regs:$a)),
          (CVT_u16_f32 Float32Regs:$a, CvtRZI_FTZ)>, Requires<[doF32FTZ]>;
def : Pat<(i16 (fp_to_uint Float32Regs:$a)),
          (CVT_u16_f32 Float32Regs:$a, CvtRZI)>;
def : Pat<(i32 (fp_to_uint Float32Regs:$a)),
          (CVT_u32_f32 Float32Regs:$a, CvtRZI_FTZ)>, Requires<[doF32FTZ]>;
def : Pat<(i32 (fp_to_uint Float32Regs:$a)),
          (CVT_u32_f32 Float32Regs:$a, CvtRZI)>;
def : Pat<(i64 (fp_to_uint Float32Regs:$a)),
          (CVT_u64_f32 Float32Regs:$a, CvtRZI_FTZ)>, Requires<[doF32FTZ]>;
def : Pat<(i64 (fp_to_uint Float32Regs:$a)),
          (CVT_u64_f32 Float32Regs:$a, CvtRZI)>;

// f64 -> sint
def : Pat<(i1 (fp_to_sint Float64Regs:$a)),
          (SETP_b64ri (BITCONVERT_64_F2I Float64Regs:$a), 0, CmpEQ)>;
def : Pat<(i16 (fp_to_sint Float64Regs:$a)),
          (CVT_s16_f64 Float64Regs:$a, CvtRZI)>;
def : Pat<(i32 (fp_to_sint Float64Regs:$a)),
          (CVT_s32_f64 Float64Regs:$a, CvtRZI)>;
def : Pat<(i64 (fp_to_sint Float64Regs:$a)),
          (CVT_s64_f64 Float64Regs:$a, CvtRZI)>;

// f64 -> uint
def : Pat<(i1 (fp_to_uint Float64Regs:$a)),
          (SETP_b64ri (BITCONVERT_64_F2I Float64Regs:$a), 0, CmpEQ)>;
def : Pat<(i16 (fp_to_uint Float64Regs:$a)),
          (CVT_u16_f64 Float64Regs:$a, CvtRZI)>;
def : Pat<(i32 (fp_to_uint Float64Regs:$a)),
          (CVT_u32_f64 Float64Regs:$a, CvtRZI)>;
def : Pat<(i64 (fp_to_uint Float64Regs:$a)),
          (CVT_u64_f64 Float64Regs:$a, CvtRZI)>;

// sext i1
def : Pat<(i16 (sext Int1Regs:$a)),
          (SELP_s16ii -1, 0, Int1Regs:$a)>;
def : Pat<(i32 (sext Int1Regs:$a)),
          (SELP_s32ii -1, 0, Int1Regs:$a)>;
def : Pat<(i64 (sext Int1Regs:$a)),
          (SELP_s64ii -1, 0, Int1Regs:$a)>;

// zext i1
def : Pat<(i16 (zext Int1Regs:$a)),
          (SELP_u16ii 1, 0, Int1Regs:$a)>;
def : Pat<(i32 (zext Int1Regs:$a)),
          (SELP_u32ii 1, 0, Int1Regs:$a)>;
def : Pat<(i64 (zext Int1Regs:$a)),
          (SELP_u64ii 1, 0, Int1Regs:$a)>;

// anyext i1
def : Pat<(i16 (anyext Int1Regs:$a)),
          (SELP_u16ii -1, 0, Int1Regs:$a)>;
def : Pat<(i32 (anyext Int1Regs:$a)),
          (SELP_u32ii -1, 0, Int1Regs:$a)>;
def : Pat<(i64 (anyext Int1Regs:$a)),
          (SELP_u64ii -1, 0, Int1Regs:$a)>;

// sext i16
def : Pat<(i32 (sext Int16Regs:$a)),
          (CVT_s32_s16 Int16Regs:$a, CvtNONE)>;
def : Pat<(i64 (sext Int16Regs:$a)),
          (CVT_s64_s16 Int16Regs:$a, CvtNONE)>;

// zext i16
def : Pat<(i32 (zext Int16Regs:$a)),
          (CVT_u32_u16 Int16Regs:$a, CvtNONE)>;
def : Pat<(i64 (zext Int16Regs:$a)),
          (CVT_u64_u16 Int16Regs:$a, CvtNONE)>;

// anyext i16
def : Pat<(i32 (anyext Int16Regs:$a)),
          (CVT_u32_u16 Int16Regs:$a, CvtNONE)>;
def : Pat<(i64 (anyext Int16Regs:$a)),
          (CVT_u64_u16 Int16Regs:$a, CvtNONE)>;

// sext i32
def : Pat<(i64 (sext Int32Regs:$a)),
          (CVT_s64_s32 Int32Regs:$a, CvtNONE)>;

// zext i32
def : Pat<(i64 (zext Int32Regs:$a)),
          (CVT_u64_u32 Int32Regs:$a, CvtNONE)>;

// anyext i32
def : Pat<(i64 (anyext Int32Regs:$a)),
          (CVT_u64_u32 Int32Regs:$a, CvtNONE)>;


// truncate i64
def : Pat<(i32 (trunc Int64Regs:$a)),
          (CVT_u32_u64 Int64Regs:$a, CvtNONE)>;
def : Pat<(i16 (trunc Int64Regs:$a)),
          (CVT_u16_u64 Int64Regs:$a, CvtNONE)>;
def : Pat<(i1 (trunc Int64Regs:$a)),
          (SETP_b64ri (ANDb64ri Int64Regs:$a, 1), 1, CmpEQ)>;

// truncate i32
def : Pat<(i16 (trunc Int32Regs:$a)),
          (CVT_u16_u32 Int32Regs:$a, CvtNONE)>;
def : Pat<(i1 (trunc Int32Regs:$a)),
          (SETP_b32ri (ANDb32ri Int32Regs:$a, 1), 1, CmpEQ)>;

// truncate i16
def : Pat<(i1 (trunc Int16Regs:$a)),
          (SETP_b16ri (ANDb16ri Int16Regs:$a, 1), 1, CmpEQ)>;

// sext_inreg
def : Pat<(sext_inreg Int16Regs:$a, i8), (CVT_INREG_s16_s8 Int16Regs:$a)>;
def : Pat<(sext_inreg Int32Regs:$a, i8), (CVT_INREG_s32_s8 Int32Regs:$a)>;
def : Pat<(sext_inreg Int32Regs:$a, i16), (CVT_INREG_s32_s16 Int32Regs:$a)>;
def : Pat<(sext_inreg Int64Regs:$a, i8), (CVT_INREG_s64_s8 Int64Regs:$a)>;
def : Pat<(sext_inreg Int64Regs:$a, i16), (CVT_INREG_s64_s16 Int64Regs:$a)>;
def : Pat<(sext_inreg Int64Regs:$a, i32), (CVT_INREG_s64_s32 Int64Regs:$a)>;


// Select instructions with 32-bit predicates
def : Pat<(select (i32 Int32Regs:$pred), i16:$a, i16:$b),
          (SELP_b16rr Int16Regs:$a, Int16Regs:$b,
          (SETP_b32ri (ANDb32ri Int32Regs:$pred, 1), 1, CmpEQ))>;
def : Pat<(select (i32 Int32Regs:$pred), i32:$a, i32:$b),
          (SELP_b32rr Int32Regs:$a, Int32Regs:$b,
          (SETP_b32ri (ANDb32ri Int32Regs:$pred, 1), 1, CmpEQ))>;
def : Pat<(select (i32 Int32Regs:$pred), Int64Regs:$a, Int64Regs:$b),
          (SELP_b64rr Int64Regs:$a, Int64Regs:$b,
          (SETP_b32ri (ANDb32ri Int32Regs:$pred, 1), 1, CmpEQ))>;
def : Pat<(select (i32 Int32Regs:$pred), (f16 Int16Regs:$a), (f16 Int16Regs:$b)),
          (SELP_f16rr Int16Regs:$a, Int16Regs:$b,
          (SETP_b32ri (ANDb32ri Int32Regs:$pred, 1), 1, CmpEQ))>;
def : Pat<(select (i32 Int32Regs:$pred), (bf16 Int16Regs:$a), (bf16 Int16Regs:$b)),
          (SELP_bf16rr Int16Regs:$a, Int16Regs:$b,
          (SETP_b32ri (ANDb32ri Int32Regs:$pred, 1), 1, CmpEQ))>;
def : Pat<(select (i32 Int32Regs:$pred), Float32Regs:$a, Float32Regs:$b),
          (SELP_f32rr Float32Regs:$a, Float32Regs:$b,
          (SETP_b32ri (ANDb32ri Int32Regs:$pred, 1), 1, CmpEQ))>;
def : Pat<(select (i32 Int32Regs:$pred), Float64Regs:$a, Float64Regs:$b),
          (SELP_f64rr Float64Regs:$a, Float64Regs:$b,
          (SETP_b32ri (ANDb32ri Int32Regs:$pred, 1), 1, CmpEQ))>;


let hasSideEffects = false in {
  // pack a set of smaller int registers to a larger int register
  def V4I16toI64 : NVPTXInst<(outs Int64Regs:$d),
                             (ins Int16Regs:$s1, Int16Regs:$s2,
                                  Int16Regs:$s3, Int16Regs:$s4),
                             "mov.b64 \t$d, {{$s1, $s2, $s3, $s4}};", []>;
  def V2I16toI32 : NVPTXInst<(outs Int32Regs:$d),
                             (ins Int16Regs:$s1, Int16Regs:$s2),
                             "mov.b32 \t$d, {{$s1, $s2}};", []>;
  def V2I32toI64 : NVPTXInst<(outs Int64Regs:$d),
                             (ins Int32Regs:$s1, Int32Regs:$s2),
                             "mov.b64 \t$d, {{$s1, $s2}};", []>;
  def V2I64toI128 : NVPTXInst<(outs Int128Regs:$d),
                              (ins Int64Regs:$s1, Int64Regs:$s2),
                              "mov.b128 \t$d, {{$s1, $s2}};", []>;
  def V2F32toF64 : NVPTXInst<(outs Float64Regs:$d),
                             (ins Float32Regs:$s1, Float32Regs:$s2),
                             "mov.b64 \t$d, {{$s1, $s2}};", []>;

  // unpack a larger int register to a set of smaller int registers
  def I64toV4I16 : NVPTXInst<(outs Int16Regs:$d1, Int16Regs:$d2,
                                   Int16Regs:$d3, Int16Regs:$d4),
                             (ins Int64Regs:$s),
                             "mov.b64 \t{{$d1, $d2, $d3, $d4}}, $s;", []>;
  def I32toV2I16 : NVPTXInst<(outs Int16Regs:$d1, Int16Regs:$d2),
                             (ins Int32Regs:$s),
                             "mov.b32 \t{{$d1, $d2}}, $s;", []>;
  def I64toV2I32 : NVPTXInst<(outs Int32Regs:$d1, Int32Regs:$d2),
                             (ins Int64Regs:$s),
                             "mov.b64 \t{{$d1, $d2}}, $s;", []>;
  def I128toV2I64: NVPTXInst<(outs Int64Regs:$d1, Int64Regs:$d2),
                              (ins Int128Regs:$s),
                              "mov.b128 \t{{$d1, $d2}}, $s;", []>;
  def F64toV2F32 : NVPTXInst<(outs Float32Regs:$d1, Float32Regs:$d2),
                             (ins Float64Regs:$s),
                             "mov.b64 \t{{$d1, $d2}}, $s;", []>;

  def I32toI16H  : NVPTXInst<(outs Int16Regs:$high),
                             (ins Int32Regs:$s),
                             "{{ .reg .b16 tmp; mov.b32 {tmp, $high}, $s; }}",
                             []>;
  def I32toI16L  : NVPTXInst<(outs Int16Regs:$low),
                             (ins Int32Regs:$s),
                             "{{ .reg .b16 tmp; mov.b32 {$low, tmp}, $s; }}",
                             []>;
  def I64toI32H  : NVPTXInst<(outs Int32Regs:$high),
                             (ins Int64Regs:$s),
                             "{{ .reg .b32 tmp; mov.b64 {tmp, $high}, $s; }}",
                             []>;
  def I64toI32L  : NVPTXInst<(outs Int32Regs:$low),
                             (ins Int64Regs:$s),
                             "{{ .reg .b32 tmp; mov.b64 {$low, tmp}, $s; }}",
                             []>;

}

// Using partial vectorized move produces better SASS code for extraction of
// upper/lower parts of an integer.
def : Pat<(i16 (trunc (srl Int32Regs:$s, (i32 16)))),
          (I32toI16H Int32Regs:$s)>;
def : Pat<(i16 (trunc (sra Int32Regs:$s, (i32 16)))),
          (I32toI16H Int32Regs:$s)>;
def : Pat<(i32 (trunc (srl Int64Regs:$s, (i32 32)))),
          (I64toI32H Int64Regs:$s)>;
def : Pat<(i32 (trunc (sra Int64Regs:$s, (i32 32)))),
          (I64toI32H Int64Regs:$s)>;

def: Pat<(i32 (sext (extractelt (v2i16 Int32Regs:$src), 0))),
         (CVT_INREG_s32_s16 Int32Regs:$src)>;

foreach vt = [v2f16, v2bf16, v2i16] in {
def : Pat<(extractelt (vt Int32Regs:$src), 0),
          (I32toI16L Int32Regs:$src)>;
def : Pat<(extractelt (vt Int32Regs:$src), 1),
          (I32toI16H Int32Regs:$src)>;
}
def : Pat<(v2f16 (build_vector (f16 Int16Regs:$a), (f16 Int16Regs:$b))),
          (V2I16toI32 Int16Regs:$a, Int16Regs:$b)>;
def : Pat<(v2bf16 (build_vector (bf16 Int16Regs:$a), (bf16 Int16Regs:$b))),
          (V2I16toI32 Int16Regs:$a, Int16Regs:$b)>;
def : Pat<(v2i16 (build_vector (i16 Int16Regs:$a), (i16 Int16Regs:$b))),
          (V2I16toI32 Int16Regs:$a, Int16Regs:$b)>;

def: Pat<(v2i16 (scalar_to_vector (i16 Int16Regs:$a))),
         (CVT_u32_u16 Int16Regs:$a, CvtNONE)>;

// Count leading zeros
let hasSideEffects = false in {
  def CLZr32 : NVPTXInst<(outs Int32Regs:$d), (ins Int32Regs:$a),
                         "clz.b32 \t$d, $a;", []>;
  def CLZr64 : NVPTXInst<(outs Int32Regs:$d), (ins Int64Regs:$a),
                         "clz.b64 \t$d, $a;", []>;
}

// 32-bit has a direct PTX instruction
def : Pat<(i32 (ctlz (i32 Int32Regs:$a))), (CLZr32 Int32Regs:$a)>;

// The return type of the ctlz ISD node is the same as its input, but the PTX
// ctz instruction always returns a 32-bit value.  For ctlz.i64, convert the
// ptx value to 64 bits to match the ISD node's semantics, unless we know we're
// truncating back down to 32 bits.
def : Pat<(i64 (ctlz Int64Regs:$a)), (CVT_u64_u32 (CLZr64 Int64Regs:$a), CvtNONE)>;
def : Pat<(i32 (trunc (i64 (ctlz Int64Regs:$a)))), (CLZr64 Int64Regs:$a)>;

// For 16-bit ctlz, we zero-extend to 32-bit, perform the count, then trunc the
// result back to 16-bits if necessary.  We also need to subtract 16 because
// the high-order 16 zeros were counted.
//
// TODO: NVPTX has a mov.b32 b32reg, {imm, b16reg} instruction, which we could
// use to save one SASS instruction (on sm_35 anyway):
//
//   mov.b32 $tmp, {0xffff, $a}
//   ctlz.b32 $result, $tmp
//
// That is, instead of zero-extending the input to 32 bits, we'd "one-extend"
// and then ctlz that value.  This way we don't have to subtract 16 from the
// result.  Unfortunately today we don't have a way to generate
// "mov b32reg, {b16imm, b16reg}", so we don't do this optimization.
def : Pat<(i16 (ctlz Int16Regs:$a)),
          (SUBi16ri (CVT_u16_u32
           (CLZr32 (CVT_u32_u16 Int16Regs:$a, CvtNONE)), CvtNONE), 16)>;
def : Pat<(i32 (zext (i16 (ctlz Int16Regs:$a)))),
          (SUBi32ri (CLZr32 (CVT_u32_u16 Int16Regs:$a, CvtNONE)), 16)>;

// Population count
let hasSideEffects = false in {
  def POPCr32 : NVPTXInst<(outs Int32Regs:$d), (ins Int32Regs:$a),
                          "popc.b32 \t$d, $a;", []>;
  def POPCr64 : NVPTXInst<(outs Int32Regs:$d), (ins Int64Regs:$a),
                          "popc.b64 \t$d, $a;", []>;
}

// 32-bit has a direct PTX instruction
def : Pat<(i32 (ctpop (i32 Int32Regs:$a))), (POPCr32 Int32Regs:$a)>;

// For 64-bit, the result in PTX is actually 32-bit so we zero-extend to 64-bit
// to match the LLVM semantics.  Just as with ctlz.i64, we provide a second
// pattern that avoids the type conversion if we're truncating the result to
// i32 anyway.
def : Pat<(ctpop Int64Regs:$a), (CVT_u64_u32 (POPCr64 Int64Regs:$a), CvtNONE)>;
def : Pat<(i32 (trunc (i64 (ctpop Int64Regs:$a)))), (POPCr64 Int64Regs:$a)>;

// For 16-bit, we zero-extend to 32-bit, then trunc the result back to 16-bits.
// If we know that we're storing into an i32, we can avoid the final trunc.
def : Pat<(ctpop Int16Regs:$a),
          (CVT_u16_u32 (POPCr32 (CVT_u32_u16 Int16Regs:$a, CvtNONE)), CvtNONE)>;
def : Pat<(i32 (zext (i16 (ctpop Int16Regs:$a)))),
          (POPCr32 (CVT_u32_u16 Int16Regs:$a, CvtNONE))>;

// fpround f32 -> f16
def : Pat<(f16 (fpround Float32Regs:$a)),
          (CVT_f16_f32 Float32Regs:$a, CvtRN)>;

// fpround f32 -> bf16
def : Pat<(bf16 (fpround Float32Regs:$a)),
          (CVT_bf16_f32 Float32Regs:$a, CvtRN)>, Requires<[hasPTX<70>, hasSM<80>]>;

// fpround f64 -> f16
def : Pat<(f16 (fpround Float64Regs:$a)),
          (CVT_f16_f64 Float64Regs:$a, CvtRN)>;

// fpround f64 -> bf16
def : Pat<(bf16 (fpround Float64Regs:$a)),
          (CVT_bf16_f64 Float64Regs:$a, CvtRN)>, Requires<[hasPTX<78>, hasSM<90>]>;
// fpround f64 -> f32
def : Pat<(f32 (fpround Float64Regs:$a)),
          (CVT_f32_f64 Float64Regs:$a, CvtRN_FTZ)>, Requires<[doF32FTZ]>;
def : Pat<(f32 (fpround Float64Regs:$a)),
          (CVT_f32_f64 Float64Regs:$a, CvtRN)>;

// fpextend f16 -> f32
def : Pat<(f32 (fpextend (f16 Int16Regs:$a))),
          (CVT_f32_f16 Int16Regs:$a, CvtNONE_FTZ)>, Requires<[doF32FTZ]>;
def : Pat<(f32 (fpextend (f16 Int16Regs:$a))),
          (CVT_f32_f16 Int16Regs:$a, CvtNONE)>;
// fpextend bf16 -> f32
def : Pat<(f32 (fpextend (bf16 Int16Regs:$a))),
          (CVT_f32_bf16 Int16Regs:$a, CvtNONE_FTZ)>, Requires<[doF32FTZ]>;
def : Pat<(f32 (fpextend (bf16 Int16Regs:$a))),
          (CVT_f32_bf16 Int16Regs:$a, CvtNONE)>, Requires<[hasPTX<71>, hasSM<80>]>;

// fpextend f16 -> f64
def : Pat<(f64 (fpextend (f16 Int16Regs:$a))),
          (CVT_f64_f16 Int16Regs:$a, CvtNONE)>;

// fpextend bf16 -> f64
def : Pat<(f64 (fpextend (bf16 Int16Regs:$a))),
          (CVT_f64_bf16 Int16Regs:$a, CvtNONE)>, Requires<[hasPTX<78>, hasSM<90>]>;

// fpextend f32 -> f64
def : Pat<(f64 (fpextend Float32Regs:$a)),
          (CVT_f64_f32 Float32Regs:$a, CvtNONE_FTZ)>, Requires<[doF32FTZ]>;
def : Pat<(f64 (fpextend Float32Regs:$a)),
          (CVT_f64_f32 Float32Regs:$a, CvtNONE)>;

def retglue : SDNode<"NVPTXISD::RET_GLUE", SDTNone,
                     [SDNPHasChain, SDNPOptInGlue]>;

// fceil, ffloor, froundeven, ftrunc.

multiclass CVT_ROUND<SDNode OpNode, PatLeaf Mode, PatLeaf ModeFTZ> {
  def : Pat<(OpNode (f16 Int16Regs:$a)),
            (CVT_f16_f16 Int16Regs:$a, Mode)>;
  def : Pat<(OpNode (bf16 Int16Regs:$a)),
            (CVT_bf16_bf16 Int16Regs:$a, Mode)>;
  def : Pat<(OpNode Float32Regs:$a),
            (CVT_f32_f32 Float32Regs:$a, ModeFTZ)>, Requires<[doF32FTZ]>;
  def : Pat<(OpNode Float32Regs:$a),
            (CVT_f32_f32 Float32Regs:$a, Mode)>, Requires<[doNoF32FTZ]>;
  def : Pat<(OpNode Float64Regs:$a),
            (CVT_f64_f64 Float64Regs:$a, Mode)>;
}

defm : CVT_ROUND<fceil, CvtRPI, CvtRPI_FTZ>;
defm : CVT_ROUND<ffloor, CvtRMI, CvtRMI_FTZ>;
defm : CVT_ROUND<froundeven, CvtRNI, CvtRNI_FTZ>;
defm : CVT_ROUND<ftrunc, CvtRZI, CvtRZI_FTZ>;

// nearbyint and rint are implemented as rounding to nearest even.  This isn't
// strictly correct, because it causes us to ignore the rounding mode.  But it
// matches what CUDA's "libm" does.

defm : CVT_ROUND<fnearbyint, CvtRNI, CvtRNI_FTZ>;
defm : CVT_ROUND<frint, CvtRNI, CvtRNI_FTZ>;

//-----------------------------------
// Control-flow
//-----------------------------------

let isTerminator=1 in {
   let isReturn=1, isBarrier=1 in
      def Return : NVPTXInst<(outs), (ins), "ret;", [(retglue)]>;

   let isBranch=1 in
      def CBranch : NVPTXInst<(outs), (ins Int1Regs:$a, brtarget:$target),
                              "@$a bra \t$target;",
                              [(brcond Int1Regs:$a, bb:$target)]>;
   let isBranch=1 in
      def CBranchOther : NVPTXInst<(outs), (ins Int1Regs:$a, brtarget:$target),
                                   "@!$a bra \t$target;", []>;

   let isBranch=1, isBarrier=1 in
      def GOTO : NVPTXInst<(outs), (ins brtarget:$target),
                           "bra.uni \t$target;", [(br bb:$target)]>;
}

def : Pat<(brcond (i32 Int32Regs:$a), bb:$target),
          (CBranch (SETP_u32ri Int32Regs:$a, 0, CmpNE), bb:$target)>;

// SelectionDAGBuilder::visitSWitchCase() will invert the condition of a
// conditional branch if the target block is the next block so that the code
// can fall through to the target block.  The invertion is done by 'xor
// condition, 1', which will be translated to (setne condition, -1).  Since ptx
// supports '@!pred bra target', we should use it.
def : Pat<(brcond (i1 (setne Int1Regs:$a, -1)), bb:$target),
          (CBranchOther Int1Regs:$a, bb:$target)>;

// Call
def SDT_NVPTXCallSeqStart : SDCallSeqStart<[SDTCisVT<0, i32>,
                                            SDTCisVT<1, i32>]>;
def SDT_NVPTXCallSeqEnd   : SDCallSeqEnd<[SDTCisVT<0, i32>, SDTCisVT<1, i32>]>;

def callseq_start : SDNode<"ISD::CALLSEQ_START", SDT_NVPTXCallSeqStart,
                           [SDNPHasChain, SDNPOutGlue, SDNPSideEffect]>;
def callseq_end   : SDNode<"ISD::CALLSEQ_END", SDT_NVPTXCallSeqEnd,
                           [SDNPHasChain, SDNPOptInGlue, SDNPOutGlue,
                            SDNPSideEffect]>;

def SDT_NVPTXCall : SDTypeProfile<0, 1, [SDTCisVT<0, i32>]>;
def call          : SDNode<"NVPTXISD::CALL", SDT_NVPTXCall,
                           [SDNPHasChain, SDNPOptInGlue, SDNPOutGlue]>;
def calltarget : Operand<i32>;
let isCall=1 in {
   def CALL : NVPTXInst<(outs), (ins calltarget:$dst), "call \t$dst, (1);", []>;
}

def : Pat<(call tglobaladdr:$dst), (CALL tglobaladdr:$dst)>;
def : Pat<(call texternalsym:$dst), (CALL texternalsym:$dst)>;

// Pseudo instructions.
class Pseudo<dag outs, dag ins, string asmstr, list<dag> pattern>
   : NVPTXInst<outs, ins, asmstr, pattern>;

def Callseq_Start :
  NVPTXInst<(outs), (ins i32imm:$amt1, i32imm:$amt2),
            "\\{ // callseq $amt1, $amt2",
            [(callseq_start timm:$amt1, timm:$amt2)]>;
def Callseq_End :
  NVPTXInst<(outs), (ins i32imm:$amt1, i32imm:$amt2),
            "\\} // callseq $amt1",
            [(callseq_end timm:$amt1, timm:$amt2)]>;

// trap instruction
// Emit an `exit` as well to convey to ptxas that `trap` exits the CFG.
// This won't be necessary in a future version of ptxas.
def trapinst : NVPTXInst<(outs), (ins), "trap; exit;", [(trap)]>;
// brkpt instruction
def debugtrapinst : NVPTXInst<(outs), (ins), "brkpt;", [(debugtrap)]>;

// Call prototype wrapper
def SDTCallPrototype : SDTypeProfile<0, 1, [SDTCisInt<0>]>;
def CallPrototype :
  SDNode<"NVPTXISD::CallPrototype", SDTCallPrototype,
         [SDNPHasChain, SDNPOutGlue, SDNPInGlue, SDNPSideEffect]>;
def ProtoIdent : Operand<i32> {
  let PrintMethod = "printProtoIdent";
}
def CALL_PROTOTYPE :
  NVPTXInst<(outs), (ins ProtoIdent:$ident),
            "$ident", [(CallPrototype (i32 texternalsym:$ident))]>;

def SDTDynAllocaOp :
  SDTypeProfile<1, 2, [SDTCisSameAs<0, 1>, SDTCisInt<1>, SDTCisInt<2>]>;

def dyn_alloca :
  SDNode<"NVPTXISD::DYNAMIC_STACKALLOC", SDTDynAllocaOp,
         [SDNPHasChain, SDNPSideEffect]>;

def DYNAMIC_STACKALLOC32 :
  NVPTXInst<(outs Int32Regs:$ptr),
            (ins Int32Regs:$size, i32imm:$align),
            "alloca.u32 \t$ptr, $size, $align;\n\t"
            "cvta.local.u32 \t$ptr, $ptr;",
            [(set (i32 Int32Regs:$ptr), (dyn_alloca Int32Regs:$size, (i32 timm:$align)))]>,
            Requires<[hasPTX<73>, hasSM<52>]>;

def DYNAMIC_STACKALLOC64 :
  NVPTXInst<(outs Int64Regs:$ptr),
            (ins Int64Regs:$size, i32imm:$align),
            "alloca.u64 \t$ptr, $size, $align;\n\t"
            "cvta.local.u64 \t$ptr, $ptr;",
            [(set Int64Regs:$ptr, (dyn_alloca Int64Regs:$size, (i32 timm:$align)))]>,
            Requires<[hasPTX<73>, hasSM<52>]>;


//
// BRX
//

def SDTBrxStartProfile : SDTypeProfile<0, 1, [SDTCisInt<0>]>;
def SDTBrxItemProfile : SDTypeProfile<0, 1, [SDTCisVT<0, OtherVT>]>;
def SDTBrxEndProfile : SDTypeProfile<0, 3, [SDTCisVT<0, OtherVT>, SDTCisInt<1>, SDTCisInt<2>]>;

def brx_start :
  SDNode<"NVPTXISD::BrxStart", SDTBrxStartProfile,
         [SDNPHasChain, SDNPOutGlue, SDNPSideEffect]>;
def brx_item :
  SDNode<"NVPTXISD::BrxItem", SDTBrxItemProfile,
         [SDNPHasChain, SDNPOutGlue, SDNPInGlue, SDNPSideEffect]>;
def brx_end :
  SDNode<"NVPTXISD::BrxEnd", SDTBrxEndProfile,
         [SDNPHasChain, SDNPInGlue, SDNPSideEffect]>;

let isTerminator = 1, isBranch = 1, isIndirectBranch = 1, isNotDuplicable = 1 in {

  def BRX_START :
    NVPTXInst<(outs), (ins i32imm:$id),
              "$$L_brx_$id: .branchtargets",
              [(brx_start (i32 imm:$id))]>;

  def BRX_ITEM :
    NVPTXInst<(outs), (ins brtarget:$target),
              "\t$target,",
              [(brx_item bb:$target)]>;

  def BRX_END :
    NVPTXInst<(outs), (ins brtarget:$target, Int32Regs:$val, i32imm:$id),
              "\t$target;\n\tbrx.idx \t$val, $$L_brx_$id;",
              [(brx_end bb:$target, (i32 Int32Regs:$val), (i32 imm:$id))]> {
      let isBarrier = 1;
    }
}


foreach a_type = ["s", "u"] in {
  foreach b_type = ["s", "u"] in {

    def DOT4_ # a_type # b_type :
      NVPTXInst<(outs Int32Regs:$dst),
                (ins Int32Regs:$a, Int32Regs:$b, Int32Regs:$c),
                "dp4a." # a_type # "32." # b_type # "32 \t$dst, $a, $b, $c;",
                [(set Int32Regs:$dst,
                    (!cast<Intrinsic>("int_nvvm_idp4a_" # a_type # "_" # b_type)
                     (i32 Int32Regs:$a), (i32 Int32Regs:$b), (i32 Int32Regs:$c)))]>,
                Requires<[hasDotInstructions]>;

    foreach is_hi = [0, -1] in {
      defvar lohi_suffix = !if(is_hi, "hi", "lo");

      def DOT2_ # lohi_suffix # _ # a_type # b_type :
        NVPTXInst<(outs Int32Regs:$dst),
                  (ins Int32Regs:$a, Int32Regs:$b, Int32Regs:$c),
                  "dp2a." # lohi_suffix # "." # a_type # "32." # b_type # "32 \t$dst, $a, $b, $c;",
                  [(set Int32Regs:$dst,
                      (!cast<Intrinsic>("int_nvvm_idp2a_" # a_type # "_" # b_type)
                       (i32 Int32Regs:$a), (i32 Int32Regs:$b), is_hi, (i32 Int32Regs:$c)))]>,
                  Requires<[hasDotInstructions]>;
    }
  }
}

include "NVPTXIntrinsics.td"

//-----------------------------------
// Notes
//-----------------------------------
// BSWAP is currently expanded. The following is a more efficient
// - for < sm_20, use vector scalar mov, as tesla support native 16-bit register
// - for sm_20, use pmpt (use vector scalar mov to get the pack and
//   unpack). sm_20 supports native 32-bit register, but not native 16-bit
// register.

def : Pat <
  (i32 (bswap i32:$a)),
  (INT_NVVM_PRMT Int32Regs:$a, (i32 0), (i32 0x0123))>;

def : Pat <
  (v2i16 (bswap v2i16:$a)),
  (INT_NVVM_PRMT Int32Regs:$a, (i32 0), (i32 0x2301))>;

def : Pat <
  (i64 (bswap i64:$a)),
  (V2I32toI64
    (INT_NVVM_PRMT (I64toI32H Int64Regs:$a), (i32 0), (i32 0x0123)),
    (INT_NVVM_PRMT (I64toI32L Int64Regs:$a), (i32 0), (i32 0x0123)))>;


////////////////////////////////////////////////////////////////////////////////
// PTX Fence instructions
////////////////////////////////////////////////////////////////////////////////

def atomic_thread_fence_seq_cst_sys :
  NVPTXInst<(outs), (ins), "fence.sc.sys;", []>,
  Requires<[hasPTX<60>, hasSM<70>]>;
def atomic_thread_fence_acq_rel_sys :
  NVPTXInst<(outs), (ins), "fence.acq_rel.sys;", []>,
  Requires<[hasPTX<60>, hasSM<70>]>;

def : Pat<(atomic_fence (i64 4), (i64 1)), (atomic_thread_fence_acq_rel_sys)>, // acquire(4) sys(1)
      Requires<[hasPTX<60>, hasSM<70>]>;
def : Pat<(atomic_fence (i64 5), (i64 1)), (atomic_thread_fence_acq_rel_sys)>, // release(5) sys(1)
      Requires<[hasPTX<60>, hasSM<70>]>;
def : Pat<(atomic_fence (i64 6), (i64 1)), (atomic_thread_fence_acq_rel_sys)>, // acq_rel(6) sys(1)
      Requires<[hasPTX<60>, hasSM<70>]>;
def : Pat<(atomic_fence (i64 7), (i64 1)), (atomic_thread_fence_seq_cst_sys)>, // seq_cst(7) sys(1)
      Requires<[hasPTX<60>, hasSM<70>]>;

<<<<<<< HEAD

=======
>>>>>>> 98391913
// If PTX<60 or SM<70, we fall back to MEMBAR:
def : Pat<(atomic_fence (i64 4), (i64 1)), (INT_MEMBAR_SYS)>; // acquire(4) sys(1)
def : Pat<(atomic_fence (i64 5), (i64 1)), (INT_MEMBAR_SYS)>; // release(5) sys(1)
def : Pat<(atomic_fence (i64 6), (i64 1)), (INT_MEMBAR_SYS)>; // acq_rel(6) sys(1)
def : Pat<(atomic_fence (i64 7), (i64 1)), (INT_MEMBAR_SYS)>; // seq_cst(7) sys(1)<|MERGE_RESOLUTION|>--- conflicted
+++ resolved
@@ -3997,10 +3997,6 @@
 def : Pat<(atomic_fence (i64 7), (i64 1)), (atomic_thread_fence_seq_cst_sys)>, // seq_cst(7) sys(1)
       Requires<[hasPTX<60>, hasSM<70>]>;
 
-<<<<<<< HEAD
-
-=======
->>>>>>> 98391913
 // If PTX<60 or SM<70, we fall back to MEMBAR:
 def : Pat<(atomic_fence (i64 4), (i64 1)), (INT_MEMBAR_SYS)>; // acquire(4) sys(1)
 def : Pat<(atomic_fence (i64 5), (i64 1)), (INT_MEMBAR_SYS)>; // release(5) sys(1)
