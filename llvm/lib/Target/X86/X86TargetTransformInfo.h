--- conflicted
+++ resolved
@@ -166,22 +166,14 @@
                             const Instruction *I = nullptr);
 
   int getArithmeticReductionCost(unsigned Opcode, VectorType *Ty,
-<<<<<<< HEAD
-                                 bool IsPairwiseForm);
-=======
                                  bool IsPairwiseForm,
                                  TTI::TargetCostKind CostKind = TTI::TCK_SizeAndLatency);
->>>>>>> 918d599f
 
   int getMinMaxCost(Type *Ty, Type *CondTy, bool IsUnsigned);
 
   int getMinMaxReductionCost(VectorType *Ty, VectorType *CondTy,
-<<<<<<< HEAD
-                             bool IsPairwiseForm, bool IsUnsigned);
-=======
                              bool IsPairwiseForm, bool IsUnsigned,
                              TTI::TargetCostKind CostKind);
->>>>>>> 918d599f
 
   int getInterleavedMemoryOpCost(unsigned Opcode, Type *VecTy,
                                  unsigned Factor, ArrayRef<unsigned> Indices,
