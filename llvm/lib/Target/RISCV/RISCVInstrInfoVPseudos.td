//===-- RISCVInstrInfoVPseudos.td - RISC-V 'V' Pseudos -----*- tablegen -*-===//
//
// Part of the LLVM Project, under the Apache License v2.0 with LLVM Exceptions.
// See https://llvm.org/LICENSE.txt for license information.
// SPDX-License-Identifier: Apache-2.0 WITH LLVM-exception
//
//===----------------------------------------------------------------------===//
///
/// This file contains the required infrastructure to support code generation
/// for the standard 'V' (Vector) extension, version 0.10.  This version is still
/// experimental as the 'V' extension hasn't been ratified yet.
///
/// This file is included from RISCVInstrInfoV.td
///
//===----------------------------------------------------------------------===//

def riscv_vmv_x_s : SDNode<"RISCVISD::VMV_X_S",
                           SDTypeProfile<1, 1, [SDTCisInt<0>, SDTCisVec<1>,
                                                SDTCisInt<1>]>>;
def riscv_read_vlenb : SDNode<"RISCVISD::READ_VLENB",
                              SDTypeProfile<1, 0, [SDTCisVT<0, XLenVT>]>>;

// Operand that is allowed to be a register or a 5 bit immediate.
// This allows us to pick between VSETIVLI and VSETVLI opcodes using the same
// pseudo instructions.
def AVL : RegisterOperand<GPR> {
  let OperandNamespace = "RISCVOp";
  let OperandType = "OPERAND_AVL";
}

// X0 has special meaning for vsetvl/vsetvli.
//  rd | rs1 |   AVL value | Effect on vl
//--------------------------------------------------------------
// !X0 |  X0 |       VLMAX | Set vl to VLMAX
//  X0 |  X0 | Value in vl | Keep current vl, just change vtype.
def VLOp : ComplexPattern<XLenVT, 1, "selectVLOp">;

def DecImm : SDNodeXForm<imm, [{
  return CurDAG->getTargetConstant(N->getSExtValue() - 1, SDLoc(N),
                                   N->getValueType(0));
}]>;

//===----------------------------------------------------------------------===//
// Utilities.
//===----------------------------------------------------------------------===//

// This class describes information associated to the LMUL.
class LMULInfo<int lmul, VReg regclass, VReg wregclass,
               VReg f2regclass, VReg f4regclass, VReg f8regclass, string mx> {
  bits<3> value = lmul; // This is encoded as the vlmul field of vtype.
  VReg vrclass = regclass;
  VReg wvrclass = wregclass;
  VReg f8vrclass = f8regclass;
  VReg f4vrclass = f4regclass;
  VReg f2vrclass = f2regclass;
  string MX = mx;
}

// Associate LMUL with tablegen records of register classes.
def V_M1  : LMULInfo<0b000,   VR,        VRM2,   VR,   VR, VR, "M1">;
def V_M2  : LMULInfo<0b001, VRM2,        VRM4,   VR,   VR, VR, "M2">;
def V_M4  : LMULInfo<0b010, VRM4,        VRM8, VRM2,   VR, VR, "M4">;
def V_M8  : LMULInfo<0b011, VRM8,/*NoVReg*/VR, VRM4, VRM2, VR, "M8">;

def V_MF8 : LMULInfo<0b101, VR, VR,/*NoVReg*/VR,/*NoVReg*/VR,/*NoVReg*/VR, "MF8">;
def V_MF4 : LMULInfo<0b110, VR, VR,          VR,/*NoVReg*/VR,/*NoVReg*/VR, "MF4">;
def V_MF2 : LMULInfo<0b111, VR, VR,          VR,          VR,/*NoVReg*/VR, "MF2">;

// Used to iterate over all possible LMULs.
def MxList {
  list<LMULInfo> m = [V_MF8, V_MF4, V_MF2, V_M1, V_M2, V_M4, V_M8];
}

class FPR_Info<RegisterClass regclass, string fx> {
  RegisterClass fprclass = regclass;
  string FX = fx;
}

def SCALAR_F16 : FPR_Info<FPR16, "F16">;
def SCALAR_F32 : FPR_Info<FPR32, "F32">;
def SCALAR_F64 : FPR_Info<FPR64, "F64">;

def FPList {
  list<FPR_Info> fpinfo = [SCALAR_F16, SCALAR_F32, SCALAR_F64];
}

class MxSet<int eew> {
  list<LMULInfo> m = !cond(!eq(eew, 8) : [V_MF8, V_MF4, V_MF2, V_M1, V_M2, V_M4, V_M8],
                           !eq(eew, 16) : [V_MF4, V_MF2, V_M1, V_M2, V_M4, V_M8],
                           !eq(eew, 32) : [V_MF2, V_M1, V_M2, V_M4, V_M8],
                           !eq(eew, 64) : [V_M1, V_M2, V_M4, V_M8]);
}

class NFSet<LMULInfo m> {
  list<int> L = !cond(!eq(m.value, V_M8.value): [],
                      !eq(m.value, V_M4.value): [2],
                      !eq(m.value, V_M2.value): [2, 3, 4],
                      true: [2, 3, 4, 5, 6, 7, 8]);
}

class shift_amount<int num> {
  int val = !if(!eq(num, 1), 0, !add(1, shift_amount<!srl(num, 1)>.val));
}

class octuple_from_str<string MX> {
  int ret = !cond(!eq(MX, "MF8") : 1,
                        !eq(MX, "MF4") : 2,
                        !eq(MX, "MF2") : 4,
                        !eq(MX, "M1") : 8,
                        !eq(MX, "M2") : 16,
                        !eq(MX, "M4") : 32,
                        !eq(MX, "M8") : 64);
}

class octuple_to_str<int octuple> {
  string ret = !if(!eq(octuple, 1), "MF8",
                   !if(!eq(octuple, 2), "MF4",
                   !if(!eq(octuple, 4), "MF2",
                   !if(!eq(octuple, 8), "M1",
                   !if(!eq(octuple, 16), "M2",
                   !if(!eq(octuple, 32), "M4",
                   !if(!eq(octuple, 64), "M8",
                   "NoDef")))))));
}

<<<<<<< HEAD
def VLOpFrag : PatFrag<(ops), (XLenVT (VLOp (XLenVT GPR:$vl)))>;
=======
def VLOpFrag : PatFrag<(ops), (XLenVT (VLOp (XLenVT AVL:$vl)))>;
>>>>>>> 11299179

// Output pattern for X0 used to represent VLMAX in the pseudo instructions.
def VLMax : OutPatFrag<(ops), (XLenVT X0)>;

// List of EEW.
defvar EEWList = [8, 16, 32, 64];

class SegRegClass<LMULInfo m, int nf> {
  VReg RC = !cast<VReg>("VRN" # nf # !cond(!eq(m.value, V_MF8.value): V_M1.MX,
                                           !eq(m.value, V_MF4.value): V_M1.MX,
                                           !eq(m.value, V_MF2.value): V_M1.MX,
                                           true: m.MX));
}

//===----------------------------------------------------------------------===//
// Vector register and vector group type information.
//===----------------------------------------------------------------------===//

class VTypeInfo<ValueType Vec, ValueType Mas, int Sew, VReg Reg, LMULInfo M,
                ValueType Scal = XLenVT, RegisterClass ScalarReg = GPR>
{
  ValueType Vector = Vec;
  ValueType Mask = Mas;
  int SEW = Sew;
  VReg RegClass = Reg;
  LMULInfo LMul = M;
  ValueType Scalar = Scal;
  RegisterClass ScalarRegClass = ScalarReg;
  // The pattern fragment which produces the AVL operand, representing the
  // "natural" vector length for this type. For scalable vectors this is VLMax.
  OutPatFrag AVL = VLMax;

  string ScalarSuffix = !cond(!eq(Scal, XLenVT) : "X",
                              !eq(Scal, f16) : "F16",
                              !eq(Scal, f32) : "F32",
                              !eq(Scal, f64) : "F64");
}

class GroupVTypeInfo<ValueType Vec, ValueType VecM1, ValueType Mas, int Sew,
                     VReg Reg, LMULInfo M, ValueType Scal = XLenVT,
                     RegisterClass ScalarReg = GPR>
    : VTypeInfo<Vec, Mas, Sew, Reg, M, Scal, ScalarReg>
{
  ValueType VectorM1 = VecM1;
}

defset list<VTypeInfo> AllVectors = {
  defset list<VTypeInfo> AllIntegerVectors = {
    defset list<VTypeInfo> NoGroupIntegerVectors = {
      defset list<VTypeInfo> FractionalGroupIntegerVectors = {
        def VI8MF8: VTypeInfo<vint8mf8_t,  vbool64_t,  8, VR, V_MF8>;
        def VI8MF4: VTypeInfo<vint8mf4_t,  vbool32_t,  8, VR, V_MF4>;
        def VI8MF2: VTypeInfo<vint8mf2_t,  vbool16_t,  8, VR, V_MF2>;
        def VI16MF4: VTypeInfo<vint16mf4_t, vbool64_t, 16, VR, V_MF4>;
        def VI16MF2: VTypeInfo<vint16mf2_t, vbool32_t, 16, VR, V_MF2>;
        def VI32MF2: VTypeInfo<vint32mf2_t, vbool64_t, 32, VR, V_MF2>;
      }
      def VI8M1: VTypeInfo<vint8m1_t,   vbool8_t,   8, VR, V_M1>;
      def VI16M1: VTypeInfo<vint16m1_t,  vbool16_t, 16, VR, V_M1>;
      def VI32M1: VTypeInfo<vint32m1_t,  vbool32_t, 32, VR, V_M1>;
      def VI64M1: VTypeInfo<vint64m1_t,  vbool64_t, 64, VR, V_M1>;
    }
    defset list<GroupVTypeInfo> GroupIntegerVectors = {
      def VI8M2: GroupVTypeInfo<vint8m2_t, vint8m1_t, vbool4_t, 8, VRM2, V_M2>;
      def VI8M4: GroupVTypeInfo<vint8m4_t, vint8m1_t, vbool2_t, 8, VRM4, V_M4>;
      def VI8M8: GroupVTypeInfo<vint8m8_t, vint8m1_t, vbool1_t, 8, VRM8, V_M8>;

      def VI16M2: GroupVTypeInfo<vint16m2_t,vint16m1_t,vbool8_t, 16,VRM2, V_M2>;
      def VI16M4: GroupVTypeInfo<vint16m4_t,vint16m1_t,vbool4_t, 16,VRM4, V_M4>;
      def VI16M8: GroupVTypeInfo<vint16m8_t,vint16m1_t,vbool2_t, 16,VRM8, V_M8>;

      def VI32M2: GroupVTypeInfo<vint32m2_t,vint32m1_t,vbool16_t,32,VRM2, V_M2>;
      def VI32M4: GroupVTypeInfo<vint32m4_t,vint32m1_t,vbool8_t, 32,VRM4, V_M4>;
      def VI32M8: GroupVTypeInfo<vint32m8_t,vint32m1_t,vbool4_t, 32,VRM8, V_M8>;

      def VI64M2: GroupVTypeInfo<vint64m2_t,vint64m1_t,vbool32_t,64,VRM2, V_M2>;
      def VI64M4: GroupVTypeInfo<vint64m4_t,vint64m1_t,vbool16_t,64,VRM4, V_M4>;
      def VI64M8: GroupVTypeInfo<vint64m8_t,vint64m1_t,vbool8_t, 64,VRM8, V_M8>;
    }
  }

  defset list<VTypeInfo> AllFloatVectors = {
    defset list<VTypeInfo> NoGroupFloatVectors = {
      defset list<VTypeInfo> FractionalGroupFloatVectors = {
        def VF16MF4: VTypeInfo<vfloat16mf4_t, vbool64_t, 16, VR, V_MF4, f16, FPR16>;
        def VF16MF2: VTypeInfo<vfloat16mf2_t, vbool32_t, 16, VR, V_MF2, f16, FPR16>;
        def VF32MF2: VTypeInfo<vfloat32mf2_t,vbool64_t, 32, VR, V_MF2, f32, FPR32>;
      }
      def VF16M1:  VTypeInfo<vfloat16m1_t,  vbool16_t, 16, VR, V_M1,  f16, FPR16>;
      def VF32M1:  VTypeInfo<vfloat32m1_t, vbool32_t, 32, VR, V_M1,  f32, FPR32>;
      def VF64M1: VTypeInfo<vfloat64m1_t, vbool64_t, 64, VR, V_M1, f64, FPR64>;
    }

    defset list<GroupVTypeInfo> GroupFloatVectors = {
      def VF16M2: GroupVTypeInfo<vfloat16m2_t, vfloat16m1_t, vbool8_t, 16,
                                  VRM2, V_M2, f16, FPR16>;
      def VF16M4: GroupVTypeInfo<vfloat16m4_t, vfloat16m1_t, vbool4_t, 16,
                                  VRM4, V_M4, f16, FPR16>;
      def VF16M8: GroupVTypeInfo<vfloat16m8_t, vfloat16m1_t, vbool2_t, 16,
                                  VRM8, V_M8, f16, FPR16>;

      def VF32M2: GroupVTypeInfo<vfloat32m2_t, vfloat32m1_t, vbool16_t, 32,
                                  VRM2, V_M2, f32, FPR32>;
      def VF32M4: GroupVTypeInfo<vfloat32m4_t, vfloat32m1_t, vbool8_t,  32,
                                  VRM4, V_M4, f32, FPR32>;
      def VF32M8: GroupVTypeInfo<vfloat32m8_t, vfloat32m1_t, vbool4_t,  32,
                                  VRM8, V_M8, f32, FPR32>;

      def VF64M2: GroupVTypeInfo<vfloat64m2_t, vfloat64m1_t, vbool32_t, 64,
                                  VRM2, V_M2, f64, FPR64>;
      def VF64M4: GroupVTypeInfo<vfloat64m4_t, vfloat64m1_t, vbool16_t, 64,
                                  VRM4, V_M4, f64, FPR64>;
      def VF64M8: GroupVTypeInfo<vfloat64m8_t, vfloat64m1_t, vbool8_t,  64,
                                  VRM8, V_M8, f64, FPR64>;
    }
  }
}

// This functor is used to obtain the int vector type that has the same SEW and
// multiplier as the input parameter type
class GetIntVTypeInfo<VTypeInfo vti>
{
  // Equivalent integer vector type. Eg.
  //   VI8M1 → VI8M1 (identity)
  //   VF64M4 → VI64M4
  VTypeInfo Vti = !cast<VTypeInfo>(!subst("VF", "VI", !cast<string>(vti)));
}

class MTypeInfo<ValueType Mas, LMULInfo M, string Bx> {
  ValueType Mask = Mas;
  // {SEW, VLMul} values set a valid VType to deal with this mask type.
  // we assume SEW=8 and set corresponding LMUL.
  int SEW = 8;
  LMULInfo LMul = M;
  string BX = Bx; // Appendix of mask operations.
  // The pattern fragment which produces the AVL operand, representing the
  // "natural" vector length for this mask type. For scalable masks this is
  // VLMax.
  OutPatFrag AVL = VLMax;
}

defset list<MTypeInfo> AllMasks = {
  // vbool<n>_t, <n> = SEW/LMUL, we assume SEW=8 and corresponding LMUL.
  def : MTypeInfo<vbool64_t, V_MF8, "B1">;
  def : MTypeInfo<vbool32_t, V_MF4, "B2">;
  def : MTypeInfo<vbool16_t, V_MF2, "B4">;
  def : MTypeInfo<vbool8_t, V_M1, "B8">;
  def : MTypeInfo<vbool4_t, V_M2, "B16">;
  def : MTypeInfo<vbool2_t, V_M4, "B32">;
  def : MTypeInfo<vbool1_t, V_M8, "B64">;
}

class VTypeInfoToWide<VTypeInfo vti, VTypeInfo wti>
{
  VTypeInfo Vti = vti;
  VTypeInfo Wti = wti;
}

class VTypeInfoToFraction<VTypeInfo vti, VTypeInfo fti>
{
  VTypeInfo Vti = vti;
  VTypeInfo Fti = fti;
}

defset list<VTypeInfoToWide> AllWidenableIntVectors = {
  def : VTypeInfoToWide<VI8MF8,  VI16MF4>;
  def : VTypeInfoToWide<VI8MF4,  VI16MF2>;
  def : VTypeInfoToWide<VI8MF2,  VI16M1>;
  def : VTypeInfoToWide<VI8M1,   VI16M2>;
  def : VTypeInfoToWide<VI8M2,   VI16M4>;
  def : VTypeInfoToWide<VI8M4,   VI16M8>;

  def : VTypeInfoToWide<VI16MF4, VI32MF2>;
  def : VTypeInfoToWide<VI16MF2, VI32M1>;
  def : VTypeInfoToWide<VI16M1,  VI32M2>;
  def : VTypeInfoToWide<VI16M2,  VI32M4>;
  def : VTypeInfoToWide<VI16M4,  VI32M8>;

  def : VTypeInfoToWide<VI32MF2, VI64M1>;
  def : VTypeInfoToWide<VI32M1,  VI64M2>;
  def : VTypeInfoToWide<VI32M2,  VI64M4>;
  def : VTypeInfoToWide<VI32M4,  VI64M8>;
}

defset list<VTypeInfoToWide> AllWidenableFloatVectors = {
  def : VTypeInfoToWide<VF16MF4, VF32MF2>;
  def : VTypeInfoToWide<VF16MF2, VF32M1>;
  def : VTypeInfoToWide<VF16M1, VF32M2>;
  def : VTypeInfoToWide<VF16M2, VF32M4>;
  def : VTypeInfoToWide<VF16M4, VF32M8>;

  def : VTypeInfoToWide<VF32MF2, VF64M1>;
  def : VTypeInfoToWide<VF32M1, VF64M2>;
  def : VTypeInfoToWide<VF32M2, VF64M4>;
  def : VTypeInfoToWide<VF32M4, VF64M8>;
}

defset list<VTypeInfoToFraction> AllFractionableVF2IntVectors = {
  def : VTypeInfoToFraction<VI16MF4, VI8MF8>;
  def : VTypeInfoToFraction<VI16MF2, VI8MF4>;
  def : VTypeInfoToFraction<VI16M1, VI8MF2>;
  def : VTypeInfoToFraction<VI16M2, VI8M1>;
  def : VTypeInfoToFraction<VI16M4, VI8M2>;
  def : VTypeInfoToFraction<VI16M8, VI8M4>;
  def : VTypeInfoToFraction<VI32MF2, VI16MF4>;
  def : VTypeInfoToFraction<VI32M1, VI16MF2>;
  def : VTypeInfoToFraction<VI32M2, VI16M1>;
  def : VTypeInfoToFraction<VI32M4, VI16M2>;
  def : VTypeInfoToFraction<VI32M8, VI16M4>;
  def : VTypeInfoToFraction<VI64M1, VI32MF2>;
  def : VTypeInfoToFraction<VI64M2, VI32M1>;
  def : VTypeInfoToFraction<VI64M4, VI32M2>;
  def : VTypeInfoToFraction<VI64M8, VI32M4>;
}

defset list<VTypeInfoToFraction> AllFractionableVF4IntVectors = {
  def : VTypeInfoToFraction<VI32MF2, VI8MF8>;
  def : VTypeInfoToFraction<VI32M1, VI8MF4>;
  def : VTypeInfoToFraction<VI32M2, VI8MF2>;
  def : VTypeInfoToFraction<VI32M4, VI8M1>;
  def : VTypeInfoToFraction<VI32M8, VI8M2>;
  def : VTypeInfoToFraction<VI64M1, VI16MF4>;
  def : VTypeInfoToFraction<VI64M2, VI16MF2>;
  def : VTypeInfoToFraction<VI64M4, VI16M1>;
  def : VTypeInfoToFraction<VI64M8, VI16M2>;
}

defset list<VTypeInfoToFraction> AllFractionableVF8IntVectors = {
  def : VTypeInfoToFraction<VI64M1, VI8MF8>;
  def : VTypeInfoToFraction<VI64M2, VI8MF4>;
  def : VTypeInfoToFraction<VI64M4, VI8MF2>;
  def : VTypeInfoToFraction<VI64M8, VI8M1>;
}

defset list<VTypeInfoToWide> AllWidenableIntToFloatVectors = {
  def : VTypeInfoToWide<VI8MF8, VF16MF4>;
  def : VTypeInfoToWide<VI8MF4, VF16MF2>;
  def : VTypeInfoToWide<VI8MF2, VF16M1>;
  def : VTypeInfoToWide<VI8M1, VF16M2>;
  def : VTypeInfoToWide<VI8M2, VF16M4>;
  def : VTypeInfoToWide<VI8M4, VF16M8>;

  def : VTypeInfoToWide<VI16MF4, VF32MF2>;
  def : VTypeInfoToWide<VI16MF2, VF32M1>;
  def : VTypeInfoToWide<VI16M1, VF32M2>;
  def : VTypeInfoToWide<VI16M2, VF32M4>;
  def : VTypeInfoToWide<VI16M4, VF32M8>;

  def : VTypeInfoToWide<VI32MF2, VF64M1>;
  def : VTypeInfoToWide<VI32M1, VF64M2>;
  def : VTypeInfoToWide<VI32M2, VF64M4>;
  def : VTypeInfoToWide<VI32M4, VF64M8>;
}

// This class holds the record of the RISCVVPseudoTable below.
// This represents the information we need in codegen for each pseudo.
// The definition should be consistent with `struct PseudoInfo` in
// RISCVBaseInfo.h.
class CONST8b<bits<8> val> {
  bits<8> V = val;
}
def InvalidIndex : CONST8b<0x80>;
class RISCVVPseudo {
  Pseudo Pseudo = !cast<Pseudo>(NAME); // Used as a key.
  Instruction BaseInstr;
}

// The actual table.
def RISCVVPseudosTable : GenericTable {
  let FilterClass = "RISCVVPseudo";
  let CppTypeName = "PseudoInfo";
  let Fields = [ "Pseudo", "BaseInstr" ];
  let PrimaryKey = [ "Pseudo" ];
  let PrimaryKeyName = "getPseudoInfo";
  let PrimaryKeyEarlyOut = true;
}

def RISCVVIntrinsicsTable : GenericTable {
  let FilterClass = "RISCVVIntrinsic";
  let CppTypeName = "RISCVVIntrinsicInfo";
  let Fields = ["IntrinsicID", "SplatOperand"];
  let PrimaryKey = ["IntrinsicID"];
  let PrimaryKeyName = "getRISCVVIntrinsicInfo";
}

class RISCVVLE<bit M, bit Str, bit F, bits<7> S, bits<3> L> {
  bits<1> Masked = M;
  bits<1> Strided = Str;
  bits<1> FF = F;
  bits<7> SEW = S;
  bits<3> LMUL = L;
  Pseudo Pseudo = !cast<Pseudo>(NAME);
}

def RISCVVLETable : GenericTable {
  let FilterClass = "RISCVVLE";
  let CppTypeName = "VLEPseudo";
  let Fields = ["Masked", "Strided", "FF", "SEW", "LMUL", "Pseudo"];
  let PrimaryKey = ["Masked", "Strided", "FF", "SEW", "LMUL"];
  let PrimaryKeyName = "getVLEPseudo";
}

class RISCVVSE<bit M, bit Str, bits<7> S, bits<3> L> {
  bits<1> Masked = M;
  bits<1> Strided = Str;
  bits<7> SEW = S;
  bits<3> LMUL = L;
  Pseudo Pseudo = !cast<Pseudo>(NAME);
}

def RISCVVSETable : GenericTable {
  let FilterClass = "RISCVVSE";
  let CppTypeName = "VSEPseudo";
  let Fields = ["Masked", "Strided", "SEW", "LMUL", "Pseudo"];
  let PrimaryKey = ["Masked", "Strided", "SEW", "LMUL"];
  let PrimaryKeyName = "getVSEPseudo";
}

class RISCVVLX_VSX<bit M, bit O, bits<7> S, bits<3> L, bits<3> IL> {
  bits<1> Masked = M;
  bits<1> Ordered = O;
  bits<7> SEW = S;
  bits<3> LMUL = L;
  bits<3> IndexLMUL = IL;
  Pseudo Pseudo = !cast<Pseudo>(NAME);
}

class RISCVVLX<bit M, bit O, bits<7> S, bits<3> L, bits<3> IL> :
  RISCVVLX_VSX<M, O, S, L, IL>;
class RISCVVSX<bit M, bit O, bits<7> S, bits<3> L, bits<3> IL> :
  RISCVVLX_VSX<M, O, S, L, IL>;

class RISCVVLX_VSXTable : GenericTable {
  let CppTypeName = "VLX_VSXPseudo";
  let Fields = ["Masked", "Ordered", "SEW", "LMUL", "IndexLMUL", "Pseudo"];
  let PrimaryKey = ["Masked", "Ordered", "SEW", "LMUL", "IndexLMUL"];
}

def RISCVVLXTable : RISCVVLX_VSXTable {
  let FilterClass = "RISCVVLX";
  let PrimaryKeyName = "getVLXPseudo";
}

def RISCVVSXTable : RISCVVLX_VSXTable {
  let FilterClass = "RISCVVSX";
  let PrimaryKeyName = "getVSXPseudo";
}

class RISCVVLSEG<bits<4> N, bit M, bit Str, bit F, bits<7> S, bits<3> L> {
  bits<4> NF = N;
  bits<1> Masked = M;
  bits<1> Strided = Str;
  bits<1> FF = F;
  bits<7> SEW = S;
  bits<3> LMUL = L;
  Pseudo Pseudo = !cast<Pseudo>(NAME);
}

def RISCVVLSEGTable : GenericTable {
  let FilterClass = "RISCVVLSEG";
  let CppTypeName = "VLSEGPseudo";
  let Fields = ["NF", "Masked", "Strided", "FF", "SEW", "LMUL", "Pseudo"];
  let PrimaryKey = ["NF", "Masked", "Strided", "FF", "SEW", "LMUL"];
  let PrimaryKeyName = "getVLSEGPseudo";
}

class RISCVVLXSEG<bits<4> N, bit M, bit O, bits<7> S, bits<3> L, bits<3> IL> {
  bits<4> NF = N;
  bits<1> Masked = M;
  bits<1> Ordered = O;
  bits<7> SEW = S;
  bits<3> LMUL = L;
  bits<3> IndexLMUL = IL;
  Pseudo Pseudo = !cast<Pseudo>(NAME);
}

def RISCVVLXSEGTable : GenericTable {
  let FilterClass = "RISCVVLXSEG";
  let CppTypeName = "VLXSEGPseudo";
  let Fields = ["NF", "Masked", "Ordered", "SEW", "LMUL", "IndexLMUL", "Pseudo"];
  let PrimaryKey = ["NF", "Masked", "Ordered", "SEW", "LMUL", "IndexLMUL"];
  let PrimaryKeyName = "getVLXSEGPseudo";
}

class RISCVVSSEG<bits<4> N, bit M, bit Str, bits<7> S, bits<3> L> {
  bits<4> NF = N;
  bits<1> Masked = M;
  bits<1> Strided = Str;
  bits<7> SEW = S;
  bits<3> LMUL = L;
  Pseudo Pseudo = !cast<Pseudo>(NAME);
}

def RISCVVSSEGTable : GenericTable {
  let FilterClass = "RISCVVSSEG";
  let CppTypeName = "VSSEGPseudo";
  let Fields = ["NF", "Masked", "Strided", "SEW", "LMUL", "Pseudo"];
  let PrimaryKey = ["NF", "Masked", "Strided", "SEW", "LMUL"];
  let PrimaryKeyName = "getVSSEGPseudo";
}

class RISCVVSXSEG<bits<4> N, bit M, bit O, bits<7> S, bits<3> L, bits<3> IL> {
  bits<4> NF = N;
  bits<1> Masked = M;
  bits<1> Ordered = O;
  bits<7> SEW = S;
  bits<3> LMUL = L;
  bits<3> IndexLMUL = IL;
  Pseudo Pseudo = !cast<Pseudo>(NAME);
}

def RISCVVSXSEGTable : GenericTable {
  let FilterClass = "RISCVVSXSEG";
  let CppTypeName = "VSXSEGPseudo";
  let Fields = ["NF", "Masked", "Ordered", "SEW", "LMUL", "IndexLMUL", "Pseudo"];
  let PrimaryKey = ["NF", "Masked", "Ordered", "SEW", "LMUL", "IndexLMUL"];
  let PrimaryKeyName = "getVSXSEGPseudo";
}

//===----------------------------------------------------------------------===//
// Helpers to define the different pseudo instructions.
//===----------------------------------------------------------------------===//

class PseudoToVInst<string PseudoInst> {
  string VInst = !subst("_M8", "",
                 !subst("_M4", "",
                 !subst("_M2", "",
                 !subst("_M1", "",
                 !subst("_MF2", "",
                 !subst("_MF4", "",
                 !subst("_MF8", "",
                 !subst("_B1", "",
                 !subst("_B2", "",
                 !subst("_B4", "",
                 !subst("_B8", "",
                 !subst("_B16", "",
                 !subst("_B32", "",
                 !subst("_B64", "",
                 !subst("_MASK", "",
                 !subst("_COMMUTABLE", "",
                 !subst("F16", "F",
                 !subst("F32", "F",
                 !subst("F64", "F",
                 !subst("Pseudo", "", PseudoInst))))))))))))))))))));
}

// The destination vector register group for a masked vector instruction cannot
// overlap the source mask register (v0), unless the destination vector register
// is being written with a mask value (e.g., comparisons) or the scalar result
// of a reduction.
class GetVRegNoV0<VReg VRegClass> {
  VReg R = !cond(!eq(VRegClass, VR) : VRNoV0,
                 !eq(VRegClass, VRM2) : VRM2NoV0,
                 !eq(VRegClass, VRM4) : VRM4NoV0,
                 !eq(VRegClass, VRM8) : VRM8NoV0,
                 !eq(VRegClass, VRN2M1) : VRN2M1NoV0,
                 !eq(VRegClass, VRN2M2) : VRN2M2NoV0,
                 !eq(VRegClass, VRN2M4) : VRN2M4NoV0,
                 !eq(VRegClass, VRN3M1) : VRN3M1NoV0,
                 !eq(VRegClass, VRN3M2) : VRN3M2NoV0,
                 !eq(VRegClass, VRN4M1) : VRN4M1NoV0,
                 !eq(VRegClass, VRN4M2) : VRN4M2NoV0,
                 !eq(VRegClass, VRN5M1) : VRN5M1NoV0,
                 !eq(VRegClass, VRN6M1) : VRN6M1NoV0,
                 !eq(VRegClass, VRN7M1) : VRN7M1NoV0,
                 !eq(VRegClass, VRN8M1) : VRN8M1NoV0,
                 true : VRegClass);
}

// Join strings in list using separator and ignoring empty elements
class Join<list<string> strings, string separator> {
  string ret = !foldl(!head(strings), !tail(strings), a, b,
                      !cond(
                        !and(!empty(a), !empty(b)) : "",
                        !empty(a) : b,
                        !empty(b) : a,
                        1 : a#separator#b));
}

class VPseudo<Instruction instr, LMULInfo m, dag outs, dag ins> :
      Pseudo<outs, ins, []>, RISCVVPseudo {
  let BaseInstr = instr;
  let VLMul = m.value;
}

class VPseudoUSLoadNoMask<VReg RetClass, bits<7> EEW, bit isFF> :
      Pseudo<(outs RetClass:$rd),
             (ins GPR:$rs1, AVL:$vl, ixlenimm:$sew),[]>,
      RISCVVPseudo,
      RISCVVLE</*Masked*/0, /*Strided*/0, /*FF*/isFF, EEW, VLMul> {
  let mayLoad = 1;
  let mayStore = 0;
  let hasSideEffects = 0;
  let usesCustomInserter = 1;
  let Uses = [VL, VTYPE];
  let HasVLOp = 1;
  let HasSEWOp = 1;
  let HasDummyMask = 1;
  let BaseInstr = !cast<Instruction>(PseudoToVInst<NAME>.VInst);
}

class VPseudoUSLoadMask<VReg RetClass, bits<7> EEW, bit isFF> :
      Pseudo<(outs GetVRegNoV0<RetClass>.R:$rd),
              (ins GetVRegNoV0<RetClass>.R:$merge,
                   GPR:$rs1,
                   VMaskOp:$vm, AVL:$vl, ixlenimm:$sew),[]>,
      RISCVVPseudo,
      RISCVVLE</*Masked*/1, /*Strided*/0, /*FF*/isFF, EEW, VLMul> {
  let mayLoad = 1;
  let mayStore = 0;
  let hasSideEffects = 0;
  let usesCustomInserter = 1;
  let Constraints = "$rd = $merge";
  let Uses = [VL, VTYPE];
  let HasVLOp = 1;
  let HasSEWOp = 1;
  let HasMergeOp = 1;
  let BaseInstr = !cast<Instruction>(PseudoToVInst<NAME>.VInst);
}

class VPseudoSLoadNoMask<VReg RetClass, bits<7> EEW>:
      Pseudo<(outs RetClass:$rd),
             (ins GPR:$rs1, GPR:$rs2, AVL:$vl, ixlenimm:$sew),[]>,
      RISCVVPseudo,
      RISCVVLE</*Masked*/0, /*Strided*/1, /*FF*/0, EEW, VLMul> {
  let mayLoad = 1;
  let mayStore = 0;
  let hasSideEffects = 0;
  let usesCustomInserter = 1;
  let Uses = [VL, VTYPE];
  let HasVLOp = 1;
  let HasSEWOp = 1;
  let HasDummyMask = 1;
  let BaseInstr = !cast<Instruction>(PseudoToVInst<NAME>.VInst);
}

class VPseudoSLoadMask<VReg RetClass, bits<7> EEW>:
      Pseudo<(outs GetVRegNoV0<RetClass>.R:$rd),
              (ins GetVRegNoV0<RetClass>.R:$merge,
                   GPR:$rs1, GPR:$rs2,
                   VMaskOp:$vm, AVL:$vl, ixlenimm:$sew),[]>,
      RISCVVPseudo,
      RISCVVLE</*Masked*/1, /*Strided*/1, /*FF*/0, EEW, VLMul> {
  let mayLoad = 1;
  let mayStore = 0;
  let hasSideEffects = 0;
  let usesCustomInserter = 1;
  let Constraints = "$rd = $merge";
  let Uses = [VL, VTYPE];
  let HasVLOp = 1;
  let HasSEWOp = 1;
  let HasMergeOp = 1;
  let BaseInstr = !cast<Instruction>(PseudoToVInst<NAME>.VInst);
}

class VPseudoILoadNoMask<VReg RetClass, VReg IdxClass, bits<7> EEW, bits<3> LMUL,
                         bit Ordered, bit EarlyClobber>:
      Pseudo<(outs RetClass:$rd),
             (ins GPR:$rs1, IdxClass:$rs2, AVL:$vl, ixlenimm:$sew),[]>,
      RISCVVPseudo,
      RISCVVLX</*Masked*/0, Ordered, EEW, VLMul, LMUL> {
  let mayLoad = 1;
  let mayStore = 0;
  let hasSideEffects = 0;
  let usesCustomInserter = 1;
  let Uses = [VL, VTYPE];
  let HasVLOp = 1;
  let HasSEWOp = 1;
  let HasDummyMask = 1;
  let Constraints = !if(!eq(EarlyClobber, 1), "@earlyclobber $rd", "");
  let BaseInstr = !cast<Instruction>(PseudoToVInst<NAME>.VInst);
}

class VPseudoILoadMask<VReg RetClass, VReg IdxClass, bits<7> EEW, bits<3> LMUL,
                       bit Ordered, bit EarlyClobber>:
      Pseudo<(outs GetVRegNoV0<RetClass>.R:$rd),
              (ins GetVRegNoV0<RetClass>.R:$merge,
                   GPR:$rs1, IdxClass:$rs2,
                   VMaskOp:$vm, AVL:$vl, ixlenimm:$sew),[]>,
      RISCVVPseudo,
      RISCVVLX</*Masked*/1, Ordered, EEW, VLMul, LMUL> {
  let mayLoad = 1;
  let mayStore = 0;
  let hasSideEffects = 0;
  let usesCustomInserter = 1;
  let Constraints = !if(!eq(EarlyClobber, 1), "@earlyclobber $rd, $rd = $merge", "$rd = $merge");
  let Uses = [VL, VTYPE];
  let HasVLOp = 1;
  let HasSEWOp = 1;
  let HasMergeOp = 1;
  let BaseInstr = !cast<Instruction>(PseudoToVInst<NAME>.VInst);
}

class VPseudoUSStoreNoMask<VReg StClass, bits<7> EEW>:
      Pseudo<(outs),
              (ins StClass:$rd, GPR:$rs1, AVL:$vl, ixlenimm:$sew),[]>,
      RISCVVPseudo,
      RISCVVSE</*Masked*/0, /*Strided*/0, EEW, VLMul> {
  let mayLoad = 0;
  let mayStore = 1;
  let hasSideEffects = 0;
  let usesCustomInserter = 1;
  let Uses = [VL, VTYPE];
  let HasVLOp = 1;
  let HasSEWOp = 1;
  let HasDummyMask = 1;
  let BaseInstr = !cast<Instruction>(PseudoToVInst<NAME>.VInst);
}

class VPseudoUSStoreMask<VReg StClass, bits<7> EEW>:
      Pseudo<(outs),
              (ins StClass:$rd, GPR:$rs1, VMaskOp:$vm, AVL:$vl, ixlenimm:$sew),[]>,
      RISCVVPseudo,
      RISCVVSE</*Masked*/1, /*Strided*/0, EEW, VLMul> {
  let mayLoad = 0;
  let mayStore = 1;
  let hasSideEffects = 0;
  let usesCustomInserter = 1;
  let Uses = [VL, VTYPE];
  let HasVLOp = 1;
  let HasSEWOp = 1;
  let BaseInstr = !cast<Instruction>(PseudoToVInst<NAME>.VInst);
}

class VPseudoSStoreNoMask<VReg StClass, bits<7> EEW>:
      Pseudo<(outs),
              (ins StClass:$rd, GPR:$rs1, GPR:$rs2, AVL:$vl, ixlenimm:$sew),[]>,
      RISCVVPseudo,
      RISCVVSE</*Masked*/0, /*Strided*/1, EEW, VLMul> {
  let mayLoad = 0;
  let mayStore = 1;
  let hasSideEffects = 0;
  let usesCustomInserter = 1;
  let Uses = [VL, VTYPE];
  let HasVLOp = 1;
  let HasSEWOp = 1;
  let HasDummyMask = 1;
  let BaseInstr = !cast<Instruction>(PseudoToVInst<NAME>.VInst);
}

class VPseudoSStoreMask<VReg StClass, bits<7> EEW>:
      Pseudo<(outs),
              (ins StClass:$rd, GPR:$rs1, GPR:$rs2, VMaskOp:$vm, AVL:$vl, ixlenimm:$sew),[]>,
      RISCVVPseudo,
      RISCVVSE</*Masked*/1, /*Strided*/1, EEW, VLMul> {
  let mayLoad = 0;
  let mayStore = 1;
  let hasSideEffects = 0;
  let usesCustomInserter = 1;
  let Uses = [VL, VTYPE];
  let HasVLOp = 1;
  let HasSEWOp = 1;
  let BaseInstr = !cast<Instruction>(PseudoToVInst<NAME>.VInst);
}

// Unary instruction that is never masked so HasDummyMask=0.
class VPseudoUnaryNoDummyMask<VReg RetClass,
                              DAGOperand Op2Class> :
        Pseudo<(outs RetClass:$rd),
               (ins Op2Class:$rs1, AVL:$vl, ixlenimm:$sew), []>,
        RISCVVPseudo {
  let mayLoad = 0;
  let mayStore = 0;
  let hasSideEffects = 0;
  let usesCustomInserter = 1;
  let Uses = [VL, VTYPE];
  let HasVLOp = 1;
  let HasSEWOp = 1;
  let BaseInstr = !cast<Instruction>(PseudoToVInst<NAME>.VInst);
}

class VPseudoNullaryNoMask<VReg RegClass>:
      Pseudo<(outs RegClass:$rd),
             (ins AVL:$vl, ixlenimm:$sew),
             []>, RISCVVPseudo {
  let mayLoad = 0;
  let mayStore = 0;
  let hasSideEffects = 0;
  let usesCustomInserter = 1;
  let Uses = [VL, VTYPE];
  let HasVLOp = 1;
  let HasSEWOp = 1;
  let HasDummyMask = 1;
  let BaseInstr = !cast<Instruction>(PseudoToVInst<NAME>.VInst);
}

class VPseudoNullaryMask<VReg RegClass>:
      Pseudo<(outs GetVRegNoV0<RegClass>.R:$rd),
             (ins GetVRegNoV0<RegClass>.R:$merge, VMaskOp:$vm, AVL:$vl,
              ixlenimm:$sew), []>, RISCVVPseudo {
  let mayLoad = 0;
  let mayStore = 0;
  let hasSideEffects = 0;
  let usesCustomInserter = 1;
  let Constraints ="$rd = $merge";
  let Uses = [VL, VTYPE];
  let HasVLOp = 1;
  let HasSEWOp = 1;
  let HasMergeOp = 1;
  let BaseInstr = !cast<Instruction>(PseudoToVInst<NAME>.VInst);
}

// Nullary for pseudo instructions. They are expanded in
// RISCVExpandPseudoInsts pass.
class VPseudoNullaryPseudoM<string BaseInst>
       : Pseudo<(outs VR:$rd), (ins AVL:$vl, ixlenimm:$sew), []>,
       RISCVVPseudo {
  let mayLoad = 0;
  let mayStore = 0;
  let hasSideEffects = 0;
  let usesCustomInserter = 1;
  let Uses = [VL, VTYPE];
  let HasVLOp = 1;
  let HasSEWOp = 1;
  // BaseInstr is not used in RISCVExpandPseudoInsts pass.
  // Just fill a corresponding real v-inst to pass tablegen check.
  let BaseInstr = !cast<Instruction>(BaseInst);
}

// RetClass could be GPR or VReg.
class VPseudoUnaryNoMask<DAGOperand RetClass, VReg OpClass, string Constraint = ""> :
        Pseudo<(outs RetClass:$rd),
               (ins OpClass:$rs2, AVL:$vl, ixlenimm:$sew), []>,
        RISCVVPseudo {
  let mayLoad = 0;
  let mayStore = 0;
  let hasSideEffects = 0;
  let usesCustomInserter = 1;
  let Constraints = Constraint;
  let Uses = [VL, VTYPE];
  let HasVLOp = 1;
  let HasSEWOp = 1;
  let HasDummyMask = 1;
  let BaseInstr = !cast<Instruction>(PseudoToVInst<NAME>.VInst);
}

class VPseudoUnaryMask<VReg RetClass, VReg OpClass, string Constraint = ""> :
        Pseudo<(outs GetVRegNoV0<RetClass>.R:$rd),
               (ins GetVRegNoV0<RetClass>.R:$merge, OpClass:$rs2,
                    VMaskOp:$vm, AVL:$vl, ixlenimm:$sew), []>,
        RISCVVPseudo {
  let mayLoad = 0;
  let mayStore = 0;
  let hasSideEffects = 0;
  let usesCustomInserter = 1;
  let Constraints = Join<[Constraint, "$rd = $merge"], ",">.ret;
  let Uses = [VL, VTYPE];
  let HasVLOp = 1;
  let HasSEWOp = 1;
  let HasMergeOp = 1;
  let BaseInstr = !cast<Instruction>(PseudoToVInst<NAME>.VInst);
}

// mask unary operation without maskedoff
class VPseudoMaskUnarySOutMask:
        Pseudo<(outs GPR:$rd),
               (ins VR:$rs1, VMaskOp:$vm, AVL:$vl, ixlenimm:$sew), []>,
        RISCVVPseudo {
  let mayLoad = 0;
  let mayStore = 0;
  let hasSideEffects = 0;
  let usesCustomInserter = 1;
  let Uses = [VL, VTYPE];
  let HasVLOp = 1;
  let HasSEWOp = 1;
  let BaseInstr = !cast<Instruction>(PseudoToVInst<NAME>.VInst);
}

// Mask can be V0~V31
class VPseudoUnaryAnyMask<VReg RetClass,
                          VReg Op1Class> :
      Pseudo<(outs RetClass:$rd),
             (ins RetClass:$merge,
                  Op1Class:$rs2,
                  VR:$vm, AVL:$vl, ixlenimm:$sew),
             []>,
      RISCVVPseudo {
  let mayLoad = 0;
  let mayStore = 0;
  let hasSideEffects = 0;
  let usesCustomInserter = 1;
  let Constraints = "@earlyclobber $rd, $rd = $merge";
  let Uses = [VL, VTYPE];
  let HasVLOp = 1;
  let HasSEWOp = 1;
  let HasMergeOp = 1;
  let BaseInstr = !cast<Instruction>(PseudoToVInst<NAME>.VInst);
}

class VPseudoBinaryNoMask<VReg RetClass,
                          VReg Op1Class,
                          DAGOperand Op2Class,
                          string Constraint> :
        Pseudo<(outs RetClass:$rd),
               (ins Op1Class:$rs2, Op2Class:$rs1, AVL:$vl, ixlenimm:$sew), []>,
        RISCVVPseudo {
  let mayLoad = 0;
  let mayStore = 0;
  let hasSideEffects = 0;
  let usesCustomInserter = 1;
  let Constraints = Constraint;
  let Uses = [VL, VTYPE];
  let HasVLOp = 1;
  let HasSEWOp = 1;
  let HasDummyMask = 1;
  let BaseInstr = !cast<Instruction>(PseudoToVInst<NAME>.VInst);
}

class VPseudoIStoreNoMask<VReg StClass, VReg IdxClass, bits<7> EEW, bits<3> LMUL,
                          bit Ordered>:
      Pseudo<(outs),
              (ins StClass:$rd, GPR:$rs1, IdxClass:$rs2, AVL:$vl, ixlenimm:$sew),[]>,
      RISCVVPseudo,
      RISCVVSX</*Masked*/0, Ordered, EEW, VLMul, LMUL> {
  let mayLoad = 0;
  let mayStore = 1;
  let hasSideEffects = 0;
  let usesCustomInserter = 1;
  let Uses = [VL, VTYPE];
  let HasVLOp = 1;
  let HasSEWOp = 1;
  let HasDummyMask = 1;
  let BaseInstr = !cast<Instruction>(PseudoToVInst<NAME>.VInst);
}

class VPseudoIStoreMask<VReg StClass, VReg IdxClass, bits<7> EEW, bits<3> LMUL,
                        bit Ordered>:
      Pseudo<(outs),
              (ins StClass:$rd, GPR:$rs1, IdxClass:$rs2, VMaskOp:$vm, AVL:$vl, ixlenimm:$sew),[]>,
      RISCVVPseudo,
      RISCVVSX</*Masked*/1, Ordered, EEW, VLMul, LMUL> {
  let mayLoad = 0;
  let mayStore = 1;
  let hasSideEffects = 0;
  let usesCustomInserter = 1;
  let Uses = [VL, VTYPE];
  let HasVLOp = 1;
  let HasSEWOp = 1;
  let BaseInstr = !cast<Instruction>(PseudoToVInst<NAME>.VInst);
}

class VPseudoBinaryMask<VReg RetClass,
                        RegisterClass Op1Class,
                        DAGOperand Op2Class,
                        string Constraint> :
        Pseudo<(outs GetVRegNoV0<RetClass>.R:$rd),
                (ins GetVRegNoV0<RetClass>.R:$merge,
                     Op1Class:$rs2, Op2Class:$rs1,
                     VMaskOp:$vm, AVL:$vl, ixlenimm:$sew), []>,
        RISCVVPseudo {
  let mayLoad = 0;
  let mayStore = 0;
  let hasSideEffects = 0;
  let usesCustomInserter = 1;
  let Constraints = Join<[Constraint, "$rd = $merge"], ",">.ret;
  let Uses = [VL, VTYPE];
  let HasVLOp = 1;
  let HasSEWOp = 1;
  let HasMergeOp = 1;
  let BaseInstr = !cast<Instruction>(PseudoToVInst<NAME>.VInst);
}

// Like VPseudoBinaryMask, but output can be V0.
class VPseudoBinaryMOutMask<VReg RetClass,
                            RegisterClass Op1Class,
                            DAGOperand Op2Class,
                            string Constraint> :
        Pseudo<(outs RetClass:$rd),
                (ins RetClass:$merge,
                     Op1Class:$rs2, Op2Class:$rs1,
                     VMaskOp:$vm, AVL:$vl, ixlenimm:$sew), []>,
        RISCVVPseudo {
  let mayLoad = 0;
  let mayStore = 0;
  let hasSideEffects = 0;
  let usesCustomInserter = 1;
  let Constraints = Join<[Constraint, "$rd = $merge"], ",">.ret;
  let Uses = [VL, VTYPE];
  let HasVLOp = 1;
  let HasSEWOp = 1;
  let HasMergeOp = 1;
  let BaseInstr = !cast<Instruction>(PseudoToVInst<NAME>.VInst);
}

class VPseudoBinaryCarryIn<VReg RetClass,
                           VReg Op1Class,
                           DAGOperand Op2Class,
                           LMULInfo MInfo,
                           bit CarryIn,
                           string Constraint> :
        Pseudo<(outs RetClass:$rd),
               !if(CarryIn,
                  (ins Op1Class:$rs2, Op2Class:$rs1, VMV0:$carry, AVL:$vl,
                       ixlenimm:$sew),
                  (ins Op1Class:$rs2, Op2Class:$rs1, AVL:$vl, ixlenimm:$sew)), []>,
        RISCVVPseudo {
  let mayLoad = 0;
  let mayStore = 0;
  let hasSideEffects = 0;
  let usesCustomInserter = 1;
  let Constraints = Constraint;
  let Uses = [VL, VTYPE];
  let HasVLOp = 1;
  let HasSEWOp = 1;
  let HasMergeOp = 0;
  let BaseInstr = !cast<Instruction>(PseudoToVInst<NAME>.VInst);
  let VLMul = MInfo.value;
}

class VPseudoTernaryNoMask<VReg RetClass,
                           RegisterClass Op1Class,
                           DAGOperand Op2Class,
                           string Constraint> :
        Pseudo<(outs RetClass:$rd),
               (ins RetClass:$rs3, Op1Class:$rs1, Op2Class:$rs2,
                    AVL:$vl, ixlenimm:$sew),
               []>,
        RISCVVPseudo {
  let mayLoad = 0;
  let mayStore = 0;
  let hasSideEffects = 0;
  let usesCustomInserter = 1;
  let Constraints = Join<[Constraint, "$rd = $rs3"], ",">.ret;
  let Uses = [VL, VTYPE];
  let HasVLOp = 1;
  let HasSEWOp = 1;
  let HasMergeOp = 1;
  let HasDummyMask = 1;
  let BaseInstr = !cast<Instruction>(PseudoToVInst<NAME>.VInst);
}

class VPseudoAMOWDNoMask<VReg RetClass,
                         VReg Op1Class> :
        Pseudo<(outs GetVRegNoV0<RetClass>.R:$vd_wd),
               (ins GPR:$rs1,
                    Op1Class:$vs2,
                    GetVRegNoV0<RetClass>.R:$vd,
                    AVL:$vl, ixlenimm:$sew), []>,
        RISCVVPseudo {
  let mayLoad = 1;
  let mayStore = 1;
  let hasSideEffects = 1;
  let usesCustomInserter = 1;
  let Constraints = "$vd_wd = $vd";
  let Uses = [VL, VTYPE];
  let HasVLOp = 1;
  let HasSEWOp = 1;
  let HasDummyMask = 1;
  let BaseInstr = !cast<Instruction>(PseudoToVInst<NAME>.VInst);
}

class VPseudoAMOWDMask<VReg RetClass,
                       VReg Op1Class> :
        Pseudo<(outs GetVRegNoV0<RetClass>.R:$vd_wd),
               (ins GPR:$rs1,
                    Op1Class:$vs2,
                    GetVRegNoV0<RetClass>.R:$vd,
                    VMaskOp:$vm, AVL:$vl, ixlenimm:$sew), []>,
        RISCVVPseudo {
  let mayLoad = 1;
  let mayStore = 1;
  let hasSideEffects = 1;
  let usesCustomInserter = 1;
  let Constraints = "$vd_wd = $vd";
  let Uses = [VL, VTYPE];
  let HasVLOp = 1;
  let HasSEWOp = 1;
  let BaseInstr = !cast<Instruction>(PseudoToVInst<NAME>.VInst);
}

multiclass VPseudoAMOEI<int eew> {
  // Standard scalar AMO supports 32, 64, and 128 Mem data bits,
  // and in the base vector "V" extension, only SEW up to ELEN = max(XLEN, FLEN)
  // are required to be supported.
  // therefore only [32, 64] is allowed here.
  foreach sew = [32, 64] in {
    foreach lmul = MxSet<sew>.m in {
      defvar octuple_lmul = octuple_from_str<lmul.MX>.ret;
      // Calculate emul = eew * lmul / sew
      defvar octuple_emul = !srl(!mul(eew, octuple_lmul), shift_amount<sew>.val);
      if !and(!ge(octuple_emul, 1), !le(octuple_emul, 64)) then {
        defvar emulMX = octuple_to_str<octuple_emul>.ret;
        defvar emul= !cast<LMULInfo>("V_" # emulMX);
        let VLMul = lmul.value in {
          def "_WD_" # lmul.MX # "_" # emulMX : VPseudoAMOWDNoMask<lmul.vrclass, emul.vrclass>;
          def "_WD_" # lmul.MX # "_" # emulMX # "_MASK" : VPseudoAMOWDMask<lmul.vrclass, emul.vrclass>;
        }
      }
    }
  }
}

multiclass VPseudoAMO {
  foreach eew = EEWList in
    defm "EI" # eew : VPseudoAMOEI<eew>;
}

class VPseudoUSSegLoadNoMask<VReg RetClass, bits<7> EEW, bits<4> NF, bit isFF>:
      Pseudo<(outs RetClass:$rd),
             (ins GPR:$rs1, AVL:$vl, ixlenimm:$sew),[]>,
      RISCVVPseudo,
      RISCVVLSEG<NF, /*Masked*/0, /*Strided*/0, /*FF*/isFF, EEW, VLMul> {
  let mayLoad = 1;
  let mayStore = 0;
  let hasSideEffects = 0;
  let usesCustomInserter = 1;
  let Uses = [VL, VTYPE];
  let HasVLOp = 1;
  let HasSEWOp = 1;
  let HasDummyMask = 1;
  let BaseInstr = !cast<Instruction>(PseudoToVInst<NAME>.VInst);
}

class VPseudoUSSegLoadMask<VReg RetClass, bits<7> EEW, bits<4> NF, bit isFF>:
      Pseudo<(outs GetVRegNoV0<RetClass>.R:$rd),
             (ins GetVRegNoV0<RetClass>.R:$merge, GPR:$rs1,
                  VMaskOp:$vm, AVL:$vl, ixlenimm:$sew),[]>,
      RISCVVPseudo,
      RISCVVLSEG<NF, /*Masked*/1, /*Strided*/0, /*FF*/isFF, EEW, VLMul> {
  let mayLoad = 1;
  let mayStore = 0;
  let hasSideEffects = 0;
  let usesCustomInserter = 1;
  let Constraints = "$rd = $merge";
  let Uses = [VL, VTYPE];
  let HasVLOp = 1;
  let HasSEWOp = 1;
  let HasMergeOp = 1;
  let BaseInstr = !cast<Instruction>(PseudoToVInst<NAME>.VInst);
}

class VPseudoSSegLoadNoMask<VReg RetClass, bits<7> EEW, bits<4> NF>:
      Pseudo<(outs RetClass:$rd),
             (ins GPR:$rs1, GPR:$offset, AVL:$vl, ixlenimm:$sew),[]>,
      RISCVVPseudo,
      RISCVVLSEG<NF, /*Masked*/0, /*Strided*/1, /*FF*/0, EEW, VLMul> {
  let mayLoad = 1;
  let mayLoad = 1;
  let mayStore = 0;
  let hasSideEffects = 0;
  let usesCustomInserter = 1;
  let Uses = [VL, VTYPE];
  let HasVLOp = 1;
  let HasSEWOp = 1;
  let HasDummyMask = 1;
  let BaseInstr = !cast<Instruction>(PseudoToVInst<NAME>.VInst);
}

class VPseudoSSegLoadMask<VReg RetClass, bits<7> EEW, bits<4> NF>:
      Pseudo<(outs GetVRegNoV0<RetClass>.R:$rd),
             (ins GetVRegNoV0<RetClass>.R:$merge, GPR:$rs1,
                  GPR:$offset, VMaskOp:$vm, AVL:$vl, ixlenimm:$sew),[]>,
      RISCVVPseudo,
      RISCVVLSEG<NF, /*Masked*/1, /*Strided*/1, /*FF*/0, EEW, VLMul> {
  let mayLoad = 1;
  let mayStore = 0;
  let hasSideEffects = 0;
  let usesCustomInserter = 1;
  let Constraints = "$rd = $merge";
  let Uses = [VL, VTYPE];
  let HasVLOp = 1;
  let HasSEWOp = 1;
  let HasMergeOp = 1;
  let BaseInstr = !cast<Instruction>(PseudoToVInst<NAME>.VInst);
}

class VPseudoISegLoadNoMask<VReg RetClass, VReg IdxClass, bits<7> EEW, bits<3> LMUL,
                            bits<4> NF, bit Ordered>:
      Pseudo<(outs RetClass:$rd),
             (ins GPR:$rs1, IdxClass:$offset, AVL:$vl, ixlenimm:$sew),[]>,
      RISCVVPseudo,
      RISCVVLXSEG<NF, /*Masked*/0, Ordered, EEW, VLMul, LMUL> {
  let mayLoad = 1;
  let mayStore = 0;
  let hasSideEffects = 0;
  let usesCustomInserter = 1;
  // For vector indexed segment loads, the destination vector register groups
  // cannot overlap the source vector register group
  let Constraints = "@earlyclobber $rd";
  let Uses = [VL, VTYPE];
  let HasVLOp = 1;
  let HasSEWOp = 1;
  let HasDummyMask = 1;
  let BaseInstr = !cast<Instruction>(PseudoToVInst<NAME>.VInst);
}

class VPseudoISegLoadMask<VReg RetClass, VReg IdxClass, bits<7> EEW, bits<3> LMUL,
                          bits<4> NF, bit Ordered>:
      Pseudo<(outs GetVRegNoV0<RetClass>.R:$rd),
             (ins GetVRegNoV0<RetClass>.R:$merge, GPR:$rs1,
                  IdxClass:$offset, VMaskOp:$vm, AVL:$vl, ixlenimm:$sew),[]>,
      RISCVVPseudo,
      RISCVVLXSEG<NF, /*Masked*/1, Ordered, EEW, VLMul, LMUL> {
  let mayLoad = 1;
  let mayStore = 0;
  let hasSideEffects = 0;
  let usesCustomInserter = 1;
  // For vector indexed segment loads, the destination vector register groups
  // cannot overlap the source vector register group
  let Constraints = "@earlyclobber $rd, $rd = $merge";
  let Uses = [VL, VTYPE];
  let HasVLOp = 1;
  let HasSEWOp = 1;
  let HasMergeOp = 1;
  let BaseInstr = !cast<Instruction>(PseudoToVInst<NAME>.VInst);
}

class VPseudoUSSegStoreNoMask<VReg ValClass, bits<7> EEW, bits<4> NF>:
      Pseudo<(outs),
             (ins ValClass:$rd, GPR:$rs1, AVL:$vl, ixlenimm:$sew),[]>,
      RISCVVPseudo,
      RISCVVSSEG<NF, /*Masked*/0, /*Strided*/0, EEW, VLMul> {
  let mayLoad = 0;
  let mayStore = 1;
  let hasSideEffects = 0;
  let usesCustomInserter = 1;
  let Uses = [VL, VTYPE];
  let HasVLOp = 1;
  let HasSEWOp = 1;
  let HasDummyMask = 1;
  let BaseInstr = !cast<Instruction>(PseudoToVInst<NAME>.VInst);
}

class VPseudoUSSegStoreMask<VReg ValClass, bits<7> EEW, bits<4> NF>:
      Pseudo<(outs),
             (ins ValClass:$rd, GPR:$rs1,
                  VMaskOp:$vm, AVL:$vl, ixlenimm:$sew),[]>,
      RISCVVPseudo,
      RISCVVSSEG<NF, /*Masked*/1, /*Strided*/0, EEW, VLMul> {
  let mayLoad = 0;
  let mayStore = 1;
  let hasSideEffects = 0;
  let usesCustomInserter = 1;
  let Uses = [VL, VTYPE];
  let HasVLOp = 1;
  let HasSEWOp = 1;
  let BaseInstr = !cast<Instruction>(PseudoToVInst<NAME>.VInst);
}

class VPseudoSSegStoreNoMask<VReg ValClass, bits<7> EEW, bits<4> NF>:
      Pseudo<(outs),
             (ins ValClass:$rd, GPR:$rs1, GPR: $offset, AVL:$vl, ixlenimm:$sew),[]>,
      RISCVVPseudo,
      RISCVVSSEG<NF, /*Masked*/0, /*Strided*/1, EEW, VLMul> {
  let mayLoad = 0;
  let mayStore = 1;
  let hasSideEffects = 0;
  let usesCustomInserter = 1;
  let Uses = [VL, VTYPE];
  let HasVLOp = 1;
  let HasSEWOp = 1;
  let HasDummyMask = 1;
  let BaseInstr = !cast<Instruction>(PseudoToVInst<NAME>.VInst);
}

class VPseudoSSegStoreMask<VReg ValClass, bits<7> EEW, bits<4> NF>:
      Pseudo<(outs),
             (ins ValClass:$rd, GPR:$rs1, GPR: $offset,
                  VMaskOp:$vm, AVL:$vl, ixlenimm:$sew),[]>,
      RISCVVPseudo,
      RISCVVSSEG<NF, /*Masked*/1, /*Strided*/1, EEW, VLMul> {
  let mayLoad = 0;
  let mayStore = 1;
  let hasSideEffects = 0;
  let usesCustomInserter = 1;
  let Uses = [VL, VTYPE];
  let HasVLOp = 1;
  let HasSEWOp = 1;
  let BaseInstr = !cast<Instruction>(PseudoToVInst<NAME>.VInst);
}

class VPseudoISegStoreNoMask<VReg ValClass, VReg IdxClass, bits<7> EEW, bits<3> LMUL,
                             bits<4> NF, bit Ordered>:
      Pseudo<(outs),
             (ins ValClass:$rd, GPR:$rs1, IdxClass: $index,
                  AVL:$vl, ixlenimm:$sew),[]>,
      RISCVVPseudo,
      RISCVVSXSEG<NF, /*Masked*/0, Ordered, EEW, VLMul, LMUL> {
  let mayLoad = 0;
  let mayStore = 1;
  let hasSideEffects = 0;
  let usesCustomInserter = 1;
  let Uses = [VL, VTYPE];
  let HasVLOp = 1;
  let HasSEWOp = 1;
  let HasDummyMask = 1;
  let BaseInstr = !cast<Instruction>(PseudoToVInst<NAME>.VInst);
}

class VPseudoISegStoreMask<VReg ValClass, VReg IdxClass, bits<7> EEW, bits<3> LMUL,
                           bits<4> NF, bit Ordered>:
      Pseudo<(outs),
             (ins ValClass:$rd, GPR:$rs1, IdxClass: $index,
                  VMaskOp:$vm, AVL:$vl, ixlenimm:$sew),[]>,
      RISCVVPseudo,
      RISCVVSXSEG<NF, /*Masked*/1, Ordered, EEW, VLMul, LMUL> {
  let mayLoad = 0;
  let mayStore = 1;
  let hasSideEffects = 0;
  let usesCustomInserter = 1;
  let Uses = [VL, VTYPE];
  let HasVLOp = 1;
  let HasSEWOp = 1;
  let BaseInstr = !cast<Instruction>(PseudoToVInst<NAME>.VInst);
}

multiclass VPseudoUSLoad<bit isFF> {
  foreach eew = EEWList in {
    foreach lmul = MxSet<eew>.m in {
      defvar LInfo = lmul.MX;
      defvar vreg = lmul.vrclass;
      defvar FFStr = !if(isFF, "FF", "");
      let VLMul = lmul.value in {
        def "E" # eew # FFStr # "_V_" # LInfo :
          VPseudoUSLoadNoMask<vreg, eew, isFF>;
        def "E" # eew # FFStr # "_V_" # LInfo # "_MASK" :
          VPseudoUSLoadMask<vreg, eew, isFF>;
      }
    }
  }
}

multiclass VPseudoLoadMask {
  foreach mti = AllMasks in {
    let VLMul = mti.LMul.value in {
      def "_V_" # mti.BX : VPseudoUSLoadNoMask<VR, /*EEW*/1, /*isFF*/0>;
    }
  }
}

multiclass VPseudoSLoad {
  foreach eew = EEWList in {
    foreach lmul = MxSet<eew>.m in {
      defvar LInfo = lmul.MX;
      defvar vreg = lmul.vrclass;
      let VLMul = lmul.value in {
        def "E" # eew # "_V_" # LInfo : VPseudoSLoadNoMask<vreg, eew>;
        def "E" # eew # "_V_" # LInfo # "_MASK" : VPseudoSLoadMask<vreg, eew>;
      }
    }
  }
}

multiclass VPseudoILoad<bit Ordered> {
  foreach eew = EEWList in {
    foreach sew = EEWList in {
      foreach lmul = MxSet<sew>.m in {
        defvar octuple_lmul = octuple_from_str<lmul.MX>.ret;
        // Calculate emul = eew * lmul / sew
        defvar octuple_emul = !srl(!mul(eew, octuple_lmul), shift_amount<sew>.val);
        if !and(!ge(octuple_emul, 1), !le(octuple_emul, 64)) then {
          defvar LInfo = lmul.MX;
          defvar IdxLInfo = octuple_to_str<octuple_emul>.ret;
          defvar idx_lmul = !cast<LMULInfo>("V_" # IdxLInfo);
          defvar Vreg = lmul.vrclass;
          defvar IdxVreg = idx_lmul.vrclass;
          defvar HasConstraint = !ne(sew, eew);
          let VLMul = lmul.value in {
            def "EI" # eew # "_V_" # IdxLInfo # "_" # LInfo :
              VPseudoILoadNoMask<Vreg, IdxVreg, eew, idx_lmul.value, Ordered, HasConstraint>;
            def "EI" # eew # "_V_" # IdxLInfo # "_" # LInfo # "_MASK" :
              VPseudoILoadMask<Vreg, IdxVreg, eew, idx_lmul.value, Ordered, HasConstraint>;
          }
        }
      }
    }
  }
}

multiclass VPseudoUSStore {
  foreach eew = EEWList in {
    foreach lmul = MxSet<eew>.m in {
      defvar LInfo = lmul.MX;
      defvar vreg = lmul.vrclass;
      let VLMul = lmul.value in {
        def "E" # eew # "_V_" # LInfo : VPseudoUSStoreNoMask<vreg, eew>;
        def "E" # eew # "_V_" # LInfo # "_MASK" : VPseudoUSStoreMask<vreg, eew>;
      }
    }
  }
}

multiclass VPseudoStoreMask {
  foreach mti = AllMasks in {
    let VLMul = mti.LMul.value in {
      def "_V_" # mti.BX : VPseudoUSStoreNoMask<VR, /*EEW*/1>;
    }
  }
}

multiclass VPseudoSStore {
  foreach eew = EEWList in {
    foreach lmul = MxSet<eew>.m in {
      defvar LInfo = lmul.MX;
      defvar vreg = lmul.vrclass;
      let VLMul = lmul.value in {
        def "E" # eew # "_V_" # LInfo : VPseudoSStoreNoMask<vreg, eew>;
        def "E" # eew # "_V_" # LInfo # "_MASK" : VPseudoSStoreMask<vreg, eew>;
      }
    }
  }
}

multiclass VPseudoIStore<bit Ordered> {
  foreach eew = EEWList in {
    foreach sew = EEWList in {
      foreach lmul = MxSet<sew>.m in {
        defvar octuple_lmul = octuple_from_str<lmul.MX>.ret;
        // Calculate emul = eew * lmul / sew
        defvar octuple_emul = !srl(!mul(eew, octuple_lmul), shift_amount<sew>.val);
        if !and(!ge(octuple_emul, 1), !le(octuple_emul, 64)) then {
          defvar LInfo = lmul.MX;
          defvar IdxLInfo = octuple_to_str<octuple_emul>.ret;
          defvar idx_lmul = !cast<LMULInfo>("V_" # IdxLInfo);
          defvar Vreg = lmul.vrclass;
          defvar IdxVreg = idx_lmul.vrclass;
          let VLMul = lmul.value in {
            def "EI" # eew # "_V_" # IdxLInfo # "_" # LInfo :
              VPseudoIStoreNoMask<Vreg, IdxVreg, eew, idx_lmul.value, Ordered>;
            def "EI" # eew # "_V_" # IdxLInfo # "_" # LInfo # "_MASK" :
              VPseudoIStoreMask<Vreg, IdxVreg, eew, idx_lmul.value, Ordered>;
          }
        }
      }
    }
  }
}

multiclass VPseudoUnaryS_M {
  foreach mti = AllMasks in
  {
    let VLMul = mti.LMul.value in {
      def "_M_" # mti.BX : VPseudoUnaryNoMask<GPR, VR>;
      def "_M_" # mti.BX # "_MASK" : VPseudoMaskUnarySOutMask;
    }
  }
}

multiclass VPseudoUnaryM_M {
  defvar constraint = "@earlyclobber $rd";
  foreach mti = AllMasks in
  {
    let VLMul = mti.LMul.value in {
      def "_M_" # mti.BX : VPseudoUnaryNoMask<VR, VR, constraint>;
      def "_M_" # mti.BX # "_MASK" : VPseudoUnaryMask<VR, VR, constraint>;
    }
  }
}

multiclass VPseudoMaskNullaryV {
  foreach m = MxList.m in {
    let VLMul = m.value in {
      def "_V_" # m.MX : VPseudoNullaryNoMask<m.vrclass>;
      def "_V_" # m.MX # "_MASK" : VPseudoNullaryMask<m.vrclass>;
    }
  }
}

multiclass VPseudoNullaryPseudoM <string BaseInst> {
  foreach mti = AllMasks in {
    let VLMul = mti.LMul.value in {
      def "_M_" # mti.BX : VPseudoNullaryPseudoM<BaseInst # "_MM">;
    }
  }
}

multiclass VPseudoUnaryV_M {
  defvar constraint = "@earlyclobber $rd";
  foreach m = MxList.m in {
    let VLMul = m.value in {
      def "_" # m.MX : VPseudoUnaryNoMask<m.vrclass, VR, constraint>;
      def "_" # m.MX # "_MASK" : VPseudoUnaryMask<m.vrclass, VR, constraint>;
    }
  }
}

multiclass VPseudoUnaryV_V_AnyMask {
  foreach m = MxList.m in {
    let VLMul = m.value in
      def _VM # "_" # m.MX : VPseudoUnaryAnyMask<m.vrclass, m.vrclass>;
  }
}

multiclass VPseudoBinary<VReg RetClass,
                         VReg Op1Class,
                         DAGOperand Op2Class,
                         LMULInfo MInfo,
                         string Constraint = ""> {
  let VLMul = MInfo.value in {
    def "_" # MInfo.MX : VPseudoBinaryNoMask<RetClass, Op1Class, Op2Class,
                                             Constraint>;
    def "_" # MInfo.MX # "_MASK" : VPseudoBinaryMask<RetClass, Op1Class, Op2Class,
                                                     Constraint>;
  }
}

multiclass VPseudoBinaryM<VReg RetClass,
                          VReg Op1Class,
                          DAGOperand Op2Class,
                          LMULInfo MInfo,
                          string Constraint = ""> {
  let VLMul = MInfo.value in {
    def "_" # MInfo.MX : VPseudoBinaryNoMask<RetClass, Op1Class, Op2Class,
                                             Constraint>;
    def "_" # MInfo.MX # "_MASK" : VPseudoBinaryMOutMask<RetClass, Op1Class,
                                                         Op2Class, Constraint>;
  }
}

multiclass VPseudoBinaryEmul<VReg RetClass,
                             VReg Op1Class,
                             DAGOperand Op2Class,
                             LMULInfo lmul,
                             LMULInfo emul,
                             string Constraint = ""> {
  let VLMul = lmul.value in {
    def "_" # lmul.MX # "_" # emul.MX : VPseudoBinaryNoMask<RetClass, Op1Class, Op2Class,
                                                            Constraint>;
    def "_" # lmul.MX # "_" # emul.MX # "_MASK" : VPseudoBinaryMask<RetClass, Op1Class, Op2Class,
                                                                    Constraint>;
  }
}

multiclass VPseudoBinaryV_VV<string Constraint = ""> {
  foreach m = MxList.m in
    defm _VV : VPseudoBinary<m.vrclass, m.vrclass, m.vrclass, m, Constraint>;
}

multiclass VPseudoBinaryV_VV_EEW<int eew, string Constraint = ""> {
  foreach m = MxList.m in {
    foreach sew = EEWList in {
      defvar octuple_lmul = octuple_from_str<m.MX>.ret;
      // emul = lmul * eew / sew
      defvar octuple_emul = !srl(!mul(octuple_lmul, eew), shift_amount<sew>.val);
      if !and(!ge(octuple_emul, 1), !le(octuple_emul, 64)) then {
        defvar emulMX = octuple_to_str<octuple_emul>.ret;
        defvar emul = !cast<LMULInfo>("V_" # emulMX);
        defm _VV : VPseudoBinaryEmul<m.vrclass, m.vrclass, emul.vrclass, m, emul, Constraint>;
      }
    }
  }
}

multiclass VPseudoBinaryV_VX<string Constraint = ""> {
  foreach m = MxList.m in
    defm "_VX" : VPseudoBinary<m.vrclass, m.vrclass, GPR, m, Constraint>;
}

multiclass VPseudoBinaryV_VF<string Constraint = ""> {
  foreach m = MxList.m in
    foreach f = FPList.fpinfo in
      defm "_V" # f.FX : VPseudoBinary<m.vrclass, m.vrclass,
                                       f.fprclass, m, Constraint>;
}

multiclass VPseudoBinaryV_VI<Operand ImmType = simm5, string Constraint = ""> {
  foreach m = MxList.m in
    defm _VI : VPseudoBinary<m.vrclass, m.vrclass, ImmType, m, Constraint>;
}

multiclass VPseudoBinaryM_MM {
  foreach m = MxList.m in
    let VLMul = m.value in {
      def "_MM_" # m.MX : VPseudoBinaryNoMask<VR, VR, VR, "">;
    }
}

// We use earlyclobber here due to
// * The destination EEW is smaller than the source EEW and the overlap is
//   in the lowest-numbered part of the source register group is legal.
//   Otherwise, it is illegal.
// * The destination EEW is greater than the source EEW, the source EMUL is
//   at least 1, and the overlap is in the highest-numbered part of the
//   destination register group is legal. Otherwise, it is illegal.
multiclass VPseudoBinaryW_VV {
  foreach m = MxList.m[0-5] in
    defm _VV : VPseudoBinary<m.wvrclass, m.vrclass, m.vrclass, m,
                             "@earlyclobber $rd">;
}

multiclass VPseudoBinaryW_VX {
  foreach m = MxList.m[0-5] in
    defm "_VX" : VPseudoBinary<m.wvrclass, m.vrclass, GPR, m,
                               "@earlyclobber $rd">;
}

multiclass VPseudoBinaryW_VF {
  foreach m = MxList.m[0-5] in
    foreach f = FPList.fpinfo[0-1] in
      defm "_V" # f.FX : VPseudoBinary<m.wvrclass, m.vrclass,
                                       f.fprclass, m,
                                       "@earlyclobber $rd">;
}

multiclass VPseudoBinaryW_WV {
  foreach m = MxList.m[0-5] in
    defm _WV : VPseudoBinary<m.wvrclass, m.wvrclass, m.vrclass, m,
                             "@earlyclobber $rd">;
}

multiclass VPseudoBinaryW_WX {
  foreach m = MxList.m[0-5] in
    defm "_WX" : VPseudoBinary<m.wvrclass, m.wvrclass, GPR, m>;
}

multiclass VPseudoBinaryW_WF {
  foreach m = MxList.m[0-5] in
    foreach f = FPList.fpinfo[0-1] in
      defm "_W" # f.FX : VPseudoBinary<m.wvrclass, m.wvrclass,
                                       f.fprclass, m>;
}

multiclass VPseudoBinaryV_WV {
  foreach m = MxList.m[0-5] in
    defm _WV : VPseudoBinary<m.vrclass, m.wvrclass, m.vrclass, m,
                             "@earlyclobber $rd">;
}

multiclass VPseudoBinaryV_WX {
  foreach m = MxList.m[0-5] in
    defm _WX : VPseudoBinary<m.vrclass, m.wvrclass, GPR, m,
                             "@earlyclobber $rd">;
}

multiclass VPseudoBinaryV_WI {
  foreach m = MxList.m[0-5] in
    defm _WI : VPseudoBinary<m.vrclass, m.wvrclass, uimm5, m,
                             "@earlyclobber $rd">;
}

// For vadc and vsbc, the instruction encoding is reserved if the destination
// vector register is v0.
// For vadc and vsbc, CarryIn == 1 and CarryOut == 0
multiclass VPseudoBinaryV_VM<bit CarryOut = 0, bit CarryIn = 1,
                             string Constraint = ""> {
  foreach m = MxList.m in
    def "_VV" # !if(CarryIn, "M", "") # "_" # m.MX :
      VPseudoBinaryCarryIn<!if(CarryOut, VR,
                           !if(!and(CarryIn, !not(CarryOut)),
                               GetVRegNoV0<m.vrclass>.R, m.vrclass)),
                           m.vrclass, m.vrclass, m, CarryIn, Constraint>;
}

multiclass VPseudoBinaryV_XM<bit CarryOut = 0, bit CarryIn = 1,
                             string Constraint = ""> {
  foreach m = MxList.m in
    def "_VX" # !if(CarryIn, "M", "") # "_" # m.MX :
      VPseudoBinaryCarryIn<!if(CarryOut, VR,
                           !if(!and(CarryIn, !not(CarryOut)),
                               GetVRegNoV0<m.vrclass>.R, m.vrclass)),
                           m.vrclass, GPR, m, CarryIn, Constraint>;
}

multiclass VPseudoBinaryV_FM {
  foreach m = MxList.m in
    foreach f = FPList.fpinfo in
      def "_V" # f.FX # "M_" # m.MX :
        VPseudoBinaryCarryIn<GetVRegNoV0<m.vrclass>.R,
                             m.vrclass, f.fprclass, m, /*CarryIn=*/1, "">;
}

multiclass VPseudoBinaryV_IM<bit CarryOut = 0, bit CarryIn = 1,
                             string Constraint = ""> {
  foreach m = MxList.m in
    def "_VI" # !if(CarryIn, "M", "") # "_" # m.MX :
      VPseudoBinaryCarryIn<!if(CarryOut, VR,
                           !if(!and(CarryIn, !not(CarryOut)),
                               GetVRegNoV0<m.vrclass>.R, m.vrclass)),
                           m.vrclass, simm5, m, CarryIn, Constraint>;
}

multiclass VPseudoUnaryV_V_X_I_NoDummyMask {
  foreach m = MxList.m in {
    let VLMul = m.value in {
      def "_V_" # m.MX : VPseudoUnaryNoDummyMask<m.vrclass, m.vrclass>;
      def "_X_" # m.MX : VPseudoUnaryNoDummyMask<m.vrclass, GPR>;
      def "_I_" # m.MX : VPseudoUnaryNoDummyMask<m.vrclass, simm5>;
    }
  }
}

multiclass VPseudoUnaryV_F_NoDummyMask {
  foreach m = MxList.m in {
    foreach f = FPList.fpinfo in {
      let VLMul = m.value in {
        def "_" # f.FX # "_" # m.MX : VPseudoUnaryNoDummyMask<m.vrclass, f.fprclass>;
      }
    }
  }
}

multiclass VPseudoUnaryV_V {
  foreach m = MxList.m in {
    let VLMul = m.value in {
      def "_V_" # m.MX : VPseudoUnaryNoMask<m.vrclass, m.vrclass>;
      def "_V_" # m.MX # "_MASK" : VPseudoUnaryMask<m.vrclass, m.vrclass>;
    }
  }
}

multiclass PseudoUnaryV_VF2 {
  defvar constraints = "@earlyclobber $rd";
  foreach m = MxList.m[1-6] in
  {
    let VLMul = m.value in {
      def "_" # m.MX : VPseudoUnaryNoMask<m.vrclass, m.f2vrclass, constraints>;
      def "_" # m.MX # "_MASK" : VPseudoUnaryMask<m.vrclass, m.f2vrclass,
                                                  constraints>;
    }
  }
}

multiclass PseudoUnaryV_VF4 {
  defvar constraints = "@earlyclobber $rd";
  foreach m = MxList.m[2-6] in
  {
    let VLMul = m.value in {
      def "_" # m.MX : VPseudoUnaryNoMask<m.vrclass, m.f4vrclass, constraints>;
      def "_" # m.MX # "_MASK" : VPseudoUnaryMask<m.vrclass, m.f4vrclass,
                                                  constraints>;
    }
  }
}

multiclass PseudoUnaryV_VF8 {
  defvar constraints = "@earlyclobber $rd";
  foreach m = MxList.m[3-6] in
  {
    let VLMul = m.value in {
      def "_" # m.MX : VPseudoUnaryNoMask<m.vrclass, m.f8vrclass, constraints>;
      def "_" # m.MX # "_MASK" : VPseudoUnaryMask<m.vrclass, m.f8vrclass,
                                                  constraints>;
    }
  }
}

// The destination EEW is 1.
// The source EEW is 8, 16, 32, or 64.
// When the destination EEW is different from source EEW, we need to use
// @earlyclobber to avoid the overlap between destination and source registers.
multiclass VPseudoBinaryM_VV {
  foreach m = MxList.m in
    defm _VV : VPseudoBinaryM<VR, m.vrclass, m.vrclass, m, "@earlyclobber $rd">;
}

multiclass VPseudoBinaryM_VX {
  foreach m = MxList.m in
    defm "_VX" :
      VPseudoBinaryM<VR, m.vrclass, GPR, m, "@earlyclobber $rd">;
}

multiclass VPseudoBinaryM_VF {
  foreach m = MxList.m in
    foreach f = FPList.fpinfo in
      defm "_V" # f.FX :
        VPseudoBinaryM<VR, m.vrclass, f.fprclass, m, "@earlyclobber $rd">;
}

multiclass VPseudoBinaryM_VI {
  foreach m = MxList.m in
    defm _VI : VPseudoBinaryM<VR, m.vrclass, simm5, m, "@earlyclobber $rd">;
}

multiclass VPseudoBinaryV_VV_VX_VI<Operand ImmType = simm5, string Constraint = ""> {
  defm "" : VPseudoBinaryV_VV<Constraint>;
  defm "" : VPseudoBinaryV_VX<Constraint>;
  defm "" : VPseudoBinaryV_VI<ImmType, Constraint>;
}

multiclass VPseudoBinaryV_VV_VX {
  defm "" : VPseudoBinaryV_VV;
  defm "" : VPseudoBinaryV_VX;
}

multiclass VPseudoBinaryV_VV_VF {
  defm "" : VPseudoBinaryV_VV;
  defm "" : VPseudoBinaryV_VF;
}

multiclass VPseudoBinaryV_VX_VI<Operand ImmType = simm5> {
  defm "" : VPseudoBinaryV_VX;
  defm "" : VPseudoBinaryV_VI<ImmType>;
}

multiclass VPseudoBinaryW_VV_VX {
  defm "" : VPseudoBinaryW_VV;
  defm "" : VPseudoBinaryW_VX;
}

multiclass VPseudoBinaryW_VV_VF {
  defm "" : VPseudoBinaryW_VV;
  defm "" : VPseudoBinaryW_VF;
}

multiclass VPseudoBinaryW_WV_WX {
  defm "" : VPseudoBinaryW_WV;
  defm "" : VPseudoBinaryW_WX;
}

multiclass VPseudoBinaryW_WV_WF {
  defm "" : VPseudoBinaryW_WV;
  defm "" : VPseudoBinaryW_WF;
}

multiclass VPseudoBinaryV_VM_XM_IM {
  defm "" : VPseudoBinaryV_VM;
  defm "" : VPseudoBinaryV_XM;
  defm "" : VPseudoBinaryV_IM;
}

multiclass VPseudoBinaryV_VM_XM {
  defm "" : VPseudoBinaryV_VM;
  defm "" : VPseudoBinaryV_XM;
}

multiclass VPseudoBinaryM_VM_XM_IM<string Constraint> {
  defm "" : VPseudoBinaryV_VM</*CarryOut=*/1, /*CarryIn=*/1, Constraint>;
  defm "" : VPseudoBinaryV_XM</*CarryOut=*/1, /*CarryIn=*/1, Constraint>;
  defm "" : VPseudoBinaryV_IM</*CarryOut=*/1, /*CarryIn=*/1, Constraint>;
}

multiclass VPseudoBinaryM_VM_XM<string Constraint> {
  defm "" : VPseudoBinaryV_VM</*CarryOut=*/1, /*CarryIn=*/1, Constraint>;
  defm "" : VPseudoBinaryV_XM</*CarryOut=*/1, /*CarryIn=*/1, Constraint>;
}

multiclass VPseudoBinaryM_V_X_I<string Constraint> {
  defm "" : VPseudoBinaryV_VM</*CarryOut=*/1, /*CarryIn=*/0, Constraint>;
  defm "" : VPseudoBinaryV_XM</*CarryOut=*/1, /*CarryIn=*/0, Constraint>;
  defm "" : VPseudoBinaryV_IM</*CarryOut=*/1, /*CarryIn=*/0, Constraint>;
}

multiclass VPseudoBinaryM_V_X<string Constraint> {
  defm "" : VPseudoBinaryV_VM</*CarryOut=*/1, /*CarryIn=*/0, Constraint>;
  defm "" : VPseudoBinaryV_XM</*CarryOut=*/1, /*CarryIn=*/0, Constraint>;
}

multiclass VPseudoBinaryV_WV_WX_WI {
  defm "" : VPseudoBinaryV_WV;
  defm "" : VPseudoBinaryV_WX;
  defm "" : VPseudoBinaryV_WI;
}

multiclass VPseudoTernary<VReg RetClass,
                          RegisterClass Op1Class,
                          DAGOperand Op2Class,
                          LMULInfo MInfo,
                          string Constraint = ""> {
  let VLMul = MInfo.value in {
    def "_" # MInfo.MX : VPseudoTernaryNoMask<RetClass, Op1Class, Op2Class, Constraint>;
    def "_" # MInfo.MX # "_MASK" : VPseudoBinaryMask<RetClass, Op1Class, Op2Class, Constraint>;
  }
}

multiclass VPseudoTernaryV_VV<string Constraint = ""> {
  foreach m = MxList.m in
    defm _VV : VPseudoTernary<m.vrclass, m.vrclass, m.vrclass, m, Constraint>;
}

multiclass VPseudoTernaryV_VX<string Constraint = ""> {
  foreach m = MxList.m in
    defm _VX : VPseudoTernary<m.vrclass, m.vrclass, GPR, m, Constraint>;
}

multiclass VPseudoTernaryV_VX_AAXA<string Constraint = ""> {
  foreach m = MxList.m in
    defm "_VX" : VPseudoTernary<m.vrclass, GPR, m.vrclass, m, Constraint>;
}

multiclass VPseudoTernaryV_VF_AAXA<string Constraint = ""> {
  foreach m = MxList.m in
    foreach f = FPList.fpinfo in
      defm "_V" # f.FX : VPseudoTernary<m.vrclass, f.fprclass, m.vrclass,
                                        m, Constraint>;
}

multiclass VPseudoTernaryW_VV {
  defvar constraint = "@earlyclobber $rd";
  foreach m = MxList.m[0-5] in
    defm _VV : VPseudoTernary<m.wvrclass, m.vrclass, m.vrclass, m, constraint>;
}

multiclass VPseudoTernaryW_VX {
  defvar constraint = "@earlyclobber $rd";
  foreach m = MxList.m[0-5] in
    defm "_VX" : VPseudoTernary<m.wvrclass, GPR, m.vrclass, m, constraint>;
}

multiclass VPseudoTernaryW_VF {
  defvar constraint = "@earlyclobber $rd";
  foreach m = MxList.m[0-5] in
    foreach f = FPList.fpinfo[0-1] in
      defm "_V" # f.FX : VPseudoTernary<m.wvrclass, f.fprclass, m.vrclass, m,
                                        constraint>;
}

multiclass VPseudoTernaryV_VI<Operand ImmType = simm5, string Constraint = ""> {
  foreach m = MxList.m in
    defm _VI : VPseudoTernary<m.vrclass, m.vrclass, ImmType, m, Constraint>;
}

multiclass VPseudoTernaryV_VV_VX_AAXA<string Constraint = ""> {
  defm "" : VPseudoTernaryV_VV<Constraint>;
  defm "" : VPseudoTernaryV_VX_AAXA<Constraint>;
}

multiclass VPseudoTernaryV_VV_VF_AAXA<string Constraint = ""> {
  defm "" : VPseudoTernaryV_VV<Constraint>;
  defm "" : VPseudoTernaryV_VF_AAXA<Constraint>;

  foreach m = MxList.m in {
    // Add a commutable version for use by IR fma.
    // NOTE: We need this because we use a tail undisturbed policy on the
    // intrinsic version so we can't commute those instructions since it would
    // change which input operand is tied to the destination. That would
    // remove user control of the tail elements.
    let isCommutable = 1, ForceTailAgnostic = true, VLMul = m.value in {
      def "_VV_" # m.MX # "_COMMUTABLE" : VPseudoTernaryNoMask<m.vrclass,
                                                               m.vrclass,
                                                               m.vrclass,
                                                               Constraint>;
      foreach f = FPList.fpinfo in
        def "_V" # f.FX # "_" # m.MX # "_COMMUTABLE" :
           VPseudoTernaryNoMask<m.vrclass, f.fprclass, m.vrclass, Constraint>;
    }
  }
}

multiclass VPseudoTernaryV_VX_VI<Operand ImmType = simm5, string Constraint = ""> {
  defm "" : VPseudoTernaryV_VX<Constraint>;
  defm "" : VPseudoTernaryV_VI<ImmType, Constraint>;
}

multiclass VPseudoTernaryW_VV_VX {
  defm "" : VPseudoTernaryW_VV;
  defm "" : VPseudoTernaryW_VX;
}

multiclass VPseudoTernaryW_VV_VF {
  defm "" : VPseudoTernaryW_VV;
  defm "" : VPseudoTernaryW_VF;
}

multiclass VPseudoBinaryM_VV_VX_VI {
  defm "" : VPseudoBinaryM_VV;
  defm "" : VPseudoBinaryM_VX;
  defm "" : VPseudoBinaryM_VI;
}

multiclass VPseudoBinaryM_VV_VX {
  defm "" : VPseudoBinaryM_VV;
  defm "" : VPseudoBinaryM_VX;
}

multiclass VPseudoBinaryM_VV_VF {
  defm "" : VPseudoBinaryM_VV;
  defm "" : VPseudoBinaryM_VF;
}

multiclass VPseudoBinaryM_VX_VI {
  defm "" : VPseudoBinaryM_VX;
  defm "" : VPseudoBinaryM_VI;
}

multiclass VPseudoReductionV_VS {
  foreach m = MxList.m in {
    let ForceTailAgnostic = true in
    defm _VS : VPseudoTernary<V_M1.vrclass, m.vrclass, V_M1.vrclass, m>;
  }
}

multiclass VPseudoConversion<VReg RetClass,
                             VReg Op1Class,
                             LMULInfo MInfo,
                             string Constraint = ""> {
  let VLMul = MInfo.value in {
    def "_" # MInfo.MX : VPseudoUnaryNoMask<RetClass, Op1Class, Constraint>;
    def "_" # MInfo.MX # "_MASK" : VPseudoUnaryMask<RetClass, Op1Class,
                                                    Constraint>;
  }
}

multiclass VPseudoConversionV_V {
  foreach m = MxList.m in
    defm _V : VPseudoConversion<m.vrclass, m.vrclass, m>;
}

multiclass VPseudoConversionW_V {
  defvar constraint = "@earlyclobber $rd";
  foreach m = MxList.m[0-5] in
    defm _V : VPseudoConversion<m.wvrclass, m.vrclass, m, constraint>;
}

multiclass VPseudoConversionV_W {
  defvar constraint = "@earlyclobber $rd";
  foreach m = MxList.m[0-5] in
    defm _W : VPseudoConversion<m.vrclass, m.wvrclass, m, constraint>;
}

multiclass VPseudoUSSegLoad<bit isFF> {
  foreach eew = EEWList in {
    foreach lmul = MxSet<eew>.m in {
      defvar LInfo = lmul.MX;
      let VLMul = lmul.value in {
        foreach nf = NFSet<lmul>.L in {
          defvar vreg = SegRegClass<lmul, nf>.RC;
          defvar FFStr = !if(isFF, "FF", "");
          def nf # "E" # eew # FFStr # "_V_" # LInfo :
            VPseudoUSSegLoadNoMask<vreg, eew, nf, isFF>;
          def nf # "E" # eew # FFStr # "_V_" # LInfo # "_MASK" :
            VPseudoUSSegLoadMask<vreg, eew, nf, isFF>;
        }
      }
    }
  }
}

multiclass VPseudoSSegLoad {
  foreach eew = EEWList in {
    foreach lmul = MxSet<eew>.m in {
      defvar LInfo = lmul.MX;
      let VLMul = lmul.value in {
        foreach nf = NFSet<lmul>.L in {
          defvar vreg = SegRegClass<lmul, nf>.RC;
          def nf # "E" # eew # "_V_" # LInfo : VPseudoSSegLoadNoMask<vreg, eew, nf>;
          def nf # "E" # eew # "_V_" # LInfo # "_MASK" : VPseudoSSegLoadMask<vreg, eew, nf>;
        }
      }
    }
  }
}

multiclass VPseudoISegLoad<bit Ordered> {
  foreach idx_eew = EEWList in {
    foreach sew = EEWList in {
      foreach val_lmul = MxSet<sew>.m in {
        defvar octuple_lmul = octuple_from_str<val_lmul.MX>.ret;
        // Calculate emul = eew * lmul / sew
        defvar octuple_emul = !srl(!mul(idx_eew, octuple_lmul), shift_amount<sew>.val);
        if !and(!ge(octuple_emul, 1), !le(octuple_emul, 64)) then {
          defvar ValLInfo = val_lmul.MX;
          defvar IdxLInfo = octuple_to_str<octuple_emul>.ret;
          defvar idx_lmul = !cast<LMULInfo>("V_" # IdxLInfo);
          defvar Vreg = val_lmul.vrclass;
          defvar IdxVreg = idx_lmul.vrclass;
          let VLMul = val_lmul.value in {
            foreach nf = NFSet<val_lmul>.L in {
              defvar ValVreg = SegRegClass<val_lmul, nf>.RC;
              def nf # "EI" # idx_eew # "_V_" # IdxLInfo # "_" # ValLInfo :
                VPseudoISegLoadNoMask<ValVreg, IdxVreg, idx_eew, idx_lmul.value,
                                      nf, Ordered>;
              def nf # "EI" # idx_eew # "_V_" # IdxLInfo # "_" # ValLInfo # "_MASK" :
                VPseudoISegLoadMask<ValVreg, IdxVreg, idx_eew, idx_lmul.value,
                                    nf, Ordered>;
            }
          }
        }
      }
    }
  }
}

multiclass VPseudoUSSegStore {
  foreach eew = EEWList in {
    foreach lmul = MxSet<eew>.m in {
      defvar LInfo = lmul.MX;
      let VLMul = lmul.value in {
        foreach nf = NFSet<lmul>.L in {
          defvar vreg = SegRegClass<lmul, nf>.RC;
          def nf # "E" # eew # "_V_" # LInfo : VPseudoUSSegStoreNoMask<vreg, eew, nf>;
          def nf # "E" # eew # "_V_" # LInfo # "_MASK" : VPseudoUSSegStoreMask<vreg, eew, nf>;
        }
      }
    }
  }
}

multiclass VPseudoSSegStore {
  foreach eew = EEWList in {
    foreach lmul = MxSet<eew>.m in {
      defvar LInfo = lmul.MX;
      let VLMul = lmul.value in {
        foreach nf = NFSet<lmul>.L in {
          defvar vreg = SegRegClass<lmul, nf>.RC;
          def nf # "E" # eew # "_V_" # LInfo : VPseudoSSegStoreNoMask<vreg, eew, nf>;
          def nf # "E" # eew # "_V_" # LInfo # "_MASK" : VPseudoSSegStoreMask<vreg, eew, nf>;
        }
      }
    }
  }
}

multiclass VPseudoISegStore<bit Ordered> {
  foreach idx_eew = EEWList in {
    foreach sew = EEWList in {
      foreach val_lmul = MxSet<sew>.m in {
        defvar octuple_lmul = octuple_from_str<val_lmul.MX>.ret;
        // Calculate emul = eew * lmul / sew
        defvar octuple_emul = !srl(!mul(idx_eew, octuple_lmul), shift_amount<sew>.val);
        if !and(!ge(octuple_emul, 1), !le(octuple_emul, 64)) then {
          defvar ValLInfo = val_lmul.MX;
          defvar IdxLInfo = octuple_to_str<octuple_emul>.ret;
          defvar idx_lmul = !cast<LMULInfo>("V_" # IdxLInfo);
          defvar Vreg = val_lmul.vrclass;
          defvar IdxVreg = idx_lmul.vrclass;
          let VLMul = val_lmul.value in {
            foreach nf = NFSet<val_lmul>.L in {
              defvar ValVreg = SegRegClass<val_lmul, nf>.RC;
              def nf # "EI" # idx_eew # "_V_" # IdxLInfo # "_" # ValLInfo :
                VPseudoISegStoreNoMask<ValVreg, IdxVreg, idx_eew, idx_lmul.value,
                                       nf, Ordered>;
              def nf # "EI" # idx_eew # "_V_" # IdxLInfo # "_" # ValLInfo # "_MASK" :
                VPseudoISegStoreMask<ValVreg, IdxVreg, idx_eew, idx_lmul.value,
                                     nf, Ordered>;
            }
          }
        }
      }
    }
  }
}

//===----------------------------------------------------------------------===//
// Helpers to define the intrinsic patterns.
//===----------------------------------------------------------------------===//

class VPatUnaryNoMask<string intrinsic_name,
                      string inst,
                      string kind,
                      ValueType result_type,
                      ValueType op2_type,
                      int sew,
                      LMULInfo vlmul,
                      VReg op2_reg_class> :
  Pat<(result_type (!cast<Intrinsic>(intrinsic_name)
                   (op2_type op2_reg_class:$rs2),
                   VLOpFrag)),
                   (!cast<Instruction>(inst#"_"#kind#"_"#vlmul.MX)
                   (op2_type op2_reg_class:$rs2),
                   GPR:$vl, sew)>;

class VPatUnaryMask<string intrinsic_name,
                    string inst,
                    string kind,
                    ValueType result_type,
                    ValueType op2_type,
                    ValueType mask_type,
                    int sew,
                    LMULInfo vlmul,
                    VReg result_reg_class,
                    VReg op2_reg_class> :
  Pat<(result_type (!cast<Intrinsic>(intrinsic_name#"_mask")
                   (result_type result_reg_class:$merge),
                   (op2_type op2_reg_class:$rs2),
                   (mask_type V0),
                   VLOpFrag)),
                   (!cast<Instruction>(inst#"_"#kind#"_"#vlmul.MX#"_MASK")
                   (result_type result_reg_class:$merge),
                   (op2_type op2_reg_class:$rs2),
                   (mask_type V0), GPR:$vl, sew)>;

class VPatMaskUnaryNoMask<string intrinsic_name,
                          string inst,
                          MTypeInfo mti> :
  Pat<(mti.Mask (!cast<Intrinsic>(intrinsic_name)
                (mti.Mask VR:$rs2),
                VLOpFrag)),
                (!cast<Instruction>(inst#"_M_"#mti.BX)
                (mti.Mask VR:$rs2),
                GPR:$vl, mti.SEW)>;

class VPatMaskUnaryMask<string intrinsic_name,
                        string inst,
                        MTypeInfo mti> :
  Pat<(mti.Mask (!cast<Intrinsic>(intrinsic_name#"_mask")
                (mti.Mask VR:$merge),
                (mti.Mask VR:$rs2),
                (mti.Mask V0),
                VLOpFrag)),
                (!cast<Instruction>(inst#"_M_"#mti.BX#"_MASK")
                (mti.Mask VR:$merge),
                (mti.Mask VR:$rs2),
                (mti.Mask V0), GPR:$vl, mti.SEW)>;

class VPatUnaryAnyMask<string intrinsic,
                       string inst,
                       string kind,
                       ValueType result_type,
                       ValueType op1_type,
                       ValueType mask_type,
                       int sew,
                       LMULInfo vlmul,
                       VReg result_reg_class,
                       VReg op1_reg_class> :
  Pat<(result_type (!cast<Intrinsic>(intrinsic)
                   (result_type result_reg_class:$merge),
                   (op1_type op1_reg_class:$rs1),
                   (mask_type VR:$rs2),
                   VLOpFrag)),
                   (!cast<Instruction>(inst#"_"#kind#"_"#vlmul.MX)
                   (result_type result_reg_class:$merge),
                   (op1_type op1_reg_class:$rs1),
                   (mask_type VR:$rs2),
                   GPR:$vl, sew)>;

class VPatBinaryNoMask<string intrinsic_name,
                       string inst,
                       ValueType result_type,
                       ValueType op1_type,
                       ValueType op2_type,
                       int sew,
                       VReg op1_reg_class,
                       DAGOperand op2_kind> :
  Pat<(result_type (!cast<Intrinsic>(intrinsic_name)
                   (op1_type op1_reg_class:$rs1),
                   (op2_type op2_kind:$rs2),
                   VLOpFrag)),
                   (!cast<Instruction>(inst)
                   (op1_type op1_reg_class:$rs1),
                   (op2_type op2_kind:$rs2),
                   GPR:$vl, sew)>;

// Same as above but source operands are swapped.
class VPatBinaryNoMaskSwapped<string intrinsic_name,
                              string inst,
                              ValueType result_type,
                              ValueType op1_type,
                              ValueType op2_type,
                              int sew,
                              VReg op1_reg_class,
                              DAGOperand op2_kind> :
  Pat<(result_type (!cast<Intrinsic>(intrinsic_name)
                   (op2_type op2_kind:$rs2),
                   (op1_type op1_reg_class:$rs1),
                   VLOpFrag)),
                   (!cast<Instruction>(inst)
                   (op1_type op1_reg_class:$rs1),
                   (op2_type op2_kind:$rs2),
                   GPR:$vl, sew)>;

class VPatBinaryMask<string intrinsic_name,
                     string inst,
                     ValueType result_type,
                     ValueType op1_type,
                     ValueType op2_type,
                     ValueType mask_type,
                     int sew,
                     VReg result_reg_class,
                     VReg op1_reg_class,
                     DAGOperand op2_kind> :
  Pat<(result_type (!cast<Intrinsic>(intrinsic_name#"_mask")
                   (result_type result_reg_class:$merge),
                   (op1_type op1_reg_class:$rs1),
                   (op2_type op2_kind:$rs2),
                   (mask_type V0),
                   VLOpFrag)),
                   (!cast<Instruction>(inst#"_MASK")
                   (result_type result_reg_class:$merge),
                   (op1_type op1_reg_class:$rs1),
                   (op2_type op2_kind:$rs2),
                   (mask_type V0), GPR:$vl, sew)>;

// Same as above but source operands are swapped.
class VPatBinaryMaskSwapped<string intrinsic_name,
                            string inst,
                            ValueType result_type,
                            ValueType op1_type,
                            ValueType op2_type,
                            ValueType mask_type,
                            int sew,
                            VReg result_reg_class,
                            VReg op1_reg_class,
                            DAGOperand op2_kind> :
  Pat<(result_type (!cast<Intrinsic>(intrinsic_name#"_mask")
                   (result_type result_reg_class:$merge),
                   (op2_type op2_kind:$rs2),
                   (op1_type op1_reg_class:$rs1),
                   (mask_type V0),
                   VLOpFrag)),
                   (!cast<Instruction>(inst#"_MASK")
                   (result_type result_reg_class:$merge),
                   (op1_type op1_reg_class:$rs1),
                   (op2_type op2_kind:$rs2),
                   (mask_type V0), GPR:$vl, sew)>;

class VPatTernaryNoMask<string intrinsic,
                        string inst,
                        string kind,
                        ValueType result_type,
                        ValueType op1_type,
                        ValueType op2_type,
                        ValueType mask_type,
                        int sew,
                        LMULInfo vlmul,
                        VReg result_reg_class,
                        RegisterClass op1_reg_class,
                        DAGOperand op2_kind> :
  Pat<(result_type (!cast<Intrinsic>(intrinsic)
                    (result_type result_reg_class:$rs3),
                    (op1_type op1_reg_class:$rs1),
                    (op2_type op2_kind:$rs2),
                    VLOpFrag)),
                   (!cast<Instruction>(inst#"_"#kind#"_"#vlmul.MX)
                    result_reg_class:$rs3,
                    (op1_type op1_reg_class:$rs1),
                    op2_kind:$rs2,
                    GPR:$vl, sew)>;

class VPatTernaryMask<string intrinsic,
                      string inst,
                      string kind,
                      ValueType result_type,
                      ValueType op1_type,
                      ValueType op2_type,
                      ValueType mask_type,
                      int sew,
                      LMULInfo vlmul,
                      VReg result_reg_class,
                      RegisterClass op1_reg_class,
                      DAGOperand op2_kind> :
  Pat<(result_type (!cast<Intrinsic>(intrinsic#"_mask")
                    (result_type result_reg_class:$rs3),
                    (op1_type op1_reg_class:$rs1),
                    (op2_type op2_kind:$rs2),
                    (mask_type V0),
                    VLOpFrag)),
                   (!cast<Instruction>(inst#"_"#kind#"_"#vlmul.MX # "_MASK")
                    result_reg_class:$rs3,
                    (op1_type op1_reg_class:$rs1),
                    op2_kind:$rs2,
                    (mask_type V0),
                    GPR:$vl, sew)>;

class VPatAMOWDNoMask<string intrinsic_name,
                    string inst,
                    ValueType result_type,
                    ValueType op1_type,
                    int sew,
                    LMULInfo vlmul,
                    LMULInfo emul,
                    VReg op1_reg_class> :
  Pat<(result_type (!cast<Intrinsic>(intrinsic_name)
                    GPR:$rs1,
                    (op1_type op1_reg_class:$vs2),
                    (result_type vlmul.vrclass:$vd),
                    VLOpFrag)),
                   (!cast<Instruction>(inst # "_WD_" # vlmul.MX # "_" # emul.MX)
                    $rs1, $vs2, $vd,
                    GPR:$vl, sew)>;

class VPatAMOWDMask<string intrinsic_name,
                    string inst,
                    ValueType result_type,
                    ValueType op1_type,
                    ValueType mask_type,
                    int sew,
                    LMULInfo vlmul,
                    LMULInfo emul,
                    VReg op1_reg_class> :
  Pat<(result_type (!cast<Intrinsic>(intrinsic_name # "_mask")
                    GPR:$rs1,
                    (op1_type op1_reg_class:$vs2),
                    (result_type vlmul.vrclass:$vd),
                    (mask_type V0),
                    VLOpFrag)),
                   (!cast<Instruction>(inst # "_WD_" # vlmul.MX # "_" # emul.MX # "_MASK")
                    $rs1, $vs2, $vd,
                    (mask_type V0), GPR:$vl, sew)>;

multiclass VPatUnaryS_M<string intrinsic_name,
                             string inst>
{
  foreach mti = AllMasks in {
    def : Pat<(XLenVT (!cast<Intrinsic>(intrinsic_name)
                      (mti.Mask VR:$rs1), VLOpFrag)),
                      (!cast<Instruction>(inst#"_M_"#mti.BX) $rs1,
                      GPR:$vl, mti.SEW)>;
    def : Pat<(XLenVT (!cast<Intrinsic>(intrinsic_name # "_mask")
                      (mti.Mask VR:$rs1), (mti.Mask V0), VLOpFrag)),
                      (!cast<Instruction>(inst#"_M_"#mti.BX#"_MASK") $rs1,
                      (mti.Mask V0), GPR:$vl, mti.SEW)>;
  }
}

multiclass VPatUnaryV_V_AnyMask<string intrinsic, string instruction,
                                list<VTypeInfo> vtilist> {
  foreach vti = vtilist in {
    def : VPatUnaryAnyMask<intrinsic, instruction, "VM",
                           vti.Vector, vti.Vector, vti.Mask,
                           vti.SEW, vti.LMul, vti.RegClass,
                           vti.RegClass>;
  }
}

multiclass VPatUnaryM_M<string intrinsic,
                         string inst>
{
  foreach mti = AllMasks in {
    def : VPatMaskUnaryNoMask<intrinsic, inst, mti>;
    def : VPatMaskUnaryMask<intrinsic, inst, mti>;
  }
}

multiclass VPatUnaryV_M<string intrinsic, string instruction>
{
  foreach vti = AllIntegerVectors in {
    def : VPatUnaryNoMask<intrinsic, instruction, "M", vti.Vector, vti.Mask,
                          vti.SEW, vti.LMul, VR>;
    def : VPatUnaryMask<intrinsic, instruction, "M", vti.Vector, vti.Mask,
                        vti.Mask, vti.SEW, vti.LMul, vti.RegClass, VR>;
  }
}

multiclass VPatUnaryV_VF<string intrinsic, string instruction, string suffix,
                         list<VTypeInfoToFraction> fractionList>
{
  foreach vtiTofti = fractionList in
  {
      defvar vti = vtiTofti.Vti;
      defvar fti = vtiTofti.Fti;
      def : VPatUnaryNoMask<intrinsic, instruction, suffix,
                            vti.Vector, fti.Vector,
                            vti.SEW, vti.LMul, fti.RegClass>;
      def : VPatUnaryMask<intrinsic, instruction, suffix,
                          vti.Vector, fti.Vector, vti.Mask,
                          vti.SEW, vti.LMul, vti.RegClass, fti.RegClass>;
   }
}

multiclass VPatUnaryV_V<string intrinsic, string instruction,
                        list<VTypeInfo> vtilist> {
  foreach vti = vtilist in {
    def : VPatUnaryNoMask<intrinsic, instruction, "V",
                          vti.Vector, vti.Vector,
                          vti.SEW, vti.LMul, vti.RegClass>;
    def : VPatUnaryMask<intrinsic, instruction, "V",
                        vti.Vector, vti.Vector, vti.Mask,
                        vti.SEW, vti.LMul, vti.RegClass, vti.RegClass>;
  }
}

multiclass VPatNullaryV<string intrinsic, string instruction>
{
  foreach vti = AllIntegerVectors in {
    def : Pat<(vti.Vector (!cast<Intrinsic>(intrinsic)
                          VLOpFrag)),
                          (!cast<Instruction>(instruction#"_V_" # vti.LMul.MX)
                          GPR:$vl, vti.SEW)>;
    def : Pat<(vti.Vector (!cast<Intrinsic>(intrinsic # "_mask")
                          (vti.Vector vti.RegClass:$merge),
                          (vti.Mask V0), VLOpFrag)),
                          (!cast<Instruction>(instruction#"_V_" # vti.LMul.MX # "_MASK")
                          vti.RegClass:$merge, (vti.Mask V0),
                          GPR:$vl, vti.SEW)>;
  }
}

multiclass VPatNullaryM<string intrinsic, string inst> {
  foreach mti = AllMasks in
    def : Pat<(mti.Mask (!cast<Intrinsic>(intrinsic)
                        (XLenVT (VLOp (XLenVT (XLenVT GPR:$vl)))))),
                        (!cast<Instruction>(inst#"_M_"#mti.BX)
                        GPR:$vl, mti.SEW)>;
}

multiclass VPatBinary<string intrinsic,
                      string inst,
                      ValueType result_type,
                      ValueType op1_type,
                      ValueType op2_type,
                      ValueType mask_type,
                      int sew,
                      VReg result_reg_class,
                      VReg op1_reg_class,
                      DAGOperand op2_kind>
{
  def : VPatBinaryNoMask<intrinsic, inst, result_type, op1_type, op2_type,
                         sew, op1_reg_class, op2_kind>;
  def : VPatBinaryMask<intrinsic, inst, result_type, op1_type, op2_type,
                       mask_type, sew, result_reg_class, op1_reg_class,
                       op2_kind>;
}

multiclass VPatBinarySwapped<string intrinsic,
                      string inst,
                      ValueType result_type,
                      ValueType op1_type,
                      ValueType op2_type,
                      ValueType mask_type,
                      int sew,
                      VReg result_reg_class,
                      VReg op1_reg_class,
                      DAGOperand op2_kind>
{
  def : VPatBinaryNoMaskSwapped<intrinsic, inst, result_type, op1_type, op2_type,
                                sew, op1_reg_class, op2_kind>;
  def : VPatBinaryMaskSwapped<intrinsic, inst, result_type, op1_type, op2_type,
                              mask_type, sew, result_reg_class, op1_reg_class,
                              op2_kind>;
}

multiclass VPatBinaryCarryIn<string intrinsic,
                             string inst,
                             string kind,
                             ValueType result_type,
                             ValueType op1_type,
                             ValueType op2_type,
                             ValueType mask_type,
                             int sew,
                             LMULInfo vlmul,
                             VReg op1_reg_class,
                             DAGOperand op2_kind>
{
  def : Pat<(result_type (!cast<Intrinsic>(intrinsic)
                         (op1_type op1_reg_class:$rs1),
                         (op2_type op2_kind:$rs2),
                         (mask_type V0),
                         VLOpFrag)),
                         (!cast<Instruction>(inst#"_"#kind#"_"#vlmul.MX)
                         (op1_type op1_reg_class:$rs1),
                         (op2_type op2_kind:$rs2),
                         (mask_type V0), GPR:$vl, sew)>;
}

multiclass VPatBinaryMaskOut<string intrinsic,
                             string inst,
                             string kind,
                             ValueType result_type,
                             ValueType op1_type,
                             ValueType op2_type,
                             int sew,
                             LMULInfo vlmul,
                             VReg op1_reg_class,
                             DAGOperand op2_kind>
{
  def : Pat<(result_type (!cast<Intrinsic>(intrinsic)
                         (op1_type op1_reg_class:$rs1),
                         (op2_type op2_kind:$rs2),
                         VLOpFrag)),
                         (!cast<Instruction>(inst#"_"#kind#"_"#vlmul.MX)
                         (op1_type op1_reg_class:$rs1),
                         (op2_type op2_kind:$rs2),
                         GPR:$vl, sew)>;
}

multiclass VPatConversion<string intrinsic,
                          string inst,
                          string kind,
                          ValueType result_type,
                          ValueType op1_type,
                          ValueType mask_type,
                          int sew,
                          LMULInfo vlmul,
                          VReg result_reg_class,
                          VReg op1_reg_class>
{
  def : VPatUnaryNoMask<intrinsic, inst, kind, result_type, op1_type,
                        sew, vlmul, op1_reg_class>;
  def : VPatUnaryMask<intrinsic, inst, kind, result_type, op1_type,
                      mask_type, sew, vlmul, result_reg_class, op1_reg_class>;
}

multiclass VPatBinaryV_VV<string intrinsic, string instruction,
                          list<VTypeInfo> vtilist> {
  foreach vti = vtilist in
    defm : VPatBinary<intrinsic, instruction # "_VV_" # vti.LMul.MX,
                      vti.Vector, vti.Vector, vti.Vector,vti.Mask,
                      vti.SEW, vti.RegClass,
                      vti.RegClass, vti.RegClass>;
}

multiclass VPatBinaryV_VV_INT<string intrinsic, string instruction,
                          list<VTypeInfo> vtilist> {
  foreach vti = vtilist in {
    defvar ivti = GetIntVTypeInfo<vti>.Vti;
    defm : VPatBinary<intrinsic, instruction # "_VV_" # vti.LMul.MX,
                      vti.Vector, vti.Vector, ivti.Vector, vti.Mask,
                      vti.SEW, vti.RegClass,
                      vti.RegClass, vti.RegClass>;
  }
}

multiclass VPatBinaryV_VV_INT_EEW<string intrinsic, string instruction,
                                  int eew, list<VTypeInfo> vtilist> {
  foreach vti = vtilist in {
    // emul = lmul * eew / sew
    defvar vlmul = vti.LMul;
    defvar octuple_lmul = octuple_from_str<vlmul.MX>.ret;
    defvar octuple_emul = !srl(!mul(octuple_lmul, eew), shift_amount<vti.SEW>.val);
    if !and(!ge(octuple_emul, 1), !le(octuple_emul, 64)) then {
      defvar emul_str = octuple_to_str<octuple_emul>.ret;
      defvar ivti = !cast<VTypeInfo>("VI" # eew # emul_str);
      defvar inst = instruction # "_VV_" # vti.LMul.MX # "_" # emul_str;
      defm : VPatBinary<intrinsic, inst,
                        vti.Vector, vti.Vector, ivti.Vector, vti.Mask,
                        vti.SEW, vti.RegClass,
                        vti.RegClass, ivti.RegClass>;
    }
  }
}

multiclass VPatBinaryV_VX<string intrinsic, string instruction,
                          list<VTypeInfo> vtilist> {
  foreach vti = vtilist in {
    defvar kind = "V"#vti.ScalarSuffix;
    defm : VPatBinary<intrinsic, instruction#"_"#kind#"_"#vti.LMul.MX,
                      vti.Vector, vti.Vector, vti.Scalar, vti.Mask,
                      vti.SEW, vti.RegClass,
                      vti.RegClass, vti.ScalarRegClass>;
  }
}

multiclass VPatBinaryV_VX_INT<string intrinsic, string instruction,
                          list<VTypeInfo> vtilist> {
  foreach vti = vtilist in
    defm : VPatBinary<intrinsic, instruction # "_VX_" # vti.LMul.MX,
                      vti.Vector, vti.Vector, XLenVT, vti.Mask,
                      vti.SEW, vti.RegClass,
                      vti.RegClass, GPR>;
}

multiclass VPatBinaryV_VI<string intrinsic, string instruction,
                          list<VTypeInfo> vtilist, Operand imm_type> {
  foreach vti = vtilist in
    defm : VPatBinary<intrinsic, instruction # "_VI_" # vti.LMul.MX,
                      vti.Vector, vti.Vector, XLenVT, vti.Mask,
                      vti.SEW, vti.RegClass,
                      vti.RegClass, imm_type>;
}

multiclass VPatBinaryM_MM<string intrinsic, string instruction> {
  foreach mti = AllMasks in
    def : VPatBinaryNoMask<intrinsic, instruction # "_MM_" # mti.LMul.MX,
                           mti.Mask, mti.Mask, mti.Mask,
                           mti.SEW, VR, VR>;
}

multiclass VPatBinaryW_VV<string intrinsic, string instruction,
                          list<VTypeInfoToWide> vtilist> {
  foreach VtiToWti = vtilist in {
    defvar Vti = VtiToWti.Vti;
    defvar Wti = VtiToWti.Wti;
    defm : VPatBinary<intrinsic, instruction # "_VV_" # Vti.LMul.MX,
                      Wti.Vector, Vti.Vector, Vti.Vector, Vti.Mask,
                      Vti.SEW, Wti.RegClass,
                      Vti.RegClass, Vti.RegClass>;
  }
}

multiclass VPatBinaryW_VX<string intrinsic, string instruction,
                          list<VTypeInfoToWide> vtilist> {
  foreach VtiToWti = vtilist in {
    defvar Vti = VtiToWti.Vti;
    defvar Wti = VtiToWti.Wti;
    defvar kind = "V"#Vti.ScalarSuffix;
    defm : VPatBinary<intrinsic, instruction#"_"#kind#"_"#Vti.LMul.MX,
                      Wti.Vector, Vti.Vector, Vti.Scalar, Vti.Mask,
                      Vti.SEW, Wti.RegClass,
                      Vti.RegClass, Vti.ScalarRegClass>;
  }
}

multiclass VPatBinaryW_WV<string intrinsic, string instruction,
                          list<VTypeInfoToWide> vtilist> {
  foreach VtiToWti = vtilist in {
    defvar Vti = VtiToWti.Vti;
    defvar Wti = VtiToWti.Wti;
    defm : VPatBinary<intrinsic, instruction # "_WV_" # Vti.LMul.MX,
                      Wti.Vector, Wti.Vector, Vti.Vector, Vti.Mask,
                      Vti.SEW, Wti.RegClass,
                      Wti.RegClass, Vti.RegClass>;
  }
}

multiclass VPatBinaryW_WX<string intrinsic, string instruction,
                          list<VTypeInfoToWide> vtilist> {
  foreach VtiToWti = vtilist in {
    defvar Vti = VtiToWti.Vti;
    defvar Wti = VtiToWti.Wti;
    defvar kind = "W"#Vti.ScalarSuffix;
    defm : VPatBinary<intrinsic, instruction#"_"#kind#"_"#Vti.LMul.MX,
                      Wti.Vector, Wti.Vector, Vti.Scalar, Vti.Mask,
                      Vti.SEW, Wti.RegClass,
                      Wti.RegClass, Vti.ScalarRegClass>;
  }
}

multiclass VPatBinaryV_WV<string intrinsic, string instruction,
                          list<VTypeInfoToWide> vtilist> {
  foreach VtiToWti = vtilist in {
    defvar Vti = VtiToWti.Vti;
    defvar Wti = VtiToWti.Wti;
    defm : VPatBinary<intrinsic, instruction # "_WV_" # Vti.LMul.MX,
                      Vti.Vector, Wti.Vector, Vti.Vector, Vti.Mask,
                      Vti.SEW, Vti.RegClass,
                      Wti.RegClass, Vti.RegClass>;
  }
}

multiclass VPatBinaryV_WX<string intrinsic, string instruction,
                          list<VTypeInfoToWide> vtilist> {
  foreach VtiToWti = vtilist in {
    defvar Vti = VtiToWti.Vti;
    defvar Wti = VtiToWti.Wti;
    defvar kind = "W"#Vti.ScalarSuffix;
    defm : VPatBinary<intrinsic, instruction#"_"#kind#"_"#Vti.LMul.MX,
                      Vti.Vector, Wti.Vector, Vti.Scalar, Vti.Mask,
                      Vti.SEW, Vti.RegClass,
                      Wti.RegClass, Vti.ScalarRegClass>;
  }
}

multiclass VPatBinaryV_WI<string intrinsic, string instruction,
                          list<VTypeInfoToWide> vtilist> {
  foreach VtiToWti = vtilist in {
    defvar Vti = VtiToWti.Vti;
    defvar Wti = VtiToWti.Wti;
    defm : VPatBinary<intrinsic, instruction # "_WI_" # Vti.LMul.MX,
                      Vti.Vector, Wti.Vector, XLenVT, Vti.Mask,
                      Vti.SEW, Vti.RegClass,
                      Wti.RegClass, uimm5>;
  }
}

multiclass VPatBinaryV_VM<string intrinsic, string instruction,
                          bit CarryOut = 0,
                          list<VTypeInfo> vtilist = AllIntegerVectors> {
  foreach vti = vtilist in
    defm : VPatBinaryCarryIn<intrinsic, instruction, "VVM",
                             !if(CarryOut, vti.Mask, vti.Vector),
                             vti.Vector, vti.Vector, vti.Mask,
                             vti.SEW, vti.LMul,
                             vti.RegClass, vti.RegClass>;
}

multiclass VPatBinaryV_XM<string intrinsic, string instruction,
                          bit CarryOut = 0,
                          list<VTypeInfo> vtilist = AllIntegerVectors> {
  foreach vti = vtilist in
    defm : VPatBinaryCarryIn<intrinsic, instruction,
                             "V"#vti.ScalarSuffix#"M",
                             !if(CarryOut, vti.Mask, vti.Vector),
                             vti.Vector, vti.Scalar, vti.Mask,
                             vti.SEW, vti.LMul,
                             vti.RegClass, vti.ScalarRegClass>;
}

multiclass VPatBinaryV_IM<string intrinsic, string instruction,
                          bit CarryOut = 0> {
  foreach vti = AllIntegerVectors in
    defm : VPatBinaryCarryIn<intrinsic, instruction, "VIM",
                             !if(CarryOut, vti.Mask, vti.Vector),
                             vti.Vector, XLenVT, vti.Mask,
                             vti.SEW, vti.LMul,
                             vti.RegClass, simm5>;
}

multiclass VPatBinaryV_V<string intrinsic, string instruction> {
  foreach vti = AllIntegerVectors in
    defm : VPatBinaryMaskOut<intrinsic, instruction, "VV",
                             vti.Mask, vti.Vector, vti.Vector,
                             vti.SEW, vti.LMul,
                             vti.RegClass, vti.RegClass>;
}

multiclass VPatBinaryV_X<string intrinsic, string instruction> {
  foreach vti = AllIntegerVectors in
    defm : VPatBinaryMaskOut<intrinsic, instruction, "VX",
                             vti.Mask, vti.Vector, XLenVT,
                             vti.SEW, vti.LMul,
                             vti.RegClass, GPR>;
}

multiclass VPatBinaryV_I<string intrinsic, string instruction> {
  foreach vti = AllIntegerVectors in
    defm : VPatBinaryMaskOut<intrinsic, instruction, "VI",
                             vti.Mask, vti.Vector, XLenVT,
                             vti.SEW, vti.LMul,
                             vti.RegClass, simm5>;
}

multiclass VPatBinaryM_VV<string intrinsic, string instruction,
                          list<VTypeInfo> vtilist> {
  foreach vti = vtilist in
    defm : VPatBinary<intrinsic, instruction # "_VV_" # vti.LMul.MX,
                      vti.Mask, vti.Vector, vti.Vector, vti.Mask,
                      vti.SEW, VR,
                      vti.RegClass, vti.RegClass>;
}

multiclass VPatBinarySwappedM_VV<string intrinsic, string instruction,
                                 list<VTypeInfo> vtilist> {
  foreach vti = vtilist in
    defm : VPatBinarySwapped<intrinsic, instruction # "_VV_" # vti.LMul.MX,
                             vti.Mask, vti.Vector, vti.Vector, vti.Mask,
                             vti.SEW, VR,
                             vti.RegClass, vti.RegClass>;
}

multiclass VPatBinaryM_VX<string intrinsic, string instruction,
                          list<VTypeInfo> vtilist> {
  foreach vti = vtilist in {
    defvar kind = "V"#vti.ScalarSuffix;
    defm : VPatBinary<intrinsic, instruction#"_"#kind#"_"#vti.LMul.MX,
                      vti.Mask, vti.Vector, vti.Scalar, vti.Mask,
                      vti.SEW, VR,
                      vti.RegClass, vti.ScalarRegClass>;
  }
}

multiclass VPatBinaryM_VI<string intrinsic, string instruction,
                          list<VTypeInfo> vtilist> {
  foreach vti = vtilist in
    defm : VPatBinary<intrinsic, instruction # "_VI_" # vti.LMul.MX,
                      vti.Mask, vti.Vector, XLenVT, vti.Mask,
                      vti.SEW, VR,
                      vti.RegClass, simm5>;
}

multiclass VPatBinaryV_VV_VX_VI<string intrinsic, string instruction,
                                list<VTypeInfo> vtilist, Operand ImmType = simm5>
    : VPatBinaryV_VV<intrinsic, instruction, vtilist>,
      VPatBinaryV_VX<intrinsic, instruction, vtilist>,
      VPatBinaryV_VI<intrinsic, instruction, vtilist, ImmType>;

multiclass VPatBinaryV_VV_VX<string intrinsic, string instruction,
                             list<VTypeInfo> vtilist>
    : VPatBinaryV_VV<intrinsic, instruction, vtilist>,
      VPatBinaryV_VX<intrinsic, instruction, vtilist>;

multiclass VPatBinaryV_VX_VI<string intrinsic, string instruction,
                             list<VTypeInfo> vtilist>
    : VPatBinaryV_VX<intrinsic, instruction, vtilist>,
      VPatBinaryV_VI<intrinsic, instruction, vtilist, simm5>;

multiclass VPatBinaryW_VV_VX<string intrinsic, string instruction,
                             list<VTypeInfoToWide> vtilist>
    : VPatBinaryW_VV<intrinsic, instruction, vtilist>,
      VPatBinaryW_VX<intrinsic, instruction, vtilist>;

multiclass VPatBinaryW_WV_WX<string intrinsic, string instruction,
                             list<VTypeInfoToWide> vtilist>
    : VPatBinaryW_WV<intrinsic, instruction, vtilist>,
      VPatBinaryW_WX<intrinsic, instruction, vtilist>;

multiclass VPatBinaryV_WV_WX_WI<string intrinsic, string instruction,
                                list<VTypeInfoToWide> vtilist>
    : VPatBinaryV_WV<intrinsic, instruction, vtilist>,
      VPatBinaryV_WX<intrinsic, instruction, vtilist>,
      VPatBinaryV_WI<intrinsic, instruction, vtilist>;

multiclass VPatBinaryV_VM_XM_IM<string intrinsic, string instruction>
    : VPatBinaryV_VM<intrinsic, instruction>,
      VPatBinaryV_XM<intrinsic, instruction>,
      VPatBinaryV_IM<intrinsic, instruction>;

multiclass VPatBinaryM_VM_XM_IM<string intrinsic, string instruction>
    : VPatBinaryV_VM<intrinsic, instruction, /*CarryOut=*/1>,
      VPatBinaryV_XM<intrinsic, instruction, /*CarryOut=*/1>,
      VPatBinaryV_IM<intrinsic, instruction, /*CarryOut=*/1>;

multiclass VPatBinaryM_V_X_I<string intrinsic, string instruction>
    : VPatBinaryV_V<intrinsic, instruction>,
      VPatBinaryV_X<intrinsic, instruction>,
      VPatBinaryV_I<intrinsic, instruction>;

multiclass VPatBinaryV_VM_XM<string intrinsic, string instruction>
    : VPatBinaryV_VM<intrinsic, instruction>,
      VPatBinaryV_XM<intrinsic, instruction>;

multiclass VPatBinaryM_VM_XM<string intrinsic, string instruction>
    : VPatBinaryV_VM<intrinsic, instruction, /*CarryOut=*/1>,
      VPatBinaryV_XM<intrinsic, instruction, /*CarryOut=*/1>;

multiclass VPatBinaryM_V_X<string intrinsic, string instruction>
    : VPatBinaryV_V<intrinsic, instruction>,
      VPatBinaryV_X<intrinsic, instruction>;

multiclass VPatTernary<string intrinsic,
                       string inst,
                       string kind,
                       ValueType result_type,
                       ValueType op1_type,
                       ValueType op2_type,
                       ValueType mask_type,
                       int sew,
                       LMULInfo vlmul,
                       VReg result_reg_class,
                       RegisterClass op1_reg_class,
                       DAGOperand op2_kind> {
  def : VPatTernaryNoMask<intrinsic, inst, kind, result_type, op1_type, op2_type,
                    mask_type, sew, vlmul, result_reg_class, op1_reg_class,
                    op2_kind>;
  def : VPatTernaryMask<intrinsic, inst, kind, result_type, op1_type, op2_type,
                        mask_type, sew, vlmul, result_reg_class, op1_reg_class,
                        op2_kind>;
}

multiclass VPatTernaryV_VV<string intrinsic, string instruction,
                           list<VTypeInfo> vtilist> {
  foreach vti = vtilist in
    defm : VPatTernary<intrinsic, instruction, "VV",
                       vti.Vector, vti.Vector, vti.Vector, vti.Mask,
                       vti.SEW, vti.LMul, vti.RegClass,
                       vti.RegClass, vti.RegClass>;
}

multiclass VPatTernaryV_VX<string intrinsic, string instruction,
                           list<VTypeInfo> vtilist> {
  foreach vti = vtilist in
    defm : VPatTernary<intrinsic, instruction, "VX",
                       vti.Vector, vti.Vector, XLenVT, vti.Mask,
                       vti.SEW, vti.LMul, vti.RegClass,
                       vti.RegClass, GPR>;
}

multiclass VPatTernaryV_VX_AAXA<string intrinsic, string instruction,
                           list<VTypeInfo> vtilist> {
  foreach vti = vtilist in
    defm : VPatTernary<intrinsic, instruction,
                       "V"#vti.ScalarSuffix,
                       vti.Vector, vti.Scalar, vti.Vector, vti.Mask,
                       vti.SEW, vti.LMul, vti.RegClass,
                       vti.ScalarRegClass, vti.RegClass>;
}

multiclass VPatTernaryV_VI<string intrinsic, string instruction,
                           list<VTypeInfo> vtilist, Operand Imm_type> {
  foreach vti = vtilist in
    defm : VPatTernary<intrinsic, instruction, "VI",
                      vti.Vector, vti.Vector, XLenVT, vti.Mask,
                      vti.SEW, vti.LMul, vti.RegClass,
                      vti.RegClass, Imm_type>;
}

multiclass VPatTernaryW_VV<string intrinsic, string instruction,
                           list<VTypeInfoToWide> vtilist> {
  foreach vtiToWti = vtilist in {
    defvar vti = vtiToWti.Vti;
    defvar wti = vtiToWti.Wti;
    defm : VPatTernary<intrinsic, instruction, "VV",
                      wti.Vector, vti.Vector, vti.Vector,
                      vti.Mask, vti.SEW, vti.LMul,
                      wti.RegClass, vti.RegClass, vti.RegClass>;
  }
}

multiclass VPatTernaryW_VX<string intrinsic, string instruction,
                           list<VTypeInfoToWide> vtilist> {
  foreach vtiToWti = vtilist in {
    defvar vti = vtiToWti.Vti;
    defvar wti = vtiToWti.Wti;
    defm : VPatTernary<intrinsic, instruction,
                       "V"#vti.ScalarSuffix,
                       wti.Vector, vti.Scalar, vti.Vector,
                       vti.Mask, vti.SEW, vti.LMul,
                       wti.RegClass, vti.ScalarRegClass, vti.RegClass>;
  }
}

multiclass VPatTernaryV_VV_VX_AAXA<string intrinsic, string instruction,
                              list<VTypeInfo> vtilist>
    : VPatTernaryV_VV<intrinsic, instruction, vtilist>,
      VPatTernaryV_VX_AAXA<intrinsic, instruction, vtilist>;

multiclass VPatTernaryV_VX_VI<string intrinsic, string instruction,
                              list<VTypeInfo> vtilist, Operand Imm_type = simm5>
    : VPatTernaryV_VX<intrinsic, instruction, vtilist>,
      VPatTernaryV_VI<intrinsic, instruction, vtilist, Imm_type>;

multiclass VPatBinaryM_VV_VX_VI<string intrinsic, string instruction,
                                list<VTypeInfo> vtilist>
    : VPatBinaryM_VV<intrinsic, instruction, vtilist>,
      VPatBinaryM_VX<intrinsic, instruction, vtilist>,
      VPatBinaryM_VI<intrinsic, instruction, vtilist>;

multiclass VPatTernaryW_VV_VX<string intrinsic, string instruction,
                              list<VTypeInfoToWide> vtilist>
    : VPatTernaryW_VV<intrinsic, instruction, vtilist>,
      VPatTernaryW_VX<intrinsic, instruction, vtilist>;

multiclass VPatBinaryM_VV_VX<string intrinsic, string instruction,
                             list<VTypeInfo> vtilist>
    : VPatBinaryM_VV<intrinsic, instruction, vtilist>,
      VPatBinaryM_VX<intrinsic, instruction, vtilist>;

multiclass VPatBinaryM_VX_VI<string intrinsic, string instruction,
                             list<VTypeInfo> vtilist>
    : VPatBinaryM_VX<intrinsic, instruction, vtilist>,
      VPatBinaryM_VI<intrinsic, instruction, vtilist>;

multiclass VPatBinaryV_VV_VX_VI_INT<string intrinsic, string instruction,
                                    list<VTypeInfo> vtilist, Operand ImmType = simm5>
    : VPatBinaryV_VV_INT<intrinsic#"_vv", instruction, vtilist>,
      VPatBinaryV_VX_INT<intrinsic#"_vx", instruction, vtilist>,
      VPatBinaryV_VI<intrinsic#"_vx", instruction, vtilist, ImmType>;

multiclass VPatReductionV_VS<string intrinsic, string instruction, bit IsFloat = 0> {
  foreach vti = !if(IsFloat, NoGroupFloatVectors, NoGroupIntegerVectors) in
  {
    defvar vectorM1 = !cast<VTypeInfo>(!if(IsFloat, "VF", "VI") # vti.SEW # "M1");
    defm : VPatTernary<intrinsic, instruction, "VS",
                       vectorM1.Vector, vti.Vector,
                       vectorM1.Vector, vti.Mask,
                       vti.SEW, vti.LMul,
                       VR, vti.RegClass, VR>;
  }
  foreach gvti = !if(IsFloat, GroupFloatVectors, GroupIntegerVectors) in
  {
    defm : VPatTernary<intrinsic, instruction, "VS",
                       gvti.VectorM1, gvti.Vector,
                       gvti.VectorM1, gvti.Mask,
                       gvti.SEW, gvti.LMul,
                       VR, gvti.RegClass, VR>;
  }
}

multiclass VPatReductionW_VS<string intrinsic, string instruction, bit IsFloat = 0> {
  foreach vti = !if(IsFloat, AllFloatVectors, AllIntegerVectors) in
  {
    defvar wtiSEW = !mul(vti.SEW, 2);
    if !le(wtiSEW, 64) then {
      defvar wtiM1 = !cast<VTypeInfo>(!if(IsFloat, "VF", "VI") # wtiSEW # "M1");
      defm : VPatTernary<intrinsic, instruction, "VS",
                         wtiM1.Vector, vti.Vector,
                         wtiM1.Vector, vti.Mask,
                         vti.SEW, vti.LMul,
                         wtiM1.RegClass, vti.RegClass,
                         wtiM1.RegClass>;
    }
  }
}

multiclass VPatConversionVI_VF<string intrinsic,
                               string instruction>
{
  foreach fvti = AllFloatVectors in
  {
    defvar ivti = GetIntVTypeInfo<fvti>.Vti;

    defm : VPatConversion<intrinsic, instruction, "V",
                          ivti.Vector, fvti.Vector, ivti.Mask, fvti.SEW,
                          fvti.LMul, ivti.RegClass, fvti.RegClass>;
  }
}

multiclass VPatConversionVF_VI<string intrinsic,
                               string instruction>
{
  foreach fvti = AllFloatVectors in
  {
    defvar ivti = GetIntVTypeInfo<fvti>.Vti;

    defm : VPatConversion<intrinsic, instruction, "V",
                          fvti.Vector, ivti.Vector, fvti.Mask, ivti.SEW,
                          ivti.LMul, fvti.RegClass, ivti.RegClass>;
  }
}

multiclass VPatConversionWI_VF<string intrinsic, string instruction> {
  foreach fvtiToFWti = AllWidenableFloatVectors in
  {
    defvar fvti = fvtiToFWti.Vti;
    defvar iwti = GetIntVTypeInfo<fvtiToFWti.Wti>.Vti;

    defm : VPatConversion<intrinsic, instruction, "V",
                          iwti.Vector, fvti.Vector, iwti.Mask, fvti.SEW,
                          fvti.LMul, iwti.RegClass, fvti.RegClass>;
  }
}

multiclass VPatConversionWF_VI<string intrinsic, string instruction> {
  foreach vtiToWti = AllWidenableIntToFloatVectors in
  {
    defvar vti = vtiToWti.Vti;
    defvar fwti = vtiToWti.Wti;

    defm : VPatConversion<intrinsic, instruction, "V",
                          fwti.Vector, vti.Vector, fwti.Mask, vti.SEW,
                          vti.LMul, fwti.RegClass, vti.RegClass>;
  }
}

multiclass VPatConversionWF_VF <string intrinsic, string instruction> {
  foreach fvtiToFWti = AllWidenableFloatVectors in
  {
    defvar fvti = fvtiToFWti.Vti;
    defvar fwti = fvtiToFWti.Wti;

    defm : VPatConversion<intrinsic, instruction, "V",
                          fwti.Vector, fvti.Vector, fwti.Mask, fvti.SEW,
                          fvti.LMul, fwti.RegClass, fvti.RegClass>;
  }
}

multiclass VPatConversionVI_WF <string intrinsic, string instruction> {
  foreach vtiToWti = AllWidenableIntToFloatVectors in
  {
    defvar vti = vtiToWti.Vti;
    defvar fwti = vtiToWti.Wti;

    defm : VPatConversion<intrinsic, instruction, "W",
                          vti.Vector, fwti.Vector, vti.Mask, vti.SEW,
                          vti.LMul, vti.RegClass, fwti.RegClass>;
  }
}

multiclass VPatConversionVF_WI <string intrinsic, string instruction> {
  foreach fvtiToFWti = AllWidenableFloatVectors in
  {
    defvar fvti = fvtiToFWti.Vti;
    defvar iwti = GetIntVTypeInfo<fvtiToFWti.Wti>.Vti;

    defm : VPatConversion<intrinsic, instruction, "W",
                          fvti.Vector, iwti.Vector, fvti.Mask, fvti.SEW,
                          fvti.LMul, fvti.RegClass, iwti.RegClass>;
  }
}

multiclass VPatConversionVF_WF <string intrinsic, string instruction> {
  foreach fvtiToFWti = AllWidenableFloatVectors in
  {
    defvar fvti = fvtiToFWti.Vti;
    defvar fwti = fvtiToFWti.Wti;

    defm : VPatConversion<intrinsic, instruction, "W",
                          fvti.Vector, fwti.Vector, fvti.Mask, fvti.SEW,
                          fvti.LMul, fvti.RegClass, fwti.RegClass>;
  }
}

multiclass VPatAMOWD<string intrinsic,
                     string inst,
                     ValueType result_type,
                     ValueType offset_type,
                     ValueType mask_type,
                     int sew,
                     LMULInfo vlmul,
                     LMULInfo emul,
                     VReg op1_reg_class>
{
  def : VPatAMOWDNoMask<intrinsic, inst, result_type, offset_type,
                        sew, vlmul, emul, op1_reg_class>;
  def : VPatAMOWDMask<intrinsic, inst, result_type, offset_type,
                      mask_type, sew, vlmul, emul, op1_reg_class>;
}

multiclass VPatAMOV_WD<string intrinsic,
                       string inst,
                       list<VTypeInfo> vtilist> {
  foreach eew = EEWList in {
    foreach vti = vtilist in {
      if !or(!eq(vti.SEW, 32), !eq(vti.SEW, 64)) then {
        defvar octuple_lmul = octuple_from_str<vti.LMul.MX>.ret;
        // Calculate emul = eew * lmul / sew
        defvar octuple_emul = !srl(!mul(eew, octuple_lmul), shift_amount<vti.SEW>.val);
        if !and(!ge(octuple_emul, 1), !le(octuple_emul, 64)) then {
          defvar emulMX = octuple_to_str<octuple_emul>.ret;
          defvar offsetVti = !cast<VTypeInfo>("VI" # eew # emulMX);
          defvar inst_ei = inst # "EI" # eew;
          defm : VPatAMOWD<intrinsic, inst_ei,
                           vti.Vector, offsetVti.Vector,
                           vti.Mask, vti.SEW, vti.LMul, offsetVti.LMul, offsetVti.RegClass>;
        }
      }
    }
  }
}

//===----------------------------------------------------------------------===//
// Pseudo instructions
//===----------------------------------------------------------------------===//

let Predicates = [HasStdExtV] in {

//===----------------------------------------------------------------------===//
// Pseudo Instructions for CodeGen
//===----------------------------------------------------------------------===//
let hasSideEffects = 0, mayLoad = 0, mayStore = 0 in {
  def PseudoVMV1R_V : VPseudo<VMV1R_V, V_M1, (outs VR:$vd), (ins VR:$vs2)>;
  def PseudoVMV2R_V : VPseudo<VMV2R_V, V_M2, (outs VRM2:$vd), (ins VRM2:$vs2)>;
  def PseudoVMV4R_V : VPseudo<VMV4R_V, V_M4, (outs VRM4:$vd), (ins VRM4:$vs2)>;
  def PseudoVMV8R_V : VPseudo<VMV8R_V, V_M8, (outs VRM8:$vd), (ins VRM8:$vs2)>;
}

let hasSideEffects = 0, mayLoad = 0, mayStore = 0, isCodeGenOnly = 1 in {
  def PseudoReadVLENB : Pseudo<(outs GPR:$rd), (ins),
                               [(set GPR:$rd, (riscv_read_vlenb))]>;
}

let hasSideEffects = 0, mayLoad = 0, mayStore = 0, isCodeGenOnly = 1,
    Uses = [VL] in
def PseudoReadVL : Pseudo<(outs GPR:$rd), (ins), []>;

let hasSideEffects = 0, mayLoad = 0, mayStore = 1, isCodeGenOnly = 1 in {
  def PseudoVSPILL_M1 : VPseudo<VS1R_V, V_M1, (outs), (ins VR:$rs1, GPR:$rs2)>;
  def PseudoVSPILL_M2 : VPseudo<VS2R_V, V_M2, (outs), (ins VRM2:$rs1, GPR:$rs2)>;
  def PseudoVSPILL_M4 : VPseudo<VS4R_V, V_M4, (outs), (ins VRM4:$rs1, GPR:$rs2)>;
  def PseudoVSPILL_M8 : VPseudo<VS8R_V, V_M8, (outs), (ins VRM8:$rs1, GPR:$rs2)>;
}

let hasSideEffects = 0, mayLoad = 1, mayStore = 0, isCodeGenOnly = 1 in {
  def PseudoVRELOAD_M1 : VPseudo<VL1RE8_V, V_M1, (outs VR:$rs1), (ins GPR:$rs2)>;
  def PseudoVRELOAD_M2 : VPseudo<VL2RE8_V, V_M2, (outs VRM2:$rs1), (ins GPR:$rs2)>;
  def PseudoVRELOAD_M4 : VPseudo<VL4RE8_V, V_M4, (outs VRM4:$rs1), (ins GPR:$rs2)>;
  def PseudoVRELOAD_M8 : VPseudo<VL8RE8_V, V_M8, (outs VRM8:$rs1), (ins GPR:$rs2)>;
}

foreach lmul = MxList.m in {
  foreach nf = NFSet<lmul>.L in {
    defvar vreg = SegRegClass<lmul, nf>.RC;
    let hasSideEffects = 0, mayLoad = 0, mayStore = 1, isCodeGenOnly = 1 in {
      def "PseudoVSPILL" # nf # "_" # lmul.MX :
        Pseudo<(outs), (ins vreg:$rs1, GPR:$rs2, GPR:$vlenb), []>;
    }
    let hasSideEffects = 0, mayLoad = 1, mayStore = 0, isCodeGenOnly = 1 in {
      def "PseudoVRELOAD" # nf # "_" # lmul.MX :
        Pseudo<(outs vreg:$rs1), (ins GPR:$rs2, GPR:$vlenb), []>;
    }
  }
}

//===----------------------------------------------------------------------===//
// 6. Configuration-Setting Instructions
//===----------------------------------------------------------------------===//

// Pseudos.
let hasSideEffects = 1, mayLoad = 0, mayStore = 0, Defs = [VL, VTYPE] in {
def PseudoVSETVLI : Pseudo<(outs GPR:$rd), (ins GPR:$rs1, VTypeIOp:$vtypei), []>;
def PseudoVSETIVLI : Pseudo<(outs GPR:$rd), (ins uimm5:$rs1, VTypeIOp:$vtypei), []>;
}

//===----------------------------------------------------------------------===//
// 7. Vector Loads and Stores
//===----------------------------------------------------------------------===//

//===----------------------------------------------------------------------===//
// 7.4 Vector Unit-Stride Instructions
//===----------------------------------------------------------------------===//

// Pseudos Unit-Stride Loads and Stores
defm PseudoVL : VPseudoUSLoad</*isFF=*/false>;
defm PseudoVS : VPseudoUSStore;

defm PseudoVLE1 : VPseudoLoadMask;
defm PseudoVSE1 : VPseudoStoreMask;

//===----------------------------------------------------------------------===//
// 7.5 Vector Strided Instructions
//===----------------------------------------------------------------------===//

// Vector Strided Loads and Stores
defm PseudoVLS : VPseudoSLoad;
defm PseudoVSS : VPseudoSStore;

//===----------------------------------------------------------------------===//
// 7.6 Vector Indexed Instructions
//===----------------------------------------------------------------------===//

// Vector Indexed Loads and Stores
defm PseudoVLUX : VPseudoILoad</*Ordered=*/false>;
defm PseudoVLOX : VPseudoILoad</*Ordered=*/true>;
defm PseudoVSOX : VPseudoIStore</*Ordered=*/true>;
defm PseudoVSUX : VPseudoIStore</*Ordered=*/false>;

//===----------------------------------------------------------------------===//
// 7.7. Unit-stride Fault-Only-First Loads
//===----------------------------------------------------------------------===//

// vleff may update VL register
let hasSideEffects = 1, Defs = [VL] in
defm PseudoVL : VPseudoUSLoad</*isFF=*/true>;

//===----------------------------------------------------------------------===//
// 7.8. Vector Load/Store Segment Instructions
//===----------------------------------------------------------------------===//
defm PseudoVLSEG : VPseudoUSSegLoad</*isFF=*/false>;
defm PseudoVLSSEG : VPseudoSSegLoad;
defm PseudoVLOXSEG : VPseudoISegLoad</*Ordered=*/true>;
defm PseudoVLUXSEG : VPseudoISegLoad</*Ordered=*/false>;
defm PseudoVSSEG : VPseudoUSSegStore;
defm PseudoVSSSEG : VPseudoSSegStore;
defm PseudoVSOXSEG : VPseudoISegStore</*Ordered=*/true>;
defm PseudoVSUXSEG : VPseudoISegStore</*Ordered=*/false>;

// vlseg<nf>e<eew>ff.v may update VL register
let hasSideEffects = 1, Defs = [VL] in
defm PseudoVLSEG : VPseudoUSSegLoad</*isFF=*/true>;

//===----------------------------------------------------------------------===//
// 8. Vector AMO Operations
//===----------------------------------------------------------------------===//
defm PseudoVAMOSWAP : VPseudoAMO;
defm PseudoVAMOADD : VPseudoAMO;
defm PseudoVAMOXOR : VPseudoAMO;
defm PseudoVAMOAND : VPseudoAMO;
defm PseudoVAMOOR : VPseudoAMO;
defm PseudoVAMOMIN : VPseudoAMO;
defm PseudoVAMOMAX : VPseudoAMO;
defm PseudoVAMOMINU : VPseudoAMO;
defm PseudoVAMOMAXU : VPseudoAMO;

//===----------------------------------------------------------------------===//
// 12. Vector Integer Arithmetic Instructions
//===----------------------------------------------------------------------===//

//===----------------------------------------------------------------------===//
// 12.1. Vector Single-Width Integer Add and Subtract
//===----------------------------------------------------------------------===//
defm PseudoVADD        : VPseudoBinaryV_VV_VX_VI;
defm PseudoVSUB        : VPseudoBinaryV_VV_VX;
defm PseudoVRSUB       : VPseudoBinaryV_VX_VI;

foreach vti = AllIntegerVectors in {
  // Match vrsub with 2 vector operands to vsub.vv by swapping operands. This
  // Occurs when legalizing vrsub.vx intrinsics for i64 on RV32 since we need
  // to use a more complex splat sequence. Add the pattern for all VTs for
  // consistency.
  def : Pat<(vti.Vector (int_riscv_vrsub (vti.Vector vti.RegClass:$rs2),
                                         (vti.Vector vti.RegClass:$rs1),
                                         VLOpFrag)),
            (!cast<Instruction>("PseudoVSUB_VV_"#vti.LMul.MX) vti.RegClass:$rs1,
                                                              vti.RegClass:$rs2,
                                                              GPR:$vl,
                                                              vti.SEW)>;
  def : Pat<(vti.Vector (int_riscv_vrsub_mask (vti.Vector vti.RegClass:$merge),
                                              (vti.Vector vti.RegClass:$rs2),
                                              (vti.Vector vti.RegClass:$rs1),
                                              (vti.Mask V0),
                                              VLOpFrag)),
            (!cast<Instruction>("PseudoVSUB_VV_"#vti.LMul.MX#"_MASK")
                                                      vti.RegClass:$merge,
                                                      vti.RegClass:$rs1,
                                                      vti.RegClass:$rs2,
                                                      (vti.Mask V0),
                                                      GPR:$vl,
                                                      vti.SEW)>;

  // Match VSUB with a small immediate to vadd.vi by negating the immediate.
  def : Pat<(vti.Vector (int_riscv_vsub (vti.Vector vti.RegClass:$rs1),
                                        (vti.Scalar simm5_plus1:$rs2),
                                        VLOpFrag)),
            (!cast<Instruction>("PseudoVADD_VI_"#vti.LMul.MX) vti.RegClass:$rs1,
                                                              (NegImm simm5_plus1:$rs2),
                                                              GPR:$vl,
                                                              vti.SEW)>;
  def : Pat<(vti.Vector (int_riscv_vsub_mask (vti.Vector vti.RegClass:$merge),
                                             (vti.Vector vti.RegClass:$rs1),
                                             (vti.Scalar simm5_plus1:$rs2),
                                             (vti.Mask V0),
                                             VLOpFrag)),
            (!cast<Instruction>("PseudoVADD_VI_"#vti.LMul.MX#"_MASK")
                                                      vti.RegClass:$merge,
                                                      vti.RegClass:$rs1,
                                                      (NegImm simm5_plus1:$rs2),
                                                      (vti.Mask V0),
                                                      GPR:$vl,
                                                      vti.SEW)>;
}

//===----------------------------------------------------------------------===//
// 12.2. Vector Widening Integer Add/Subtract
//===----------------------------------------------------------------------===//
defm PseudoVWADDU    : VPseudoBinaryW_VV_VX;
defm PseudoVWSUBU    : VPseudoBinaryW_VV_VX;
defm PseudoVWADD     : VPseudoBinaryW_VV_VX;
defm PseudoVWSUB     : VPseudoBinaryW_VV_VX;
defm PseudoVWADDU    : VPseudoBinaryW_WV_WX;
defm PseudoVWSUBU    : VPseudoBinaryW_WV_WX;
defm PseudoVWADD     : VPseudoBinaryW_WV_WX;
defm PseudoVWSUB     : VPseudoBinaryW_WV_WX;

//===----------------------------------------------------------------------===//
// 12.3. Vector Integer Extension
//===----------------------------------------------------------------------===//
defm PseudoVZEXT_VF2 : PseudoUnaryV_VF2;
defm PseudoVZEXT_VF4 : PseudoUnaryV_VF4;
defm PseudoVZEXT_VF8 : PseudoUnaryV_VF8;
defm PseudoVSEXT_VF2 : PseudoUnaryV_VF2;
defm PseudoVSEXT_VF4 : PseudoUnaryV_VF4;
defm PseudoVSEXT_VF8 : PseudoUnaryV_VF8;

//===----------------------------------------------------------------------===//
// 12.4. Vector Integer Add-with-Carry / Subtract-with-Borrow Instructions
//===----------------------------------------------------------------------===//
defm PseudoVADC        : VPseudoBinaryV_VM_XM_IM;
defm PseudoVMADC       : VPseudoBinaryM_VM_XM_IM<"@earlyclobber $rd">;
defm PseudoVMADC       : VPseudoBinaryM_V_X_I<"@earlyclobber $rd">;

defm PseudoVSBC        : VPseudoBinaryV_VM_XM;
defm PseudoVMSBC       : VPseudoBinaryM_VM_XM<"@earlyclobber $rd">;
defm PseudoVMSBC       : VPseudoBinaryM_V_X<"@earlyclobber $rd">;

//===----------------------------------------------------------------------===//
// 12.5. Vector Bitwise Logical Instructions
//===----------------------------------------------------------------------===//
defm PseudoVAND        : VPseudoBinaryV_VV_VX_VI;
defm PseudoVOR         : VPseudoBinaryV_VV_VX_VI;
defm PseudoVXOR        : VPseudoBinaryV_VV_VX_VI;

//===----------------------------------------------------------------------===//
// 12.6. Vector Single-Width Bit Shift Instructions
//===----------------------------------------------------------------------===//
defm PseudoVSLL        : VPseudoBinaryV_VV_VX_VI<uimm5>;
defm PseudoVSRL        : VPseudoBinaryV_VV_VX_VI<uimm5>;
defm PseudoVSRA        : VPseudoBinaryV_VV_VX_VI<uimm5>;

//===----------------------------------------------------------------------===//
// 12.7. Vector Narrowing Integer Right Shift Instructions
//===----------------------------------------------------------------------===//
defm PseudoVNSRL       : VPseudoBinaryV_WV_WX_WI;
defm PseudoVNSRA       : VPseudoBinaryV_WV_WX_WI;

//===----------------------------------------------------------------------===//
// 12.8. Vector Integer Comparison Instructions
//===----------------------------------------------------------------------===//
defm PseudoVMSEQ       : VPseudoBinaryM_VV_VX_VI;
defm PseudoVMSNE       : VPseudoBinaryM_VV_VX_VI;
defm PseudoVMSLTU      : VPseudoBinaryM_VV_VX;
defm PseudoVMSLT       : VPseudoBinaryM_VV_VX;
defm PseudoVMSLEU      : VPseudoBinaryM_VV_VX_VI;
defm PseudoVMSLE       : VPseudoBinaryM_VV_VX_VI;
defm PseudoVMSGTU      : VPseudoBinaryM_VX_VI;
defm PseudoVMSGT       : VPseudoBinaryM_VX_VI;

//===----------------------------------------------------------------------===//
// 12.9. Vector Integer Min/Max Instructions
//===----------------------------------------------------------------------===//
defm PseudoVMINU       : VPseudoBinaryV_VV_VX;
defm PseudoVMIN        : VPseudoBinaryV_VV_VX;
defm PseudoVMAXU       : VPseudoBinaryV_VV_VX;
defm PseudoVMAX        : VPseudoBinaryV_VV_VX;

//===----------------------------------------------------------------------===//
// 12.10. Vector Single-Width Integer Multiply Instructions
//===----------------------------------------------------------------------===//
defm PseudoVMUL        : VPseudoBinaryV_VV_VX;
defm PseudoVMULH       : VPseudoBinaryV_VV_VX;
defm PseudoVMULHU      : VPseudoBinaryV_VV_VX;
defm PseudoVMULHSU     : VPseudoBinaryV_VV_VX;

//===----------------------------------------------------------------------===//
// 12.11. Vector Integer Divide Instructions
//===----------------------------------------------------------------------===//
defm PseudoVDIVU       : VPseudoBinaryV_VV_VX;
defm PseudoVDIV        : VPseudoBinaryV_VV_VX;
defm PseudoVREMU       : VPseudoBinaryV_VV_VX;
defm PseudoVREM        : VPseudoBinaryV_VV_VX;

//===----------------------------------------------------------------------===//
// 12.12. Vector Widening Integer Multiply Instructions
//===----------------------------------------------------------------------===//
defm PseudoVWMUL       : VPseudoBinaryW_VV_VX;
defm PseudoVWMULU      : VPseudoBinaryW_VV_VX;
defm PseudoVWMULSU     : VPseudoBinaryW_VV_VX;

//===----------------------------------------------------------------------===//
// 12.13. Vector Single-Width Integer Multiply-Add Instructions
//===----------------------------------------------------------------------===//
defm PseudoVMACC       : VPseudoTernaryV_VV_VX_AAXA;
defm PseudoVNMSAC      : VPseudoTernaryV_VV_VX_AAXA;
defm PseudoVMADD       : VPseudoTernaryV_VV_VX_AAXA;
defm PseudoVNMSUB      : VPseudoTernaryV_VV_VX_AAXA;

//===----------------------------------------------------------------------===//
// 12.14. Vector Widening Integer Multiply-Add Instructions
//===----------------------------------------------------------------------===//
defm PseudoVWMACCU     : VPseudoTernaryW_VV_VX;
defm PseudoVWMACC      : VPseudoTernaryW_VV_VX;
defm PseudoVWMACCSU    : VPseudoTernaryW_VV_VX;
defm PseudoVWMACCUS    : VPseudoTernaryW_VX;

//===----------------------------------------------------------------------===//
// 12.15. Vector Integer Merge Instructions
//===----------------------------------------------------------------------===//
defm PseudoVMERGE      : VPseudoBinaryV_VM_XM_IM;

//===----------------------------------------------------------------------===//
// 12.16. Vector Integer Move Instructions
//===----------------------------------------------------------------------===//
defm PseudoVMV_V       : VPseudoUnaryV_V_X_I_NoDummyMask;

//===----------------------------------------------------------------------===//
// 13.1. Vector Single-Width Saturating Add and Subtract
//===----------------------------------------------------------------------===//
let Defs = [VXSAT], hasSideEffects = 1 in {
  defm PseudoVSADDU      : VPseudoBinaryV_VV_VX_VI;
  defm PseudoVSADD       : VPseudoBinaryV_VV_VX_VI;
  defm PseudoVSSUBU      : VPseudoBinaryV_VV_VX;
  defm PseudoVSSUB       : VPseudoBinaryV_VV_VX;
}

//===----------------------------------------------------------------------===//
// 13.2. Vector Single-Width Averaging Add and Subtract
//===----------------------------------------------------------------------===//
let Uses = [VL, VTYPE, VXRM], hasSideEffects = 1 in {
  defm PseudoVAADDU      : VPseudoBinaryV_VV_VX;
  defm PseudoVAADD       : VPseudoBinaryV_VV_VX;
  defm PseudoVASUBU      : VPseudoBinaryV_VV_VX;
  defm PseudoVASUB       : VPseudoBinaryV_VV_VX;
}

//===----------------------------------------------------------------------===//
// 13.3. Vector Single-Width Fractional Multiply with Rounding and Saturation
//===----------------------------------------------------------------------===//
let Uses = [VL, VTYPE, VXRM], Defs = [VXSAT], hasSideEffects = 1 in {
  defm PseudoVSMUL      : VPseudoBinaryV_VV_VX;
}

//===----------------------------------------------------------------------===//
// 13.4. Vector Single-Width Scaling Shift Instructions
//===----------------------------------------------------------------------===//
let Uses = [VL, VTYPE, VXRM], hasSideEffects = 1 in {
  defm PseudoVSSRL        : VPseudoBinaryV_VV_VX_VI<uimm5>;
  defm PseudoVSSRA        : VPseudoBinaryV_VV_VX_VI<uimm5>;
}

//===----------------------------------------------------------------------===//
// 13.5. Vector Narrowing Fixed-Point Clip Instructions
//===----------------------------------------------------------------------===//
let Uses = [VL, VTYPE, VXRM], Defs = [VXSAT], hasSideEffects = 1 in {
  defm PseudoVNCLIP     : VPseudoBinaryV_WV_WX_WI;
  defm PseudoVNCLIPU    : VPseudoBinaryV_WV_WX_WI;
}

} // Predicates = [HasStdExtV]

let Predicates = [HasStdExtV, HasStdExtF] in {
//===----------------------------------------------------------------------===//
// 14.2. Vector Single-Width Floating-Point Add/Subtract Instructions
//===----------------------------------------------------------------------===//
defm PseudoVFADD       : VPseudoBinaryV_VV_VF;
defm PseudoVFSUB       : VPseudoBinaryV_VV_VF;
defm PseudoVFRSUB      : VPseudoBinaryV_VF;

//===----------------------------------------------------------------------===//
// 14.3. Vector Widening Floating-Point Add/Subtract Instructions
//===----------------------------------------------------------------------===//
defm PseudoVFWADD     : VPseudoBinaryW_VV_VF;
defm PseudoVFWSUB     : VPseudoBinaryW_VV_VF;
defm PseudoVFWADD     : VPseudoBinaryW_WV_WF;
defm PseudoVFWSUB     : VPseudoBinaryW_WV_WF;

//===----------------------------------------------------------------------===//
// 14.4. Vector Single-Width Floating-Point Multiply/Divide Instructions
//===----------------------------------------------------------------------===//
defm PseudoVFMUL       : VPseudoBinaryV_VV_VF;
defm PseudoVFDIV       : VPseudoBinaryV_VV_VF;
defm PseudoVFRDIV      : VPseudoBinaryV_VF;

//===----------------------------------------------------------------------===//
// 14.5. Vector Widening Floating-Point Multiply
//===----------------------------------------------------------------------===//
defm PseudoVFWMUL      : VPseudoBinaryW_VV_VF;

//===----------------------------------------------------------------------===//
// 14.6. Vector Single-Width Floating-Point Fused Multiply-Add Instructions
//===----------------------------------------------------------------------===//
defm PseudoVFMACC      : VPseudoTernaryV_VV_VF_AAXA;
defm PseudoVFNMACC     : VPseudoTernaryV_VV_VF_AAXA;
defm PseudoVFMSAC      : VPseudoTernaryV_VV_VF_AAXA;
defm PseudoVFNMSAC     : VPseudoTernaryV_VV_VF_AAXA;
defm PseudoVFMADD      : VPseudoTernaryV_VV_VF_AAXA;
defm PseudoVFNMADD     : VPseudoTernaryV_VV_VF_AAXA;
defm PseudoVFMSUB      : VPseudoTernaryV_VV_VF_AAXA;
defm PseudoVFNMSUB     : VPseudoTernaryV_VV_VF_AAXA;

//===----------------------------------------------------------------------===//
// 14.7. Vector Widening Floating-Point Fused Multiply-Add Instructions
//===----------------------------------------------------------------------===//
defm PseudoVFWMACC     : VPseudoTernaryW_VV_VF;
defm PseudoVFWNMACC    : VPseudoTernaryW_VV_VF;
defm PseudoVFWMSAC     : VPseudoTernaryW_VV_VF;
defm PseudoVFWNMSAC    : VPseudoTernaryW_VV_VF;

//===----------------------------------------------------------------------===//
// 14.8. Vector Floating-Point Square-Root Instruction
//===----------------------------------------------------------------------===//
defm PseudoVFSQRT      : VPseudoUnaryV_V;

//===----------------------------------------------------------------------===//
// 14.9. Vector Floating-Point Reciprocal Square-Root Estimate Instruction
//===----------------------------------------------------------------------===//
defm PseudoVFRSQRT7    : VPseudoUnaryV_V;

//===----------------------------------------------------------------------===//
// 14.10. Vector Floating-Point Reciprocal Estimate Instruction
//===----------------------------------------------------------------------===//
defm PseudoVFREC7      : VPseudoUnaryV_V;

//===----------------------------------------------------------------------===//
// 14.11. Vector Floating-Point Min/Max Instructions
//===----------------------------------------------------------------------===//
defm PseudoVFMIN       : VPseudoBinaryV_VV_VF;
defm PseudoVFMAX       : VPseudoBinaryV_VV_VF;

//===----------------------------------------------------------------------===//
// 14.12. Vector Floating-Point Sign-Injection Instructions
//===----------------------------------------------------------------------===//
defm PseudoVFSGNJ      : VPseudoBinaryV_VV_VF;
defm PseudoVFSGNJN     : VPseudoBinaryV_VV_VF;
defm PseudoVFSGNJX     : VPseudoBinaryV_VV_VF;

//===----------------------------------------------------------------------===//
// 14.13. Vector Floating-Point Compare Instructions
//===----------------------------------------------------------------------===//
defm PseudoVMFEQ       : VPseudoBinaryM_VV_VF;
defm PseudoVMFNE       : VPseudoBinaryM_VV_VF;
defm PseudoVMFLT       : VPseudoBinaryM_VV_VF;
defm PseudoVMFLE       : VPseudoBinaryM_VV_VF;
defm PseudoVMFGT       : VPseudoBinaryM_VF;
defm PseudoVMFGE       : VPseudoBinaryM_VF;

//===----------------------------------------------------------------------===//
// 14.14. Vector Floating-Point Classify Instruction
//===----------------------------------------------------------------------===//
defm PseudoVFCLASS     : VPseudoUnaryV_V;

//===----------------------------------------------------------------------===//
// 14.15. Vector Floating-Point Merge Instruction
//===----------------------------------------------------------------------===//
defm PseudoVFMERGE     : VPseudoBinaryV_FM;

//===----------------------------------------------------------------------===//
// 14.16. Vector Floating-Point Move Instruction
//===----------------------------------------------------------------------===//
defm PseudoVFMV_V      : VPseudoUnaryV_F_NoDummyMask;

//===----------------------------------------------------------------------===//
// 14.17. Single-Width Floating-Point/Integer Type-Convert Instructions
//===----------------------------------------------------------------------===//
defm PseudoVFCVT_XU_F : VPseudoConversionV_V;
defm PseudoVFCVT_X_F : VPseudoConversionV_V;
defm PseudoVFCVT_RTZ_XU_F : VPseudoConversionV_V;
defm PseudoVFCVT_RTZ_X_F : VPseudoConversionV_V;
defm PseudoVFCVT_F_XU : VPseudoConversionV_V;
defm PseudoVFCVT_F_X : VPseudoConversionV_V;

//===----------------------------------------------------------------------===//
// 14.18. Widening Floating-Point/Integer Type-Convert Instructions
//===----------------------------------------------------------------------===//
defm PseudoVFWCVT_XU_F : VPseudoConversionW_V;
defm PseudoVFWCVT_X_F : VPseudoConversionW_V;
defm PseudoVFWCVT_RTZ_XU_F : VPseudoConversionW_V;
defm PseudoVFWCVT_RTZ_X_F : VPseudoConversionW_V;
defm PseudoVFWCVT_F_XU : VPseudoConversionW_V;
defm PseudoVFWCVT_F_X : VPseudoConversionW_V;
defm PseudoVFWCVT_F_F : VPseudoConversionW_V;

//===----------------------------------------------------------------------===//
// 14.19. Narrowing Floating-Point/Integer Type-Convert Instructions
//===----------------------------------------------------------------------===//
defm PseudoVFNCVT_XU_F : VPseudoConversionV_W;
defm PseudoVFNCVT_X_F : VPseudoConversionV_W;
defm PseudoVFNCVT_RTZ_XU_F : VPseudoConversionV_W;
defm PseudoVFNCVT_RTZ_X_F : VPseudoConversionV_W;
defm PseudoVFNCVT_F_XU : VPseudoConversionV_W;
defm PseudoVFNCVT_F_X : VPseudoConversionV_W;
defm PseudoVFNCVT_F_F : VPseudoConversionV_W;
defm PseudoVFNCVT_ROD_F_F : VPseudoConversionV_W;
} // Predicates = [HasStdExtV, HasStdExtF]

let Predicates = [HasStdExtV] in {
//===----------------------------------------------------------------------===//
// 15.1. Vector Single-Width Integer Reduction Instructions
//===----------------------------------------------------------------------===//
defm PseudoVREDSUM     : VPseudoReductionV_VS;
defm PseudoVREDAND     : VPseudoReductionV_VS;
defm PseudoVREDOR      : VPseudoReductionV_VS;
defm PseudoVREDXOR     : VPseudoReductionV_VS;
defm PseudoVREDMINU    : VPseudoReductionV_VS;
defm PseudoVREDMIN     : VPseudoReductionV_VS;
defm PseudoVREDMAXU    : VPseudoReductionV_VS;
defm PseudoVREDMAX     : VPseudoReductionV_VS;

//===----------------------------------------------------------------------===//
// 15.2. Vector Widening Integer Reduction Instructions
//===----------------------------------------------------------------------===//
defm PseudoVWREDSUMU   : VPseudoReductionV_VS;
defm PseudoVWREDSUM    : VPseudoReductionV_VS;
} // Predicates = [HasStdExtV]

let Predicates = [HasStdExtV, HasStdExtF] in {
//===----------------------------------------------------------------------===//
// 15.3. Vector Single-Width Floating-Point Reduction Instructions
//===----------------------------------------------------------------------===//
defm PseudoVFREDOSUM   : VPseudoReductionV_VS;
defm PseudoVFREDSUM    : VPseudoReductionV_VS;
defm PseudoVFREDMIN    : VPseudoReductionV_VS;
defm PseudoVFREDMAX    : VPseudoReductionV_VS;

//===----------------------------------------------------------------------===//
// 15.4. Vector Widening Floating-Point Reduction Instructions
//===----------------------------------------------------------------------===//
defm PseudoVFWREDSUM   : VPseudoReductionV_VS;
defm PseudoVFWREDOSUM  : VPseudoReductionV_VS;

} // Predicates = [HasStdExtV, HasStdExtF]

//===----------------------------------------------------------------------===//
// 16. Vector Mask Instructions
//===----------------------------------------------------------------------===//

//===----------------------------------------------------------------------===//
// 16.1 Vector Mask-Register Logical Instructions
//===----------------------------------------------------------------------===//

defm PseudoVMAND: VPseudoBinaryM_MM;
defm PseudoVMNAND: VPseudoBinaryM_MM;
defm PseudoVMANDNOT: VPseudoBinaryM_MM;
defm PseudoVMXOR: VPseudoBinaryM_MM;
defm PseudoVMOR: VPseudoBinaryM_MM;
defm PseudoVMNOR: VPseudoBinaryM_MM;
defm PseudoVMORNOT: VPseudoBinaryM_MM;
defm PseudoVMXNOR: VPseudoBinaryM_MM;

// Pseudo instructions
defm PseudoVMCLR : VPseudoNullaryPseudoM<"VMXOR">;
defm PseudoVMSET : VPseudoNullaryPseudoM<"VMXNOR">;

//===----------------------------------------------------------------------===//
// 16.2. Vector mask population count vpopc
//===----------------------------------------------------------------------===//

defm PseudoVPOPC: VPseudoUnaryS_M;

//===----------------------------------------------------------------------===//
// 16.3. vfirst find-first-set mask bit
//===----------------------------------------------------------------------===//

defm PseudoVFIRST: VPseudoUnaryS_M;

//===----------------------------------------------------------------------===//
// 16.4. vmsbf.m set-before-first mask bit
//===----------------------------------------------------------------------===//
defm PseudoVMSBF: VPseudoUnaryM_M;

//===----------------------------------------------------------------------===//
// 16.5. vmsif.m set-including-first mask bit
//===----------------------------------------------------------------------===//
defm PseudoVMSIF: VPseudoUnaryM_M;

//===----------------------------------------------------------------------===//
// 16.6. vmsof.m set-only-first mask bit
//===----------------------------------------------------------------------===//
defm PseudoVMSOF: VPseudoUnaryM_M;

//===----------------------------------------------------------------------===//
// 16.8.  Vector Iota Instruction
//===----------------------------------------------------------------------===//
defm PseudoVIOTA_M: VPseudoUnaryV_M;

//===----------------------------------------------------------------------===//
// 16.9. Vector Element Index Instruction
//===----------------------------------------------------------------------===//
defm PseudoVID : VPseudoMaskNullaryV;

//===----------------------------------------------------------------------===//
// 17. Vector Permutation Instructions
//===----------------------------------------------------------------------===//

//===----------------------------------------------------------------------===//
// 17.1. Integer Scalar Move Instructions
//===----------------------------------------------------------------------===//

let Predicates = [HasStdExtV] in {
let mayLoad = 0, mayStore = 0, hasSideEffects = 0, usesCustomInserter = 1,
    Uses = [VL, VTYPE] in {
  foreach m = MxList.m in {
    let VLMul = m.value in {
      let HasSEWOp = 1, BaseInstr = VMV_X_S in
      def PseudoVMV_X_S # "_" # m.MX: Pseudo<(outs GPR:$rd),
                                             (ins m.vrclass:$rs2, ixlenimm:$sew),
                                             []>, RISCVVPseudo;
      let HasVLOp = 1, HasSEWOp = 1, BaseInstr = VMV_S_X,
          ForceTailAgnostic = true, Constraints = "$rd = $rs1" in
      def PseudoVMV_S_X # "_" # m.MX: Pseudo<(outs m.vrclass:$rd),
                                             (ins m.vrclass:$rs1, GPR:$rs2,
                                                  AVL:$vl, ixlenimm:$sew),
                                             []>, RISCVVPseudo;
    }
  }
}
} // Predicates = [HasStdExtV]

//===----------------------------------------------------------------------===//
// 17.2. Floating-Point Scalar Move Instructions
//===----------------------------------------------------------------------===//

let Predicates = [HasStdExtV, HasStdExtF] in {
let mayLoad = 0, mayStore = 0, hasSideEffects = 0, usesCustomInserter = 1,
    Uses = [VL, VTYPE] in {
  foreach m = MxList.m in {
    foreach f = FPList.fpinfo in {
      let VLMul = m.value in {
        let HasSEWOp = 1, BaseInstr = VFMV_F_S in
        def "PseudoVFMV_" # f.FX # "_S_" # m.MX :
                                          Pseudo<(outs f.fprclass:$rd),
                                                 (ins m.vrclass:$rs2,
                                                      ixlenimm:$sew),
                                                 []>, RISCVVPseudo;
        let HasVLOp = 1, HasSEWOp = 1, BaseInstr = VFMV_S_F,
            ForceTailAgnostic = true, Constraints = "$rd = $rs1" in
        def "PseudoVFMV_S_" # f.FX # "_" # m.MX :
                                          Pseudo<(outs m.vrclass:$rd),
                                                 (ins m.vrclass:$rs1, f.fprclass:$rs2,
                                                      AVL:$vl, ixlenimm:$sew),
                                                 []>, RISCVVPseudo;
      }
    }
  }
}
} // Predicates = [HasStdExtV, HasStdExtF]

//===----------------------------------------------------------------------===//
// 17.3. Vector Slide Instructions
//===----------------------------------------------------------------------===//
let Predicates = [HasStdExtV] in {
  defm PseudoVSLIDEUP    : VPseudoTernaryV_VX_VI<uimm5, "@earlyclobber $rd">;
  defm PseudoVSLIDEDOWN  : VPseudoTernaryV_VX_VI<uimm5>;
  defm PseudoVSLIDE1UP   : VPseudoBinaryV_VX<"@earlyclobber $rd">;
  defm PseudoVSLIDE1DOWN : VPseudoBinaryV_VX;
} // Predicates = [HasStdExtV]

let Predicates = [HasStdExtV, HasStdExtF] in {
  defm PseudoVFSLIDE1UP  : VPseudoBinaryV_VF<"@earlyclobber $rd">;
  defm PseudoVFSLIDE1DOWN : VPseudoBinaryV_VF;
} // Predicates = [HasStdExtV, HasStdExtF]

//===----------------------------------------------------------------------===//
// 17.4. Vector Register Gather Instructions
//===----------------------------------------------------------------------===//
defm PseudoVRGATHER    : VPseudoBinaryV_VV_VX_VI<uimm5, "@earlyclobber $rd">;
defm PseudoVRGATHEREI16 : VPseudoBinaryV_VV_EEW</* eew */ 16, "@earlyclobber $rd">;

//===----------------------------------------------------------------------===//
// 17.5. Vector Compress Instruction
//===----------------------------------------------------------------------===//
defm PseudoVCOMPRESS : VPseudoUnaryV_V_AnyMask;

//===----------------------------------------------------------------------===//
// Patterns.
//===----------------------------------------------------------------------===//

//===----------------------------------------------------------------------===//
// 8. Vector AMO Operations
//===----------------------------------------------------------------------===//
let Predicates = [HasStdExtZvamo] in {
  defm : VPatAMOV_WD<"int_riscv_vamoswap", "PseudoVAMOSWAP", AllIntegerVectors>;
  defm : VPatAMOV_WD<"int_riscv_vamoadd", "PseudoVAMOADD", AllIntegerVectors>;
  defm : VPatAMOV_WD<"int_riscv_vamoxor", "PseudoVAMOXOR", AllIntegerVectors>;
  defm : VPatAMOV_WD<"int_riscv_vamoand", "PseudoVAMOAND", AllIntegerVectors>;
  defm : VPatAMOV_WD<"int_riscv_vamoor", "PseudoVAMOOR", AllIntegerVectors>;
  defm : VPatAMOV_WD<"int_riscv_vamomin", "PseudoVAMOMIN", AllIntegerVectors>;
  defm : VPatAMOV_WD<"int_riscv_vamomax", "PseudoVAMOMAX", AllIntegerVectors>;
  defm : VPatAMOV_WD<"int_riscv_vamominu", "PseudoVAMOMINU", AllIntegerVectors>;
  defm : VPatAMOV_WD<"int_riscv_vamomaxu", "PseudoVAMOMAXU", AllIntegerVectors>;
} // Predicates = [HasStdExtZvamo]

let Predicates = [HasStdExtZvamo, HasStdExtF] in {
  defm : VPatAMOV_WD<"int_riscv_vamoswap", "PseudoVAMOSWAP", AllFloatVectors>;
} // Predicates = [HasStdExtZvamo, HasStdExtF]

//===----------------------------------------------------------------------===//
// 12. Vector Integer Arithmetic Instructions
//===----------------------------------------------------------------------===//

let Predicates = [HasStdExtV] in {
//===----------------------------------------------------------------------===//
// 12.1. Vector Single-Width Integer Add and Subtract
//===----------------------------------------------------------------------===//
defm : VPatBinaryV_VV_VX_VI<"int_riscv_vadd", "PseudoVADD", AllIntegerVectors>;
defm : VPatBinaryV_VV_VX<"int_riscv_vsub", "PseudoVSUB", AllIntegerVectors>;
defm : VPatBinaryV_VX_VI<"int_riscv_vrsub", "PseudoVRSUB", AllIntegerVectors>;

//===----------------------------------------------------------------------===//
// 12.2. Vector Widening Integer Add/Subtract
//===----------------------------------------------------------------------===//
defm : VPatBinaryW_VV_VX<"int_riscv_vwaddu", "PseudoVWADDU", AllWidenableIntVectors>;
defm : VPatBinaryW_VV_VX<"int_riscv_vwsubu", "PseudoVWSUBU", AllWidenableIntVectors>;
defm : VPatBinaryW_VV_VX<"int_riscv_vwadd", "PseudoVWADD", AllWidenableIntVectors>;
defm : VPatBinaryW_VV_VX<"int_riscv_vwsub", "PseudoVWSUB", AllWidenableIntVectors>;
defm : VPatBinaryW_WV_WX<"int_riscv_vwaddu_w", "PseudoVWADDU", AllWidenableIntVectors>;
defm : VPatBinaryW_WV_WX<"int_riscv_vwsubu_w", "PseudoVWSUBU", AllWidenableIntVectors>;
defm : VPatBinaryW_WV_WX<"int_riscv_vwadd_w", "PseudoVWADD", AllWidenableIntVectors>;
defm : VPatBinaryW_WV_WX<"int_riscv_vwsub_w", "PseudoVWSUB", AllWidenableIntVectors>;

//===----------------------------------------------------------------------===//
// 12.3. Vector Integer Extension
//===----------------------------------------------------------------------===//
defm : VPatUnaryV_VF<"int_riscv_vzext", "PseudoVZEXT", "VF2",
                     AllFractionableVF2IntVectors>;
defm : VPatUnaryV_VF<"int_riscv_vzext", "PseudoVZEXT", "VF4",
                     AllFractionableVF4IntVectors>;
defm : VPatUnaryV_VF<"int_riscv_vzext", "PseudoVZEXT", "VF8",
                     AllFractionableVF8IntVectors>;
defm : VPatUnaryV_VF<"int_riscv_vsext", "PseudoVSEXT", "VF2",
                     AllFractionableVF2IntVectors>;
defm : VPatUnaryV_VF<"int_riscv_vsext", "PseudoVSEXT", "VF4",
                     AllFractionableVF4IntVectors>;
defm : VPatUnaryV_VF<"int_riscv_vsext", "PseudoVSEXT", "VF8",
                     AllFractionableVF8IntVectors>;

//===----------------------------------------------------------------------===//
// 12.4. Vector Integer Add-with-Carry / Subtract-with-Borrow Instructions
//===----------------------------------------------------------------------===//
defm : VPatBinaryV_VM_XM_IM<"int_riscv_vadc", "PseudoVADC">;
defm : VPatBinaryM_VM_XM_IM<"int_riscv_vmadc_carry_in", "PseudoVMADC">;
defm : VPatBinaryM_V_X_I<"int_riscv_vmadc", "PseudoVMADC">;

defm : VPatBinaryV_VM_XM<"int_riscv_vsbc", "PseudoVSBC">;
defm : VPatBinaryM_VM_XM<"int_riscv_vmsbc_borrow_in", "PseudoVMSBC">;
defm : VPatBinaryM_V_X<"int_riscv_vmsbc", "PseudoVMSBC">;

//===----------------------------------------------------------------------===//
// 12.5. Vector Bitwise Logical Instructions
//===----------------------------------------------------------------------===//
defm : VPatBinaryV_VV_VX_VI<"int_riscv_vand", "PseudoVAND", AllIntegerVectors>;
defm : VPatBinaryV_VV_VX_VI<"int_riscv_vor", "PseudoVOR", AllIntegerVectors>;
defm : VPatBinaryV_VV_VX_VI<"int_riscv_vxor", "PseudoVXOR", AllIntegerVectors>;

//===----------------------------------------------------------------------===//
// 12.6. Vector Single-Width Bit Shift Instructions
//===----------------------------------------------------------------------===//
defm : VPatBinaryV_VV_VX_VI<"int_riscv_vsll", "PseudoVSLL", AllIntegerVectors,
                            uimm5>;
defm : VPatBinaryV_VV_VX_VI<"int_riscv_vsrl", "PseudoVSRL", AllIntegerVectors,
                            uimm5>;
defm : VPatBinaryV_VV_VX_VI<"int_riscv_vsra", "PseudoVSRA", AllIntegerVectors,
                            uimm5>;

//===----------------------------------------------------------------------===//
// 12.7. Vector Narrowing Integer Right Shift Instructions
//===----------------------------------------------------------------------===//
defm : VPatBinaryV_WV_WX_WI<"int_riscv_vnsrl", "PseudoVNSRL", AllWidenableIntVectors>;
defm : VPatBinaryV_WV_WX_WI<"int_riscv_vnsra", "PseudoVNSRA", AllWidenableIntVectors>;

//===----------------------------------------------------------------------===//
// 12.8. Vector Integer Comparison Instructions
//===----------------------------------------------------------------------===//
defm : VPatBinaryM_VV_VX_VI<"int_riscv_vmseq", "PseudoVMSEQ", AllIntegerVectors>;
defm : VPatBinaryM_VV_VX_VI<"int_riscv_vmsne", "PseudoVMSNE", AllIntegerVectors>;
defm : VPatBinaryM_VV_VX<"int_riscv_vmsltu", "PseudoVMSLTU", AllIntegerVectors>;
defm : VPatBinaryM_VV_VX<"int_riscv_vmslt", "PseudoVMSLT", AllIntegerVectors>;
defm : VPatBinaryM_VV_VX_VI<"int_riscv_vmsleu", "PseudoVMSLEU", AllIntegerVectors>;
defm : VPatBinaryM_VV_VX_VI<"int_riscv_vmsle", "PseudoVMSLE", AllIntegerVectors>;

defm : VPatBinaryM_VX_VI<"int_riscv_vmsgtu", "PseudoVMSGTU", AllIntegerVectors>;
defm : VPatBinaryM_VX_VI<"int_riscv_vmsgt", "PseudoVMSGT", AllIntegerVectors>;

// Match vmsgt with 2 vector operands to vmslt with the operands swapped.
defm : VPatBinarySwappedM_VV<"int_riscv_vmsgtu", "PseudoVMSLTU", AllIntegerVectors>;
defm : VPatBinarySwappedM_VV<"int_riscv_vmsgt", "PseudoVMSLT", AllIntegerVectors>;

defm : VPatBinarySwappedM_VV<"int_riscv_vmsgeu", "PseudoVMSLEU", AllIntegerVectors>;
defm : VPatBinarySwappedM_VV<"int_riscv_vmsge", "PseudoVMSLE", AllIntegerVectors>;

// Match vmslt(u).vx intrinsics to vmsle(u).vi if the scalar is -15 to 16. This
// avoids the user needing to know that there is no vmslt(u).vi instruction.
// Similar for vmsge(u).vx intrinsics using vmslt(u).vi.
foreach vti = AllIntegerVectors in {
  def : Pat<(vti.Mask (int_riscv_vmslt (vti.Vector vti.RegClass:$rs1),
                                       (vti.Scalar simm5_plus1:$rs2),
                                       VLOpFrag)),
            (!cast<Instruction>("PseudoVMSLE_VI_"#vti.LMul.MX) vti.RegClass:$rs1,
                                                               (DecImm simm5_plus1:$rs2),
                                                               GPR:$vl,
                                                               vti.SEW)>;
  def : Pat<(vti.Mask (int_riscv_vmslt_mask (vti.Mask VR:$merge),
                                            (vti.Vector vti.RegClass:$rs1),
                                            (vti.Scalar simm5_plus1:$rs2),
                                            (vti.Mask V0),
                                            VLOpFrag)),
            (!cast<Instruction>("PseudoVMSLE_VI_"#vti.LMul.MX#"_MASK")
                                                      VR:$merge,
                                                      vti.RegClass:$rs1,
                                                      (DecImm simm5_plus1:$rs2),
                                                      (vti.Mask V0),
                                                      GPR:$vl,
                                                      vti.SEW)>;

  def : Pat<(vti.Mask (int_riscv_vmsltu (vti.Vector vti.RegClass:$rs1),
                                        (vti.Scalar simm5_plus1:$rs2),
                                        VLOpFrag)),
            (!cast<Instruction>("PseudoVMSLEU_VI_"#vti.LMul.MX) vti.RegClass:$rs1,
                                                                (DecImm simm5_plus1:$rs2),
                                                                GPR:$vl,
                                                                vti.SEW)>;
  def : Pat<(vti.Mask (int_riscv_vmsltu_mask (vti.Mask VR:$merge),
                                             (vti.Vector vti.RegClass:$rs1),
                                             (vti.Scalar simm5_plus1:$rs2),
                                             (vti.Mask V0),
                                             VLOpFrag)),
            (!cast<Instruction>("PseudoVMSLEU_VI_"#vti.LMul.MX#"_MASK")
                                                      VR:$merge,
                                                      vti.RegClass:$rs1,
                                                      (DecImm simm5_plus1:$rs2),
                                                      (vti.Mask V0),
                                                      GPR:$vl,
                                                      vti.SEW)>;

  // Special cases to avoid matching vmsltu.vi 0 (always false) to
  // vmsleu.vi -1 (always true). Instead match to vmsne.vv.
  def : Pat<(vti.Mask (int_riscv_vmsltu (vti.Vector vti.RegClass:$rs1),
                                        (vti.Scalar 0), VLOpFrag)),
            (!cast<Instruction>("PseudoVMSNE_VV_"#vti.LMul.MX) vti.RegClass:$rs1,
                                                               vti.RegClass:$rs1,
                                                               GPR:$vl,
                                                               vti.SEW)>;
  def : Pat<(vti.Mask (int_riscv_vmsltu_mask (vti.Mask VR:$merge),
                                             (vti.Vector vti.RegClass:$rs1),
                                             (vti.Scalar 0),
                                             (vti.Mask V0),
                                             VLOpFrag)),
            (!cast<Instruction>("PseudoVMSNE_VV_"#vti.LMul.MX#"_MASK")
                                                     VR:$merge,
                                                     vti.RegClass:$rs1,
                                                     vti.RegClass:$rs1,
                                                     (vti.Mask V0),
                                                     GPR:$vl,
                                                     vti.SEW)>;

  def : Pat<(vti.Mask (int_riscv_vmsge (vti.Vector vti.RegClass:$rs1),
                                       (vti.Scalar simm5_plus1:$rs2),
                                       VLOpFrag)),
            (!cast<Instruction>("PseudoVMSGT_VI_"#vti.LMul.MX) vti.RegClass:$rs1,
                                                               (DecImm simm5_plus1:$rs2),
                                                               GPR:$vl,
                                                               vti.SEW)>;
  def : Pat<(vti.Mask (int_riscv_vmsge_mask (vti.Mask VR:$merge),
                                            (vti.Vector vti.RegClass:$rs1),
                                            (vti.Scalar simm5_plus1:$rs2),
                                            (vti.Mask V0),
                                            VLOpFrag)),
            (!cast<Instruction>("PseudoVMSGT_VI_"#vti.LMul.MX#"_MASK")
                                                      VR:$merge,
                                                      vti.RegClass:$rs1,
                                                      (DecImm simm5_plus1:$rs2),
                                                      (vti.Mask V0),
                                                      GPR:$vl,
                                                      vti.SEW)>;

  def : Pat<(vti.Mask (int_riscv_vmsgeu (vti.Vector vti.RegClass:$rs1),
                                        (vti.Scalar simm5_plus1:$rs2),
                                        VLOpFrag)),
            (!cast<Instruction>("PseudoVMSGTU_VI_"#vti.LMul.MX) vti.RegClass:$rs1,
                                                                (DecImm simm5_plus1:$rs2),
                                                                GPR:$vl,
                                                                vti.SEW)>;
  def : Pat<(vti.Mask (int_riscv_vmsgeu_mask (vti.Mask VR:$merge),
                                             (vti.Vector vti.RegClass:$rs1),
                                             (vti.Scalar simm5_plus1:$rs2),
                                             (vti.Mask V0),
                                             VLOpFrag)),
            (!cast<Instruction>("PseudoVMSGTU_VI_"#vti.LMul.MX#"_MASK")
                                                      VR:$merge,
                                                      vti.RegClass:$rs1,
                                                      (DecImm simm5_plus1:$rs2),
                                                      (vti.Mask V0),
                                                      GPR:$vl,
                                                      vti.SEW)>;

  // Special cases to avoid matching vmsgeu.vi 0 (always true) to
  // vmsgtu.vi -1 (always false). Instead match to vmsne.vv.
  def : Pat<(vti.Mask (int_riscv_vmsgeu (vti.Vector vti.RegClass:$rs1),
                                        (vti.Scalar 0), VLOpFrag)),
            (!cast<Instruction>("PseudoVMSEQ_VV_"#vti.LMul.MX) vti.RegClass:$rs1,
                                                               vti.RegClass:$rs1,
                                                               GPR:$vl,
                                                               vti.SEW)>;
  def : Pat<(vti.Mask (int_riscv_vmsgeu_mask (vti.Mask VR:$merge),
                                             (vti.Vector vti.RegClass:$rs1),
                                             (vti.Scalar 0),
                                             (vti.Mask V0),
                                             VLOpFrag)),
            (!cast<Instruction>("PseudoVMSEQ_VV_"#vti.LMul.MX#"_MASK")
                                                     VR:$merge,
                                                     vti.RegClass:$rs1,
                                                     vti.RegClass:$rs1,
                                                     (vti.Mask V0),
                                                     GPR:$vl,
                                                     vti.SEW)>;
}

//===----------------------------------------------------------------------===//
// 12.9. Vector Integer Min/Max Instructions
//===----------------------------------------------------------------------===//
defm : VPatBinaryV_VV_VX<"int_riscv_vminu", "PseudoVMINU", AllIntegerVectors>;
defm : VPatBinaryV_VV_VX<"int_riscv_vmin", "PseudoVMIN", AllIntegerVectors>;
defm : VPatBinaryV_VV_VX<"int_riscv_vmaxu", "PseudoVMAXU", AllIntegerVectors>;
defm : VPatBinaryV_VV_VX<"int_riscv_vmax", "PseudoVMAX", AllIntegerVectors>;

//===----------------------------------------------------------------------===//
// 12.10. Vector Single-Width Integer Multiply Instructions
//===----------------------------------------------------------------------===//
defm : VPatBinaryV_VV_VX<"int_riscv_vmul", "PseudoVMUL", AllIntegerVectors>;
defm : VPatBinaryV_VV_VX<"int_riscv_vmulh", "PseudoVMULH", AllIntegerVectors>;
defm : VPatBinaryV_VV_VX<"int_riscv_vmulhu", "PseudoVMULHU", AllIntegerVectors>;
defm : VPatBinaryV_VV_VX<"int_riscv_vmulhsu", "PseudoVMULHSU", AllIntegerVectors>;

//===----------------------------------------------------------------------===//
// 12.11. Vector Integer Divide Instructions
//===----------------------------------------------------------------------===//
defm : VPatBinaryV_VV_VX<"int_riscv_vdivu", "PseudoVDIVU", AllIntegerVectors>;
defm : VPatBinaryV_VV_VX<"int_riscv_vdiv", "PseudoVDIV", AllIntegerVectors>;
defm : VPatBinaryV_VV_VX<"int_riscv_vremu", "PseudoVREMU", AllIntegerVectors>;
defm : VPatBinaryV_VV_VX<"int_riscv_vrem", "PseudoVREM", AllIntegerVectors>;

//===----------------------------------------------------------------------===//
// 12.12. Vector Widening Integer Multiply Instructions
//===----------------------------------------------------------------------===//
defm : VPatBinaryW_VV_VX<"int_riscv_vwmul", "PseudoVWMUL", AllWidenableIntVectors>;
defm : VPatBinaryW_VV_VX<"int_riscv_vwmulu", "PseudoVWMULU", AllWidenableIntVectors>;
defm : VPatBinaryW_VV_VX<"int_riscv_vwmulsu", "PseudoVWMULSU", AllWidenableIntVectors>;

//===----------------------------------------------------------------------===//
// 12.13. Vector Single-Width Integer Multiply-Add Instructions
//===----------------------------------------------------------------------===//
defm : VPatTernaryV_VV_VX_AAXA<"int_riscv_vmadd", "PseudoVMADD", AllIntegerVectors>;
defm : VPatTernaryV_VV_VX_AAXA<"int_riscv_vnmsub", "PseudoVNMSUB", AllIntegerVectors>;
defm : VPatTernaryV_VV_VX_AAXA<"int_riscv_vmacc", "PseudoVMACC", AllIntegerVectors>;
defm : VPatTernaryV_VV_VX_AAXA<"int_riscv_vnmsac", "PseudoVNMSAC", AllIntegerVectors>;

//===----------------------------------------------------------------------===//
// 12.14. Vector Widening Integer Multiply-Add Instructions
//===----------------------------------------------------------------------===//
defm : VPatTernaryW_VV_VX<"int_riscv_vwmaccu", "PseudoVWMACCU", AllWidenableIntVectors>;
defm : VPatTernaryW_VV_VX<"int_riscv_vwmacc", "PseudoVWMACC", AllWidenableIntVectors>;
defm : VPatTernaryW_VV_VX<"int_riscv_vwmaccsu", "PseudoVWMACCSU", AllWidenableIntVectors>;
defm : VPatTernaryW_VX<"int_riscv_vwmaccus", "PseudoVWMACCUS", AllWidenableIntVectors>;

//===----------------------------------------------------------------------===//
// 12.15. Vector Integer Merge Instructions
//===----------------------------------------------------------------------===//
defm : VPatBinaryV_VM_XM_IM<"int_riscv_vmerge", "PseudoVMERGE">;

//===----------------------------------------------------------------------===//
// 12.16. Vector Integer Move Instructions
//===----------------------------------------------------------------------===//
foreach vti = AllVectors in {
  def : Pat<(vti.Vector (int_riscv_vmv_v_v (vti.Vector vti.RegClass:$rs1),
                                           VLOpFrag)),
            (!cast<Instruction>("PseudoVMV_V_V_"#vti.LMul.MX)
             $rs1, GPR:$vl, vti.SEW)>;

  // vmv.v.x/vmv.v.i are handled in RISCInstrVInstrInfoVVLPatterns.td
}

//===----------------------------------------------------------------------===//
// 13.1. Vector Single-Width Saturating Add and Subtract
//===----------------------------------------------------------------------===//
defm : VPatBinaryV_VV_VX_VI<"int_riscv_vsaddu", "PseudoVSADDU", AllIntegerVectors>;
defm : VPatBinaryV_VV_VX_VI<"int_riscv_vsadd", "PseudoVSADD", AllIntegerVectors>;
defm : VPatBinaryV_VV_VX<"int_riscv_vssubu", "PseudoVSSUBU", AllIntegerVectors>;
defm : VPatBinaryV_VV_VX<"int_riscv_vssub", "PseudoVSSUB", AllIntegerVectors>;

//===----------------------------------------------------------------------===//
// 13.2. Vector Single-Width Averaging Add and Subtract
//===----------------------------------------------------------------------===//
defm : VPatBinaryV_VV_VX<"int_riscv_vaaddu", "PseudoVAADDU", AllIntegerVectors>;
defm : VPatBinaryV_VV_VX<"int_riscv_vaadd", "PseudoVAADD", AllIntegerVectors>;
defm : VPatBinaryV_VV_VX<"int_riscv_vasubu", "PseudoVASUBU", AllIntegerVectors>;
defm : VPatBinaryV_VV_VX<"int_riscv_vasub", "PseudoVASUB", AllIntegerVectors>;

//===----------------------------------------------------------------------===//
// 13.3. Vector Single-Width Fractional Multiply with Rounding and Saturation
//===----------------------------------------------------------------------===//
defm : VPatBinaryV_VV_VX<"int_riscv_vsmul", "PseudoVSMUL", AllIntegerVectors>;

//===----------------------------------------------------------------------===//
// 13.4. Vector Single-Width Scaling Shift Instructions
//===----------------------------------------------------------------------===//
defm : VPatBinaryV_VV_VX_VI<"int_riscv_vssrl", "PseudoVSSRL", AllIntegerVectors,
                            uimm5>;
defm : VPatBinaryV_VV_VX_VI<"int_riscv_vssra", "PseudoVSSRA", AllIntegerVectors,
                            uimm5>;

//===----------------------------------------------------------------------===//
// 13.5. Vector Narrowing Fixed-Point Clip Instructions
//===----------------------------------------------------------------------===//
defm : VPatBinaryV_WV_WX_WI<"int_riscv_vnclipu", "PseudoVNCLIPU", AllWidenableIntVectors>;
defm : VPatBinaryV_WV_WX_WI<"int_riscv_vnclip", "PseudoVNCLIP", AllWidenableIntVectors>;

} // Predicates = [HasStdExtV]

let Predicates = [HasStdExtV, HasStdExtF] in {
//===----------------------------------------------------------------------===//
// 14.2. Vector Single-Width Floating-Point Add/Subtract Instructions
//===----------------------------------------------------------------------===//
defm : VPatBinaryV_VV_VX<"int_riscv_vfadd", "PseudoVFADD", AllFloatVectors>;
defm : VPatBinaryV_VV_VX<"int_riscv_vfsub", "PseudoVFSUB", AllFloatVectors>;
defm : VPatBinaryV_VX<"int_riscv_vfrsub", "PseudoVFRSUB", AllFloatVectors>;

//===----------------------------------------------------------------------===//
// 14.3. Vector Widening Floating-Point Add/Subtract Instructions
//===----------------------------------------------------------------------===//
defm : VPatBinaryW_VV_VX<"int_riscv_vfwadd", "PseudoVFWADD", AllWidenableFloatVectors>;
defm : VPatBinaryW_VV_VX<"int_riscv_vfwsub", "PseudoVFWSUB", AllWidenableFloatVectors>;
defm : VPatBinaryW_WV_WX<"int_riscv_vfwadd_w", "PseudoVFWADD", AllWidenableFloatVectors>;
defm : VPatBinaryW_WV_WX<"int_riscv_vfwsub_w", "PseudoVFWSUB", AllWidenableFloatVectors>;

//===----------------------------------------------------------------------===//
// 14.4. Vector Single-Width Floating-Point Multiply/Divide Instructions
//===----------------------------------------------------------------------===//
defm : VPatBinaryV_VV_VX<"int_riscv_vfmul", "PseudoVFMUL", AllFloatVectors>;
defm : VPatBinaryV_VV_VX<"int_riscv_vfdiv", "PseudoVFDIV", AllFloatVectors>;
defm : VPatBinaryV_VX<"int_riscv_vfrdiv", "PseudoVFRDIV", AllFloatVectors>;

//===----------------------------------------------------------------------===//
// 14.5. Vector Widening Floating-Point Multiply
//===----------------------------------------------------------------------===//
defm : VPatBinaryW_VV_VX<"int_riscv_vfwmul", "PseudoVFWMUL", AllWidenableFloatVectors>;

//===----------------------------------------------------------------------===//
// 14.6. Vector Single-Width Floating-Point Fused Multiply-Add Instructions
//===----------------------------------------------------------------------===//
defm : VPatTernaryV_VV_VX_AAXA<"int_riscv_vfmacc", "PseudoVFMACC", AllFloatVectors>;
defm : VPatTernaryV_VV_VX_AAXA<"int_riscv_vfnmacc", "PseudoVFNMACC", AllFloatVectors>;
defm : VPatTernaryV_VV_VX_AAXA<"int_riscv_vfmsac", "PseudoVFMSAC", AllFloatVectors>;
defm : VPatTernaryV_VV_VX_AAXA<"int_riscv_vfnmsac", "PseudoVFNMSAC", AllFloatVectors>;
defm : VPatTernaryV_VV_VX_AAXA<"int_riscv_vfmadd", "PseudoVFMADD", AllFloatVectors>;
defm : VPatTernaryV_VV_VX_AAXA<"int_riscv_vfnmadd", "PseudoVFNMADD", AllFloatVectors>;
defm : VPatTernaryV_VV_VX_AAXA<"int_riscv_vfmsub", "PseudoVFMSUB", AllFloatVectors>;
defm : VPatTernaryV_VV_VX_AAXA<"int_riscv_vfnmsub", "PseudoVFNMSUB", AllFloatVectors>;

//===----------------------------------------------------------------------===//
// 14.7. Vector Widening Floating-Point Fused Multiply-Add Instructions
//===----------------------------------------------------------------------===//
defm : VPatTernaryW_VV_VX<"int_riscv_vfwmacc", "PseudoVFWMACC", AllWidenableFloatVectors>;
defm : VPatTernaryW_VV_VX<"int_riscv_vfwnmacc", "PseudoVFWNMACC", AllWidenableFloatVectors>;
defm : VPatTernaryW_VV_VX<"int_riscv_vfwmsac", "PseudoVFWMSAC", AllWidenableFloatVectors>;
defm : VPatTernaryW_VV_VX<"int_riscv_vfwnmsac", "PseudoVFWNMSAC", AllWidenableFloatVectors>;

//===----------------------------------------------------------------------===//
// 14.8. Vector Floating-Point Square-Root Instruction
//===----------------------------------------------------------------------===//
defm : VPatUnaryV_V<"int_riscv_vfsqrt", "PseudoVFSQRT", AllFloatVectors>;

//===----------------------------------------------------------------------===//
// 14.9. Vector Floating-Point Reciprocal Square-Root Estimate Instruction
//===----------------------------------------------------------------------===//
defm : VPatUnaryV_V<"int_riscv_vfrsqrt7", "PseudoVFRSQRT7", AllFloatVectors>;

//===----------------------------------------------------------------------===//
// 14.10. Vector Floating-Point Reciprocal Estimate Instruction
//===----------------------------------------------------------------------===//
defm : VPatUnaryV_V<"int_riscv_vfrec7", "PseudoVFREC7", AllFloatVectors>;

//===----------------------------------------------------------------------===//
// 14.11. Vector Floating-Point Min/Max Instructions
//===----------------------------------------------------------------------===//
defm : VPatBinaryV_VV_VX<"int_riscv_vfmin", "PseudoVFMIN", AllFloatVectors>;
defm : VPatBinaryV_VV_VX<"int_riscv_vfmax", "PseudoVFMAX", AllFloatVectors>;

//===----------------------------------------------------------------------===//
// 14.12. Vector Floating-Point Sign-Injection Instructions
//===----------------------------------------------------------------------===//
defm : VPatBinaryV_VV_VX<"int_riscv_vfsgnj", "PseudoVFSGNJ", AllFloatVectors>;
defm : VPatBinaryV_VV_VX<"int_riscv_vfsgnjn", "PseudoVFSGNJN", AllFloatVectors>;
defm : VPatBinaryV_VV_VX<"int_riscv_vfsgnjx", "PseudoVFSGNJX", AllFloatVectors>;

//===----------------------------------------------------------------------===//
// 14.13. Vector Floating-Point Compare Instructions
//===----------------------------------------------------------------------===//
defm : VPatBinaryM_VV_VX<"int_riscv_vmfeq", "PseudoVMFEQ", AllFloatVectors>;
defm : VPatBinaryM_VV_VX<"int_riscv_vmfle", "PseudoVMFLE", AllFloatVectors>;
defm : VPatBinaryM_VV_VX<"int_riscv_vmflt", "PseudoVMFLT", AllFloatVectors>;
defm : VPatBinaryM_VV_VX<"int_riscv_vmfne", "PseudoVMFNE", AllFloatVectors>;
defm : VPatBinaryM_VX<"int_riscv_vmfgt", "PseudoVMFGT", AllFloatVectors>;
defm : VPatBinaryM_VX<"int_riscv_vmfge", "PseudoVMFGE", AllFloatVectors>;
defm : VPatBinarySwappedM_VV<"int_riscv_vmfgt", "PseudoVMFLT", AllFloatVectors>;
defm : VPatBinarySwappedM_VV<"int_riscv_vmfge", "PseudoVMFLE", AllFloatVectors>;

//===----------------------------------------------------------------------===//
// 14.14. Vector Floating-Point Classify Instruction
//===----------------------------------------------------------------------===//
defm : VPatConversionVI_VF<"int_riscv_vfclass", "PseudoVFCLASS">;

//===----------------------------------------------------------------------===//
// 14.15. Vector Floating-Point Merge Instruction
//===----------------------------------------------------------------------===//
// We can use vmerge.vvm to support vector-vector vfmerge.
defm : VPatBinaryV_VM<"int_riscv_vfmerge", "PseudoVMERGE",
                      /*CarryOut = */0, /*vtilist=*/AllFloatVectors>;
defm : VPatBinaryV_XM<"int_riscv_vfmerge", "PseudoVFMERGE",
                      /*CarryOut = */0, /*vtilist=*/AllFloatVectors>;

foreach fvti = AllFloatVectors in {
  defvar instr = !cast<Instruction>("PseudoVMERGE_VIM_"#fvti.LMul.MX);
  def : Pat<(fvti.Vector (int_riscv_vfmerge (fvti.Vector fvti.RegClass:$rs2),
                                            (fvti.Scalar (fpimm0)),
                                            (fvti.Mask V0), VLOpFrag)),
            (instr fvti.RegClass:$rs2, 0, (fvti.Mask V0), GPR:$vl, fvti.SEW)>;
}

//===----------------------------------------------------------------------===//
// 14.17. Single-Width Floating-Point/Integer Type-Convert Instructions
//===----------------------------------------------------------------------===//
defm : VPatConversionVI_VF<"int_riscv_vfcvt_xu_f_v", "PseudoVFCVT_XU_F">;
defm : VPatConversionVI_VF<"int_riscv_vfcvt_rtz_xu_f_v", "PseudoVFCVT_RTZ_XU_F">;
defm : VPatConversionVI_VF<"int_riscv_vfcvt_x_f_v", "PseudoVFCVT_X_F">;
defm : VPatConversionVI_VF<"int_riscv_vfcvt_rtz_x_f_v", "PseudoVFCVT_RTZ_X_F">;
defm : VPatConversionVF_VI<"int_riscv_vfcvt_f_x_v", "PseudoVFCVT_F_X">;
defm : VPatConversionVF_VI<"int_riscv_vfcvt_f_xu_v", "PseudoVFCVT_F_XU">;

//===----------------------------------------------------------------------===//
// 14.18. Widening Floating-Point/Integer Type-Convert Instructions
//===----------------------------------------------------------------------===//
defm : VPatConversionWI_VF<"int_riscv_vfwcvt_xu_f_v", "PseudoVFWCVT_XU_F">;
defm : VPatConversionWI_VF<"int_riscv_vfwcvt_x_f_v", "PseudoVFWCVT_X_F">;
defm : VPatConversionWI_VF<"int_riscv_vfwcvt_rtz_xu_f_v", "PseudoVFWCVT_RTZ_XU_F">;
defm : VPatConversionWI_VF<"int_riscv_vfwcvt_rtz_x_f_v", "PseudoVFWCVT_RTZ_X_F">;
defm : VPatConversionWF_VI<"int_riscv_vfwcvt_f_xu_v", "PseudoVFWCVT_F_XU">;
defm : VPatConversionWF_VI<"int_riscv_vfwcvt_f_x_v", "PseudoVFWCVT_F_X">;
defm : VPatConversionWF_VF<"int_riscv_vfwcvt_f_f_v", "PseudoVFWCVT_F_F">;

//===----------------------------------------------------------------------===//
// 14.19. Narrowing Floating-Point/Integer Type-Convert Instructions
//===----------------------------------------------------------------------===//
defm : VPatConversionVI_WF<"int_riscv_vfncvt_xu_f_w", "PseudoVFNCVT_XU_F">;
defm : VPatConversionVI_WF<"int_riscv_vfncvt_x_f_w", "PseudoVFNCVT_X_F">;
defm : VPatConversionVI_WF<"int_riscv_vfncvt_rtz_xu_f_w", "PseudoVFNCVT_RTZ_XU_F">;
defm : VPatConversionVI_WF<"int_riscv_vfncvt_rtz_x_f_w", "PseudoVFNCVT_RTZ_X_F">;
defm : VPatConversionVF_WI <"int_riscv_vfncvt_f_xu_w", "PseudoVFNCVT_F_XU">;
defm : VPatConversionVF_WI <"int_riscv_vfncvt_f_x_w", "PseudoVFNCVT_F_X">;
defm : VPatConversionVF_WF<"int_riscv_vfncvt_f_f_w", "PseudoVFNCVT_F_F">;
defm : VPatConversionVF_WF<"int_riscv_vfncvt_rod_f_f_w", "PseudoVFNCVT_ROD_F_F">;
} // Predicates = [HasStdExtV, HasStdExtF]

let Predicates = [HasStdExtV] in {
//===----------------------------------------------------------------------===//
// 15.1. Vector Single-Width Integer Reduction Instructions
//===----------------------------------------------------------------------===//
defm : VPatReductionV_VS<"int_riscv_vredsum", "PseudoVREDSUM">;
defm : VPatReductionV_VS<"int_riscv_vredand", "PseudoVREDAND">;
defm : VPatReductionV_VS<"int_riscv_vredor", "PseudoVREDOR">;
defm : VPatReductionV_VS<"int_riscv_vredxor", "PseudoVREDXOR">;
defm : VPatReductionV_VS<"int_riscv_vredminu", "PseudoVREDMINU">;
defm : VPatReductionV_VS<"int_riscv_vredmin", "PseudoVREDMIN">;
defm : VPatReductionV_VS<"int_riscv_vredmaxu", "PseudoVREDMAXU">;
defm : VPatReductionV_VS<"int_riscv_vredmax", "PseudoVREDMAX">;

//===----------------------------------------------------------------------===//
// 15.2. Vector Widening Integer Reduction Instructions
//===----------------------------------------------------------------------===//
defm : VPatReductionW_VS<"int_riscv_vwredsumu", "PseudoVWREDSUMU">;
defm : VPatReductionW_VS<"int_riscv_vwredsum", "PseudoVWREDSUM">;
} // Predicates = [HasStdExtV]

let Predicates = [HasStdExtV, HasStdExtF] in {
//===----------------------------------------------------------------------===//
// 15.3. Vector Single-Width Floating-Point Reduction Instructions
//===----------------------------------------------------------------------===//
defm : VPatReductionV_VS<"int_riscv_vfredosum", "PseudoVFREDOSUM", /*IsFloat=*/1>;
defm : VPatReductionV_VS<"int_riscv_vfredsum", "PseudoVFREDSUM", /*IsFloat=*/1>;
defm : VPatReductionV_VS<"int_riscv_vfredmin", "PseudoVFREDMIN", /*IsFloat=*/1>;
defm : VPatReductionV_VS<"int_riscv_vfredmax", "PseudoVFREDMAX", /*IsFloat=*/1>;

//===----------------------------------------------------------------------===//
// 15.4. Vector Widening Floating-Point Reduction Instructions
//===----------------------------------------------------------------------===//
defm : VPatReductionW_VS<"int_riscv_vfwredsum", "PseudoVFWREDSUM", /*IsFloat=*/1>;
defm : VPatReductionW_VS<"int_riscv_vfwredosum", "PseudoVFWREDOSUM", /*IsFloat=*/1>;

} // Predicates = [HasStdExtV, HasStdExtF]

//===----------------------------------------------------------------------===//
// 16. Vector Mask Instructions
//===----------------------------------------------------------------------===//

let Predicates = [HasStdExtV] in {
//===----------------------------------------------------------------------===//
// 16.1 Vector Mask-Register Logical Instructions
//===----------------------------------------------------------------------===//
defm : VPatBinaryM_MM<"int_riscv_vmand", "PseudoVMAND">;
defm : VPatBinaryM_MM<"int_riscv_vmnand", "PseudoVMNAND">;
defm : VPatBinaryM_MM<"int_riscv_vmandnot", "PseudoVMANDNOT">;
defm : VPatBinaryM_MM<"int_riscv_vmxor", "PseudoVMXOR">;
defm : VPatBinaryM_MM<"int_riscv_vmor", "PseudoVMOR">;
defm : VPatBinaryM_MM<"int_riscv_vmnor", "PseudoVMNOR">;
defm : VPatBinaryM_MM<"int_riscv_vmornot", "PseudoVMORNOT">;
defm : VPatBinaryM_MM<"int_riscv_vmxnor", "PseudoVMXNOR">;

// pseudo instructions
defm : VPatNullaryM<"int_riscv_vmclr", "PseudoVMCLR">;
defm : VPatNullaryM<"int_riscv_vmset", "PseudoVMSET">;

//===----------------------------------------------------------------------===//
// 16.2. Vector mask population count vpopc
//===----------------------------------------------------------------------===//
defm : VPatUnaryS_M<"int_riscv_vpopc", "PseudoVPOPC">;

//===----------------------------------------------------------------------===//
// 16.3. vfirst find-first-set mask bit
//===----------------------------------------------------------------------===//
defm : VPatUnaryS_M<"int_riscv_vfirst", "PseudoVFIRST">;

//===----------------------------------------------------------------------===//
// 16.4. vmsbf.m set-before-first mask bit
//===----------------------------------------------------------------------===//
defm : VPatUnaryM_M<"int_riscv_vmsbf", "PseudoVMSBF">;

//===----------------------------------------------------------------------===//
// 16.5. vmsif.m set-including-first mask bit
//===----------------------------------------------------------------------===//
defm : VPatUnaryM_M<"int_riscv_vmsif", "PseudoVMSIF">;

//===----------------------------------------------------------------------===//
// 16.6. vmsof.m set-only-first mask bit
//===----------------------------------------------------------------------===//
defm : VPatUnaryM_M<"int_riscv_vmsof", "PseudoVMSOF">;

//===----------------------------------------------------------------------===//
// 16.8.  Vector Iota Instruction
//===----------------------------------------------------------------------===//
defm : VPatUnaryV_M<"int_riscv_viota", "PseudoVIOTA">;

//===----------------------------------------------------------------------===//
// 16.9. Vector Element Index Instruction
//===----------------------------------------------------------------------===//
defm : VPatNullaryV<"int_riscv_vid", "PseudoVID">;

} // Predicates = [HasStdExtV]

//===----------------------------------------------------------------------===//
// 17. Vector Permutation Instructions
//===----------------------------------------------------------------------===//

//===----------------------------------------------------------------------===//
// 17.1. Integer Scalar Move Instructions
//===----------------------------------------------------------------------===//

let Predicates = [HasStdExtV] in {
foreach vti = AllIntegerVectors in {
  def : Pat<(riscv_vmv_x_s (vti.Vector vti.RegClass:$rs2)),
            (!cast<Instruction>("PseudoVMV_X_S_" # vti.LMul.MX) $rs2, vti.SEW)>;
  // vmv.s.x is handled with a custom node in RISCVInstrInfoVVLPatterns.td
}
} // Predicates = [HasStdExtV]

//===----------------------------------------------------------------------===//
// 17.2. Floating-Point Scalar Move Instructions
//===----------------------------------------------------------------------===//

let Predicates = [HasStdExtV, HasStdExtF] in {
foreach fvti = AllFloatVectors in {
  defvar instr = !cast<Instruction>("PseudoVFMV_"#fvti.ScalarSuffix#"_S_" #
                                    fvti.LMul.MX);
  def : Pat<(fvti.Scalar (int_riscv_vfmv_f_s (fvti.Vector fvti.RegClass:$rs2))),
                         (instr $rs2, fvti.SEW)>;

  def : Pat<(fvti.Vector (int_riscv_vfmv_s_f (fvti.Vector fvti.RegClass:$rs1),
                         (fvti.Scalar fvti.ScalarRegClass:$rs2), VLOpFrag)),
            (!cast<Instruction>("PseudoVFMV_S_"#fvti.ScalarSuffix#"_" #
                                fvti.LMul.MX)
             (fvti.Vector $rs1),
             (fvti.Scalar fvti.ScalarRegClass:$rs2),
             GPR:$vl, fvti.SEW)>;
}
} // Predicates = [HasStdExtV, HasStdExtF]

//===----------------------------------------------------------------------===//
// 17.3. Vector Slide Instructions
//===----------------------------------------------------------------------===//
let Predicates = [HasStdExtV] in {
  defm : VPatTernaryV_VX_VI<"int_riscv_vslideup", "PseudoVSLIDEUP", AllIntegerVectors, uimm5>;
  defm : VPatTernaryV_VX_VI<"int_riscv_vslidedown", "PseudoVSLIDEDOWN", AllIntegerVectors, uimm5>;
  defm : VPatBinaryV_VX<"int_riscv_vslide1up", "PseudoVSLIDE1UP", AllIntegerVectors>;
  defm : VPatBinaryV_VX<"int_riscv_vslide1down", "PseudoVSLIDE1DOWN", AllIntegerVectors>;
} // Predicates = [HasStdExtV]

let Predicates = [HasStdExtV, HasStdExtF] in {
  defm : VPatTernaryV_VX_VI<"int_riscv_vslideup", "PseudoVSLIDEUP", AllFloatVectors, uimm5>;
  defm : VPatTernaryV_VX_VI<"int_riscv_vslidedown", "PseudoVSLIDEDOWN", AllFloatVectors, uimm5>;
  defm : VPatBinaryV_VX<"int_riscv_vfslide1up", "PseudoVFSLIDE1UP", AllFloatVectors>;
  defm : VPatBinaryV_VX<"int_riscv_vfslide1down", "PseudoVFSLIDE1DOWN", AllFloatVectors>;
} // Predicates = [HasStdExtV, HasStdExtF]

//===----------------------------------------------------------------------===//
// 17.4. Vector Register Gather Instructions
//===----------------------------------------------------------------------===//
let Predicates = [HasStdExtV] in {
  defm : VPatBinaryV_VV_VX_VI_INT<"int_riscv_vrgather", "PseudoVRGATHER",
                                  AllIntegerVectors, uimm5>;
  defm : VPatBinaryV_VV_INT_EEW<"int_riscv_vrgatherei16_vv", "PseudoVRGATHEREI16",
                                /* eew */ 16, AllIntegerVectors>;
} // Predicates = [HasStdExtV]

let Predicates = [HasStdExtV, HasStdExtF] in {
  defm : VPatBinaryV_VV_VX_VI_INT<"int_riscv_vrgather", "PseudoVRGATHER",
                                  AllFloatVectors, uimm5>;
  defm : VPatBinaryV_VV_INT_EEW<"int_riscv_vrgatherei16_vv", "PseudoVRGATHEREI16",
                                /* eew */ 16, AllFloatVectors>;
} // Predicates = [HasStdExtV, HasStdExtF]

//===----------------------------------------------------------------------===//
// 17.5. Vector Compress Instruction
//===----------------------------------------------------------------------===//
let Predicates = [HasStdExtV] in {
  defm : VPatUnaryV_V_AnyMask<"int_riscv_vcompress", "PseudoVCOMPRESS", AllIntegerVectors>;
} // Predicates = [HasStdExtV]

let Predicates = [HasStdExtV, HasStdExtF] in {
  defm : VPatUnaryV_V_AnyMask<"int_riscv_vcompress", "PseudoVCOMPRESS", AllFloatVectors>;
} // Predicates = [HasStdExtV, HasStdExtF]

// Include the non-intrinsic ISel patterns
include "RISCVInstrInfoVSDPatterns.td"
include "RISCVInstrInfoVVLPatterns.td"<|MERGE_RESOLUTION|>--- conflicted
+++ resolved
@@ -123,11 +123,7 @@
                    "NoDef")))))));
 }
 
-<<<<<<< HEAD
-def VLOpFrag : PatFrag<(ops), (XLenVT (VLOp (XLenVT GPR:$vl)))>;
-=======
 def VLOpFrag : PatFrag<(ops), (XLenVT (VLOp (XLenVT AVL:$vl)))>;
->>>>>>> 11299179
 
 // Output pattern for X0 used to represent VLMAX in the pseudo instructions.
 def VLMax : OutPatFrag<(ops), (XLenVT X0)>;
