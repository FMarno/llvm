//===-- ARM.td - Describe the ARM Target Machine -----------*- tablegen -*-===//
//
// Part of the LLVM Project, under the Apache License v2.0 with LLVM Exceptions.
// See https://llvm.org/LICENSE.txt for license information.
// SPDX-License-Identifier: Apache-2.0 WITH LLVM-exception
//
//===----------------------------------------------------------------------===//
//
//
//===----------------------------------------------------------------------===//

//===----------------------------------------------------------------------===//
// Target-independent interfaces which we are implementing
//===----------------------------------------------------------------------===//

include "llvm/Target/Target.td"

//===----------------------------------------------------------------------===//
// ARM Subtarget state.
//

def ModeThumb             : SubtargetFeature<"thumb-mode", "InThumbMode",
                                             "true", "Thumb mode">;

def ModeSoftFloat         : SubtargetFeature<"soft-float","UseSoftFloat",
                                             "true", "Use software floating "
                                             "point features.">;


//===----------------------------------------------------------------------===//
// ARM Subtarget features.
//

// Floating Point, HW Division and Neon Support

// FP loads/stores/moves, shared between VFP and MVE (even in the integer-only
// version).
def FeatureFPRegs         : SubtargetFeature<"fpregs", "HasFPRegs", "true",
                                             "Enable FP registers">;

// 16-bit FP loads/stores/moves, shared between VFP (with the v8.2A FP16
// extension) and MVE (even in the integer-only version).
def FeatureFPRegs16       : SubtargetFeature<"fpregs16", "HasFPRegs16", "true",
                                             "Enable 16-bit FP registers",
                                             [FeatureFPRegs]>;

def FeatureFPRegs64       : SubtargetFeature<"fpregs64", "HasFPRegs64", "true",
                                             "Enable 64-bit FP registers",
                                             [FeatureFPRegs]>;

def FeatureFP64           : SubtargetFeature<"fp64", "HasFP64", "true",
                                             "Floating point unit supports "
                                             "double precision",
                                             [FeatureFPRegs64]>;

def FeatureD32            : SubtargetFeature<"d32", "HasD32", "true",
                                             "Extend FP to 32 double registers">;

multiclass VFPver<string name, string query, string description,
                  list<SubtargetFeature> prev,
                  list<SubtargetFeature> otherimplies,
                  list<SubtargetFeature> vfp2prev = []> {
  def _D16_SP: SubtargetFeature<
    name#"d16sp", query#"D16SP", "true",
    description#" with only 16 d-registers and no double precision",
    !foreach(v, prev, !cast<SubtargetFeature>(v # "_D16_SP")) #
      !foreach(v, vfp2prev, !cast<SubtargetFeature>(v # "_SP")) #
      otherimplies>;
  def _SP: SubtargetFeature<
    name#"sp", query#"SP", "true",
    description#" with no double precision",
    !foreach(v, prev, !cast<SubtargetFeature>(v # "_SP")) #
      otherimplies # [FeatureD32, !cast<SubtargetFeature>(NAME # "_D16_SP")]>;
  def _D16: SubtargetFeature<
    name#"d16", query#"D16", "true",
    description#" with only 16 d-registers",
    !foreach(v, prev, !cast<SubtargetFeature>(v # "_D16")) #
      vfp2prev #
      otherimplies # [FeatureFP64, !cast<SubtargetFeature>(NAME # "_D16_SP")]>;
  def "": SubtargetFeature<
    name, query, "true", description,
    prev # otherimplies # [
        !cast<SubtargetFeature>(NAME # "_D16"),
        !cast<SubtargetFeature>(NAME # "_SP")]>;
}

def FeatureVFP2_SP        : SubtargetFeature<"vfp2sp", "HasVFPv2SP", "true",
                                             "Enable VFP2 instructions with "
                                             "no double precision",
                                             [FeatureFPRegs]>;

def FeatureVFP2           : SubtargetFeature<"vfp2", "HasVFPv2", "true",
                                             "Enable VFP2 instructions",
                                             [FeatureFP64, FeatureVFP2_SP]>;

defm FeatureVFP3: VFPver<"vfp3", "HasVFPv3", "Enable VFP3 instructions",
                         [], [], [FeatureVFP2]>;

def FeatureNEON           : SubtargetFeature<"neon", "HasNEON", "true",
                                             "Enable NEON instructions",
                                             [FeatureVFP3]>;

def FeatureFP16           : SubtargetFeature<"fp16", "HasFP16", "true",
                                             "Enable half-precision "
                                             "floating point">;

defm FeatureVFP4: VFPver<"vfp4", "HasVFPv4", "Enable VFP4 instructions",
                         [FeatureVFP3], [FeatureFP16]>;

defm FeatureFPARMv8: VFPver<"fp-armv8", "HasFPARMv8", "Enable ARMv8 FP",
                         [FeatureVFP4], []>;

def FeatureFullFP16       : SubtargetFeature<"fullfp16", "HasFullFP16", "true",
                                             "Enable full half-precision "
                                             "floating point",
                                             [FeatureFPARMv8_D16_SP, FeatureFPRegs16]>;

def FeatureFP16FML        : SubtargetFeature<"fp16fml", "HasFP16FML", "true",
                                             "Enable full half-precision "
                                             "floating point fml instructions",
                                             [FeatureFullFP16]>;

def FeatureHWDivThumb     : SubtargetFeature<"hwdiv",
                                             "HasHardwareDivideInThumb", "true",
                                             "Enable divide instructions in Thumb">;

def FeatureHWDivARM       : SubtargetFeature<"hwdiv-arm",
                                             "HasHardwareDivideInARM", "true",
                                             "Enable divide instructions in ARM mode">;

// Atomic Support
def FeatureDB             : SubtargetFeature<"db", "HasDataBarrier", "true",
                                             "Has data barrier (dmb/dsb) instructions">;

def FeatureV7Clrex        : SubtargetFeature<"v7clrex", "HasV7Clrex", "true",
                                             "Has v7 clrex instruction">;

def FeatureDFB  : SubtargetFeature<"dfb", "HasFullDataBarrier", "true",
                                   "Has full data barrier (dfb) instruction">;

def FeatureAcquireRelease : SubtargetFeature<"acquire-release",
                                             "HasAcquireRelease", "true",
                                             "Has v8 acquire/release (lda/ldaex "
                                             " etc) instructions">;


def FeatureSlowFPBrcc     : SubtargetFeature<"slow-fp-brcc", "SlowFPBrcc", "true",
                                             "FP compare + branch is slow">;

def FeaturePerfMon        : SubtargetFeature<"perfmon", "HasPerfMon", "true",
                                             "Enable support for Performance "
                                             "Monitor extensions">;


// TrustZone Security Extensions
def FeatureTrustZone      : SubtargetFeature<"trustzone", "HasTrustZone", "true",
                                             "Enable support for TrustZone "
                                             "security extensions">;

def Feature8MSecExt       : SubtargetFeature<"8msecext", "Has8MSecExt", "true",
                                             "Enable support for ARMv8-M "
                                             "Security Extensions">;

def FeatureSHA2           : SubtargetFeature<"sha2", "HasSHA2", "true",
                                             "Enable SHA1 and SHA256 support", [FeatureNEON]>;

def FeatureAES            : SubtargetFeature<"aes", "HasAES", "true",
                                             "Enable AES support", [FeatureNEON]>;

def FeatureCrypto         : SubtargetFeature<"crypto", "HasCrypto", "true",
                                             "Enable support for "
                                             "Cryptography extensions",
                                             [FeatureNEON, FeatureSHA2, FeatureAES]>;

def FeatureCRC            : SubtargetFeature<"crc", "HasCRC", "true",
                                             "Enable support for CRC instructions">;

def FeatureDotProd        : SubtargetFeature<"dotprod", "HasDotProd", "true",
                                             "Enable support for dot product instructions",
                                             [FeatureNEON]>;

// Not to be confused with FeatureHasRetAddrStack (return address stack)
def FeatureRAS            : SubtargetFeature<"ras", "HasRAS", "true",
                                             "Enable Reliability, Availability "
                                             "and Serviceability extensions">;

// Fast computation of non-negative address offsets
def FeatureFPAO           : SubtargetFeature<"fpao", "HasFPAO", "true",
                                             "Enable fast computation of "
                                             "positive address offsets">;

// Fast execution of AES crypto operations
def FeatureFuseAES        : SubtargetFeature<"fuse-aes", "HasFuseAES", "true",
                                             "CPU fuses AES crypto operations">;

// Fast execution of bottom and top halves of literal generation
def FeatureFuseLiterals   : SubtargetFeature<"fuse-literals", "HasFuseLiterals", "true",
                                             "CPU fuses literal generation operations">;

// The way of reading thread pointer                                             
def FeatureReadTp :  SubtargetFeature<"read-tp-hard", "ReadTPHard", "true",
                                      "Reading thread pointer from register">;

// Cyclone can zero VFP registers in 0 cycles.
def FeatureZCZeroing      : SubtargetFeature<"zcz", "HasZeroCycleZeroing", "true",
                                             "Has zero-cycle zeroing instructions">;

// Whether it is profitable to unpredicate certain instructions during if-conversion
def FeatureProfUnpredicate : SubtargetFeature<"prof-unpr",
                                              "IsProfitableToUnpredicate", "true",
                                              "Is profitable to unpredicate">;

// Some targets (e.g. Swift) have microcoded VGETLNi32.
def FeatureSlowVGETLNi32  : SubtargetFeature<"slow-vgetlni32",
                                             "HasSlowVGETLNi32", "true",
                                             "Has slow VGETLNi32 - prefer VMOV">;

// Some targets (e.g. Swift) have microcoded VDUP32.
def FeatureSlowVDUP32     : SubtargetFeature<"slow-vdup32", "HasSlowVDUP32",
                                             "true",
                                             "Has slow VDUP32 - prefer VMOV">;

// Some targets (e.g. Cortex-A9) prefer VMOVSR to VMOVDRR even when using NEON
// for scalar FP, as this allows more effective execution domain optimization.
def FeaturePreferVMOVSR   : SubtargetFeature<"prefer-vmovsr", "PreferVMOVSR",
                                             "true", "Prefer VMOVSR">;

// Swift has ISHST barriers compatible with Atomic Release semantics but weaker
// than ISH
def FeaturePrefISHSTBarrier : SubtargetFeature<"prefer-ishst", "PreferISHST",
                                               "true", "Prefer ISHST barriers">;

// Some targets (e.g. Cortex-A9) have muxed AGU and NEON/FPU.
def FeatureMuxedUnits     : SubtargetFeature<"muxed-units", "HasMuxedUnits",
                                             "true",
                                             "Has muxed AGU and NEON/FPU">;

// Whether VLDM/VSTM starting with odd register number need more microops
// than single VLDRS
def FeatureSlowOddRegister : SubtargetFeature<"slow-odd-reg", "SlowOddRegister",
                                              "true", "VLDM/VSTM starting "
                                              "with an odd register is slow">;

// Some targets have a renaming dependency when loading into D subregisters.
def FeatureSlowLoadDSubreg : SubtargetFeature<"slow-load-D-subreg",
                                              "SlowLoadDSubregister", "true",
                                              "Loading into D subregs is slow">;

def FeatureUseWideStrideVFP : SubtargetFeature<"wide-stride-vfp",
                                               "UseWideStrideVFP", "true",
                                               "Use a wide stride when allocating VFP registers">;

// Some targets (e.g. Cortex-A15) never want VMOVS to be widened to VMOVD.
def FeatureDontWidenVMOVS : SubtargetFeature<"dont-widen-vmovs",
                                             "DontWidenVMOVS", "true",
                                             "Don't widen VMOVS to VMOVD">;

// Some targets (e.g. Cortex-A15) prefer to avoid mixing operations on different
// VFP register widths.
def FeatureSplatVFPToNeon : SubtargetFeature<"splat-vfp-neon",
                                             "SplatVFPToNeon", "true",
                                             "Splat register from VFP to NEON",
                                             [FeatureDontWidenVMOVS]>;

// Whether or not it is profitable to expand VFP/NEON MLA/MLS instructions.
def FeatureExpandMLx      : SubtargetFeature<"expand-fp-mlx",
                                             "ExpandMLx", "true",
                                             "Expand VFP/NEON MLA/MLS instructions">;

// Some targets have special RAW hazards for VFP/NEON VMLA/VMLS.
def FeatureHasVMLxHazards : SubtargetFeature<"vmlx-hazards", "HasVMLxHazards",
                                             "true", "Has VMLx hazards">;

// Some targets (e.g. Cortex-A9) want to convert VMOVRS, VMOVSR and VMOVS from
// VFP to NEON, as an execution domain optimization.
def FeatureNEONForFPMovs  : SubtargetFeature<"neon-fpmovs",
                                             "UseNEONForFPMovs", "true",
                                             "Convert VMOVSR, VMOVRS, "
                                             "VMOVS to NEON">;

// Some processors benefit from using NEON instructions for scalar
// single-precision FP operations. This affects instruction selection and should
// only be enabled if the handling of denormals is not important.
def FeatureNEONForFP      : SubtargetFeature<"neonfp",
                                             "UseNEONForSinglePrecisionFP",
                                             "true",
                                             "Use NEON for single precision FP">;

// On some processors, VLDn instructions that access unaligned data take one
// extra cycle. Take that into account when computing operand latencies.
def FeatureCheckVLDnAlign : SubtargetFeature<"vldn-align", "CheckVLDnAlign",
                                             "true",
                                             "Check for VLDn unaligned access">;

// Some processors have a nonpipelined VFP coprocessor.
def FeatureNonpipelinedVFP : SubtargetFeature<"nonpipelined-vfp",
                                              "NonpipelinedVFP", "true",
                                              "VFP instructions are not pipelined">;

// Some processors have FP multiply-accumulate instructions that don't
// play nicely with other VFP / NEON instructions, and it's generally better
// to just not use them.
def FeatureHasSlowFPVMLx  : SubtargetFeature<"slowfpvmlx", "SlowFPVMLx", "true",
                                             "Disable VFP / NEON MAC instructions">;

// VFPv4 added VFMA instructions that can similar be fast or slow.
def FeatureHasSlowFPVFMx  : SubtargetFeature<"slowfpvfmx", "SlowFPVFMx", "true",
                                             "Disable VFP / NEON FMA instructions">;

// Cortex-A8 / A9 Advanced SIMD has multiplier accumulator forwarding.
def FeatureVMLxForwarding : SubtargetFeature<"vmlx-forwarding",
                                             "HasVMLxForwarding", "true",
                                             "Has multiplier accumulator forwarding">;

// Disable 32-bit to 16-bit narrowing for experimentation.
def FeaturePref32BitThumb : SubtargetFeature<"32bit", "Pref32BitThumb", "true",
                                             "Prefer 32-bit Thumb instrs">;

def FeaturePrefLoopAlign32 : SubtargetFeature<"loop-align", "PrefLoopLogAlignment","2",
                                              "Prefer 32-bit alignment for loops">;

def FeatureMVEVectorCostFactor1 : SubtargetFeature<"mve1beat", "MVEVectorCostFactor", "1",
                        "Model MVE instructions as a 1 beat per tick architecture">;

def FeatureMVEVectorCostFactor2 : SubtargetFeature<"mve2beat", "MVEVectorCostFactor", "2",
                        "Model MVE instructions as a 2 beats per tick architecture">;

def FeatureMVEVectorCostFactor4 : SubtargetFeature<"mve4beat", "MVEVectorCostFactor", "4",
                        "Model MVE instructions as a 4 beats per tick architecture">;

/// Some instructions update CPSR partially, which can add false dependency for
/// out-of-order implementation, e.g. Cortex-A9, unless each individual bit is
/// mapped to a separate physical register. Avoid partial CPSR update for these
/// processors.
def FeatureAvoidPartialCPSR : SubtargetFeature<"avoid-partial-cpsr",
                                               "AvoidCPSRPartialUpdate", "true",
                                 "Avoid CPSR partial update for OOO execution">;

/// Disable +1 predication cost for instructions updating CPSR.
/// Enabled for Cortex-A57.
def FeatureCheapPredicableCPSR : SubtargetFeature<"cheap-predicable-cpsr",
                                                  "CheapPredicableCPSRDef",
                                                  "true",
                  "Disable +1 predication cost for instructions updating CPSR">;

def FeatureAvoidMOVsShOp  : SubtargetFeature<"avoid-movs-shop",
                                             "AvoidMOVsShifterOperand", "true",
                                             "Avoid movs instructions with "
                                             "shifter operand">;

// Some processors perform return stack prediction. CodeGen should avoid issue
// "normal" call instructions to callees which do not return.
def FeatureHasRetAddrStack : SubtargetFeature<"ret-addr-stack",
                                              "HasRetAddrStack", "true",
                                              "Has return address stack">;

// Some processors have no branch predictor, which changes the expected cost of
// taking a branch which affects the choice of whether to use predicated
// instructions.
def FeatureHasNoBranchPredictor : SubtargetFeature<"no-branch-predictor",
                                                   "HasBranchPredictor", "false",
                                                   "Has no branch predictor">;

/// DSP extension.
def FeatureDSP            : SubtargetFeature<"dsp", "HasDSP", "true",
                                             "Supports DSP instructions in "
                                             "ARM and/or Thumb2">;

// Multiprocessing extension.
def FeatureMP             : SubtargetFeature<"mp", "HasMPExtension", "true",
                                        "Supports Multiprocessing extension">;

// Virtualization extension - requires HW divide (ARMv7-AR ARMARM - 4.4.8).
def FeatureVirtualization : SubtargetFeature<"virtualization",
                                             "HasVirtualization", "true",
                                             "Supports Virtualization extension",
                                             [FeatureHWDivThumb, FeatureHWDivARM]>;

// Special TRAP encoding for NaCl, which looks like a TRAP in Thumb too.
// See ARMInstrInfo.td for details.
def FeatureNaClTrap       : SubtargetFeature<"nacl-trap", "UseNaClTrap", "true",
                                             "NaCl trap">;

def FeatureStrictAlign    : SubtargetFeature<"strict-align",
                                             "StrictAlign", "true",
                                             "Disallow all unaligned memory "
                                             "access">;

def FeatureLongCalls      : SubtargetFeature<"long-calls", "GenLongCalls", "true",
                                             "Generate calls via indirect call "
                                             "instructions">;

def FeatureExecuteOnly    : SubtargetFeature<"execute-only",
                                             "GenExecuteOnly", "true",
                                             "Enable the generation of "
                                             "execute only code.">;

def FeatureReserveR9      : SubtargetFeature<"reserve-r9", "ReserveR9", "true",
                                             "Reserve R9, making it unavailable"
                                             " as GPR">;

def FeatureNoMovt         : SubtargetFeature<"no-movt", "NoMovt", "true",
                                             "Don't use movt/movw pairs for "
                                             "32-bit imms">;

def FeatureNoNegativeImmediates
                          : SubtargetFeature<"no-neg-immediates",
                                             "NegativeImmediates", "false",
                                             "Convert immediates and instructions "
                                             "to their negated or complemented "
                                             "equivalent when the immediate does "
                                             "not fit in the encoding.">;

// Use the MachineScheduler for instruction scheduling for the subtarget.
def FeatureUseMISched: SubtargetFeature<"use-misched", "UseMISched", "true",
                                        "Use the MachineScheduler">;

def FeatureNoPostRASched : SubtargetFeature<"disable-postra-scheduler",
    "DisablePostRAScheduler", "true",
    "Don't schedule again after register allocation">;

// Armv8.5-A extensions

def FeatureSB       : SubtargetFeature<"sb", "HasSB", "true",
  "Enable v8.5a Speculation Barrier" >;

// Armv8.6-A extensions
def FeatureBF16     : SubtargetFeature<"bf16", "HasBF16", "true",
  "Enable support for BFloat16 instructions",  [FeatureNEON]>;

<<<<<<< HEAD
=======
def FeatureMatMulInt8 : SubtargetFeature<"i8mm", "HasMatMulInt8",
    "true", "Enable Matrix Multiply Int8 Extension", [FeatureNEON]>;

>>>>>>> a34309b7
// Armv8.1-M extensions

def FeatureLOB            : SubtargetFeature<"lob", "HasLOB", "true",
                                             "Enable Low Overhead Branch "
                                             "extensions">;

//===----------------------------------------------------------------------===//
// ARM architecture class
//

// A-series ISA
def FeatureAClass : SubtargetFeature<"aclass", "ARMProcClass", "AClass",
                                     "Is application profile ('A' series)">;

// R-series ISA
def FeatureRClass : SubtargetFeature<"rclass", "ARMProcClass", "RClass",
                                     "Is realtime profile ('R' series)">;

// M-series ISA
def FeatureMClass : SubtargetFeature<"mclass", "ARMProcClass", "MClass",
                                     "Is microcontroller profile ('M' series)">;


def FeatureThumb2 : SubtargetFeature<"thumb2", "HasThumb2", "true",
                                     "Enable Thumb2 instructions">;

def FeatureNoARM  : SubtargetFeature<"noarm", "NoARM", "true",
                                     "Does not support ARM mode execution">;

//===----------------------------------------------------------------------===//
// ARM ISAa.
//

def HasV4TOps   : SubtargetFeature<"v4t", "HasV4TOps", "true",
                                   "Support ARM v4T instructions">;

def HasV5TOps   : SubtargetFeature<"v5t", "HasV5TOps", "true",
                                   "Support ARM v5T instructions",
                                   [HasV4TOps]>;

def HasV5TEOps  : SubtargetFeature<"v5te", "HasV5TEOps", "true",
                                   "Support ARM v5TE, v5TEj, and "
                                   "v5TExp instructions",
                                   [HasV5TOps]>;

def HasV6Ops    : SubtargetFeature<"v6", "HasV6Ops", "true",
                                   "Support ARM v6 instructions",
                                   [HasV5TEOps]>;

def HasV6MOps   : SubtargetFeature<"v6m", "HasV6MOps", "true",
                                   "Support ARM v6M instructions",
                                   [HasV6Ops]>;

def HasV8MBaselineOps : SubtargetFeature<"v8m", "HasV8MBaselineOps", "true",
                                         "Support ARM v8M Baseline instructions",
                                         [HasV6MOps]>;

def HasV6KOps   : SubtargetFeature<"v6k", "HasV6KOps", "true",
                                   "Support ARM v6k instructions",
                                   [HasV6Ops]>;

def HasV6T2Ops  : SubtargetFeature<"v6t2", "HasV6T2Ops", "true",
                                   "Support ARM v6t2 instructions",
                                   [HasV8MBaselineOps, HasV6KOps, FeatureThumb2]>;

def HasV7Ops    : SubtargetFeature<"v7", "HasV7Ops", "true",
                                   "Support ARM v7 instructions",
                                   [HasV6T2Ops, FeaturePerfMon,
                                    FeatureV7Clrex]>;

def HasV8MMainlineOps :
                  SubtargetFeature<"v8m.main", "HasV8MMainlineOps", "true",
                                   "Support ARM v8M Mainline instructions",
                                   [HasV7Ops]>;

def HasV8Ops    : SubtargetFeature<"v8", "HasV8Ops", "true",
                                   "Support ARM v8 instructions",
                                   [HasV7Ops, FeatureAcquireRelease]>;

def HasV8_1aOps : SubtargetFeature<"v8.1a", "HasV8_1aOps", "true",
                                   "Support ARM v8.1a instructions",
                                   [HasV8Ops]>;

def HasV8_2aOps : SubtargetFeature<"v8.2a", "HasV8_2aOps", "true",
                                   "Support ARM v8.2a instructions",
                                   [HasV8_1aOps]>;

def HasV8_3aOps   : SubtargetFeature<"v8.3a", "HasV8_3aOps", "true",
                                   "Support ARM v8.3a instructions",
                                   [HasV8_2aOps]>;

def HasV8_4aOps   : SubtargetFeature<"v8.4a", "HasV8_4aOps", "true",
                                   "Support ARM v8.4a instructions",
                                   [HasV8_3aOps, FeatureDotProd]>;

def HasV8_5aOps   : SubtargetFeature<"v8.5a", "HasV8_5aOps", "true",
                                   "Support ARM v8.5a instructions",
                                   [HasV8_4aOps, FeatureSB]>;

def HasV8_6aOps   : SubtargetFeature<"v8.6a", "HasV8_6aOps", "true",
                                   "Support ARM v8.6a instructions",
<<<<<<< HEAD
                                   [HasV8_5aOps, FeatureBF16]>;
=======
                                   [HasV8_5aOps, FeatureBF16,
                                    FeatureMatMulInt8]>;
>>>>>>> a34309b7

def HasV8_1MMainlineOps : SubtargetFeature<
               "v8.1m.main", "HasV8_1MMainlineOps", "true",
               "Support ARM v8-1M Mainline instructions",
               [HasV8MMainlineOps]>;
def HasMVEIntegerOps : SubtargetFeature<
               "mve", "HasMVEIntegerOps", "true",
               "Support M-Class Vector Extension with integer ops",
               [HasV8_1MMainlineOps, FeatureDSP, FeatureFPRegs16, FeatureFPRegs64]>;
def HasMVEFloatOps : SubtargetFeature<
               "mve.fp", "HasMVEFloatOps", "true",
               "Support M-Class Vector Extension with integer and floating ops",
               [HasMVEIntegerOps, FeatureFPARMv8_D16_SP, FeatureFullFP16]>;

def HasCDEOps : SubtargetFeature<"cde", "HasCDEOps", "true",
                                 "Support CDE instructions",
                                 [HasV8MMainlineOps]>;

foreach i = {0-7} in
    def FeatureCoprocCDE#i : SubtargetFeature<"cdecp"#i,
                                              "CoprocCDE["#i#"]", "true",
                                              "Coprocessor "#i#" ISA is CDEv1",
                                              [HasCDEOps]>;

//===----------------------------------------------------------------------===//
// ARM Processor subtarget features.
//

def ProcA5      : SubtargetFeature<"a5", "ARMProcFamily", "CortexA5",
                                   "Cortex-A5 ARM processors", []>;
def ProcA7      : SubtargetFeature<"a7", "ARMProcFamily", "CortexA7",
                                   "Cortex-A7 ARM processors", []>;
def ProcA8      : SubtargetFeature<"a8", "ARMProcFamily", "CortexA8",
                                   "Cortex-A8 ARM processors", []>;
def ProcA9      : SubtargetFeature<"a9", "ARMProcFamily", "CortexA9",
                                   "Cortex-A9 ARM processors", []>;
def ProcA12     : SubtargetFeature<"a12", "ARMProcFamily", "CortexA12",
                                   "Cortex-A12 ARM processors", []>;
def ProcA15     : SubtargetFeature<"a15", "ARMProcFamily", "CortexA15",
                                   "Cortex-A15 ARM processors", []>;
def ProcA17     : SubtargetFeature<"a17", "ARMProcFamily", "CortexA17",
                                   "Cortex-A17 ARM processors", []>;
def ProcA32     : SubtargetFeature<"a32", "ARMProcFamily", "CortexA32",
                                   "Cortex-A32 ARM processors", []>;
def ProcA35     : SubtargetFeature<"a35", "ARMProcFamily", "CortexA35",
                                   "Cortex-A35 ARM processors", []>;
def ProcA53     : SubtargetFeature<"a53", "ARMProcFamily", "CortexA53",
                                   "Cortex-A53 ARM processors", []>;
def ProcA55     : SubtargetFeature<"a55", "ARMProcFamily", "CortexA55",
                                   "Cortex-A55 ARM processors", []>;
def ProcA57     : SubtargetFeature<"a57", "ARMProcFamily", "CortexA57",
                                   "Cortex-A57 ARM processors", []>;
def ProcA72     : SubtargetFeature<"a72", "ARMProcFamily", "CortexA72",
                                   "Cortex-A72 ARM processors", []>;
def ProcA73     : SubtargetFeature<"a73", "ARMProcFamily", "CortexA73",
                                   "Cortex-A73 ARM processors", []>;
def ProcA75     : SubtargetFeature<"a75", "ARMProcFamily", "CortexA75",
                                   "Cortex-A75 ARM processors", []>;
def ProcA76     : SubtargetFeature<"a76", "ARMProcFamily", "CortexA76",
                                   "Cortex-A76 ARM processors", []>;

def ProcKrait   : SubtargetFeature<"krait", "ARMProcFamily", "Krait",
                                   "Qualcomm Krait processors", []>;
def ProcKryo    : SubtargetFeature<"kryo", "ARMProcFamily", "Kryo",
                                   "Qualcomm Kryo processors", []>;
def ProcSwift   : SubtargetFeature<"swift", "ARMProcFamily", "Swift",
                                   "Swift ARM processors", []>;

def ProcExynos  : SubtargetFeature<"exynos", "ARMProcFamily", "Exynos",
                                   "Samsung Exynos processors",
                                   [FeatureZCZeroing,
                                    FeatureUseWideStrideVFP,
                                    FeatureSplatVFPToNeon,
                                    FeatureSlowVGETLNi32,
                                    FeatureSlowVDUP32,
                                    FeatureSlowFPBrcc,
                                    FeatureProfUnpredicate,
                                    FeatureHWDivThumb,
                                    FeatureHWDivARM,
                                    FeatureHasSlowFPVMLx,
                                    FeatureHasSlowFPVFMx,
                                    FeatureHasRetAddrStack,
                                    FeatureFuseLiterals,
                                    FeatureFuseAES,
                                    FeatureExpandMLx,
                                    FeatureCrypto,
                                    FeatureCRC]>;

def ProcR4      : SubtargetFeature<"r4", "ARMProcFamily", "CortexR4",
                                   "Cortex-R4 ARM processors", []>;
def ProcR5      : SubtargetFeature<"r5", "ARMProcFamily", "CortexR5",
                                   "Cortex-R5 ARM processors", []>;
def ProcR7      : SubtargetFeature<"r7", "ARMProcFamily", "CortexR7",
                                   "Cortex-R7 ARM processors", []>;
def ProcR52     : SubtargetFeature<"r52", "ARMProcFamily", "CortexR52",
                                   "Cortex-R52 ARM processors", []>;

def ProcM3      : SubtargetFeature<"m3", "ARMProcFamily", "CortexM3",
                                   "Cortex-M3 ARM processors", []>;


//===----------------------------------------------------------------------===//
// ARM Helper classes.
//

class Architecture<string fname, string aname, list<SubtargetFeature> features>
  : SubtargetFeature<fname, "ARMArch", aname,
                     !strconcat(aname, " architecture"), features>;

class ProcNoItin<string Name, list<SubtargetFeature> Features>
  : Processor<Name, NoItineraries, Features>;


//===----------------------------------------------------------------------===//
// ARM architectures
//

def ARMv2     : Architecture<"armv2",     "ARMv2",    []>;

def ARMv2a    : Architecture<"armv2a",    "ARMv2a",   []>;

def ARMv3     : Architecture<"armv3",     "ARMv3",    []>;

def ARMv3m    : Architecture<"armv3m",    "ARMv3m",   []>;

def ARMv4     : Architecture<"armv4",     "ARMv4",    []>;

def ARMv4t    : Architecture<"armv4t",    "ARMv4t",   [HasV4TOps]>;

def ARMv5t    : Architecture<"armv5t",    "ARMv5t",   [HasV5TOps]>;

def ARMv5te   : Architecture<"armv5te",   "ARMv5te",  [HasV5TEOps]>;

def ARMv5tej  : Architecture<"armv5tej",  "ARMv5tej", [HasV5TEOps]>;

def ARMv6     : Architecture<"armv6",     "ARMv6",    [HasV6Ops,
                                                       FeatureDSP]>;

def ARMv6t2   : Architecture<"armv6t2",   "ARMv6t2",  [HasV6T2Ops,
                                                       FeatureDSP]>;

def ARMv6k    : Architecture<"armv6k",    "ARMv6k",   [HasV6KOps]>;

def ARMv6kz   : Architecture<"armv6kz",   "ARMv6kz",  [HasV6KOps,
                                                       FeatureTrustZone]>;

def ARMv6m    : Architecture<"armv6-m",   "ARMv6m",   [HasV6MOps,
                                                       FeatureNoARM,
                                                       ModeThumb,
                                                       FeatureDB,
                                                       FeatureMClass,
                                                       FeatureStrictAlign]>;

def ARMv6sm   : Architecture<"armv6s-m",  "ARMv6sm",  [HasV6MOps,
                                                       FeatureNoARM,
                                                       ModeThumb,
                                                       FeatureDB,
                                                       FeatureMClass,
                                                       FeatureStrictAlign]>;

def ARMv7a    : Architecture<"armv7-a",   "ARMv7a",   [HasV7Ops,
                                                       FeatureNEON,
                                                       FeatureDB,
                                                       FeatureDSP,
                                                       FeatureAClass]>;

def ARMv7ve   : Architecture<"armv7ve",   "ARMv7ve",  [HasV7Ops,
                                                       FeatureNEON,
                                                       FeatureDB,
                                                       FeatureDSP,
                                                       FeatureTrustZone,
                                                       FeatureMP,
                                                       FeatureVirtualization,
                                                       FeatureAClass]>;

def ARMv7r    : Architecture<"armv7-r",   "ARMv7r",   [HasV7Ops,
                                                       FeatureDB,
                                                       FeatureDSP,
                                                       FeatureHWDivThumb,
                                                       FeatureRClass]>;

def ARMv7m    : Architecture<"armv7-m",   "ARMv7m",   [HasV7Ops,
                                                       FeatureThumb2,
                                                       FeatureNoARM,
                                                       ModeThumb,
                                                       FeatureDB,
                                                       FeatureHWDivThumb,
                                                       FeatureMClass]>;

def ARMv7em   : Architecture<"armv7e-m",  "ARMv7em",  [HasV7Ops,
                                                       FeatureThumb2,
                                                       FeatureNoARM,
                                                       ModeThumb,
                                                       FeatureDB,
                                                       FeatureHWDivThumb,
                                                       FeatureMClass,
                                                       FeatureDSP]>;

def ARMv8a    : Architecture<"armv8-a",   "ARMv8a",   [HasV8Ops,
                                                       FeatureAClass,
                                                       FeatureDB,
                                                       FeatureFPARMv8,
                                                       FeatureNEON,
                                                       FeatureDSP,
                                                       FeatureTrustZone,
                                                       FeatureMP,
                                                       FeatureVirtualization,
                                                       FeatureCrypto,
                                                       FeatureCRC]>;

def ARMv81a   : Architecture<"armv8.1-a", "ARMv81a",  [HasV8_1aOps,
                                                       FeatureAClass,
                                                       FeatureDB,
                                                       FeatureFPARMv8,
                                                       FeatureNEON,
                                                       FeatureDSP,
                                                       FeatureTrustZone,
                                                       FeatureMP,
                                                       FeatureVirtualization,
                                                       FeatureCrypto,
                                                       FeatureCRC]>;

def ARMv82a   : Architecture<"armv8.2-a", "ARMv82a",  [HasV8_2aOps,
                                                       FeatureAClass,
                                                       FeatureDB,
                                                       FeatureFPARMv8,
                                                       FeatureNEON,
                                                       FeatureDSP,
                                                       FeatureTrustZone,
                                                       FeatureMP,
                                                       FeatureVirtualization,
                                                       FeatureCrypto,
                                                       FeatureCRC,
                                                       FeatureRAS]>;

def ARMv83a   : Architecture<"armv8.3-a", "ARMv83a",  [HasV8_3aOps,
                                                       FeatureAClass,
                                                       FeatureDB,
                                                       FeatureFPARMv8,
                                                       FeatureNEON,
                                                       FeatureDSP,
                                                       FeatureTrustZone,
                                                       FeatureMP,
                                                       FeatureVirtualization,
                                                       FeatureCrypto,
                                                       FeatureCRC,
                                                       FeatureRAS]>;

def ARMv84a   : Architecture<"armv8.4-a", "ARMv84a",  [HasV8_4aOps,
                                                       FeatureAClass,
                                                       FeatureDB,
                                                       FeatureFPARMv8,
                                                       FeatureNEON,
                                                       FeatureDSP,
                                                       FeatureTrustZone,
                                                       FeatureMP,
                                                       FeatureVirtualization,
                                                       FeatureCrypto,
                                                       FeatureCRC,
                                                       FeatureRAS,
                                                       FeatureDotProd]>;

def ARMv85a   : Architecture<"armv8.5-a", "ARMv85a",  [HasV8_5aOps,
                                                       FeatureAClass,
                                                       FeatureDB,
                                                       FeatureFPARMv8,
                                                       FeatureNEON,
                                                       FeatureDSP,
                                                       FeatureTrustZone,
                                                       FeatureMP,
                                                       FeatureVirtualization,
                                                       FeatureCrypto,
                                                       FeatureCRC,
                                                       FeatureRAS,
                                                       FeatureDotProd]>;
def ARMv86a   : Architecture<"armv8.6-a", "ARMv86a",  [HasV8_6aOps,
                                                       FeatureAClass,
                                                       FeatureDB,
                                                       FeatureFPARMv8,
                                                       FeatureNEON,
                                                       FeatureDSP,
                                                       FeatureTrustZone,
                                                       FeatureMP,
                                                       FeatureVirtualization,
                                                       FeatureCrypto,
                                                       FeatureCRC,
                                                       FeatureRAS,
                                                       FeatureDotProd]>;

def ARMv8r    : Architecture<"armv8-r",   "ARMv8r",   [HasV8Ops,
                                                       FeatureRClass,
                                                       FeatureDB,
                                                       FeatureDFB,
                                                       FeatureDSP,
                                                       FeatureCRC,
                                                       FeatureMP,
                                                       FeatureVirtualization,
                                                       FeatureFPARMv8,
                                                       FeatureNEON]>;

def ARMv8mBaseline : Architecture<"armv8-m.base", "ARMv8mBaseline",
                                                      [HasV8MBaselineOps,
                                                       FeatureNoARM,
                                                       ModeThumb,
                                                       FeatureDB,
                                                       FeatureHWDivThumb,
                                                       FeatureV7Clrex,
                                                       Feature8MSecExt,
                                                       FeatureAcquireRelease,
                                                       FeatureMClass,
                                                       FeatureStrictAlign]>;

def ARMv8mMainline : Architecture<"armv8-m.main", "ARMv8mMainline",
                                                      [HasV8MMainlineOps,
                                                       FeatureNoARM,
                                                       ModeThumb,
                                                       FeatureDB,
                                                       FeatureHWDivThumb,
                                                       Feature8MSecExt,
                                                       FeatureAcquireRelease,
                                                       FeatureMClass]>;

def ARMv81mMainline : Architecture<"armv8.1-m.main", "ARMv81mMainline",
                                                      [HasV8_1MMainlineOps,
                                                       FeatureNoARM,
                                                       ModeThumb,
                                                       FeatureDB,
                                                       FeatureHWDivThumb,
                                                       Feature8MSecExt,
                                                       FeatureAcquireRelease,
                                                       FeatureMClass,
                                                       FeatureRAS,
                                                       FeatureLOB]>;

// Aliases
def IWMMXT   : Architecture<"iwmmxt",      "ARMv5te",  [ARMv5te]>;
def IWMMXT2  : Architecture<"iwmmxt2",     "ARMv5te",  [ARMv5te]>;
def XScale   : Architecture<"xscale",      "ARMv5te",  [ARMv5te]>;
def ARMv6j   : Architecture<"armv6j",      "ARMv7a",   [ARMv6]>;
def ARMv7k   : Architecture<"armv7k",      "ARMv7a",   [ARMv7a]>;
def ARMv7s   : Architecture<"armv7s",      "ARMv7a",   [ARMv7a]>;


//===----------------------------------------------------------------------===//
// ARM schedules.
//===----------------------------------------------------------------------===//
//
include "ARMPredicates.td"
include "ARMSchedule.td"

//===----------------------------------------------------------------------===//
// ARM processors
//

// Dummy CPU, used to target architectures
def : ProcessorModel<"generic",     CortexA8Model,      []>;

// FIXME: Several processors below are not using their own scheduler
// model, but one of similar/previous processor. These should be fixed.

def : ProcNoItin<"arm8",                                [ARMv4]>;
def : ProcNoItin<"arm810",                              [ARMv4]>;
def : ProcNoItin<"strongarm",                           [ARMv4]>;
def : ProcNoItin<"strongarm110",                        [ARMv4]>;
def : ProcNoItin<"strongarm1100",                       [ARMv4]>;
def : ProcNoItin<"strongarm1110",                       [ARMv4]>;

def : ProcNoItin<"arm7tdmi",                            [ARMv4t]>;
def : ProcNoItin<"arm7tdmi-s",                          [ARMv4t]>;
def : ProcNoItin<"arm710t",                             [ARMv4t]>;
def : ProcNoItin<"arm720t",                             [ARMv4t]>;
def : ProcNoItin<"arm9",                                [ARMv4t]>;
def : ProcNoItin<"arm9tdmi",                            [ARMv4t]>;
def : ProcNoItin<"arm920",                              [ARMv4t]>;
def : ProcNoItin<"arm920t",                             [ARMv4t]>;
def : ProcNoItin<"arm922t",                             [ARMv4t]>;
def : ProcNoItin<"arm940t",                             [ARMv4t]>;
def : ProcNoItin<"ep9312",                              [ARMv4t]>;

def : ProcNoItin<"arm10tdmi",                           [ARMv5t]>;
def : ProcNoItin<"arm1020t",                            [ARMv5t]>;

def : ProcNoItin<"arm9e",                               [ARMv5te]>;
def : ProcNoItin<"arm926ej-s",                          [ARMv5te]>;
def : ProcNoItin<"arm946e-s",                           [ARMv5te]>;
def : ProcNoItin<"arm966e-s",                           [ARMv5te]>;
def : ProcNoItin<"arm968e-s",                           [ARMv5te]>;
def : ProcNoItin<"arm10e",                              [ARMv5te]>;
def : ProcNoItin<"arm1020e",                            [ARMv5te]>;
def : ProcNoItin<"arm1022e",                            [ARMv5te]>;
def : ProcNoItin<"xscale",                              [ARMv5te]>;
def : ProcNoItin<"iwmmxt",                              [ARMv5te]>;

def : Processor<"arm1136j-s",       ARMV6Itineraries,   [ARMv6]>;
def : Processor<"arm1136jf-s",      ARMV6Itineraries,   [ARMv6,
                                                         FeatureVFP2,
                                                         FeatureHasSlowFPVMLx]>;

def : Processor<"cortex-m0",        ARMV6Itineraries,   [ARMv6m]>;
def : Processor<"cortex-m0plus",    ARMV6Itineraries,   [ARMv6m]>;
def : Processor<"cortex-m1",        ARMV6Itineraries,   [ARMv6m]>;
def : Processor<"sc000",            ARMV6Itineraries,   [ARMv6m]>;

def : Processor<"arm1176j-s",       ARMV6Itineraries,   [ARMv6kz]>;
def : Processor<"arm1176jz-s",      ARMV6Itineraries,   [ARMv6kz]>;
def : Processor<"arm1176jzf-s",     ARMV6Itineraries,   [ARMv6kz,
                                                         FeatureVFP2,
                                                         FeatureHasSlowFPVMLx]>;

def : Processor<"mpcorenovfp",      ARMV6Itineraries,   [ARMv6k]>;
def : Processor<"mpcore",           ARMV6Itineraries,   [ARMv6k,
                                                         FeatureVFP2,
                                                         FeatureHasSlowFPVMLx]>;

def : Processor<"arm1156t2-s",      ARMV6Itineraries,   [ARMv6t2]>;
def : Processor<"arm1156t2f-s",     ARMV6Itineraries,   [ARMv6t2,
                                                         FeatureVFP2,
                                                         FeatureHasSlowFPVMLx]>;

def : ProcessorModel<"cortex-a5",   CortexA8Model,      [ARMv7a, ProcA5,
                                                         FeatureHasRetAddrStack,
                                                         FeatureTrustZone,
                                                         FeatureSlowFPBrcc,
                                                         FeatureHasSlowFPVMLx,
                                                         FeatureHasSlowFPVFMx,
                                                         FeatureVMLxForwarding,
                                                         FeatureMP,
                                                         FeatureVFP4]>;

def : ProcessorModel<"cortex-a7",   CortexA8Model,      [ARMv7a, ProcA7,
                                                         FeatureHasRetAddrStack,
                                                         FeatureTrustZone,
                                                         FeatureSlowFPBrcc,
                                                         FeatureHasVMLxHazards,
                                                         FeatureHasSlowFPVMLx,
                                                         FeatureHasSlowFPVFMx,
                                                         FeatureVMLxForwarding,
                                                         FeatureMP,
                                                         FeatureVFP4,
                                                         FeatureVirtualization]>;

def : ProcessorModel<"cortex-a8",   CortexA8Model,      [ARMv7a, ProcA8,
                                                         FeatureHasRetAddrStack,
                                                         FeatureNonpipelinedVFP,
                                                         FeatureTrustZone,
                                                         FeatureSlowFPBrcc,
                                                         FeatureHasVMLxHazards,
                                                         FeatureHasSlowFPVMLx,
                                                         FeatureHasSlowFPVFMx,
                                                         FeatureVMLxForwarding]>;

def : ProcessorModel<"cortex-a9",   CortexA9Model,      [ARMv7a, ProcA9,
                                                         FeatureHasRetAddrStack,
                                                         FeatureTrustZone,
                                                         FeatureHasVMLxHazards,
                                                         FeatureVMLxForwarding,
                                                         FeatureFP16,
                                                         FeatureAvoidPartialCPSR,
                                                         FeatureExpandMLx,
                                                         FeaturePreferVMOVSR,
                                                         FeatureMuxedUnits,
                                                         FeatureNEONForFPMovs,
                                                         FeatureCheckVLDnAlign,
                                                         FeatureMP]>;

def : ProcessorModel<"cortex-a12",  CortexA9Model,      [ARMv7a, ProcA12,
                                                         FeatureHasRetAddrStack,
                                                         FeatureTrustZone,
                                                         FeatureVMLxForwarding,
                                                         FeatureVFP4,
                                                         FeatureAvoidPartialCPSR,
                                                         FeatureVirtualization,
                                                         FeatureMP]>;

def : ProcessorModel<"cortex-a15",  CortexA9Model,      [ARMv7a, ProcA15,
                                                         FeatureDontWidenVMOVS,
                                                         FeatureSplatVFPToNeon,
                                                         FeatureHasRetAddrStack,
                                                         FeatureMuxedUnits,
                                                         FeatureTrustZone,
                                                         FeatureVFP4,
                                                         FeatureMP,
                                                         FeatureCheckVLDnAlign,
                                                         FeatureAvoidPartialCPSR,
                                                         FeatureVirtualization]>;

def : ProcessorModel<"cortex-a17",  CortexA9Model,      [ARMv7a, ProcA17,
                                                         FeatureHasRetAddrStack,
                                                         FeatureTrustZone,
                                                         FeatureMP,
                                                         FeatureVMLxForwarding,
                                                         FeatureVFP4,
                                                         FeatureAvoidPartialCPSR,
                                                         FeatureVirtualization]>;

// FIXME: krait has currently the same features as A9 plus VFP4 and  HWDiv
def : ProcessorModel<"krait",       CortexA9Model,      [ARMv7a, ProcKrait,
                                                         FeatureHasRetAddrStack,
                                                         FeatureMuxedUnits,
                                                         FeatureCheckVLDnAlign,
                                                         FeatureVMLxForwarding,
                                                         FeatureFP16,
                                                         FeatureAvoidPartialCPSR,
                                                         FeatureVFP4,
                                                         FeatureHWDivThumb,
                                                         FeatureHWDivARM]>;

def : ProcessorModel<"swift",       SwiftModel,         [ARMv7a, ProcSwift,
                                                         FeatureHasRetAddrStack,
                                                         FeatureNEONForFP,
                                                         FeatureVFP4,
                                                         FeatureUseWideStrideVFP,
                                                         FeatureMP,
                                                         FeatureHWDivThumb,
                                                         FeatureHWDivARM,
                                                         FeatureAvoidPartialCPSR,
                                                         FeatureAvoidMOVsShOp,
                                                         FeatureHasSlowFPVMLx,
                                                         FeatureHasSlowFPVFMx,
                                                         FeatureHasVMLxHazards,
                                                         FeatureProfUnpredicate,
                                                         FeaturePrefISHSTBarrier,
                                                         FeatureSlowOddRegister,
                                                         FeatureSlowLoadDSubreg,
                                                         FeatureSlowVGETLNi32,
                                                         FeatureSlowVDUP32,
                                                         FeatureUseMISched,
                                                         FeatureNoPostRASched]>;

def : ProcessorModel<"cortex-r4",   CortexA8Model,      [ARMv7r, ProcR4,
                                                         FeatureHasRetAddrStack,
                                                         FeatureAvoidPartialCPSR]>;

def : ProcessorModel<"cortex-r4f",  CortexA8Model,      [ARMv7r, ProcR4,
                                                         FeatureHasRetAddrStack,
                                                         FeatureSlowFPBrcc,
                                                         FeatureHasSlowFPVMLx,
                                                         FeatureHasSlowFPVFMx,
                                                         FeatureVFP3_D16,
                                                         FeatureAvoidPartialCPSR]>;

def : ProcessorModel<"cortex-r5",   CortexA8Model,      [ARMv7r, ProcR5,
                                                         FeatureHasRetAddrStack,
                                                         FeatureVFP3_D16,
                                                         FeatureSlowFPBrcc,
                                                         FeatureHWDivARM,
                                                         FeatureHasSlowFPVMLx,
                                                         FeatureHasSlowFPVFMx,
                                                         FeatureAvoidPartialCPSR]>;

def : ProcessorModel<"cortex-r7",   CortexA8Model,      [ARMv7r, ProcR7,
                                                         FeatureHasRetAddrStack,
                                                         FeatureVFP3_D16,
                                                         FeatureFP16,
                                                         FeatureMP,
                                                         FeatureSlowFPBrcc,
                                                         FeatureHWDivARM,
                                                         FeatureHasSlowFPVMLx,
                                                         FeatureHasSlowFPVFMx,
                                                         FeatureAvoidPartialCPSR]>;

def : ProcessorModel<"cortex-r8",   CortexA8Model,      [ARMv7r,
                                                         FeatureHasRetAddrStack,
                                                         FeatureVFP3_D16,
                                                         FeatureFP16,
                                                         FeatureMP,
                                                         FeatureSlowFPBrcc,
                                                         FeatureHWDivARM,
                                                         FeatureHasSlowFPVMLx,
                                                         FeatureHasSlowFPVFMx,
                                                         FeatureAvoidPartialCPSR]>;

def : ProcessorModel<"cortex-m3",   CortexM4Model,      [ARMv7m,
                                                         ProcM3,
                                                         FeaturePrefLoopAlign32,
                                                         FeatureUseMISched,
                                                         FeatureHasNoBranchPredictor]>;

def : ProcessorModel<"sc300",       CortexM4Model,      [ARMv7m,
                                                         ProcM3,
                                                         FeatureUseMISched,
                                                         FeatureHasNoBranchPredictor]>;

def : ProcessorModel<"cortex-m4", CortexM4Model,        [ARMv7em,
                                                         FeatureVFP4_D16_SP,
                                                         FeaturePrefLoopAlign32,
                                                         FeatureHasSlowFPVMLx,
                                                         FeatureHasSlowFPVFMx,
                                                         FeatureUseMISched,
                                                         FeatureHasNoBranchPredictor]>;

def : ProcNoItin<"cortex-m7",                           [ARMv7em,
                                                         FeatureFPARMv8_D16]>;

def : ProcNoItin<"cortex-m23",                          [ARMv8mBaseline,
                                                         FeatureNoMovt]>;

def : ProcessorModel<"cortex-m33", CortexM4Model,       [ARMv8mMainline,
                                                         FeatureDSP,
                                                         FeatureFPARMv8_D16_SP,
                                                         FeaturePrefLoopAlign32,
                                                         FeatureHasSlowFPVMLx,
                                                         FeatureHasSlowFPVFMx,
                                                         FeatureUseMISched,
                                                         FeatureHasNoBranchPredictor]>;

def : ProcessorModel<"cortex-m35p", CortexM4Model,      [ARMv8mMainline,
                                                         FeatureDSP,
                                                         FeatureFPARMv8_D16_SP,
                                                         FeaturePrefLoopAlign32,
                                                         FeatureHasSlowFPVMLx,
                                                         FeatureHasSlowFPVFMx,
                                                         FeatureUseMISched,
                                                         FeatureHasNoBranchPredictor]>;

def : ProcessorModel<"cortex-m55", CortexM4Model,      [ARMv81mMainline,
                                                         FeatureDSP,
                                                         FeatureFPARMv8_D16,
                                                         FeatureUseMISched,
                                                         FeatureHasNoBranchPredictor,
                                                         FeaturePrefLoopAlign32,
                                                         FeatureHasSlowFPVMLx,
                                                         HasMVEFloatOps]>;

def : ProcNoItin<"cortex-a32",                           [ARMv8a,
                                                         FeatureHWDivThumb,
                                                         FeatureHWDivARM,
                                                         FeatureCrypto,
                                                         FeatureCRC]>;

def : ProcNoItin<"cortex-a35",                          [ARMv8a, ProcA35,
                                                         FeatureHWDivThumb,
                                                         FeatureHWDivARM,
                                                         FeatureCrypto,
                                                         FeatureCRC]>;

def : ProcNoItin<"cortex-a53",                          [ARMv8a, ProcA53,
                                                         FeatureHWDivThumb,
                                                         FeatureHWDivARM,
                                                         FeatureCrypto,
                                                         FeatureCRC,
                                                         FeatureFPAO]>;

def : ProcNoItin<"cortex-a55",                          [ARMv82a, ProcA55,
                                                         FeatureHWDivThumb,
                                                         FeatureHWDivARM,
                                                         FeatureDotProd]>;

def : ProcessorModel<"cortex-a57",  CortexA57Model,     [ARMv8a, ProcA57,
                                                         FeatureHWDivThumb,
                                                         FeatureHWDivARM,
                                                         FeatureCrypto,
                                                         FeatureCRC,
                                                         FeatureFPAO,
                                                         FeatureAvoidPartialCPSR,
                                                         FeatureCheapPredicableCPSR]>;

def : ProcessorModel<"cortex-a72",  CortexA57Model,     [ARMv8a, ProcA72,
                                                         FeatureHWDivThumb,
                                                         FeatureHWDivARM,
                                                         FeatureCrypto,
                                                         FeatureCRC]>;

def : ProcNoItin<"cortex-a73",                          [ARMv8a, ProcA73,
                                                         FeatureHWDivThumb,
                                                         FeatureHWDivARM,
                                                         FeatureCrypto,
                                                         FeatureCRC]>;

def : ProcNoItin<"cortex-a75",                          [ARMv82a, ProcA75,
                                                         FeatureHWDivThumb,
                                                         FeatureHWDivARM,
                                                         FeatureDotProd]>;

def : ProcNoItin<"cortex-a76",                          [ARMv82a, ProcA76,
                                                         FeatureHWDivThumb,
                                                         FeatureHWDivARM,
                                                         FeatureCrypto,
                                                         FeatureCRC,
                                                         FeatureFullFP16,
                                                         FeatureDotProd]>;

def : ProcNoItin<"cortex-a76ae",                        [ARMv82a, ProcA76,
                                                         FeatureHWDivThumb,
                                                         FeatureHWDivARM,
                                                         FeatureCrypto,
                                                         FeatureCRC,
                                                         FeatureFullFP16,
                                                         FeatureDotProd]>;

def : ProcNoItin<"neoverse-n1",                         [ARMv82a,
                                                         FeatureHWDivThumb,
                                                         FeatureHWDivARM,
                                                         FeatureCrypto,
                                                         FeatureCRC,
                                                         FeatureDotProd]>;

def : ProcessorModel<"cyclone",     SwiftModel,         [ARMv8a, ProcSwift,
                                                         FeatureHasRetAddrStack,
                                                         FeatureNEONForFP,
                                                         FeatureVFP4,
                                                         FeatureMP,
                                                         FeatureHWDivThumb,
                                                         FeatureHWDivARM,
                                                         FeatureAvoidPartialCPSR,
                                                         FeatureAvoidMOVsShOp,
                                                         FeatureHasSlowFPVMLx,
                                                         FeatureHasSlowFPVFMx,
                                                         FeatureCrypto,
                                                         FeatureUseMISched,
                                                         FeatureZCZeroing,
                                                         FeatureNoPostRASched]>;

def : ProcNoItin<"exynos-m3",                           [ARMv8a, ProcExynos]>;
def : ProcNoItin<"exynos-m4",                           [ARMv82a, ProcExynos,
                                                         FeatureFullFP16,
                                                         FeatureDotProd]>;
def : ProcNoItin<"exynos-m5",                           [ARMv82a, ProcExynos,
                                                         FeatureFullFP16,
                                                         FeatureDotProd]>;

def : ProcNoItin<"kryo",                                [ARMv8a, ProcKryo,
                                                         FeatureHWDivThumb,
                                                         FeatureHWDivARM,
                                                         FeatureCrypto,
                                                         FeatureCRC]>;

def : ProcessorModel<"cortex-r52", CortexR52Model,      [ARMv8r, ProcR52,
                                                         FeatureUseMISched,
                                                         FeatureFPAO]>;

//===----------------------------------------------------------------------===//
// Register File Description
//===----------------------------------------------------------------------===//

include "ARMRegisterInfo.td"
include "ARMRegisterBanks.td"
include "ARMCallingConv.td"

//===----------------------------------------------------------------------===//
// Instruction Descriptions
//===----------------------------------------------------------------------===//

include "ARMInstrInfo.td"
def ARMInstrInfo : InstrInfo;

//===----------------------------------------------------------------------===//
// Declare the target which we are implementing
//===----------------------------------------------------------------------===//

def ARMAsmWriter : AsmWriter {
  string AsmWriterClassName  = "InstPrinter";
  int PassSubtarget = 1;
  int Variant = 0;
  bit isMCAsmWriter = 1;
}

def ARMAsmParser : AsmParser {
  bit ReportMultipleNearMisses = 1;
}

def ARMAsmParserVariant : AsmParserVariant {
  int Variant = 0;
  string Name = "ARM";
  string BreakCharacters = ".";
}

def ARM : Target {
  // Pull in Instruction Info.
  let InstructionSet = ARMInstrInfo;
  let AssemblyWriters = [ARMAsmWriter];
  let AssemblyParsers = [ARMAsmParser];
  let AssemblyParserVariants = [ARMAsmParserVariant];
  let AllowRegisterRenaming = 1;
}<|MERGE_RESOLUTION|>--- conflicted
+++ resolved
@@ -428,12 +428,9 @@
 def FeatureBF16     : SubtargetFeature<"bf16", "HasBF16", "true",
   "Enable support for BFloat16 instructions",  [FeatureNEON]>;
 
-<<<<<<< HEAD
-=======
 def FeatureMatMulInt8 : SubtargetFeature<"i8mm", "HasMatMulInt8",
     "true", "Enable Matrix Multiply Int8 Extension", [FeatureNEON]>;
 
->>>>>>> a34309b7
 // Armv8.1-M extensions
 
 def FeatureLOB            : SubtargetFeature<"lob", "HasLOB", "true",
@@ -535,12 +532,8 @@
 
 def HasV8_6aOps   : SubtargetFeature<"v8.6a", "HasV8_6aOps", "true",
                                    "Support ARM v8.6a instructions",
-<<<<<<< HEAD
-                                   [HasV8_5aOps, FeatureBF16]>;
-=======
                                    [HasV8_5aOps, FeatureBF16,
                                     FeatureMatMulInt8]>;
->>>>>>> a34309b7
 
 def HasV8_1MMainlineOps : SubtargetFeature<
                "v8.1m.main", "HasV8_1MMainlineOps", "true",
