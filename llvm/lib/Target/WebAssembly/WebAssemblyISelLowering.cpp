--- conflicted
+++ resolved
@@ -758,18 +758,6 @@
     Info.align = Align(8);
     Info.flags = MachineMemOperand::MOVolatile | MachineMemOperand::MOLoad;
     return true;
-<<<<<<< HEAD
-  case Intrinsic::wasm_load32_zero:
-  case Intrinsic::wasm_load64_zero:
-    Info.opc = ISD::INTRINSIC_W_CHAIN;
-    Info.memVT = Intrinsic == Intrinsic::wasm_load32_zero ? MVT::i32 : MVT::i64;
-    Info.ptrVal = I.getArgOperand(0);
-    Info.offset = 0;
-    Info.align = Align(1);
-    Info.flags = MachineMemOperand::MOLoad;
-    return true;
-=======
->>>>>>> 8c82cf7b
   default:
     return false;
   }
