//=- AArch64Features.td - Describe AArch64 SubtargetFeatures -*- tablegen -*-=//
//
// Part of the LLVM Project, under the Apache License v2.0 with LLVM Exceptions.
// See https://llvm.org/LICENSE.txt for license information.
// SPDX-License-Identifier: Apache-2.0 WITH LLVM-exception
//
//===----------------------------------------------------------------------===//
//
//
//===----------------------------------------------------------------------===//

// A SubtargetFeature that represents one or more Architecture Extensions, as
// defined by the Arm ARM and typically identified by a 'FEAT_*' name.
// Each Extension record defines an ExtensionInfo entry in the Target Parser
// with a corresponding 'AEK_*' entry in the ArchExtKind enum.
class Extension<
  string TargetFeatureName,            // String used for -target-feature, unless overridden.
  string Spelling,                     // The XYZ in HasXYZ and AEK_XYZ.
  string ArchitectureFeatureName,      // The extension's "FEAT_*"" name(s) defined by the architecture
  string Desc,                         // Description.
  list<SubtargetFeature> Implies = []  // List of dependent features.
> : SubtargetFeature<TargetFeatureName, "Has" # Spelling, "true", Desc, Implies>
{
    string ArchExtKindSpelling = "AEK_" # Spelling; // ArchExtKind enum name.

    string ArchFeatureName = ArchitectureFeatureName;

    // The user visible name used by -march/-mcpu modifiers and target attribute
    // values. Extensions are not available on these by default.
    string UserVisibleName = "";

    // An alias that can be used on the command line, if the extension has one.
    // Used for correcting historical names while remaining backwards compatible.
    string UserVisibleAlias = "";
}

// An Extension that can be toggled via a '-march'/'-mcpu' modifier or a target
// attribute, e.g. '+sm4".
class ExtensionWithMArch<
  string TargetFeatureName,            // String used for -target-feature and -march, unless overridden.
  string Spelling,                     // The XYZ in HasXYZ and AEK_XYZ.
  string ArchitectureFeatureName,      // The extension's "FEAT_*"" name(s) defined by the architecture
  string Desc,                         // Description.
  list<SubtargetFeature> Implies = []  // List of dependent features.
> : Extension<TargetFeatureName, Spelling, ArchitectureFeatureName, Desc, Implies> {
    // In general, the name written on the command line should match the name
    // used for -target-feature. However, there are exceptions. Therefore we
    // add a separate field for this, to allow overriding it. Strongly prefer
    // not doing so.
    let UserVisibleName = TargetFeatureName;
}



// Each SubtargetFeature which corresponds to an Arm Architecture feature should
// be annotated with the respective FEAT_ feature name from the Architecture
// Reference Manual. If a SubtargetFeature enables instructions from multiple
// Arm Architecture Features, it should list all the relevant features. Not all
// FEAT_ features have a corresponding SubtargetFeature.


//===----------------------------------------------------------------------===//
//  Armv8.0 Architecture Extensions
//===----------------------------------------------------------------------===//

let ArchExtKindSpelling = "AEK_FP", UserVisibleName = "fp" in
def FeatureFPARMv8 : ExtensionWithMArch<"fp-armv8", "FPARMv8", "FEAT_FP",
  "Enable Armv8.0-A Floating Point Extensions">;

let ArchExtKindSpelling = "AEK_SIMD", UserVisibleName = "simd" in
def FeatureNEON : ExtensionWithMArch<"neon", "NEON", "FEAT_AdvSIMD",
  "Enable Advanced SIMD instructions", [FeatureFPARMv8]>;

def FeatureSHA2 : ExtensionWithMArch<"sha2", "SHA2", "FEAT_SHA1, FEAT_SHA256",
  "Enable SHA1 and SHA256 support", [FeatureNEON]>;

def FeatureAES : ExtensionWithMArch<"aes", "AES", "FEAT_AES, FEAT_PMULL",
  "Enable AES support", [FeatureNEON]>;

// Crypto has been split up and any combination is now valid (see the
// crypto definitions above). Also, crypto is now context sensitive:
// it has a different meaning for e.g. Armv8.4 than it has for Armv8.2.
// Therefore, we rely on Clang, the user interfacing tool, to pass on the
// appropriate crypto options. But here in the backend, crypto has very little
// meaning anymore. We kept the Crypto definition here for backward
// compatibility, and now imply features SHA2 and AES, which was the
// "traditional" meaning of Crypto.
def FeatureCrypto : ExtensionWithMArch<"crypto", "Crypto", "FEAT_Crypto",
  "Enable cryptographic instructions", [FeatureNEON, FeatureSHA2, FeatureAES]>;

def FeatureCRC : ExtensionWithMArch<"crc", "CRC", "FEAT_CRC32",
  "Enable Armv8.0-A CRC-32 checksum instructions">;

// This SubtargetFeature is special. It controls only whether codegen will turn
// `llvm.readcyclecounter()` into an access to a PMUv3 System Register. The
// `FEAT_PMUv3*` system registers are always available for assembly/disassembly.
let UserVisibleName = "pmuv3" in
def FeaturePerfMon : ExtensionWithMArch<"perfmon", "PerfMon", "FEAT_PMUv3",
  "Enable Armv8.0-A PMUv3 Performance Monitors extension">;

def FeatureSpecRestrict : Extension<"specrestrict", "SpecRestrict", "FEAT_CSV2_2",
  "Enable architectural speculation restriction">;

//===----------------------------------------------------------------------===//
//  Armv8.1 Architecture Extensions
//===----------------------------------------------------------------------===//

def FeatureLSE : ExtensionWithMArch<"lse", "LSE", "FEAT_LSE",
  "Enable Armv8.1-A Large System Extension (LSE) atomic instructions">;

let UserVisibleAlias = "rdma" in
def FeatureRDM : ExtensionWithMArch<"rdm", "RDM", "FEAT_RDM",
  "Enable Armv8.1-A Rounding Double Multiply Add/Subtract instructions",
  [FeatureNEON]>;

def FeaturePAN : Extension<"pan", "PAN", "FEAT_PAN",
  "Enable Armv8.1-A Privileged Access-Never extension">;

def FeatureLOR : Extension<"lor", "LOR", "FEAT_LOR",
  "Enable Armv8.1-A Limited Ordering Regions extension">;

def FeatureCONTEXTIDREL2 : SubtargetFeature<"CONTEXTIDREL2", "HasCONTEXTIDREL2",
  "true", "Enable RW operand CONTEXTIDR_EL2">;

def FeatureVH : Extension<"vh", "VH", "FEAT_VHE",
  "Enable Armv8.1-A Virtual Host extension", [FeatureCONTEXTIDREL2]>;

//===----------------------------------------------------------------------===//
//  Armv8.2 Architecture Extensions
//===----------------------------------------------------------------------===//

def FeatureSM4 : ExtensionWithMArch<"sm4", "SM4", "FEAT_SM4, FEAT_SM3",
  "Enable SM3 and SM4 support", [FeatureNEON]>;

def FeatureSHA3 : ExtensionWithMArch<"sha3", "SHA3", "FEAT_SHA3, FEAT_SHA512",
  "Enable SHA512 and SHA3 support", [FeatureNEON, FeatureSHA2]>;

def FeatureRAS : ExtensionWithMArch<"ras", "RAS", "FEAT_RAS, FEAT_RASv1p1",
  "Enable Armv8.0-A Reliability, Availability and Serviceability Extensions">;

let ArchExtKindSpelling = "AEK_FP16", UserVisibleName = "fp16" in
def FeatureFullFP16 : ExtensionWithMArch<"fullfp16", "FullFP16", "FEAT_FP16",
  "Enable half-precision floating-point data processing", [FeatureFPARMv8]>;

let ArchExtKindSpelling = "AEK_PROFILE", UserVisibleName = "profile" in
def FeatureSPE : ExtensionWithMArch<"spe", "SPE", "FEAT_SPE",
  "Enable Statistical Profiling extension">;

def FeaturePAN_RWV : Extension<"pan-rwv", "PAN_RWV", "FEAT_PAN2",
  "Enable Armv8.2-A PAN s1e1R and s1e1W Variants", [FeaturePAN]>;

def FeaturePsUAO : Extension<"uaops", "PsUAO", "FEAT_UAO",
  "Enable Armv8.2-A UAO PState">;

def FeatureCCPP : Extension<"ccpp", "CCPP", "FEAT_DPB",
  "Enable Armv8.2-A data Cache Clean to Point of Persistence">;

def FeatureSVE : ExtensionWithMArch<"sve", "SVE", "FEAT_SVE",
  "Enable Scalable Vector Extension (SVE) instructions", [FeatureFullFP16]>;

let ArchExtKindSpelling = "AEK_I8MM" in
def FeatureMatMulInt8 : ExtensionWithMArch<"i8mm", "MatMulInt8", "FEAT_I8MM",
  "Enable Matrix Multiply Int8 Extension">;

let ArchExtKindSpelling = "AEK_F32MM" in
def FeatureMatMulFP32 : ExtensionWithMArch<"f32mm", "MatMulFP32", "FEAT_F32MM",
  "Enable Matrix Multiply FP32 Extension", [FeatureSVE]>;

let ArchExtKindSpelling = "AEK_F64MM" in
def FeatureMatMulFP64 : ExtensionWithMArch<"f64mm", "MatMulFP64", "FEAT_F64MM",
  "Enable Matrix Multiply FP64 Extension", [FeatureSVE]>;

//===----------------------------------------------------------------------===//
//  Armv8.3 Architecture Extensions
//===----------------------------------------------------------------------===//

def FeatureRCPC : ExtensionWithMArch<"rcpc", "RCPC", "FEAT_LRCPC",
  "Enable support for RCPC extension">;

def FeaturePAuth : ExtensionWithMArch<"pauth", "PAuth", "FEAT_PAuth",
  "Enable Armv8.3-A Pointer Authentication extension">;

let ArchExtKindSpelling = "AEK_JSCVT", UserVisibleName = "jscvt" in
def FeatureJS : ExtensionWithMArch<"jsconv", "JS", "FEAT_JSCVT",
  "Enable Armv8.3-A JavaScript FP conversion instructions",
  [FeatureFPARMv8]>;

<<<<<<< HEAD
def FeatureCCIDX : Extension<"ccidx", "CCIDX", "FEAT_CCIDX",
  "Enable Armv8.3-A Extend of the CCSIDR number of sets">;

let ArchExtKindSpelling = "AEK_FCMA", UserVisibleName = "fcma" in
def FeatureComplxNum : ExtensionWithMArch<"complxnum", "ComplxNum", "FEAT_FCMA",
  "Enable Armv8.3-A Floating-point complex number support",
  [FeatureNEON]>;

=======
def FeatureFPAC : Extension<"fpac", "FPAC", "FEAT_FPAC",
  "Enable v8.3-A Pointer Authentication Faulting enhancement">;

def FeatureCCIDX : Extension<"ccidx", "CCIDX", "FEAT_CCIDX",
  "Enable Armv8.3-A Extend of the CCSIDR number of sets">;

let ArchExtKindSpelling = "AEK_FCMA", UserVisibleName = "fcma" in
def FeatureComplxNum : ExtensionWithMArch<"complxnum", "ComplxNum", "FEAT_FCMA",
  "Enable Armv8.3-A Floating-point complex number support",
  [FeatureNEON]>;

>>>>>>> 9c4aab8c
def FeatureNV : Extension<"nv", "NV", "FEAT_NV, FEAT_NV2",
  "Enable Armv8.4-A Nested Virtualization Enchancement">;

//===----------------------------------------------------------------------===//
//  Armv8.4 Architecture Extensions
//===----------------------------------------------------------------------===//

def FeatureLSE2 : Extension<"lse2", "LSE2", "FEAT_LSE2",
  "Enable Armv8.4-A Large System Extension 2 (LSE2) atomicity rules">;

def FeatureFP16FML : ExtensionWithMArch<"fp16fml", "FP16FML", "FEAT_FHM",
  "Enable FP16 FML instructions", [FeatureFullFP16]>;

def FeatureDotProd : ExtensionWithMArch<"dotprod", "DotProd", "FEAT_DotProd",
  "Enable dot product support", [FeatureNEON]>;

def FeatureMPAM : Extension<"mpam", "MPAM", "FEAT_MPAM",
  "Enable Armv8.4-A Memory system Partitioning and Monitoring extension">;

def FeatureDIT : ExtensionWithMArch<"dit", "DIT", "FEAT_DIT",
  "Enable Armv8.4-A Data Independent Timing instructions">;

def FeatureTRACEV8_4 : Extension<"tracev8.4", "TRACEV8_4", "FEAT_TRF",
  "Enable Armv8.4-A Trace extension">;

def FeatureAM : Extension<"am", "AM", "FEAT_AMUv1",
  "Enable Armv8.4-A Activity Monitors extension">;

def FeatureSEL2 : Extension<"sel2", "SEL2", "FEAT_SEL2",
  "Enable Armv8.4-A Secure Exception Level 2 extension">;

def FeatureTLB_RMI : Extension<"tlb-rmi", "TLB_RMI",
  "FEAT_TLBIOS, FEAT_TLBIRANGE",
  "Enable Armv8.4-A TLB Range and Maintenance instructions">;

def FeatureFlagM : ExtensionWithMArch<"flagm", "FlagM", "FEAT_FlagM",
  "Enable Armv8.4-A Flag Manipulation instructions">;

def FeatureRCPC_IMMO : Extension<"rcpc-immo", "RCPC_IMMO", "FEAT_LRCPC2",
  "Enable Armv8.4-A RCPC instructions with Immediate Offsets",
  [FeatureRCPC]>;

//===----------------------------------------------------------------------===//
//  Armv8.5 Architecture Extensions
//===----------------------------------------------------------------------===//

def FeatureAltFPCmp : Extension<"altnzcv", "AlternativeNZCV", "FEAT_FlagM2",
  "Enable alternative NZCV format for floating point comparisons">;

def FeatureFRInt3264 : Extension<"fptoint", "FRInt3264", "FEAT_FRINTTS",
  "Enable FRInt[32|64][Z|X] instructions that round a floating-point number to "
  "an integer (in FP format) forcing it to fit into a 32- or 64-bit int">;

def FeatureSB : ExtensionWithMArch<"sb", "SB", "FEAT_SB",
  "Enable Armv8.5-A Speculation Barrier">;

def FeatureSSBS : ExtensionWithMArch<"ssbs", "SSBS", "FEAT_SSBS, FEAT_SSBS2",
  "Enable Speculative Store Bypass Safe bit">;

def FeaturePredRes : ExtensionWithMArch<"predres", "PredRes", "FEAT_SPECRES",
  "Enable Armv8.5-A execution and data prediction invalidation instructions">;

def FeatureCacheDeepPersist : Extension<"ccdp", "CCDP", "FEAT_DPB2",
  "Enable Armv8.5-A Cache Clean to Point of Deep Persistence">;

def FeatureBranchTargetId : ExtensionWithMArch<"bti", "BTI", "FEAT_BTI",
  "Enable Branch Target Identification">;

let ArchExtKindSpelling = "AEK_RAND", UserVisibleName = "rng" in
def FeatureRandGen : ExtensionWithMArch<"rand", "RandGen", "FEAT_RNG",
  "Enable Random Number generation instructions">;

// NOTE: "memtag" means FEAT_MTE + FEAT_MTE2 for -march or
// __attribute((target(...))), but only FEAT_MTE for FMV.
let UserVisibleName = "memtag" in
def FeatureMTE : ExtensionWithMArch<"mte", "MTE", "FEAT_MTE, FEAT_MTE2",
  "Enable Memory Tagging Extension">;

//===----------------------------------------------------------------------===//
//  Armv8.6 Architecture Extensions
//===----------------------------------------------------------------------===//

def FeatureBF16 : ExtensionWithMArch<"bf16", "BF16", "FEAT_BF16",
  "Enable BFloat16 Extension">;

def FeatureAMVS : Extension<"amvs", "AMVS", "FEAT_AMUv1p1",
  "Enable Armv8.6-A Activity Monitors Virtualization support",
  [FeatureAM]>;

def FeatureFineGrainedTraps : Extension<"fgt", "FineGrainedTraps", "FEAT_FGT",
  "Enable fine grained virtualization traps extension">;

def FeatureEnhancedCounterVirtualization :
    Extension<"ecv", "EnhancedCounterVirtualization", "FEAT_ECV",
      "Enable enhanced counter virtualization extension">;

//===----------------------------------------------------------------------===//
//  Armv8.7 Architecture Extensions
//===----------------------------------------------------------------------===//

def FeatureXS : Extension<"xs", "XS", "FEAT_XS",
  "Enable Armv8.7-A limited-TLB-maintenance instruction">;

def FeatureWFxT : ExtensionWithMArch<"wfxt", "WFxT", "FEAT_WFxT",
  "Enable Armv8.7-A WFET and WFIT instruction">;

def FeatureHCX : Extension<"hcx", "HCX", "FEAT_HCX",
  "Enable Armv8.7-A HCRX_EL2 system register">;

def FeatureLS64 : ExtensionWithMArch<"ls64", "LS64",
  "FEAT_LS64, FEAT_LS64_V, FEAT_LS64_ACCDATA",
  "Enable Armv8.7-A LD64B/ST64B Accelerator Extension">;

def FeatureSPE_EEF : Extension<"spe-eef", "SPE_EEF", "FEAT_SPEv1p2",
  "Enable extra register in the Statistical Profiling Extension">;

//===----------------------------------------------------------------------===//
//  Armv8.8 Architecture Extensions
//===----------------------------------------------------------------------===//

def FeatureHBC : ExtensionWithMArch<"hbc", "HBC", "FEAT_HBC",
    "Enable Armv8.8-A Hinted Conditional Branches Extension">;

def FeatureMOPS : ExtensionWithMArch<"mops", "MOPS", "FEAT_MOPS",
    "Enable Armv8.8-A memcpy and memset acceleration instructions">;

def FeatureNMI : Extension<"nmi", "NMI", "FEAT_NMI, FEAT_GICv3_NMI",
  "Enable Armv8.8-A Non-maskable Interrupts">;

//===----------------------------------------------------------------------===//
//  Armv8.9 Architecture Extensions
//===----------------------------------------------------------------------===//

def FeatureRASv2 : ExtensionWithMArch<"rasv2", "RASv2", "FEAT_RASv2",
  "Enable Armv8.9-A Reliability, Availability and Serviceability Extensions",
  [FeatureRAS]>;

def FeatureCSSC : ExtensionWithMArch<"cssc", "CSSC", "FEAT_CSSC",
  "Enable Common Short Sequence Compression (CSSC) instructions">;

def FeatureCLRBHB : Extension<"clrbhb", "CLRBHB", "FEAT_CLRBHB",
  "Enable Clear BHB instruction">;

def FeaturePRFM_SLC : Extension<"prfm-slc-target", "PRFM_SLC", "FEAT_PRFMSLC",
  "Enable SLC target for PRFM instruction">;

let UserVisibleName = "predres2" in
def FeatureSPECRES2 : ExtensionWithMArch<"specres2", "SPECRES2", "FEAT_SPECRES2",
  "Enable Speculation Restriction Instruction",
  [FeaturePredRes]>;

def FeatureRCPC3 : ExtensionWithMArch<"rcpc3", "RCPC3", "FEAT_LRCPC3",
  "Enable Armv8.9-A RCPC instructions for A64 and Advanced SIMD and floating-point instruction set",
  [FeatureRCPC_IMMO]>;

def FeatureTHE : ExtensionWithMArch<"the", "THE", "FEAT_THE",
  "Enable Armv8.9-A Translation Hardening Extension">;

//===----------------------------------------------------------------------===//
//  Armv9.0 Architecture Extensions
//===----------------------------------------------------------------------===//

def FeatureUseFixedOverScalableIfEqualCost: SubtargetFeature<"use-fixed-over-scalable-if-equal-cost",
  "UseFixedOverScalableIfEqualCost", "true",
  "Prefer fixed width loop vectorization over scalable if the cost-model assigns equal costs">;

def FeatureUseScalarIncVL : SubtargetFeature<"use-scalar-inc-vl",
  "UseScalarIncVL", "true", "Prefer inc/dec over add+cnt">;

def FeatureSVE2 : ExtensionWithMArch<"sve2", "SVE2", "FEAT_SVE2",
  "Enable Scalable Vector Extension 2 (SVE2) instructions",
  [FeatureSVE, FeatureUseScalarIncVL]>;

def FeatureSVE2AES : ExtensionWithMArch<"sve2-aes", "SVE2AES",
  "FEAT_SVE_AES, FEAT_SVE_PMULL128",
  "Enable AES SVE2 instructions", [FeatureSVE2, FeatureAES]>;

def FeatureSVE2SM4 : ExtensionWithMArch<"sve2-sm4", "SVE2SM4", "FEAT_SVE_SM4",
  "Enable SM4 SVE2 instructions", [FeatureSVE2, FeatureSM4]>;

def FeatureSVE2SHA3 : ExtensionWithMArch<"sve2-sha3", "SVE2SHA3", "FEAT_SVE_SHA3",
  "Enable SHA3 SVE2 instructions", [FeatureSVE2, FeatureSHA3]>;

def FeatureSVE2BitPerm : ExtensionWithMArch<"sve2-bitperm", "SVE2BitPerm",
  "FEAT_SVE_BitPerm",
  "Enable bit permutation SVE2 instructions", [FeatureSVE2]>;

def FeatureTRBE : Extension<"trbe", "TRBE", "FEAT_TRBE",
  "Enable Trace Buffer Extension">;

def FeatureETE : Extension<"ete", "ETE", "FEAT_ETE",
  "Enable Embedded Trace Extension", [FeatureTRBE]>;

def FeatureTME : ExtensionWithMArch<"tme", "TME", "FEAT_TME",
  "Enable Transactional Memory Extension">;

//===----------------------------------------------------------------------===//
//  Armv9.1 Architecture Extensions
//===----------------------------------------------------------------------===//

//===----------------------------------------------------------------------===//
//  Armv9.2 Architecture Extensions
//===----------------------------------------------------------------------===//

def FeatureBRBE : ExtensionWithMArch<"brbe", "BRBE", "FEAT_BRBE",
  "Enable Branch Record Buffer Extension">;

def FeatureRME : Extension<"rme", "RME", "FEAT_RME",
  "Enable Realm Management Extension">;

def FeatureSME : ExtensionWithMArch<"sme", "SME", "FEAT_SME",
  "Enable Scalable Matrix Extension (SME)", [FeatureBF16, FeatureUseScalarIncVL]>;

def FeatureSMEF64F64 : ExtensionWithMArch<"sme-f64f64", "SMEF64F64", "FEAT_SME_F64F64",
  "Enable Scalable Matrix Extension (SME) F64F64 instructions", [FeatureSME]>;

def FeatureSMEI16I64 : ExtensionWithMArch<"sme-i16i64", "SMEI16I64", "FEAT_SME_I16I64",
  "Enable Scalable Matrix Extension (SME) I16I64 instructions", [FeatureSME]>;

def FeatureSMEFA64 : ExtensionWithMArch<"sme-fa64", "SMEFA64", "FEAT_SME_FA64",
  "Enable the full A64 instruction set in streaming SVE mode", [FeatureSME, FeatureSVE2]>;

//===----------------------------------------------------------------------===//
//  Armv9.3 Architecture Extensions
//===----------------------------------------------------------------------===//

def FeatureSME2 : ExtensionWithMArch<"sme2", "SME2", "FEAT_SME2",
  "Enable Scalable Matrix Extension 2 (SME2) instructions", [FeatureSME]>;

def FeatureMEC : Extension<"mec", "MEC", "FEAT_MEC",
  "Enable Memory Encryption Contexts Extension", [FeatureRME]>;

//===----------------------------------------------------------------------===//
//  Armv9.4 Architecture Extensions
//===----------------------------------------------------------------------===//

def FeatureSVE2p1: ExtensionWithMArch<"sve2p1", "SVE2p1", "FEAT_SVE2p1",
  "Enable Scalable Vector Extension 2.1 instructions", [FeatureSVE2]>;

def FeatureB16B16 : ExtensionWithMArch<"b16b16", "B16B16", "FEAT_SVE_B16B16",
  "Enable SVE2.1 or SME2.1 non-widening BFloat16 to BFloat16 instructions", [FeatureBF16]>;

def FeatureSMEF16F16 : ExtensionWithMArch<"sme-f16f16", "SMEF16F16", "FEAT_SME_F16F16",
  "Enable SME non-widening Float16 instructions", [FeatureSME2]>;

def FeatureSME2p1 : ExtensionWithMArch<"sme2p1", "SME2p1", "FEAT_SME2p1",
  "Enable Scalable Matrix Extension 2.1 instructions", [FeatureSME2]>;

def FeatureCHK : Extension<"chk", "CHK", "FEAT_CHK",
  "Enable Armv8.0-A Check Feature Status Extension">;

def FeatureGCS : ExtensionWithMArch<"gcs", "GCS", "FEAT_GCS",
  "Enable Armv9.4-A Guarded Call Stack Extension", [FeatureCHK]>;

def FeatureITE : ExtensionWithMArch<"ite", "ITE", "FEAT_ITE",
  "Enable Armv9.4-A Instrumentation Extension", [FeatureETE, FeatureTRBE]>;

def FeatureLSE128 : ExtensionWithMArch<"lse128", "LSE128", "FEAT_LSE128",
  "Enable Armv9.4-A 128-bit Atomic instructions",
  [FeatureLSE]>;

// FEAT_D128, FEAT_LVA3, FEAT_SYSREG128, and FEAT_SYSINSTR128 are mutually implicit.
// Therefore group them all under a single feature flag, d128:
def FeatureD128 : ExtensionWithMArch<"d128", "D128",
  "FEAT_D128, FEAT_LVA3, FEAT_SYSREG128, FEAT_SYSINSTR128",
  "Enable Armv9.4-A 128-bit Page Table Descriptors, System Registers "
  "and instructions",
  [FeatureLSE128]>;

//===----------------------------------------------------------------------===//
//  Armv9.5 Architecture Extensions
//===----------------------------------------------------------------------===//

def FeatureFAMINMAX: ExtensionWithMArch<"faminmax", "FAMINMAX", "FEAT_FAMINMAX",
 "Enable FAMIN and FAMAX instructions">;

def FeatureLUT: ExtensionWithMArch<"lut", "LUT", "FEAT_LUT",
 "Enable Lookup Table instructions">;
   
def FeatureFP8 : ExtensionWithMArch<"fp8", "FP8", "FEAT_FP8",
  "Enable FP8 instructions", [FeatureFAMINMAX, FeatureLUT, FeatureBF16]>;
  
def FeatureFP8FMA : ExtensionWithMArch<"fp8fma", "FP8FMA", "FEAT_FP8FMA",
  "Enable Armv9.5-A FP8 multiply-add instructions", [FeatureFP8]>;

def FeatureSSVE_FP8FMA : ExtensionWithMArch<"ssve-fp8fma", "SSVE_FP8FMA", "FEAT_SSVE_FP8FMA",
  "Enable SVE2 FP8 multiply-add instructions", [FeatureSME2, FeatureFP8]>;

def FeatureFP8DOT4: ExtensionWithMArch<"fp8dot4", "FP8DOT4", "FEAT_FP8DOT4",
  "Enable FP8 4-way dot instructions", [FeatureFP8FMA]>;
  
def FeatureFP8DOT2: ExtensionWithMArch<"fp8dot2", "FP8DOT2", "FEAT_FP8DOT2",
  "Enable FP8 2-way dot instructions", [FeatureFP8DOT4]>;

def FeatureSSVE_FP8DOT4 : ExtensionWithMArch<"ssve-fp8dot4", "SSVE_FP8DOT4", "FEAT_SSVE_FP8DOT4",
  "Enable SVE2 FP8 4-way dot product instructions", [FeatureSSVE_FP8FMA]>;

def FeatureSSVE_FP8DOT2 : ExtensionWithMArch<"ssve-fp8dot2", "SSVE_FP8DOT2", "FEAT_SSVE_FP8DOT2",
  "Enable SVE2 FP8 2-way dot product instructions", [FeatureSSVE_FP8DOT4]>;

def FeatureSME_LUTv2 : ExtensionWithMArch<"sme-lutv2", "SME_LUTv2", "FEAT_SME_LUTv2",
  "Enable Scalable Matrix Extension (SME) LUTv2 instructions">;

def FeatureSMEF8F32 : ExtensionWithMArch<"sme-f8f32", "SMEF8F32", "FEAT_SME_F8F32",
  "Enable Scalable Matrix Extension (SME) F8F32 instructions", [FeatureSME2, FeatureFP8]>;

def FeatureSMEF8F16 : ExtensionWithMArch<"sme-f8f16", "SMEF8F16", "FEAT_SME_F8F16",
  "Enable Scalable Matrix Extension (SME) F8F16 instructions", [FeatureSMEF8F32]>;

def FeatureCPA : ExtensionWithMArch<"cpa", "CPA", "FEAT_CPA",
  "Enable Armv9.5-A Checked Pointer Arithmetic">;

def FeaturePAuthLR : ExtensionWithMArch<"pauth-lr", "PAuthLR", "FEAT_PAuth_LR",
  "Enable Armv9.5-A PAC enhancements">;

def FeatureTLBIW : ExtensionWithMArch<"tlbiw", "TLBIW", "FEAT_TLBIW",
  "Enable Armv9.5-A TLBI VMALL for Dirty State">;

//===----------------------------------------------------------------------===//
//  Other Features
//===----------------------------------------------------------------------===//

def FeatureOutlineAtomics : SubtargetFeature<"outline-atomics", "OutlineAtomics", "true",
  "Enable out of line atomics to support LSE instructions">;

def FeatureFMV : SubtargetFeature<"fmv", "HasFMV", "true",
  "Enable Function Multi Versioning support.">;

// This flag is currently still labeled as Experimental, but when fully
// implemented this should tell the compiler to use the zeroing pseudos to
// benefit from the reverse instructions (e.g. SUB vs SUBR) if the inactive
// lanes are known to be zero. The pseudos will then be expanded using the
// MOVPRFX instruction to zero the inactive lanes. This feature should only be
// enabled if MOVPRFX instructions are known to merge with the destructive
// operations they prefix.
//
// This feature could similarly be extended to support cheap merging of _any_
// value into the inactive lanes using the MOVPRFX instruction that uses
// merging-predication.
def FeatureExperimentalZeroingPseudos
    : SubtargetFeature<"use-experimental-zeroing-pseudos",
                       "UseExperimentalZeroingPseudos", "true",
                       "Hint to the compiler that the MOVPRFX instruction is "
                       "merged with destructive operations",
                       []>;

def FeatureNoSVEFPLD1R : SubtargetFeature<"no-sve-fp-ld1r",
  "NoSVEFPLD1R", "true", "Avoid using LD1RX instructions for FP">;

def FeatureZCRegMove : SubtargetFeature<"zcm", "HasZeroCycleRegMove", "true",
                                        "Has zero-cycle register moves">;

def FeatureZCZeroingGP : SubtargetFeature<"zcz-gp", "HasZeroCycleZeroingGP", "true",
                                        "Has zero-cycle zeroing instructions for generic registers">;

// It is generally beneficial to rewrite "fmov s0, wzr" to "movi d0, #0".
// as movi is more efficient across all cores. Newer cores can eliminate
// fmovs early and there is no difference with movi, but this not true for
// all implementations.
def FeatureNoZCZeroingFP : SubtargetFeature<"no-zcz-fp", "HasZeroCycleZeroingFP", "false",
                                        "Has no zero-cycle zeroing instructions for FP registers">;

def FeatureZCZeroing : SubtargetFeature<"zcz", "HasZeroCycleZeroing", "true",
                                        "Has zero-cycle zeroing instructions",
                                        [FeatureZCZeroingGP]>;

/// ... but the floating-point version doesn't quite work in rare cases on older
/// CPUs.
def FeatureZCZeroingFPWorkaround : SubtargetFeature<"zcz-fp-workaround",
    "HasZeroCycleZeroingFPWorkaround", "true",
    "The zero-cycle floating-point zeroing instruction has a bug">;

def FeatureStrictAlign : SubtargetFeature<"strict-align",
                                          "RequiresStrictAlign", "true",
                                          "Disallow all unaligned memory "
                                          "access">;

foreach i = {1-7,9-15,18,20-28} in
    def FeatureReserveX#i : SubtargetFeature<"reserve-x"#i, "ReserveXRegister["#i#"]", "true",
                                             "Reserve X"#i#", making it unavailable "
                                             "as a GPR">;

def FeatureReserveLRForRA : SubtargetFeature<"reserve-lr-for-ra",
                                             "ReserveLRForRA", "true",
                                             "Reserve LR for call use only">;

foreach i = {8-15,18} in
    def FeatureCallSavedX#i : SubtargetFeature<"call-saved-x"#i,
         "CustomCallSavedXRegs["#i#"]", "true", "Make X"#i#" callee saved.">;

def FeatureBalanceFPOps : SubtargetFeature<"balance-fp-ops", "BalanceFPOps",
    "true",
    "balance mix of odd and even D-registers for fp multiply(-accumulate) ops">;

def FeaturePredictableSelectIsExpensive : SubtargetFeature<
    "predictable-select-expensive", "PredictableSelectIsExpensive", "true",
    "Prefer likely predicted branches over selects">;

def FeatureEnableSelectOptimize : SubtargetFeature<
    "enable-select-opt", "EnableSelectOptimize", "true",
    "Enable the select optimize pass for select loop heuristics">;

def FeatureExynosCheapAsMoveHandling : SubtargetFeature<"exynos-cheap-as-move",
    "HasExynosCheapAsMoveHandling", "true",
    "Use Exynos specific handling of cheap instructions">;

def FeaturePostRAScheduler : SubtargetFeature<"use-postra-scheduler",
    "UsePostRAScheduler", "true", "Schedule again after register allocation">;

def FeatureSlowMisaligned128Store : SubtargetFeature<"slow-misaligned-128store",
    "IsMisaligned128StoreSlow", "true", "Misaligned 128 bit stores are slow">;

def FeatureSlowPaired128 : SubtargetFeature<"slow-paired-128",
    "IsPaired128Slow", "true", "Paired 128 bit loads and stores are slow">;

def FeatureAscendStoreAddress : SubtargetFeature<"ascend-store-address",
    "IsStoreAddressAscend", "true",
    "Schedule vector stores by ascending address">;

def FeatureSlowSTRQro : SubtargetFeature<"slow-strqro-store", "IsSTRQroSlow",
    "true", "STR of Q register with register offset is slow">;

def FeatureAlternateSExtLoadCVTF32Pattern : SubtargetFeature<
    "alternate-sextload-cvt-f32-pattern", "UseAlternateSExtLoadCVTF32Pattern",
    "true", "Use alternative pattern for sextload convert to f32">;

def FeatureArithmeticBccFusion : SubtargetFeature<
    "arith-bcc-fusion", "HasArithmeticBccFusion", "true",
    "CPU fuses arithmetic+bcc operations">;

def FeatureArithmeticCbzFusion : SubtargetFeature<
    "arith-cbz-fusion", "HasArithmeticCbzFusion", "true",
    "CPU fuses arithmetic + cbz/cbnz operations">;

def FeatureCmpBccFusion : SubtargetFeature<
    "cmp-bcc-fusion", "HasCmpBccFusion", "true",
    "CPU fuses cmp+bcc operations">;

def FeatureFuseAddress : SubtargetFeature<
    "fuse-address", "HasFuseAddress", "true",
    "CPU fuses address generation and memory operations">;

def FeatureFuseAES : SubtargetFeature<
    "fuse-aes", "HasFuseAES", "true",
    "CPU fuses AES crypto operations">;

def FeatureFuseArithmeticLogic : SubtargetFeature<
    "fuse-arith-logic", "HasFuseArithmeticLogic", "true",
    "CPU fuses arithmetic and logic operations">;

def FeatureFuseCCSelect : SubtargetFeature<
    "fuse-csel", "HasFuseCCSelect", "true",
    "CPU fuses conditional select operations">;

def FeatureFuseCryptoEOR : SubtargetFeature<
    "fuse-crypto-eor", "HasFuseCryptoEOR", "true",
    "CPU fuses AES/PMULL and EOR operations">;

def FeatureFuseAdrpAdd : SubtargetFeature<
    "fuse-adrp-add", "HasFuseAdrpAdd", "true",
    "CPU fuses adrp+add operations">;

def FeatureFuseLiterals : SubtargetFeature<
    "fuse-literals", "HasFuseLiterals", "true",
    "CPU fuses literal generation operations">;

def FeatureFuseAddSub2RegAndConstOne : SubtargetFeature<
   "fuse-addsub-2reg-const1", "HasFuseAddSub2RegAndConstOne", "true",
   "CPU fuses (a + b + 1) and (a - b - 1)">;

def FeatureDisableLatencySchedHeuristic : SubtargetFeature<
    "disable-latency-sched-heuristic", "DisableLatencySchedHeuristic", "true",
    "Disable latency scheduling heuristic">;

def FeatureStorePairSuppress : SubtargetFeature<
    "store-pair-suppress", "EnableStorePairSuppress", "true",
    "Enable Store Pair Suppression heuristics">;

def FeatureForce32BitJumpTables
   : SubtargetFeature<"force-32bit-jump-tables", "Force32BitJumpTables", "true",
                      "Force jump table entries to be 32-bits wide except at MinSize">;

def FeatureUseRSqrt : SubtargetFeature<
    "use-reciprocal-square-root", "UseRSqrt", "true",
    "Use the reciprocal square root approximation">;

def FeatureNoNegativeImmediates : SubtargetFeature<"no-neg-immediates",
                                        "NegativeImmediates", "false",
                                        "Convert immediates and instructions "
                                        "to their negated or complemented "
                                        "equivalent when the immediate does "
                                        "not fit in the encoding.">;

// Address operands with shift amount 2 or 3 are fast on all Arm chips except
// some old Apple cores (A7-A10?) which handle all shifts slowly. Cortex-A57
// and derived designs through Cortex-X1 take an extra micro-op for shifts
// of 1 or 4. Other Arm chips handle all shifted operands at the same speed
// as unshifted operands.
//
// We don't try to model the behavior of the old Apple cores because new code
// targeting A7 is very unlikely to actually run on an A7. The Cortex cores
// are modeled by FeatureAddrLSLSlow14.
def FeatureAddrLSLSlow14 : SubtargetFeature<
    "addr-lsl-slow-14", "HasAddrLSLSlow14", "true",
    "Address operands with shift amount of 1 or 4 are slow">;

def FeatureALULSLFast : SubtargetFeature<
    "alu-lsl-fast", "HasALULSLFast", "true",
    "Add/Sub operations with lsl shift <= 4 are cheap">;

def FeatureAggressiveFMA :
  SubtargetFeature<"aggressive-fma",
                   "HasAggressiveFMA",
                   "true",
                   "Enable Aggressive FMA for floating-point.">;

def FeatureTaggedGlobals : SubtargetFeature<"tagged-globals",
    "AllowTaggedGlobals",
    "true", "Use an instruction sequence for taking the address of a global "
    "that allows a memory tag in the upper address bits">;

def FeatureAppleA7SysReg  : SubtargetFeature<"apple-a7-sysreg", "HasAppleA7SysReg", "true",
  "Apple A7 (the CPU formerly known as Cyclone)">;

def FeatureEL2VMSA : SubtargetFeature<"el2vmsa", "HasEL2VMSA", "true",
  "Enable Exception Level 2 Virtual Memory System Architecture">;

def FeatureEL3 : SubtargetFeature<"el3", "HasEL3", "true",
  "Enable Exception Level 3">;

def FeatureFixCortexA53_835769 : SubtargetFeature<"fix-cortex-a53-835769",
  "FixCortexA53_835769", "true", "Mitigate Cortex-A53 Erratum 835769">;

def FeatureNoBTIAtReturnTwice : SubtargetFeature<"no-bti-at-return-twice",
                                                 "NoBTIAtReturnTwice", "true",
                                                 "Don't place a BTI instruction "
                                                 "after a return-twice">;

def FeatureDisableLdp : SubtargetFeature<"disable-ldp", "HasDisableLdp",
    "true", "Do not emit ldp">;

def FeatureDisableStp : SubtargetFeature<"disable-stp", "HasDisableStp",
    "true", "Do not emit stp">;

def FeatureLdpAlignedOnly : SubtargetFeature<"ldp-aligned-only", "HasLdpAlignedOnly",
    "true", "In order to emit ldp, first check if the load will be aligned to 2 * element_size">;

def FeatureStpAlignedOnly : SubtargetFeature<"stp-aligned-only", "HasStpAlignedOnly",
    "true", "In order to emit stp, first check if the store will be aligned to 2 * element_size">;

//===----------------------------------------------------------------------===//
// Architectures.
//
class Architecture64<
  int major, int minor, string profile,
  string target_feature_name,
  list<SubtargetFeature> implied_features,
  list<Extension> default_extensions
> : SubtargetFeature<target_feature_name,
    "HasV" # major # "_" # minor # profile # "Ops", "true",
    "Support ARM " # target_feature_name # " architecture",
    implied_features
> {
  int Major = major;
  int Minor = minor;
  string Profile = profile;

  // Extensions enabled by default. Not the same as implied SubtargetFeatures.
  list<Extension> DefaultExts = default_extensions;
}

def HasV8_0aOps : Architecture64<8, 0, "a", "v8a",
  [FeatureEL2VMSA, FeatureEL3],
  [FeatureFPARMv8, FeatureNEON]>;
def HasV8_1aOps : Architecture64<8, 1, "a", "v8.1a",
  [HasV8_0aOps, FeatureCRC, FeatureLSE, FeatureRDM, FeaturePAN, FeatureLOR,
   FeatureVH],
  !listconcat(HasV8_0aOps.DefaultExts, [FeatureCRC, FeatureLSE, FeatureRDM])>;
def HasV8_2aOps : Architecture64<8, 2, "a", "v8.2a",
  [HasV8_1aOps, FeaturePsUAO, FeaturePAN_RWV, FeatureRAS, FeatureCCPP],
  !listconcat(HasV8_1aOps.DefaultExts, [FeatureRAS])>;
def HasV8_3aOps : Architecture64<8, 3, "a", "v8.3a",
  [HasV8_2aOps, FeatureRCPC, FeaturePAuth, FeatureJS, FeatureCCIDX,
    FeatureComplxNum],
  !listconcat(HasV8_2aOps.DefaultExts, [FeatureComplxNum, FeatureJS,
    FeaturePAuth, FeatureRCPC])>;
def HasV8_4aOps : Architecture64<8, 4, "a", "v8.4a",
  [HasV8_3aOps, FeatureDotProd, FeatureNV, FeatureMPAM, FeatureDIT,
    FeatureTRACEV8_4, FeatureAM, FeatureSEL2, FeatureTLB_RMI, FeatureFlagM,
    FeatureRCPC_IMMO, FeatureLSE2],
  !listconcat(HasV8_3aOps.DefaultExts, [FeatureDotProd])>;
def HasV8_5aOps : Architecture64<8, 5, "a", "v8.5a",
  [HasV8_4aOps, FeatureAltFPCmp, FeatureFRInt3264, FeatureSpecRestrict,
    FeatureSSBS, FeatureSB, FeaturePredRes, FeatureCacheDeepPersist,
    FeatureBranchTargetId],
  !listconcat(HasV8_4aOps.DefaultExts, [])>;
def HasV8_6aOps : Architecture64<8, 6, "a", "v8.6a",
  [HasV8_5aOps, FeatureAMVS, FeatureBF16, FeatureFineGrainedTraps,
    FeatureEnhancedCounterVirtualization, FeatureMatMulInt8],
  !listconcat(HasV8_5aOps.DefaultExts, [FeatureBF16, FeatureMatMulInt8])>;
def HasV8_7aOps : Architecture64<8, 7, "a", "v8.7a",
  [HasV8_6aOps, FeatureXS, FeatureWFxT, FeatureHCX],
  !listconcat(HasV8_6aOps.DefaultExts, [])>;
def HasV8_8aOps : Architecture64<8, 8, "a", "v8.8a",
  [HasV8_7aOps, FeatureHBC, FeatureMOPS, FeatureNMI],
  !listconcat(HasV8_7aOps.DefaultExts, [FeatureMOPS, FeatureHBC])>;
def HasV8_9aOps : Architecture64<8, 9, "a", "v8.9a",
  [HasV8_8aOps, FeatureCLRBHB, FeaturePRFM_SLC, FeatureSPECRES2,
   FeatureCSSC, FeatureRASv2, FeatureCHK],
  !listconcat(HasV8_8aOps.DefaultExts, [FeatureSPECRES2, FeatureCSSC,
    FeatureRASv2])>;
def HasV9_0aOps : Architecture64<9, 0, "a", "v9a",
  [HasV8_5aOps],
  !listconcat(HasV8_5aOps.DefaultExts, [FeatureFullFP16, FeatureSVE,
    FeatureSVE2])>;
def HasV9_1aOps : Architecture64<9, 1, "a", "v9.1a",
  [HasV8_6aOps, HasV9_0aOps],
  !listconcat(HasV9_0aOps.DefaultExts, [FeatureBF16, FeatureMatMulInt8, FeatureRME])>;
def HasV9_2aOps : Architecture64<9, 2, "a", "v9.2a",
  [HasV8_7aOps, HasV9_1aOps],
  !listconcat(HasV9_1aOps.DefaultExts, [FeatureMEC])>;
def HasV9_3aOps : Architecture64<9, 3, "a", "v9.3a",
  [HasV8_8aOps, HasV9_2aOps],
  !listconcat(HasV9_2aOps.DefaultExts, [FeatureMOPS, FeatureHBC])>;
def HasV9_4aOps : Architecture64<9, 4, "a", "v9.4a",
  [HasV8_9aOps, HasV9_3aOps],
  !listconcat(HasV9_3aOps.DefaultExts, [FeatureSPECRES2, FeatureCSSC,
    FeatureRASv2])>;
def HasV9_5aOps : Architecture64<9, 5, "a", "v9.5a",
  [HasV9_4aOps, FeatureCPA],
  !listconcat(HasV9_4aOps.DefaultExts, [FeatureCPA,  FeatureLUT, FeatureFAMINMAX])>;
def HasV8_0rOps : Architecture64<8, 0, "r", "v8r",
  [ //v8.1
    FeatureCRC, FeaturePAN, FeatureLSE, FeatureCONTEXTIDREL2,
    //v8.2
    FeatureRAS, FeaturePsUAO, FeatureCCPP, FeaturePAN_RWV,
    //v8.3
    FeatureCCIDX, FeaturePAuth, FeatureRCPC,
    //v8.4
    FeatureTRACEV8_4, FeatureTLB_RMI, FeatureFlagM, FeatureDIT, FeatureSEL2,
    FeatureRCPC_IMMO,
    // Not mandatory in v8.0-R, but included here on the grounds that it
    // only enables names of system registers
    FeatureSpecRestrict
  ],
  // For v8-R, we do not enable crypto and align with GCC that enables a more
  // minimal set of optional architecture extensions.
  !listconcat(
    !listremove(HasV8_5aOps.DefaultExts, [FeatureLSE]),
    [FeatureSSBS, FeatureFullFP16, FeatureFP16FML, FeatureSB]
  )>;

//===----------------------------------------------------------------------===//
// Access to privileged registers
//===----------------------------------------------------------------------===//

foreach i = 1-3 in
def FeatureUseEL#i#ForTP : SubtargetFeature<"tpidr-el"#i, "UseEL"#i#"ForTP",
  "true", "Permit use of TPIDR_EL"#i#" for the TLS base">;
def FeatureUseROEL0ForTP : SubtargetFeature<"tpidrro-el0", "UseROEL0ForTP",
  "true", "Permit use of TPIDRRO_EL0 for the TLS base">;

//===----------------------------------------------------------------------===//
// Control codegen mitigation against Straight Line Speculation vulnerability.
//===----------------------------------------------------------------------===//

def FeatureHardenSlsRetBr : SubtargetFeature<"harden-sls-retbr",
  "HardenSlsRetBr", "true",
  "Harden against straight line speculation across RET and BR instructions">;
def FeatureHardenSlsBlr : SubtargetFeature<"harden-sls-blr",
  "HardenSlsBlr", "true",
  "Harden against straight line speculation across BLR instructions">;
def FeatureHardenSlsNoComdat : SubtargetFeature<"harden-sls-nocomdat",
  "HardenSlsNoComdat", "true",
  "Generate thunk code for SLS mitigation in the normal text section">;


// Only intended to be used by disassemblers.
def FeatureAll
    : SubtargetFeature<"all", "IsAll", "true", "Enable all instructions">;<|MERGE_RESOLUTION|>--- conflicted
+++ resolved
@@ -185,7 +185,9 @@
   "Enable Armv8.3-A JavaScript FP conversion instructions",
   [FeatureFPARMv8]>;
 
-<<<<<<< HEAD
+def FeatureFPAC : Extension<"fpac", "FPAC", "FEAT_FPAC",
+  "Enable v8.3-A Pointer Authentication Faulting enhancement">;
+
 def FeatureCCIDX : Extension<"ccidx", "CCIDX", "FEAT_CCIDX",
   "Enable Armv8.3-A Extend of the CCSIDR number of sets">;
 
@@ -194,19 +196,6 @@
   "Enable Armv8.3-A Floating-point complex number support",
   [FeatureNEON]>;
 
-=======
-def FeatureFPAC : Extension<"fpac", "FPAC", "FEAT_FPAC",
-  "Enable v8.3-A Pointer Authentication Faulting enhancement">;
-
-def FeatureCCIDX : Extension<"ccidx", "CCIDX", "FEAT_CCIDX",
-  "Enable Armv8.3-A Extend of the CCSIDR number of sets">;
-
-let ArchExtKindSpelling = "AEK_FCMA", UserVisibleName = "fcma" in
-def FeatureComplxNum : ExtensionWithMArch<"complxnum", "ComplxNum", "FEAT_FCMA",
-  "Enable Armv8.3-A Floating-point complex number support",
-  [FeatureNEON]>;
-
->>>>>>> 9c4aab8c
 def FeatureNV : Extension<"nv", "NV", "FEAT_NV, FEAT_NV2",
   "Enable Armv8.4-A Nested Virtualization Enchancement">;
 
