//===- AArch64MIPeepholeOpt.cpp - AArch64 MI peephole optimization pass ---===//
//
// Part of the LLVM Project, under the Apache License v2.0 with LLVM Exceptions.
// See https://llvm.org/LICENSE.txt for license information.
// SPDX-License-Identifier: Apache-2.0 WITH LLVM-exception
//
//===----------------------------------------------------------------------===//
//
// This pass performs below peephole optimizations on MIR level.
//
// 1. MOVi32imm + ANDWrr ==> ANDWri + ANDWri
//    MOVi64imm + ANDXrr ==> ANDXri + ANDXri
//
// 2. MOVi32imm + ADDWrr ==> ADDWRi + ADDWRi
//    MOVi64imm + ADDXrr ==> ANDXri + ANDXri
//
// 3. MOVi32imm + SUBWrr ==> SUBWRi + SUBWRi
//    MOVi64imm + SUBXrr ==> SUBXri + SUBXri
//
//    The mov pseudo instruction could be expanded to multiple mov instructions
//    later. In this case, we could try to split the constant  operand of mov
//    instruction into two immediates which can be directly encoded into
//    *Wri/*Xri instructions. It makes two AND/ADD/SUB instructions instead of
//    multiple `mov` + `and/add/sub` instructions.
//
// 4. Remove redundant ORRWrs which is generated by zero-extend.
//
//    %3:gpr32 = ORRWrs $wzr, %2, 0
//    %4:gpr64 = SUBREG_TO_REG 0, %3, %subreg.sub_32
//
//    If AArch64's 32-bit form of instruction defines the source operand of
//    ORRWrs, we can remove the ORRWrs because the upper 32 bits of the source
//    operand are set to zero.
//
// 5. %reg = INSERT_SUBREG %reg(tied-def 0), %subreg, subidx
//     ==> %reg:subidx =  SUBREG_TO_REG 0, %subreg, subidx
//
// 6. %intermediate:gpr32 = COPY %src:fpr128
//    %dst:fpr128 = INSvi32gpr %dst_vec:fpr128, dst_index, %intermediate:gpr32
//     ==> %dst:fpr128 = INSvi32lane %dst_vec:fpr128, dst_index, %src:fpr128, 0
//
//    In cases where a source FPR is copied to a GPR in order to be copied
//    to a destination FPR, we can directly copy the values between the FPRs,
//    eliminating the use of the Integer unit. When we match a pattern of
//    INSvi[X]gpr that is preceded by a chain of COPY instructions from a FPR
//    source, we use the INSvi[X]lane to replace the COPY & INSvi[X]gpr
//    instructions.
//
// 7. If MI sets zero for high 64-bits implicitly, remove `mov 0` for high
//    64-bits. For example,
//
//   %1:fpr64 = nofpexcept FCVTNv4i16 %0:fpr128, implicit $fpcr
//   %2:fpr64 = MOVID 0
//   %4:fpr128 = IMPLICIT_DEF
//   %3:fpr128 = INSERT_SUBREG %4:fpr128(tied-def 0), %2:fpr64, %subreg.dsub
//   %6:fpr128 = IMPLICIT_DEF
//   %5:fpr128 = INSERT_SUBREG %6:fpr128(tied-def 0), %1:fpr64, %subreg.dsub
//   %7:fpr128 = INSvi64lane %5:fpr128(tied-def 0), 1, %3:fpr128, 0
//   ==>
//   %1:fpr64 = nofpexcept FCVTNv4i16 %0:fpr128, implicit $fpcr
//   %6:fpr128 = IMPLICIT_DEF
//   %7:fpr128 = INSERT_SUBREG %6:fpr128(tied-def 0), %1:fpr64, %subreg.dsub
<<<<<<< HEAD
=======
//
// 8. Remove redundant CSELs that select between identical registers, by
//    replacing them with unconditional moves.
>>>>>>> 98391913
//
//===----------------------------------------------------------------------===//

#include "AArch64ExpandImm.h"
#include "AArch64InstrInfo.h"
#include "MCTargetDesc/AArch64AddressingModes.h"
#include "llvm/CodeGen/MachineDominators.h"
#include "llvm/CodeGen/MachineLoopInfo.h"

using namespace llvm;

#define DEBUG_TYPE "aarch64-mi-peephole-opt"

namespace {

struct AArch64MIPeepholeOpt : public MachineFunctionPass {
  static char ID;

  AArch64MIPeepholeOpt() : MachineFunctionPass(ID) {
    initializeAArch64MIPeepholeOptPass(*PassRegistry::getPassRegistry());
  }

  const AArch64InstrInfo *TII;
  const AArch64RegisterInfo *TRI;
  MachineLoopInfo *MLI;
  MachineRegisterInfo *MRI;

  using OpcodePair = std::pair<unsigned, unsigned>;
  template <typename T>
  using SplitAndOpcFunc =
      std::function<std::optional<OpcodePair>(T, unsigned, T &, T &)>;
  using BuildMIFunc =
      std::function<void(MachineInstr &, OpcodePair, unsigned, unsigned,
                         Register, Register, Register)>;

  /// For instructions where an immediate operand could be split into two
  /// separate immediate instructions, use the splitTwoPartImm two handle the
  /// optimization.
  ///
  /// To implement, the following function types must be passed to
  /// splitTwoPartImm. A SplitAndOpcFunc must be implemented that determines if
  /// splitting the immediate is valid and returns the associated new opcode. A
  /// BuildMIFunc must be implemented to build the two immediate instructions.
  ///
  /// Example Pattern (where IMM would require 2+ MOV instructions):
  ///     %dst = <Instr>rr %src IMM [...]
  /// becomes:
  ///     %tmp = <Instr>ri %src (encode half IMM) [...]
  ///     %dst = <Instr>ri %tmp (encode half IMM) [...]
  template <typename T>
  bool splitTwoPartImm(MachineInstr &MI,
                       SplitAndOpcFunc<T> SplitAndOpc, BuildMIFunc BuildInstr);

  bool checkMovImmInstr(MachineInstr &MI, MachineInstr *&MovMI,
                        MachineInstr *&SubregToRegMI);

  template <typename T>
  bool visitADDSUB(unsigned PosOpc, unsigned NegOpc, MachineInstr &MI);
  template <typename T>
  bool visitADDSSUBS(OpcodePair PosOpcs, OpcodePair NegOpcs, MachineInstr &MI);

  template <typename T>
  bool visitAND(unsigned Opc, MachineInstr &MI);
  bool visitORR(MachineInstr &MI);
  bool visitCSEL(MachineInstr &MI);
  bool visitINSERT(MachineInstr &MI);
  bool visitINSviGPR(MachineInstr &MI, unsigned Opc);
  bool visitINSvi64lane(MachineInstr &MI);
  bool visitFMOVDr(MachineInstr &MI);
  bool visitCopy(MachineInstr &MI);
  bool runOnMachineFunction(MachineFunction &MF) override;

  StringRef getPassName() const override {
    return "AArch64 MI Peephole Optimization pass";
  }

  void getAnalysisUsage(AnalysisUsage &AU) const override {
    AU.setPreservesCFG();
    AU.addRequired<MachineLoopInfoWrapperPass>();
    MachineFunctionPass::getAnalysisUsage(AU);
  }
};

char AArch64MIPeepholeOpt::ID = 0;

} // end anonymous namespace

INITIALIZE_PASS(AArch64MIPeepholeOpt, "aarch64-mi-peephole-opt",
                "AArch64 MI Peephole Optimization", false, false)

template <typename T>
static bool splitBitmaskImm(T Imm, unsigned RegSize, T &Imm1Enc, T &Imm2Enc) {
  T UImm = static_cast<T>(Imm);
  if (AArch64_AM::isLogicalImmediate(UImm, RegSize))
    return false;

  // If this immediate can be handled by one instruction, do not split it.
  SmallVector<AArch64_IMM::ImmInsnModel, 4> Insn;
  AArch64_IMM::expandMOVImm(UImm, RegSize, Insn);
  if (Insn.size() == 1)
    return false;

  // The bitmask immediate consists of consecutive ones.  Let's say there is
  // constant 0b00000000001000000000010000000000 which does not consist of
  // consecutive ones. We can split it in to two bitmask immediate like
  // 0b00000000001111111111110000000000 and 0b11111111111000000000011111111111.
  // If we do AND with these two bitmask immediate, we can see original one.
  unsigned LowestBitSet = llvm::countr_zero(UImm);
  unsigned HighestBitSet = Log2_64(UImm);

  // Create a mask which is filled with one from the position of lowest bit set
  // to the position of highest bit set.
  T NewImm1 = (static_cast<T>(2) << HighestBitSet) -
              (static_cast<T>(1) << LowestBitSet);
  // Create a mask which is filled with one outside the position of lowest bit
  // set and the position of highest bit set.
  T NewImm2 = UImm | ~NewImm1;

  // If the split value is not valid bitmask immediate, do not split this
  // constant.
  if (!AArch64_AM::isLogicalImmediate(NewImm2, RegSize))
    return false;

  Imm1Enc = AArch64_AM::encodeLogicalImmediate(NewImm1, RegSize);
  Imm2Enc = AArch64_AM::encodeLogicalImmediate(NewImm2, RegSize);
  return true;
}

template <typename T>
bool AArch64MIPeepholeOpt::visitAND(
    unsigned Opc, MachineInstr &MI) {
  // Try below transformation.
  //
  // MOVi32imm + ANDWrr ==> ANDWri + ANDWri
  // MOVi64imm + ANDXrr ==> ANDXri + ANDXri
  //
  // The mov pseudo instruction could be expanded to multiple mov instructions
  // later. Let's try to split the constant operand of mov instruction into two
  // bitmask immediates. It makes only two AND instructions intead of multiple
  // mov + and instructions.

  return splitTwoPartImm<T>(
      MI,
      [Opc](T Imm, unsigned RegSize, T &Imm0,
            T &Imm1) -> std::optional<OpcodePair> {
        if (splitBitmaskImm(Imm, RegSize, Imm0, Imm1))
          return std::make_pair(Opc, Opc);
        return std::nullopt;
      },
      [&TII = TII](MachineInstr &MI, OpcodePair Opcode, unsigned Imm0,
                   unsigned Imm1, Register SrcReg, Register NewTmpReg,
                   Register NewDstReg) {
        DebugLoc DL = MI.getDebugLoc();
        MachineBasicBlock *MBB = MI.getParent();
        BuildMI(*MBB, MI, DL, TII->get(Opcode.first), NewTmpReg)
            .addReg(SrcReg)
            .addImm(Imm0);
        BuildMI(*MBB, MI, DL, TII->get(Opcode.second), NewDstReg)
            .addReg(NewTmpReg)
            .addImm(Imm1);
      });
}

bool AArch64MIPeepholeOpt::visitORR(MachineInstr &MI) {
  // Check this ORR comes from below zero-extend pattern.
  //
  // def : Pat<(i64 (zext GPR32:$src)),
  //           (SUBREG_TO_REG (i32 0), (ORRWrs WZR, GPR32:$src, 0), sub_32)>;
  if (MI.getOperand(3).getImm() != 0)
    return false;

  if (MI.getOperand(1).getReg() != AArch64::WZR)
    return false;

  MachineInstr *SrcMI = MRI->getUniqueVRegDef(MI.getOperand(2).getReg());
  if (!SrcMI)
    return false;

  // From https://developer.arm.com/documentation/dui0801/b/BABBGCAC
  //
  // When you use the 32-bit form of an instruction, the upper 32 bits of the
  // source registers are ignored and the upper 32 bits of the destination
  // register are set to zero.
  //
  // If AArch64's 32-bit form of instruction defines the source operand of
  // zero-extend, we do not need the zero-extend. Let's check the MI's opcode is
  // real AArch64 instruction and if it is not, do not process the opcode
  // conservatively.
  if (SrcMI->getOpcode() == TargetOpcode::COPY &&
      SrcMI->getOperand(1).getReg().isVirtual()) {
    const TargetRegisterClass *RC =
        MRI->getRegClass(SrcMI->getOperand(1).getReg());

    // A COPY from an FPR will become a FMOVSWr, so do so now so that we know
    // that the upper bits are zero.
    if (RC != &AArch64::FPR32RegClass &&
        ((RC != &AArch64::FPR64RegClass && RC != &AArch64::FPR128RegClass) ||
         SrcMI->getOperand(1).getSubReg() != AArch64::ssub))
      return false;
    Register CpySrc = SrcMI->getOperand(1).getReg();
    if (SrcMI->getOperand(1).getSubReg() == AArch64::ssub) {
      CpySrc = MRI->createVirtualRegister(&AArch64::FPR32RegClass);
      BuildMI(*SrcMI->getParent(), SrcMI, SrcMI->getDebugLoc(),
              TII->get(TargetOpcode::COPY), CpySrc)
          .add(SrcMI->getOperand(1));
    }
    BuildMI(*SrcMI->getParent(), SrcMI, SrcMI->getDebugLoc(),
            TII->get(AArch64::FMOVSWr), SrcMI->getOperand(0).getReg())
        .addReg(CpySrc);
    SrcMI->eraseFromParent();
  }
  else if (SrcMI->getOpcode() <= TargetOpcode::GENERIC_OP_END)
    return false;

  Register DefReg = MI.getOperand(0).getReg();
  Register SrcReg = MI.getOperand(2).getReg();
  MRI->replaceRegWith(DefReg, SrcReg);
  MRI->clearKillFlags(SrcReg);
  LLVM_DEBUG(dbgs() << "Removed: " << MI << "\n");
  MI.eraseFromParent();

  return true;
}

bool AArch64MIPeepholeOpt::visitCSEL(MachineInstr &MI) {
  // Replace CSEL with MOV when both inputs are the same register.
  if (MI.getOperand(1).getReg() != MI.getOperand(2).getReg())
    return false;

  auto ZeroReg =
      MI.getOpcode() == AArch64::CSELXr ? AArch64::XZR : AArch64::WZR;
  auto OrOpcode =
      MI.getOpcode() == AArch64::CSELXr ? AArch64::ORRXrs : AArch64::ORRWrs;

  BuildMI(*MI.getParent(), MI, MI.getDebugLoc(), TII->get(OrOpcode))
      .addReg(MI.getOperand(0).getReg(), RegState::Define)
      .addReg(ZeroReg)
      .addReg(MI.getOperand(1).getReg())
      .addImm(0);

  MI.eraseFromParent();
  return true;
}

bool AArch64MIPeepholeOpt::visitINSERT(MachineInstr &MI) {
  // Check this INSERT_SUBREG comes from below zero-extend pattern.
  //
  // From %reg = INSERT_SUBREG %reg(tied-def 0), %subreg, subidx
  // To   %reg:subidx =  SUBREG_TO_REG 0, %subreg, subidx
  //
  // We're assuming the first operand to INSERT_SUBREG is irrelevant because a
  // COPY would destroy the upper part of the register anyway
  if (!MI.isRegTiedToDefOperand(1))
    return false;

  Register DstReg = MI.getOperand(0).getReg();
  const TargetRegisterClass *RC = MRI->getRegClass(DstReg);
  MachineInstr *SrcMI = MRI->getUniqueVRegDef(MI.getOperand(2).getReg());
  if (!SrcMI)
    return false;

  // From https://developer.arm.com/documentation/dui0801/b/BABBGCAC
  //
  // When you use the 32-bit form of an instruction, the upper 32 bits of the
  // source registers are ignored and the upper 32 bits of the destination
  // register are set to zero.
  //
  // If AArch64's 32-bit form of instruction defines the source operand of
  // zero-extend, we do not need the zero-extend. Let's check the MI's opcode is
  // real AArch64 instruction and if it is not, do not process the opcode
  // conservatively.
  if ((SrcMI->getOpcode() <= TargetOpcode::GENERIC_OP_END) ||
      !AArch64::GPR64allRegClass.hasSubClassEq(RC))
    return false;

  // Build a SUBREG_TO_REG instruction
  MachineInstr *SubregMI =
      BuildMI(*MI.getParent(), MI, MI.getDebugLoc(),
              TII->get(TargetOpcode::SUBREG_TO_REG), DstReg)
          .addImm(0)
          .add(MI.getOperand(2))
          .add(MI.getOperand(3));
  LLVM_DEBUG(dbgs() << MI << "  replace by:\n: " << *SubregMI << "\n");
  (void)SubregMI;
  MI.eraseFromParent();

  return true;
}

template <typename T>
static bool splitAddSubImm(T Imm, unsigned RegSize, T &Imm0, T &Imm1) {
  // The immediate must be in the form of ((imm0 << 12) + imm1), in which both
  // imm0 and imm1 are non-zero 12-bit unsigned int.
  if ((Imm & 0xfff000) == 0 || (Imm & 0xfff) == 0 ||
      (Imm & ~static_cast<T>(0xffffff)) != 0)
    return false;

  // The immediate can not be composed via a single instruction.
  SmallVector<AArch64_IMM::ImmInsnModel, 4> Insn;
  AArch64_IMM::expandMOVImm(Imm, RegSize, Insn);
  if (Insn.size() == 1)
    return false;

  // Split Imm into (Imm0 << 12) + Imm1;
  Imm0 = (Imm >> 12) & 0xfff;
  Imm1 = Imm & 0xfff;
  return true;
}

template <typename T>
bool AArch64MIPeepholeOpt::visitADDSUB(
    unsigned PosOpc, unsigned NegOpc, MachineInstr &MI) {
  // Try below transformation.
  //
  // ADDWrr X, MOVi32imm ==> ADDWri + ADDWri
  // ADDXrr X, MOVi64imm ==> ADDXri + ADDXri
  //
  // SUBWrr X, MOVi32imm ==> SUBWri + SUBWri
  // SUBXrr X, MOVi64imm ==> SUBXri + SUBXri
  //
  // The mov pseudo instruction could be expanded to multiple mov instructions
  // later. Let's try to split the constant operand of mov instruction into two
  // legal add/sub immediates. It makes only two ADD/SUB instructions intead of
  // multiple `mov` + `and/sub` instructions.

  // We can sometimes have ADDWrr WZR, MULi32imm that have not been constant
  // folded. Make sure that we don't generate invalid instructions that use XZR
  // in those cases.
  if (MI.getOperand(1).getReg() == AArch64::XZR ||
      MI.getOperand(1).getReg() == AArch64::WZR)
    return false;

  return splitTwoPartImm<T>(
      MI,
      [PosOpc, NegOpc](T Imm, unsigned RegSize, T &Imm0,
                       T &Imm1) -> std::optional<OpcodePair> {
        if (splitAddSubImm(Imm, RegSize, Imm0, Imm1))
          return std::make_pair(PosOpc, PosOpc);
        if (splitAddSubImm(-Imm, RegSize, Imm0, Imm1))
          return std::make_pair(NegOpc, NegOpc);
        return std::nullopt;
      },
      [&TII = TII](MachineInstr &MI, OpcodePair Opcode, unsigned Imm0,
                   unsigned Imm1, Register SrcReg, Register NewTmpReg,
                   Register NewDstReg) {
        DebugLoc DL = MI.getDebugLoc();
        MachineBasicBlock *MBB = MI.getParent();
        BuildMI(*MBB, MI, DL, TII->get(Opcode.first), NewTmpReg)
            .addReg(SrcReg)
            .addImm(Imm0)
            .addImm(12);
        BuildMI(*MBB, MI, DL, TII->get(Opcode.second), NewDstReg)
            .addReg(NewTmpReg)
            .addImm(Imm1)
            .addImm(0);
      });
}

template <typename T>
bool AArch64MIPeepholeOpt::visitADDSSUBS(
    OpcodePair PosOpcs, OpcodePair NegOpcs, MachineInstr &MI) {
  // Try the same transformation as ADDSUB but with additional requirement
  // that the condition code usages are only for Equal and Not Equal

  if (MI.getOperand(1).getReg() == AArch64::XZR ||
      MI.getOperand(1).getReg() == AArch64::WZR)
    return false;

  return splitTwoPartImm<T>(
      MI,
      [PosOpcs, NegOpcs, &MI, &TRI = TRI,
       &MRI = MRI](T Imm, unsigned RegSize, T &Imm0,
                   T &Imm1) -> std::optional<OpcodePair> {
        OpcodePair OP;
        if (splitAddSubImm(Imm, RegSize, Imm0, Imm1))
          OP = PosOpcs;
        else if (splitAddSubImm(-Imm, RegSize, Imm0, Imm1))
          OP = NegOpcs;
        else
          return std::nullopt;
        // Check conditional uses last since it is expensive for scanning
        // proceeding instructions
        MachineInstr &SrcMI = *MRI->getUniqueVRegDef(MI.getOperand(1).getReg());
        std::optional<UsedNZCV> NZCVUsed = examineCFlagsUse(SrcMI, MI, *TRI);
        if (!NZCVUsed || NZCVUsed->C || NZCVUsed->V)
          return std::nullopt;
        return OP;
      },
      [&TII = TII](MachineInstr &MI, OpcodePair Opcode, unsigned Imm0,
                   unsigned Imm1, Register SrcReg, Register NewTmpReg,
                   Register NewDstReg) {
        DebugLoc DL = MI.getDebugLoc();
        MachineBasicBlock *MBB = MI.getParent();
        BuildMI(*MBB, MI, DL, TII->get(Opcode.first), NewTmpReg)
            .addReg(SrcReg)
            .addImm(Imm0)
            .addImm(12);
        BuildMI(*MBB, MI, DL, TII->get(Opcode.second), NewDstReg)
            .addReg(NewTmpReg)
            .addImm(Imm1)
            .addImm(0);
      });
}

// Checks if the corresponding MOV immediate instruction is applicable for
// this peephole optimization.
bool AArch64MIPeepholeOpt::checkMovImmInstr(MachineInstr &MI,
                                            MachineInstr *&MovMI,
                                            MachineInstr *&SubregToRegMI) {
  // Check whether current MBB is in loop and the AND is loop invariant.
  MachineBasicBlock *MBB = MI.getParent();
  MachineLoop *L = MLI->getLoopFor(MBB);
  if (L && !L->isLoopInvariant(MI))
    return false;

  // Check whether current MI's operand is MOV with immediate.
  MovMI = MRI->getUniqueVRegDef(MI.getOperand(2).getReg());
  if (!MovMI)
    return false;

  // If it is SUBREG_TO_REG, check its operand.
  SubregToRegMI = nullptr;
  if (MovMI->getOpcode() == TargetOpcode::SUBREG_TO_REG) {
    SubregToRegMI = MovMI;
    MovMI = MRI->getUniqueVRegDef(MovMI->getOperand(2).getReg());
    if (!MovMI)
      return false;
  }

  if (MovMI->getOpcode() != AArch64::MOVi32imm &&
      MovMI->getOpcode() != AArch64::MOVi64imm)
    return false;

  // If the MOV has multiple uses, do not split the immediate because it causes
  // more instructions.
  if (!MRI->hasOneUse(MovMI->getOperand(0).getReg()))
    return false;
  if (SubregToRegMI && !MRI->hasOneUse(SubregToRegMI->getOperand(0).getReg()))
    return false;

  // It is OK to perform this peephole optimization.
  return true;
}

template <typename T>
bool AArch64MIPeepholeOpt::splitTwoPartImm(
    MachineInstr &MI,
    SplitAndOpcFunc<T> SplitAndOpc, BuildMIFunc BuildInstr) {
  unsigned RegSize = sizeof(T) * 8;
  assert((RegSize == 32 || RegSize == 64) &&
         "Invalid RegSize for legal immediate peephole optimization");

  // Perform several essential checks against current MI.
  MachineInstr *MovMI, *SubregToRegMI;
  if (!checkMovImmInstr(MI, MovMI, SubregToRegMI))
    return false;

  // Split the immediate to Imm0 and Imm1, and calculate the Opcode.
  T Imm = static_cast<T>(MovMI->getOperand(1).getImm()), Imm0, Imm1;
  // For the 32 bit form of instruction, the upper 32 bits of the destination
  // register are set to zero. If there is SUBREG_TO_REG, set the upper 32 bits
  // of Imm to zero. This is essential if the Immediate value was a negative
  // number since it was sign extended when we assign to the 64-bit Imm.
  if (SubregToRegMI)
    Imm &= 0xFFFFFFFF;
  OpcodePair Opcode;
  if (auto R = SplitAndOpc(Imm, RegSize, Imm0, Imm1))
    Opcode = *R;
  else
    return false;

  // Create new MIs using the first and second opcodes. Opcodes might differ for
  // flag setting operations that should only set flags on second instruction.
  // NewTmpReg = Opcode.first SrcReg Imm0
  // NewDstReg = Opcode.second NewTmpReg Imm1

  // Determine register classes for destinations and register operands
  MachineFunction *MF = MI.getMF();
  const TargetRegisterClass *FirstInstrDstRC =
      TII->getRegClass(TII->get(Opcode.first), 0, TRI, *MF);
  const TargetRegisterClass *FirstInstrOperandRC =
      TII->getRegClass(TII->get(Opcode.first), 1, TRI, *MF);
  const TargetRegisterClass *SecondInstrDstRC =
      (Opcode.first == Opcode.second)
          ? FirstInstrDstRC
          : TII->getRegClass(TII->get(Opcode.second), 0, TRI, *MF);
  const TargetRegisterClass *SecondInstrOperandRC =
      (Opcode.first == Opcode.second)
          ? FirstInstrOperandRC
          : TII->getRegClass(TII->get(Opcode.second), 1, TRI, *MF);

  // Get old registers destinations and new register destinations
  Register DstReg = MI.getOperand(0).getReg();
  Register SrcReg = MI.getOperand(1).getReg();
  Register NewTmpReg = MRI->createVirtualRegister(FirstInstrDstRC);
  // In the situation that DstReg is not Virtual (likely WZR or XZR), we want to
  // reuse that same destination register.
  Register NewDstReg = DstReg.isVirtual()
                           ? MRI->createVirtualRegister(SecondInstrDstRC)
                           : DstReg;

  // Constrain registers based on their new uses
  MRI->constrainRegClass(SrcReg, FirstInstrOperandRC);
  MRI->constrainRegClass(NewTmpReg, SecondInstrOperandRC);
  if (DstReg != NewDstReg)
    MRI->constrainRegClass(NewDstReg, MRI->getRegClass(DstReg));

  // Call the delegating operation to build the instruction
  BuildInstr(MI, Opcode, Imm0, Imm1, SrcReg, NewTmpReg, NewDstReg);

  // replaceRegWith changes MI's definition register. Keep it for SSA form until
  // deleting MI. Only if we made a new destination register.
  if (DstReg != NewDstReg) {
    MRI->replaceRegWith(DstReg, NewDstReg);
    MI.getOperand(0).setReg(DstReg);
  }

  // Record the MIs need to be removed.
  MI.eraseFromParent();
  if (SubregToRegMI)
    SubregToRegMI->eraseFromParent();
  MovMI->eraseFromParent();

  return true;
}

bool AArch64MIPeepholeOpt::visitINSviGPR(MachineInstr &MI, unsigned Opc) {
  // Check if this INSvi[X]gpr comes from COPY of a source FPR128
  //
  // From
  //  %intermediate1:gpr64 = COPY %src:fpr128
  //  %intermediate2:gpr32 = COPY %intermediate1:gpr64
  //  %dst:fpr128 = INSvi[X]gpr %dst_vec:fpr128, dst_index, %intermediate2:gpr32
  // To
  //  %dst:fpr128 = INSvi[X]lane %dst_vec:fpr128, dst_index, %src:fpr128,
  //  src_index
  // where src_index = 0, X = [8|16|32|64]

  MachineInstr *SrcMI = MRI->getUniqueVRegDef(MI.getOperand(3).getReg());

  // For a chain of COPY instructions, find the initial source register
  // and check if it's an FPR128
  while (true) {
    if (!SrcMI || SrcMI->getOpcode() != TargetOpcode::COPY)
      return false;

    if (!SrcMI->getOperand(1).getReg().isVirtual())
      return false;

    if (MRI->getRegClass(SrcMI->getOperand(1).getReg()) ==
        &AArch64::FPR128RegClass) {
      break;
    }
    SrcMI = MRI->getUniqueVRegDef(SrcMI->getOperand(1).getReg());
  }

  Register DstReg = MI.getOperand(0).getReg();
  Register SrcReg = SrcMI->getOperand(1).getReg();
  MachineInstr *INSvilaneMI =
      BuildMI(*MI.getParent(), MI, MI.getDebugLoc(), TII->get(Opc), DstReg)
          .add(MI.getOperand(1))
          .add(MI.getOperand(2))
          .addUse(SrcReg, getRegState(SrcMI->getOperand(1)))
          .addImm(0);

  LLVM_DEBUG(dbgs() << MI << "  replace by:\n: " << *INSvilaneMI << "\n");
  (void)INSvilaneMI;
  MI.eraseFromParent();
  return true;
}

// All instructions that set a FPR64 will implicitly zero the top bits of the
// register.
static bool is64bitDefwithZeroHigh64bit(MachineInstr *MI,
                                        MachineRegisterInfo *MRI) {
  if (!MI->getOperand(0).isReg() || !MI->getOperand(0).isDef())
    return false;
  const TargetRegisterClass *RC = MRI->getRegClass(MI->getOperand(0).getReg());
  if (RC != &AArch64::FPR64RegClass)
    return false;
  return MI->getOpcode() > TargetOpcode::GENERIC_OP_END;
}

bool AArch64MIPeepholeOpt::visitINSvi64lane(MachineInstr &MI) {
  // Check the MI for low 64-bits sets zero for high 64-bits implicitly.
  // We are expecting below case.
  //
  //  %1:fpr64 = nofpexcept FCVTNv4i16 %0:fpr128, implicit $fpcr
  //  %6:fpr128 = IMPLICIT_DEF
  //  %5:fpr128 = INSERT_SUBREG %6:fpr128(tied-def 0), killed %1:fpr64, %subreg.dsub
  //  %7:fpr128 = INSvi64lane %5:fpr128(tied-def 0), 1, killed %3:fpr128, 0
  MachineInstr *Low64MI = MRI->getUniqueVRegDef(MI.getOperand(1).getReg());
  if (Low64MI->getOpcode() != AArch64::INSERT_SUBREG)
    return false;
  Low64MI = MRI->getUniqueVRegDef(Low64MI->getOperand(2).getReg());
  if (!Low64MI || !is64bitDefwithZeroHigh64bit(Low64MI, MRI))
    return false;

  // Check there is `mov 0` MI for high 64-bits.
  // We are expecting below cases.
  //
  //  %2:fpr64 = MOVID 0
  //  %4:fpr128 = IMPLICIT_DEF
  //  %3:fpr128 = INSERT_SUBREG %4:fpr128(tied-def 0), killed %2:fpr64, %subreg.dsub
  //  %7:fpr128 = INSvi64lane %5:fpr128(tied-def 0), 1, killed %3:fpr128, 0
  // or
  //  %5:fpr128 = MOVIv2d_ns 0
  //  %6:fpr64 = COPY %5.dsub:fpr128
  //  %8:fpr128 = IMPLICIT_DEF
  //  %7:fpr128 = INSERT_SUBREG %8:fpr128(tied-def 0), killed %6:fpr64, %subreg.dsub
  //  %11:fpr128 = INSvi64lane %9:fpr128(tied-def 0), 1, killed %7:fpr128, 0
  MachineInstr *High64MI = MRI->getUniqueVRegDef(MI.getOperand(3).getReg());
  if (!High64MI || High64MI->getOpcode() != AArch64::INSERT_SUBREG)
    return false;
  High64MI = MRI->getUniqueVRegDef(High64MI->getOperand(2).getReg());
  if (High64MI && High64MI->getOpcode() == TargetOpcode::COPY)
    High64MI = MRI->getUniqueVRegDef(High64MI->getOperand(1).getReg());
  if (!High64MI || (High64MI->getOpcode() != AArch64::MOVID &&
                    High64MI->getOpcode() != AArch64::MOVIv2d_ns))
    return false;
  if (High64MI->getOperand(1).getImm() != 0)
    return false;

  // Let's remove MIs for high 64-bits.
  Register OldDef = MI.getOperand(0).getReg();
  Register NewDef = MI.getOperand(1).getReg();
  MRI->constrainRegClass(NewDef, MRI->getRegClass(OldDef));
  MRI->replaceRegWith(OldDef, NewDef);
  MI.eraseFromParent();

  return true;
}

bool AArch64MIPeepholeOpt::visitFMOVDr(MachineInstr &MI) {
  // An FMOVDr sets the high 64-bits to zero implicitly, similar to ORR for GPR.
  MachineInstr *Low64MI = MRI->getUniqueVRegDef(MI.getOperand(1).getReg());
  if (!Low64MI || !is64bitDefwithZeroHigh64bit(Low64MI, MRI))
    return false;

  // Let's remove MIs for high 64-bits.
  Register OldDef = MI.getOperand(0).getReg();
  Register NewDef = MI.getOperand(1).getReg();
  LLVM_DEBUG(dbgs() << "Removing: " << MI << "\n");
  MRI->clearKillFlags(OldDef);
  MRI->clearKillFlags(NewDef);
  MRI->constrainRegClass(NewDef, MRI->getRegClass(OldDef));
  MRI->replaceRegWith(OldDef, NewDef);
  MI.eraseFromParent();

  return true;
}

// Across a basic-block we might have in i32 extract from a value that only
// operates on upper bits (for example a sxtw). We can replace the COPY with a
// new version skipping the sxtw.
bool AArch64MIPeepholeOpt::visitCopy(MachineInstr &MI) {
  Register InputReg = MI.getOperand(1).getReg();
  if (MI.getOperand(1).getSubReg() != AArch64::sub_32 ||
      !MRI->hasOneNonDBGUse(InputReg))
    return false;

  MachineInstr *SrcMI = MRI->getUniqueVRegDef(InputReg);
  SmallPtrSet<MachineInstr *, 4> DeadInstrs;
  DeadInstrs.insert(SrcMI);
  while (SrcMI && SrcMI->isFullCopy() &&
         MRI->hasOneNonDBGUse(SrcMI->getOperand(1).getReg())) {
    SrcMI = MRI->getUniqueVRegDef(SrcMI->getOperand(1).getReg());
    DeadInstrs.insert(SrcMI);
  }

  if (!SrcMI || SrcMI->getOpcode() != AArch64::SBFMXri ||
      SrcMI->getOperand(2).getImm() != 0 || SrcMI->getOperand(3).getImm() != 31)
    return false;

  Register SrcReg = SrcMI->getOperand(1).getReg();
  MRI->constrainRegClass(SrcReg, MRI->getRegClass(InputReg));
  LLVM_DEBUG(dbgs() << "Optimizing: " << MI);
  MI.getOperand(1).setReg(SrcReg);
  LLVM_DEBUG(dbgs() << "        to: " << MI);
  for (auto *DeadMI : DeadInstrs) {
    LLVM_DEBUG(dbgs() << "  Removing: " << *DeadMI);
    DeadMI->eraseFromParent();
  }
  return true;
}

bool AArch64MIPeepholeOpt::runOnMachineFunction(MachineFunction &MF) {
  if (skipFunction(MF.getFunction()))
    return false;

  TII = static_cast<const AArch64InstrInfo *>(MF.getSubtarget().getInstrInfo());
  TRI = static_cast<const AArch64RegisterInfo *>(
      MF.getSubtarget().getRegisterInfo());
  MLI = &getAnalysis<MachineLoopInfoWrapperPass>().getLI();
  MRI = &MF.getRegInfo();

  assert(MRI->isSSA() && "Expected to be run on SSA form!");

  bool Changed = false;

  for (MachineBasicBlock &MBB : MF) {
    for (MachineInstr &MI : make_early_inc_range(MBB)) {
      switch (MI.getOpcode()) {
      default:
        break;
      case AArch64::INSERT_SUBREG:
        Changed |= visitINSERT(MI);
        break;
      case AArch64::ANDWrr:
        Changed |= visitAND<uint32_t>(AArch64::ANDWri, MI);
        break;
      case AArch64::ANDXrr:
        Changed |= visitAND<uint64_t>(AArch64::ANDXri, MI);
        break;
      case AArch64::ORRWrs:
        Changed |= visitORR(MI);
        break;
      case AArch64::ADDWrr:
        Changed |= visitADDSUB<uint32_t>(AArch64::ADDWri, AArch64::SUBWri, MI);
        break;
      case AArch64::SUBWrr:
        Changed |= visitADDSUB<uint32_t>(AArch64::SUBWri, AArch64::ADDWri, MI);
        break;
      case AArch64::ADDXrr:
        Changed |= visitADDSUB<uint64_t>(AArch64::ADDXri, AArch64::SUBXri, MI);
        break;
      case AArch64::SUBXrr:
        Changed |= visitADDSUB<uint64_t>(AArch64::SUBXri, AArch64::ADDXri, MI);
        break;
      case AArch64::ADDSWrr:
        Changed |=
            visitADDSSUBS<uint32_t>({AArch64::ADDWri, AArch64::ADDSWri},
                                    {AArch64::SUBWri, AArch64::SUBSWri}, MI);
        break;
      case AArch64::SUBSWrr:
        Changed |=
            visitADDSSUBS<uint32_t>({AArch64::SUBWri, AArch64::SUBSWri},
                                    {AArch64::ADDWri, AArch64::ADDSWri}, MI);
        break;
      case AArch64::ADDSXrr:
        Changed |=
            visitADDSSUBS<uint64_t>({AArch64::ADDXri, AArch64::ADDSXri},
                                    {AArch64::SUBXri, AArch64::SUBSXri}, MI);
        break;
      case AArch64::SUBSXrr:
        Changed |=
            visitADDSSUBS<uint64_t>({AArch64::SUBXri, AArch64::SUBSXri},
                                    {AArch64::ADDXri, AArch64::ADDSXri}, MI);
        break;
      case AArch64::CSELWr:
      case AArch64::CSELXr:
        Changed |= visitCSEL(MI);
        break;
      case AArch64::INSvi64gpr:
        Changed |= visitINSviGPR(MI, AArch64::INSvi64lane);
        break;
      case AArch64::INSvi32gpr:
        Changed |= visitINSviGPR(MI, AArch64::INSvi32lane);
        break;
      case AArch64::INSvi16gpr:
        Changed |= visitINSviGPR(MI, AArch64::INSvi16lane);
        break;
      case AArch64::INSvi8gpr:
        Changed |= visitINSviGPR(MI, AArch64::INSvi8lane);
        break;
      case AArch64::INSvi64lane:
        Changed |= visitINSvi64lane(MI);
        break;
      case AArch64::FMOVDr:
        Changed |= visitFMOVDr(MI);
        break;
      case AArch64::COPY:
        Changed |= visitCopy(MI);
        break;
      }
    }
  }

  return Changed;
}

FunctionPass *llvm::createAArch64MIPeepholeOptPass() {
  return new AArch64MIPeepholeOpt();
}<|MERGE_RESOLUTION|>--- conflicted
+++ resolved
@@ -60,12 +60,9 @@
 //   %1:fpr64 = nofpexcept FCVTNv4i16 %0:fpr128, implicit $fpcr
 //   %6:fpr128 = IMPLICIT_DEF
 //   %7:fpr128 = INSERT_SUBREG %6:fpr128(tied-def 0), %1:fpr64, %subreg.dsub
-<<<<<<< HEAD
-=======
 //
 // 8. Remove redundant CSELs that select between identical registers, by
 //    replacing them with unconditional moves.
->>>>>>> 98391913
 //
 //===----------------------------------------------------------------------===//
 
