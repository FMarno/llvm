--- conflicted
+++ resolved
@@ -729,14 +729,10 @@
         else if (Machine == IMAGE_FILE_MACHINE_I386 &&
                  applyNameType(IMPORT_NAME_NOPREFIX, Name) == E.ImportName)
           NameType = IMPORT_NAME_NOPREFIX;
-<<<<<<< HEAD
-        else if (Name == E.ImportName)
-=======
         else if (isArm64EC(M)) {
           NameType = IMPORT_NAME_EXPORTAS;
           ExportName = E.ImportName;
         } else if (Name == E.ImportName)
->>>>>>> 9c4aab8c
           NameType = IMPORT_NAME;
         else {
           Deferred D;
