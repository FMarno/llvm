--- conflicted
+++ resolved
@@ -224,11 +224,7 @@
   SHA1.cpp
   SHA256.cpp
   Signposts.cpp
-<<<<<<< HEAD
   SimpleTable.cpp
-  SlowDynamicAPInt.cpp
-=======
->>>>>>> cb5d1b52
   SmallPtrSet.cpp
   SmallVector.cpp
   SourceMgr.cpp
