--- conflicted
+++ resolved
@@ -1606,8 +1606,6 @@
         error() << formatv("Name Index @ {0:x}: Entry @ {1:x} contains an "
                            "invalid CU index ({2}).\n",
                            NI.getUnitOffset(), EntryID, *CUIndex);
-<<<<<<< HEAD
-=======
       });
       ++NumErrors;
       continue;
@@ -1617,23 +1615,10 @@
         error() << formatv("Name Index @ {0:x}: Entry @ {1:x} contains an "
                            "invalid TU index ({2}).\n",
                            NI.getUnitOffset(), EntryID, *TUIndex);
->>>>>>> 98391913
       });
       ++NumErrors;
       continue;
     }
-<<<<<<< HEAD
-    if (TUIndex && *TUIndex >= NI.getLocalTUCount()) {
-      ErrorCategory.Report("Name Index entry contains invalid TU index", [&]() {
-        error() << formatv("Name Index @ {0:x}: Entry @ {1:x} contains an "
-                           "invalid TU index ({2}).\n",
-                           NI.getUnitOffset(), EntryID, *TUIndex);
-      });
-      ++NumErrors;
-      continue;
-    }
-=======
->>>>>>> 98391913
     std::optional<uint64_t> UnitOffset;
     if (TUIndex)
       UnitOffset = NI.getLocalTUOffset(*TUIndex);
@@ -1641,10 +1626,6 @@
       UnitOffset = NI.getCUOffset(*CUIndex);
     if (!UnitOffset)
       continue;
-<<<<<<< HEAD
-    uint64_t DIEOffset = *UnitOffset + *EntryOr->getDIEUnitOffset();
-    DWARFDie DIE = DCtx.getDIEForOffset(DIEOffset);
-=======
     // For split DWARF entries we need to make sure we find the non skeleton
     // DWARF unit that is needed and use that's DWARF unit offset as the
     // DIE offset to add the DW_IDX_die_offset to.
@@ -1702,7 +1683,6 @@
     }
     DWARFDie DIE = NonSkeletonUnit->getDIEForOffset(DIEOffset);
 
->>>>>>> 98391913
     if (!DIE) {
       ErrorCategory.Report("NameIndex references nonexistent DIE", [&]() {
         error() << formatv("Name Index @ {0:x}: Entry @ {1:x} references a "
@@ -1712,16 +1692,12 @@
       ++NumErrors;
       continue;
     }
-<<<<<<< HEAD
-    if (DIE.getDwarfUnit()->getOffset() != *UnitOffset) {
-=======
     // Only compare the DIE we found's DWARFUnit offset if the DIE lives in
     // the DWARFUnit from the DW_IDX_comp_unit or DW_IDX_type_unit. If we are
     // using split DWARF, then the DIE's DWARFUnit doesn't need to match the
     // skeleton unit.
     if (DIE.getDwarfUnit() == DU &&
         DIE.getDwarfUnit()->getOffset() != *UnitOffset) {
->>>>>>> 98391913
       ErrorCategory.Report("Name index contains mismatched CU of DIE", [&]() {
         error() << formatv(
             "Name Index @ {0:x}: Entry @ {1:x}: mismatched CU of "
