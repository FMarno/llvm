//===-- lib/CodeGen/GlobalISel/GICombinerHelper.cpp -----------------------===//
//
// Part of the LLVM Project, under the Apache License v2.0 with LLVM Exceptions.
// See https://llvm.org/LICENSE.txt for license information.
// SPDX-License-Identifier: Apache-2.0 WITH LLVM-exception
//
//===----------------------------------------------------------------------===//
#include "llvm/CodeGen/GlobalISel/CombinerHelper.h"
#include "llvm/ADT/APFloat.h"
#include "llvm/ADT/STLExtras.h"
#include "llvm/ADT/SetVector.h"
#include "llvm/ADT/SmallBitVector.h"
#include "llvm/Analysis/CmpInstAnalysis.h"
#include "llvm/CodeGen/GlobalISel/GISelChangeObserver.h"
#include "llvm/CodeGen/GlobalISel/GISelKnownBits.h"
#include "llvm/CodeGen/GlobalISel/GenericMachineInstrs.h"
#include "llvm/CodeGen/GlobalISel/LegalizerHelper.h"
#include "llvm/CodeGen/GlobalISel/LegalizerInfo.h"
#include "llvm/CodeGen/GlobalISel/MIPatternMatch.h"
#include "llvm/CodeGen/GlobalISel/MachineIRBuilder.h"
#include "llvm/CodeGen/GlobalISel/Utils.h"
#include "llvm/CodeGen/LowLevelTypeUtils.h"
#include "llvm/CodeGen/MachineBasicBlock.h"
#include "llvm/CodeGen/MachineDominators.h"
#include "llvm/CodeGen/MachineInstr.h"
#include "llvm/CodeGen/MachineMemOperand.h"
#include "llvm/CodeGen/MachineRegisterInfo.h"
#include "llvm/CodeGen/RegisterBankInfo.h"
#include "llvm/CodeGen/TargetInstrInfo.h"
#include "llvm/CodeGen/TargetLowering.h"
#include "llvm/CodeGen/TargetOpcodes.h"
#include "llvm/IR/ConstantRange.h"
#include "llvm/IR/DataLayout.h"
#include "llvm/IR/InstrTypes.h"
#include "llvm/Support/Casting.h"
#include "llvm/Support/DivisionByConstantInfo.h"
#include "llvm/Support/ErrorHandling.h"
#include "llvm/Support/MathExtras.h"
#include "llvm/Target/TargetMachine.h"
#include <cmath>
#include <optional>
#include <tuple>

#define DEBUG_TYPE "gi-combiner"

using namespace llvm;
using namespace MIPatternMatch;

// Option to allow testing of the combiner while no targets know about indexed
// addressing.
static cl::opt<bool>
    ForceLegalIndexing("force-legal-indexing", cl::Hidden, cl::init(false),
                       cl::desc("Force all indexed operations to be "
                                "legal for the GlobalISel combiner"));

CombinerHelper::CombinerHelper(GISelChangeObserver &Observer,
                               MachineIRBuilder &B, bool IsPreLegalize,
                               GISelKnownBits *KB, MachineDominatorTree *MDT,
                               const LegalizerInfo *LI)
    : Builder(B), MRI(Builder.getMF().getRegInfo()), Observer(Observer), KB(KB),
      MDT(MDT), IsPreLegalize(IsPreLegalize), LI(LI),
      RBI(Builder.getMF().getSubtarget().getRegBankInfo()),
      TRI(Builder.getMF().getSubtarget().getRegisterInfo()) {
  (void)this->KB;
}

const TargetLowering &CombinerHelper::getTargetLowering() const {
  return *Builder.getMF().getSubtarget().getTargetLowering();
}

const MachineFunction &CombinerHelper::getMachineFunction() const {
  return Builder.getMF();
}

const DataLayout &CombinerHelper::getDataLayout() const {
  return getMachineFunction().getDataLayout();
}

LLVMContext &CombinerHelper::getContext() const { return Builder.getContext(); }

/// \returns The little endian in-memory byte position of byte \p I in a
/// \p ByteWidth bytes wide type.
///
/// E.g. Given a 4-byte type x, x[0] -> byte 0
static unsigned littleEndianByteAt(const unsigned ByteWidth, const unsigned I) {
  assert(I < ByteWidth && "I must be in [0, ByteWidth)");
  return I;
}

/// Determines the LogBase2 value for a non-null input value using the
/// transform: LogBase2(V) = (EltBits - 1) - ctlz(V).
static Register buildLogBase2(Register V, MachineIRBuilder &MIB) {
  auto &MRI = *MIB.getMRI();
  LLT Ty = MRI.getType(V);
  auto Ctlz = MIB.buildCTLZ(Ty, V);
  auto Base = MIB.buildConstant(Ty, Ty.getScalarSizeInBits() - 1);
  return MIB.buildSub(Ty, Base, Ctlz).getReg(0);
}

/// \returns The big endian in-memory byte position of byte \p I in a
/// \p ByteWidth bytes wide type.
///
/// E.g. Given a 4-byte type x, x[0] -> byte 3
static unsigned bigEndianByteAt(const unsigned ByteWidth, const unsigned I) {
  assert(I < ByteWidth && "I must be in [0, ByteWidth)");
  return ByteWidth - I - 1;
}

/// Given a map from byte offsets in memory to indices in a load/store,
/// determine if that map corresponds to a little or big endian byte pattern.
///
/// \param MemOffset2Idx maps memory offsets to address offsets.
/// \param LowestIdx is the lowest index in \p MemOffset2Idx.
///
/// \returns true if the map corresponds to a big endian byte pattern, false if
/// it corresponds to a little endian byte pattern, and std::nullopt otherwise.
///
/// E.g. given a 32-bit type x, and x[AddrOffset], the in-memory byte patterns
/// are as follows:
///
/// AddrOffset   Little endian    Big endian
/// 0            0                3
/// 1            1                2
/// 2            2                1
/// 3            3                0
static std::optional<bool>
isBigEndian(const SmallDenseMap<int64_t, int64_t, 8> &MemOffset2Idx,
            int64_t LowestIdx) {
  // Need at least two byte positions to decide on endianness.
  unsigned Width = MemOffset2Idx.size();
  if (Width < 2)
    return std::nullopt;
  bool BigEndian = true, LittleEndian = true;
  for (unsigned MemOffset = 0; MemOffset < Width; ++ MemOffset) {
    auto MemOffsetAndIdx = MemOffset2Idx.find(MemOffset);
    if (MemOffsetAndIdx == MemOffset2Idx.end())
      return std::nullopt;
    const int64_t Idx = MemOffsetAndIdx->second - LowestIdx;
    assert(Idx >= 0 && "Expected non-negative byte offset?");
    LittleEndian &= Idx == littleEndianByteAt(Width, MemOffset);
    BigEndian &= Idx == bigEndianByteAt(Width, MemOffset);
    if (!BigEndian && !LittleEndian)
      return std::nullopt;
  }

  assert((BigEndian != LittleEndian) &&
         "Pattern cannot be both big and little endian!");
  return BigEndian;
}

bool CombinerHelper::isPreLegalize() const { return IsPreLegalize; }

bool CombinerHelper::isLegal(const LegalityQuery &Query) const {
  assert(LI && "Must have LegalizerInfo to query isLegal!");
  return LI->getAction(Query).Action == LegalizeActions::Legal;
}

bool CombinerHelper::isLegalOrBeforeLegalizer(
    const LegalityQuery &Query) const {
  return isPreLegalize() || isLegal(Query);
}

bool CombinerHelper::isConstantLegalOrBeforeLegalizer(const LLT Ty) const {
  if (!Ty.isVector())
    return isLegalOrBeforeLegalizer({TargetOpcode::G_CONSTANT, {Ty}});
  // Vector constants are represented as a G_BUILD_VECTOR of scalar G_CONSTANTs.
  if (isPreLegalize())
    return true;
  LLT EltTy = Ty.getElementType();
  return isLegal({TargetOpcode::G_BUILD_VECTOR, {Ty, EltTy}}) &&
         isLegal({TargetOpcode::G_CONSTANT, {EltTy}});
}

void CombinerHelper::replaceRegWith(MachineRegisterInfo &MRI, Register FromReg,
                                    Register ToReg) const {
  Observer.changingAllUsesOfReg(MRI, FromReg);

  if (MRI.constrainRegAttrs(ToReg, FromReg))
    MRI.replaceRegWith(FromReg, ToReg);
  else
    Builder.buildCopy(ToReg, FromReg);

  Observer.finishedChangingAllUsesOfReg();
}

void CombinerHelper::replaceRegOpWith(MachineRegisterInfo &MRI,
                                      MachineOperand &FromRegOp,
                                      Register ToReg) const {
  assert(FromRegOp.getParent() && "Expected an operand in an MI");
  Observer.changingInstr(*FromRegOp.getParent());

  FromRegOp.setReg(ToReg);

  Observer.changedInstr(*FromRegOp.getParent());
}

void CombinerHelper::replaceOpcodeWith(MachineInstr &FromMI,
                                       unsigned ToOpcode) const {
  Observer.changingInstr(FromMI);

  FromMI.setDesc(Builder.getTII().get(ToOpcode));

  Observer.changedInstr(FromMI);
}

const RegisterBank *CombinerHelper::getRegBank(Register Reg) const {
  return RBI->getRegBank(Reg, MRI, *TRI);
}

void CombinerHelper::setRegBank(Register Reg, const RegisterBank *RegBank) {
  if (RegBank)
    MRI.setRegBank(Reg, *RegBank);
}

bool CombinerHelper::tryCombineCopy(MachineInstr &MI) {
  if (matchCombineCopy(MI)) {
    applyCombineCopy(MI);
    return true;
  }
  return false;
}
bool CombinerHelper::matchCombineCopy(MachineInstr &MI) {
  if (MI.getOpcode() != TargetOpcode::COPY)
    return false;
  Register DstReg = MI.getOperand(0).getReg();
  Register SrcReg = MI.getOperand(1).getReg();
  return canReplaceReg(DstReg, SrcReg, MRI);
}
void CombinerHelper::applyCombineCopy(MachineInstr &MI) {
  Register DstReg = MI.getOperand(0).getReg();
  Register SrcReg = MI.getOperand(1).getReg();
  MI.eraseFromParent();
  replaceRegWith(MRI, DstReg, SrcReg);
}

bool CombinerHelper::matchFreezeOfSingleMaybePoisonOperand(
    MachineInstr &MI, BuildFnTy &MatchInfo) {
  // Ported from InstCombinerImpl::pushFreezeToPreventPoisonFromPropagating.
  Register DstOp = MI.getOperand(0).getReg();
  Register OrigOp = MI.getOperand(1).getReg();

  if (!MRI.hasOneNonDBGUse(OrigOp))
    return false;

  MachineInstr *OrigDef = MRI.getUniqueVRegDef(OrigOp);
  // Even if only a single operand of the PHI is not guaranteed non-poison,
  // moving freeze() backwards across a PHI can cause optimization issues for
  // other users of that operand.
  //
  // Moving freeze() from one of the output registers of a G_UNMERGE_VALUES to
  // the source register is unprofitable because it makes the freeze() more
  // strict than is necessary (it would affect the whole register instead of
  // just the subreg being frozen).
  if (OrigDef->isPHI() || isa<GUnmerge>(OrigDef))
    return false;

  if (canCreateUndefOrPoison(OrigOp, MRI,
                             /*ConsiderFlagsAndMetadata=*/false))
    return false;

  std::optional<MachineOperand> MaybePoisonOperand;
  for (MachineOperand &Operand : OrigDef->uses()) {
    if (!Operand.isReg())
      return false;

    if (isGuaranteedNotToBeUndefOrPoison(Operand.getReg(), MRI))
      continue;

    if (!MaybePoisonOperand)
      MaybePoisonOperand = Operand;
    else {
      // We have more than one maybe-poison operand. Moving the freeze is
      // unsafe.
      return false;
    }
  }

  // Eliminate freeze if all operands are guaranteed non-poison.
  if (!MaybePoisonOperand) {
    MatchInfo = [=](MachineIRBuilder &B) {
      Observer.changingInstr(*OrigDef);
      cast<GenericMachineInstr>(OrigDef)->dropPoisonGeneratingFlags();
      Observer.changedInstr(*OrigDef);
      B.buildCopy(DstOp, OrigOp);
    };
    return true;
  }

  Register MaybePoisonOperandReg = MaybePoisonOperand->getReg();
  LLT MaybePoisonOperandRegTy = MRI.getType(MaybePoisonOperandReg);

  MatchInfo = [=](MachineIRBuilder &B) mutable {
    Observer.changingInstr(*OrigDef);
    cast<GenericMachineInstr>(OrigDef)->dropPoisonGeneratingFlags();
    Observer.changedInstr(*OrigDef);
    B.setInsertPt(*OrigDef->getParent(), OrigDef->getIterator());
    auto Freeze = B.buildFreeze(MaybePoisonOperandRegTy, MaybePoisonOperandReg);
    replaceRegOpWith(
        MRI, *OrigDef->findRegisterUseOperand(MaybePoisonOperandReg, TRI),
        Freeze.getReg(0));
    replaceRegWith(MRI, DstOp, OrigOp);
  };
  return true;
}

bool CombinerHelper::matchCombineConcatVectors(MachineInstr &MI,
                                               SmallVector<Register> &Ops) {
  assert(MI.getOpcode() == TargetOpcode::G_CONCAT_VECTORS &&
         "Invalid instruction");
  bool IsUndef = true;
  MachineInstr *Undef = nullptr;

  // Walk over all the operands of concat vectors and check if they are
  // build_vector themselves or undef.
  // Then collect their operands in Ops.
  for (const MachineOperand &MO : MI.uses()) {
    Register Reg = MO.getReg();
    MachineInstr *Def = MRI.getVRegDef(Reg);
    assert(Def && "Operand not defined");
    if (!MRI.hasOneNonDBGUse(Reg))
      return false;
    switch (Def->getOpcode()) {
    case TargetOpcode::G_BUILD_VECTOR:
      IsUndef = false;
      // Remember the operands of the build_vector to fold
      // them into the yet-to-build flattened concat vectors.
      for (const MachineOperand &BuildVecMO : Def->uses())
        Ops.push_back(BuildVecMO.getReg());
      break;
    case TargetOpcode::G_IMPLICIT_DEF: {
      LLT OpType = MRI.getType(Reg);
      // Keep one undef value for all the undef operands.
      if (!Undef) {
        Builder.setInsertPt(*MI.getParent(), MI);
        Undef = Builder.buildUndef(OpType.getScalarType());
      }
      assert(MRI.getType(Undef->getOperand(0).getReg()) ==
                 OpType.getScalarType() &&
             "All undefs should have the same type");
      // Break the undef vector in as many scalar elements as needed
      // for the flattening.
      for (unsigned EltIdx = 0, EltEnd = OpType.getNumElements();
           EltIdx != EltEnd; ++EltIdx)
        Ops.push_back(Undef->getOperand(0).getReg());
      break;
    }
    default:
      return false;
    }
  }

  // Check if the combine is illegal
  LLT DstTy = MRI.getType(MI.getOperand(0).getReg());
  if (!isLegalOrBeforeLegalizer(
          {TargetOpcode::G_BUILD_VECTOR, {DstTy, MRI.getType(Ops[0])}})) {
    return false;
  }

  if (IsUndef)
    Ops.clear();

  return true;
}
void CombinerHelper::applyCombineConcatVectors(MachineInstr &MI,
                                               SmallVector<Register> &Ops) {
  // We determined that the concat_vectors can be flatten.
  // Generate the flattened build_vector.
  Register DstReg = MI.getOperand(0).getReg();
  Builder.setInsertPt(*MI.getParent(), MI);
  Register NewDstReg = MRI.cloneVirtualRegister(DstReg);

  // Note: IsUndef is sort of redundant. We could have determine it by
  // checking that at all Ops are undef.  Alternatively, we could have
  // generate a build_vector of undefs and rely on another combine to
  // clean that up.  For now, given we already gather this information
  // in matchCombineConcatVectors, just save compile time and issue the
  // right thing.
  if (Ops.empty())
    Builder.buildUndef(NewDstReg);
  else
    Builder.buildBuildVector(NewDstReg, Ops);
  MI.eraseFromParent();
  replaceRegWith(MRI, DstReg, NewDstReg);
}

bool CombinerHelper::matchCombineShuffleConcat(MachineInstr &MI,
                                               SmallVector<Register> &Ops) {
  ArrayRef<int> Mask = MI.getOperand(3).getShuffleMask();
  auto ConcatMI1 =
      dyn_cast<GConcatVectors>(MRI.getVRegDef(MI.getOperand(1).getReg()));
  auto ConcatMI2 =
      dyn_cast<GConcatVectors>(MRI.getVRegDef(MI.getOperand(2).getReg()));
  if (!ConcatMI1 || !ConcatMI2)
    return false;

  // Check that the sources of the Concat instructions have the same type
  if (MRI.getType(ConcatMI1->getSourceReg(0)) !=
      MRI.getType(ConcatMI2->getSourceReg(0)))
    return false;

  LLT ConcatSrcTy = MRI.getType(ConcatMI1->getReg(1));
  LLT ShuffleSrcTy1 = MRI.getType(MI.getOperand(1).getReg());
  unsigned ConcatSrcNumElt = ConcatSrcTy.getNumElements();
  for (unsigned i = 0; i < Mask.size(); i += ConcatSrcNumElt) {
    // Check if the index takes a whole source register from G_CONCAT_VECTORS
    // Assumes that all Sources of G_CONCAT_VECTORS are the same type
    if (Mask[i] == -1) {
      for (unsigned j = 1; j < ConcatSrcNumElt; j++) {
        if (i + j >= Mask.size())
          return false;
        if (Mask[i + j] != -1)
          return false;
      }
      if (!isLegalOrBeforeLegalizer(
              {TargetOpcode::G_IMPLICIT_DEF, {ConcatSrcTy}}))
        return false;
      Ops.push_back(0);
    } else if (Mask[i] % ConcatSrcNumElt == 0) {
      for (unsigned j = 1; j < ConcatSrcNumElt; j++) {
        if (i + j >= Mask.size())
          return false;
        if (Mask[i + j] != Mask[i] + static_cast<int>(j))
          return false;
      }
      // Retrieve the source register from its respective G_CONCAT_VECTORS
      // instruction
      if (Mask[i] < ShuffleSrcTy1.getNumElements()) {
        Ops.push_back(ConcatMI1->getSourceReg(Mask[i] / ConcatSrcNumElt));
      } else {
        Ops.push_back(ConcatMI2->getSourceReg(Mask[i] / ConcatSrcNumElt -
                                              ConcatMI1->getNumSources()));
      }
    } else {
      return false;
    }
  }

  if (!isLegalOrBeforeLegalizer(
          {TargetOpcode::G_CONCAT_VECTORS,
           {MRI.getType(MI.getOperand(0).getReg()), ConcatSrcTy}}))
    return false;

  return !Ops.empty();
}

void CombinerHelper::applyCombineShuffleConcat(MachineInstr &MI,
                                               SmallVector<Register> &Ops) {
  LLT SrcTy = MRI.getType(Ops[0]);
  Register UndefReg = 0;

  for (Register &Reg : Ops) {
    if (Reg == 0) {
      if (UndefReg == 0)
        UndefReg = Builder.buildUndef(SrcTy).getReg(0);
      Reg = UndefReg;
    }
  }

  if (Ops.size() > 1)
    Builder.buildConcatVectors(MI.getOperand(0).getReg(), Ops);
  else
    Builder.buildCopy(MI.getOperand(0).getReg(), Ops[0]);
  MI.eraseFromParent();
}

bool CombinerHelper::tryCombineShuffleVector(MachineInstr &MI) {
  SmallVector<Register, 4> Ops;
  if (matchCombineShuffleVector(MI, Ops)) {
    applyCombineShuffleVector(MI, Ops);
    return true;
  }
  return false;
}

bool CombinerHelper::matchCombineShuffleVector(MachineInstr &MI,
                                               SmallVectorImpl<Register> &Ops) {
  assert(MI.getOpcode() == TargetOpcode::G_SHUFFLE_VECTOR &&
         "Invalid instruction kind");
  LLT DstType = MRI.getType(MI.getOperand(0).getReg());
  Register Src1 = MI.getOperand(1).getReg();
  LLT SrcType = MRI.getType(Src1);
  // As bizarre as it may look, shuffle vector can actually produce
  // scalar! This is because at the IR level a <1 x ty> shuffle
  // vector is perfectly valid.
  unsigned DstNumElts = DstType.isVector() ? DstType.getNumElements() : 1;
  unsigned SrcNumElts = SrcType.isVector() ? SrcType.getNumElements() : 1;

  // If the resulting vector is smaller than the size of the source
  // vectors being concatenated, we won't be able to replace the
  // shuffle vector into a concat_vectors.
  //
  // Note: We may still be able to produce a concat_vectors fed by
  //       extract_vector_elt and so on. It is less clear that would
  //       be better though, so don't bother for now.
  //
  // If the destination is a scalar, the size of the sources doesn't
  // matter. we will lower the shuffle to a plain copy. This will
  // work only if the source and destination have the same size. But
  // that's covered by the next condition.
  //
  // TODO: If the size between the source and destination don't match
  //       we could still emit an extract vector element in that case.
  if (DstNumElts < 2 * SrcNumElts && DstNumElts != 1)
    return false;

  // Check that the shuffle mask can be broken evenly between the
  // different sources.
  if (DstNumElts % SrcNumElts != 0)
    return false;

  // Mask length is a multiple of the source vector length.
  // Check if the shuffle is some kind of concatenation of the input
  // vectors.
  unsigned NumConcat = DstNumElts / SrcNumElts;
  SmallVector<int, 8> ConcatSrcs(NumConcat, -1);
  ArrayRef<int> Mask = MI.getOperand(3).getShuffleMask();
  for (unsigned i = 0; i != DstNumElts; ++i) {
    int Idx = Mask[i];
    // Undef value.
    if (Idx < 0)
      continue;
    // Ensure the indices in each SrcType sized piece are sequential and that
    // the same source is used for the whole piece.
    if ((Idx % SrcNumElts != (i % SrcNumElts)) ||
        (ConcatSrcs[i / SrcNumElts] >= 0 &&
         ConcatSrcs[i / SrcNumElts] != (int)(Idx / SrcNumElts)))
      return false;
    // Remember which source this index came from.
    ConcatSrcs[i / SrcNumElts] = Idx / SrcNumElts;
  }

  // The shuffle is concatenating multiple vectors together.
  // Collect the different operands for that.
  Register UndefReg;
  Register Src2 = MI.getOperand(2).getReg();
  for (auto Src : ConcatSrcs) {
    if (Src < 0) {
      if (!UndefReg) {
        Builder.setInsertPt(*MI.getParent(), MI);
        UndefReg = Builder.buildUndef(SrcType).getReg(0);
      }
      Ops.push_back(UndefReg);
    } else if (Src == 0)
      Ops.push_back(Src1);
    else
      Ops.push_back(Src2);
  }
  return true;
}

void CombinerHelper::applyCombineShuffleVector(MachineInstr &MI,
                                               const ArrayRef<Register> Ops) {
  Register DstReg = MI.getOperand(0).getReg();
  Builder.setInsertPt(*MI.getParent(), MI);
  Register NewDstReg = MRI.cloneVirtualRegister(DstReg);

  if (Ops.size() == 1)
    Builder.buildCopy(NewDstReg, Ops[0]);
  else
    Builder.buildMergeLikeInstr(NewDstReg, Ops);

  MI.eraseFromParent();
  replaceRegWith(MRI, DstReg, NewDstReg);
}

bool CombinerHelper::matchShuffleToExtract(MachineInstr &MI) {
  assert(MI.getOpcode() == TargetOpcode::G_SHUFFLE_VECTOR &&
         "Invalid instruction kind");

  ArrayRef<int> Mask = MI.getOperand(3).getShuffleMask();
  return Mask.size() == 1;
}

void CombinerHelper::applyShuffleToExtract(MachineInstr &MI) {
  Register DstReg = MI.getOperand(0).getReg();
  Builder.setInsertPt(*MI.getParent(), MI);

  int I = MI.getOperand(3).getShuffleMask()[0];
  Register Src1 = MI.getOperand(1).getReg();
  LLT Src1Ty = MRI.getType(Src1);
  int Src1NumElts = Src1Ty.isVector() ? Src1Ty.getNumElements() : 1;
  Register SrcReg;
  if (I >= Src1NumElts) {
    SrcReg = MI.getOperand(2).getReg();
    I -= Src1NumElts;
  } else if (I >= 0)
    SrcReg = Src1;

  if (I < 0)
    Builder.buildUndef(DstReg);
  else if (!MRI.getType(SrcReg).isVector())
    Builder.buildCopy(DstReg, SrcReg);
  else
    Builder.buildExtractVectorElementConstant(DstReg, SrcReg, I);

  MI.eraseFromParent();
}

namespace {

/// Select a preference between two uses. CurrentUse is the current preference
/// while *ForCandidate is attributes of the candidate under consideration.
PreferredTuple ChoosePreferredUse(MachineInstr &LoadMI,
                                  PreferredTuple &CurrentUse,
                                  const LLT TyForCandidate,
                                  unsigned OpcodeForCandidate,
                                  MachineInstr *MIForCandidate) {
  if (!CurrentUse.Ty.isValid()) {
    if (CurrentUse.ExtendOpcode == OpcodeForCandidate ||
        CurrentUse.ExtendOpcode == TargetOpcode::G_ANYEXT)
      return {TyForCandidate, OpcodeForCandidate, MIForCandidate};
    return CurrentUse;
  }

  // We permit the extend to hoist through basic blocks but this is only
  // sensible if the target has extending loads. If you end up lowering back
  // into a load and extend during the legalizer then the end result is
  // hoisting the extend up to the load.

  // Prefer defined extensions to undefined extensions as these are more
  // likely to reduce the number of instructions.
  if (OpcodeForCandidate == TargetOpcode::G_ANYEXT &&
      CurrentUse.ExtendOpcode != TargetOpcode::G_ANYEXT)
    return CurrentUse;
  else if (CurrentUse.ExtendOpcode == TargetOpcode::G_ANYEXT &&
           OpcodeForCandidate != TargetOpcode::G_ANYEXT)
    return {TyForCandidate, OpcodeForCandidate, MIForCandidate};

  // Prefer sign extensions to zero extensions as sign-extensions tend to be
  // more expensive. Don't do this if the load is already a zero-extend load
  // though, otherwise we'll rewrite a zero-extend load into a sign-extend
  // later.
  if (!isa<GZExtLoad>(LoadMI) && CurrentUse.Ty == TyForCandidate) {
    if (CurrentUse.ExtendOpcode == TargetOpcode::G_SEXT &&
        OpcodeForCandidate == TargetOpcode::G_ZEXT)
      return CurrentUse;
    else if (CurrentUse.ExtendOpcode == TargetOpcode::G_ZEXT &&
             OpcodeForCandidate == TargetOpcode::G_SEXT)
      return {TyForCandidate, OpcodeForCandidate, MIForCandidate};
  }

  // This is potentially target specific. We've chosen the largest type
  // because G_TRUNC is usually free. One potential catch with this is that
  // some targets have a reduced number of larger registers than smaller
  // registers and this choice potentially increases the live-range for the
  // larger value.
  if (TyForCandidate.getSizeInBits() > CurrentUse.Ty.getSizeInBits()) {
    return {TyForCandidate, OpcodeForCandidate, MIForCandidate};
  }
  return CurrentUse;
}

/// Find a suitable place to insert some instructions and insert them. This
/// function accounts for special cases like inserting before a PHI node.
/// The current strategy for inserting before PHI's is to duplicate the
/// instructions for each predecessor. However, while that's ok for G_TRUNC
/// on most targets since it generally requires no code, other targets/cases may
/// want to try harder to find a dominating block.
static void InsertInsnsWithoutSideEffectsBeforeUse(
    MachineIRBuilder &Builder, MachineInstr &DefMI, MachineOperand &UseMO,
    std::function<void(MachineBasicBlock *, MachineBasicBlock::iterator,
                       MachineOperand &UseMO)>
        Inserter) {
  MachineInstr &UseMI = *UseMO.getParent();

  MachineBasicBlock *InsertBB = UseMI.getParent();

  // If the use is a PHI then we want the predecessor block instead.
  if (UseMI.isPHI()) {
    MachineOperand *PredBB = std::next(&UseMO);
    InsertBB = PredBB->getMBB();
  }

  // If the block is the same block as the def then we want to insert just after
  // the def instead of at the start of the block.
  if (InsertBB == DefMI.getParent()) {
    MachineBasicBlock::iterator InsertPt = &DefMI;
    Inserter(InsertBB, std::next(InsertPt), UseMO);
    return;
  }

  // Otherwise we want the start of the BB
  Inserter(InsertBB, InsertBB->getFirstNonPHI(), UseMO);
}
} // end anonymous namespace

bool CombinerHelper::tryCombineExtendingLoads(MachineInstr &MI) {
  PreferredTuple Preferred;
  if (matchCombineExtendingLoads(MI, Preferred)) {
    applyCombineExtendingLoads(MI, Preferred);
    return true;
  }
  return false;
}

static unsigned getExtLoadOpcForExtend(unsigned ExtOpc) {
  unsigned CandidateLoadOpc;
  switch (ExtOpc) {
  case TargetOpcode::G_ANYEXT:
    CandidateLoadOpc = TargetOpcode::G_LOAD;
    break;
  case TargetOpcode::G_SEXT:
    CandidateLoadOpc = TargetOpcode::G_SEXTLOAD;
    break;
  case TargetOpcode::G_ZEXT:
    CandidateLoadOpc = TargetOpcode::G_ZEXTLOAD;
    break;
  default:
    llvm_unreachable("Unexpected extend opc");
  }
  return CandidateLoadOpc;
}

bool CombinerHelper::matchCombineExtendingLoads(MachineInstr &MI,
                                                PreferredTuple &Preferred) {
  // We match the loads and follow the uses to the extend instead of matching
  // the extends and following the def to the load. This is because the load
  // must remain in the same position for correctness (unless we also add code
  // to find a safe place to sink it) whereas the extend is freely movable.
  // It also prevents us from duplicating the load for the volatile case or just
  // for performance.
  GAnyLoad *LoadMI = dyn_cast<GAnyLoad>(&MI);
  if (!LoadMI)
    return false;

  Register LoadReg = LoadMI->getDstReg();

  LLT LoadValueTy = MRI.getType(LoadReg);
  if (!LoadValueTy.isScalar())
    return false;

  // Most architectures are going to legalize <s8 loads into at least a 1 byte
  // load, and the MMOs can only describe memory accesses in multiples of bytes.
  // If we try to perform extload combining on those, we can end up with
  // %a(s8) = extload %ptr (load 1 byte from %ptr)
  // ... which is an illegal extload instruction.
  if (LoadValueTy.getSizeInBits() < 8)
    return false;

  // For non power-of-2 types, they will very likely be legalized into multiple
  // loads. Don't bother trying to match them into extending loads.
  if (!llvm::has_single_bit<uint32_t>(LoadValueTy.getSizeInBits()))
    return false;

  // Find the preferred type aside from the any-extends (unless it's the only
  // one) and non-extending ops. We'll emit an extending load to that type and
  // and emit a variant of (extend (trunc X)) for the others according to the
  // relative type sizes. At the same time, pick an extend to use based on the
  // extend involved in the chosen type.
  unsigned PreferredOpcode =
      isa<GLoad>(&MI)
          ? TargetOpcode::G_ANYEXT
          : isa<GSExtLoad>(&MI) ? TargetOpcode::G_SEXT : TargetOpcode::G_ZEXT;
  Preferred = {LLT(), PreferredOpcode, nullptr};
  for (auto &UseMI : MRI.use_nodbg_instructions(LoadReg)) {
    if (UseMI.getOpcode() == TargetOpcode::G_SEXT ||
        UseMI.getOpcode() == TargetOpcode::G_ZEXT ||
        (UseMI.getOpcode() == TargetOpcode::G_ANYEXT)) {
      const auto &MMO = LoadMI->getMMO();
      // Don't do anything for atomics.
      if (MMO.isAtomic())
        continue;
      // Check for legality.
      if (!isPreLegalize()) {
        LegalityQuery::MemDesc MMDesc(MMO);
        unsigned CandidateLoadOpc = getExtLoadOpcForExtend(UseMI.getOpcode());
        LLT UseTy = MRI.getType(UseMI.getOperand(0).getReg());
        LLT SrcTy = MRI.getType(LoadMI->getPointerReg());
        if (LI->getAction({CandidateLoadOpc, {UseTy, SrcTy}, {MMDesc}})
                .Action != LegalizeActions::Legal)
          continue;
      }
      Preferred = ChoosePreferredUse(MI, Preferred,
                                     MRI.getType(UseMI.getOperand(0).getReg()),
                                     UseMI.getOpcode(), &UseMI);
    }
  }

  // There were no extends
  if (!Preferred.MI)
    return false;
  // It should be impossible to chose an extend without selecting a different
  // type since by definition the result of an extend is larger.
  assert(Preferred.Ty != LoadValueTy && "Extending to same type?");

  LLVM_DEBUG(dbgs() << "Preferred use is: " << *Preferred.MI);
  return true;
}

void CombinerHelper::applyCombineExtendingLoads(MachineInstr &MI,
                                                PreferredTuple &Preferred) {
  // Rewrite the load to the chosen extending load.
  Register ChosenDstReg = Preferred.MI->getOperand(0).getReg();

  // Inserter to insert a truncate back to the original type at a given point
  // with some basic CSE to limit truncate duplication to one per BB.
  DenseMap<MachineBasicBlock *, MachineInstr *> EmittedInsns;
  auto InsertTruncAt = [&](MachineBasicBlock *InsertIntoBB,
                           MachineBasicBlock::iterator InsertBefore,
                           MachineOperand &UseMO) {
    MachineInstr *PreviouslyEmitted = EmittedInsns.lookup(InsertIntoBB);
    if (PreviouslyEmitted) {
      Observer.changingInstr(*UseMO.getParent());
      UseMO.setReg(PreviouslyEmitted->getOperand(0).getReg());
      Observer.changedInstr(*UseMO.getParent());
      return;
    }

    Builder.setInsertPt(*InsertIntoBB, InsertBefore);
    Register NewDstReg = MRI.cloneVirtualRegister(MI.getOperand(0).getReg());
    MachineInstr *NewMI = Builder.buildTrunc(NewDstReg, ChosenDstReg);
    EmittedInsns[InsertIntoBB] = NewMI;
    replaceRegOpWith(MRI, UseMO, NewDstReg);
  };

  Observer.changingInstr(MI);
  unsigned LoadOpc = getExtLoadOpcForExtend(Preferred.ExtendOpcode);
  MI.setDesc(Builder.getTII().get(LoadOpc));

  // Rewrite all the uses to fix up the types.
  auto &LoadValue = MI.getOperand(0);
  SmallVector<MachineOperand *, 4> Uses;
  for (auto &UseMO : MRI.use_operands(LoadValue.getReg()))
    Uses.push_back(&UseMO);

  for (auto *UseMO : Uses) {
    MachineInstr *UseMI = UseMO->getParent();

    // If the extend is compatible with the preferred extend then we should fix
    // up the type and extend so that it uses the preferred use.
    if (UseMI->getOpcode() == Preferred.ExtendOpcode ||
        UseMI->getOpcode() == TargetOpcode::G_ANYEXT) {
      Register UseDstReg = UseMI->getOperand(0).getReg();
      MachineOperand &UseSrcMO = UseMI->getOperand(1);
      const LLT UseDstTy = MRI.getType(UseDstReg);
      if (UseDstReg != ChosenDstReg) {
        if (Preferred.Ty == UseDstTy) {
          // If the use has the same type as the preferred use, then merge
          // the vregs and erase the extend. For example:
          //    %1:_(s8) = G_LOAD ...
          //    %2:_(s32) = G_SEXT %1(s8)
          //    %3:_(s32) = G_ANYEXT %1(s8)
          //    ... = ... %3(s32)
          // rewrites to:
          //    %2:_(s32) = G_SEXTLOAD ...
          //    ... = ... %2(s32)
          replaceRegWith(MRI, UseDstReg, ChosenDstReg);
          Observer.erasingInstr(*UseMO->getParent());
          UseMO->getParent()->eraseFromParent();
        } else if (Preferred.Ty.getSizeInBits() < UseDstTy.getSizeInBits()) {
          // If the preferred size is smaller, then keep the extend but extend
          // from the result of the extending load. For example:
          //    %1:_(s8) = G_LOAD ...
          //    %2:_(s32) = G_SEXT %1(s8)
          //    %3:_(s64) = G_ANYEXT %1(s8)
          //    ... = ... %3(s64)
          /// rewrites to:
          //    %2:_(s32) = G_SEXTLOAD ...
          //    %3:_(s64) = G_ANYEXT %2:_(s32)
          //    ... = ... %3(s64)
          replaceRegOpWith(MRI, UseSrcMO, ChosenDstReg);
        } else {
          // If the preferred size is large, then insert a truncate. For
          // example:
          //    %1:_(s8) = G_LOAD ...
          //    %2:_(s64) = G_SEXT %1(s8)
          //    %3:_(s32) = G_ZEXT %1(s8)
          //    ... = ... %3(s32)
          /// rewrites to:
          //    %2:_(s64) = G_SEXTLOAD ...
          //    %4:_(s8) = G_TRUNC %2:_(s32)
          //    %3:_(s64) = G_ZEXT %2:_(s8)
          //    ... = ... %3(s64)
          InsertInsnsWithoutSideEffectsBeforeUse(Builder, MI, *UseMO,
                                                 InsertTruncAt);
        }
        continue;
      }
      // The use is (one of) the uses of the preferred use we chose earlier.
      // We're going to update the load to def this value later so just erase
      // the old extend.
      Observer.erasingInstr(*UseMO->getParent());
      UseMO->getParent()->eraseFromParent();
      continue;
    }

    // The use isn't an extend. Truncate back to the type we originally loaded.
    // This is free on many targets.
    InsertInsnsWithoutSideEffectsBeforeUse(Builder, MI, *UseMO, InsertTruncAt);
  }

  MI.getOperand(0).setReg(ChosenDstReg);
  Observer.changedInstr(MI);
}

bool CombinerHelper::matchCombineLoadWithAndMask(MachineInstr &MI,
                                                 BuildFnTy &MatchInfo) {
  assert(MI.getOpcode() == TargetOpcode::G_AND);

  // If we have the following code:
  //  %mask = G_CONSTANT 255
  //  %ld   = G_LOAD %ptr, (load s16)
  //  %and  = G_AND %ld, %mask
  //
  // Try to fold it into
  //   %ld = G_ZEXTLOAD %ptr, (load s8)

  Register Dst = MI.getOperand(0).getReg();
  if (MRI.getType(Dst).isVector())
    return false;

  auto MaybeMask =
      getIConstantVRegValWithLookThrough(MI.getOperand(2).getReg(), MRI);
  if (!MaybeMask)
    return false;

  APInt MaskVal = MaybeMask->Value;

  if (!MaskVal.isMask())
    return false;

  Register SrcReg = MI.getOperand(1).getReg();
  // Don't use getOpcodeDef() here since intermediate instructions may have
  // multiple users.
  GAnyLoad *LoadMI = dyn_cast<GAnyLoad>(MRI.getVRegDef(SrcReg));
  if (!LoadMI || !MRI.hasOneNonDBGUse(LoadMI->getDstReg()))
    return false;

  Register LoadReg = LoadMI->getDstReg();
  LLT RegTy = MRI.getType(LoadReg);
  Register PtrReg = LoadMI->getPointerReg();
  unsigned RegSize = RegTy.getSizeInBits();
  LocationSize LoadSizeBits = LoadMI->getMemSizeInBits();
  unsigned MaskSizeBits = MaskVal.countr_one();

  // The mask may not be larger than the in-memory type, as it might cover sign
  // extended bits
  if (MaskSizeBits > LoadSizeBits.getValue())
    return false;

  // If the mask covers the whole destination register, there's nothing to
  // extend
  if (MaskSizeBits >= RegSize)
    return false;

  // Most targets cannot deal with loads of size < 8 and need to re-legalize to
  // at least byte loads. Avoid creating such loads here
  if (MaskSizeBits < 8 || !isPowerOf2_32(MaskSizeBits))
    return false;

  const MachineMemOperand &MMO = LoadMI->getMMO();
  LegalityQuery::MemDesc MemDesc(MMO);

  // Don't modify the memory access size if this is atomic/volatile, but we can
  // still adjust the opcode to indicate the high bit behavior.
  if (LoadMI->isSimple())
    MemDesc.MemoryTy = LLT::scalar(MaskSizeBits);
  else if (LoadSizeBits.getValue() > MaskSizeBits ||
           LoadSizeBits.getValue() == RegSize)
    return false;

  // TODO: Could check if it's legal with the reduced or original memory size.
  if (!isLegalOrBeforeLegalizer(
          {TargetOpcode::G_ZEXTLOAD, {RegTy, MRI.getType(PtrReg)}, {MemDesc}}))
    return false;

  MatchInfo = [=](MachineIRBuilder &B) {
    B.setInstrAndDebugLoc(*LoadMI);
    auto &MF = B.getMF();
    auto PtrInfo = MMO.getPointerInfo();
    auto *NewMMO = MF.getMachineMemOperand(&MMO, PtrInfo, MemDesc.MemoryTy);
    B.buildLoadInstr(TargetOpcode::G_ZEXTLOAD, Dst, PtrReg, *NewMMO);
    LoadMI->eraseFromParent();
  };
  return true;
}

bool CombinerHelper::isPredecessor(const MachineInstr &DefMI,
                                   const MachineInstr &UseMI) {
  assert(!DefMI.isDebugInstr() && !UseMI.isDebugInstr() &&
         "shouldn't consider debug uses");
  assert(DefMI.getParent() == UseMI.getParent());
  if (&DefMI == &UseMI)
    return true;
  const MachineBasicBlock &MBB = *DefMI.getParent();
  auto DefOrUse = find_if(MBB, [&DefMI, &UseMI](const MachineInstr &MI) {
    return &MI == &DefMI || &MI == &UseMI;
  });
  if (DefOrUse == MBB.end())
    llvm_unreachable("Block must contain both DefMI and UseMI!");
  return &*DefOrUse == &DefMI;
}

bool CombinerHelper::dominates(const MachineInstr &DefMI,
                               const MachineInstr &UseMI) {
  assert(!DefMI.isDebugInstr() && !UseMI.isDebugInstr() &&
         "shouldn't consider debug uses");
  if (MDT)
    return MDT->dominates(&DefMI, &UseMI);
  else if (DefMI.getParent() != UseMI.getParent())
    return false;

  return isPredecessor(DefMI, UseMI);
}

bool CombinerHelper::matchSextTruncSextLoad(MachineInstr &MI) {
  assert(MI.getOpcode() == TargetOpcode::G_SEXT_INREG);
  Register SrcReg = MI.getOperand(1).getReg();
  Register LoadUser = SrcReg;

  if (MRI.getType(SrcReg).isVector())
    return false;

  Register TruncSrc;
  if (mi_match(SrcReg, MRI, m_GTrunc(m_Reg(TruncSrc))))
    LoadUser = TruncSrc;

  uint64_t SizeInBits = MI.getOperand(2).getImm();
  // If the source is a G_SEXTLOAD from the same bit width, then we don't
  // need any extend at all, just a truncate.
  if (auto *LoadMI = getOpcodeDef<GSExtLoad>(LoadUser, MRI)) {
    // If truncating more than the original extended value, abort.
    auto LoadSizeBits = LoadMI->getMemSizeInBits();
    if (TruncSrc &&
        MRI.getType(TruncSrc).getSizeInBits() < LoadSizeBits.getValue())
      return false;
    if (LoadSizeBits == SizeInBits)
      return true;
  }
  return false;
}

void CombinerHelper::applySextTruncSextLoad(MachineInstr &MI) {
  assert(MI.getOpcode() == TargetOpcode::G_SEXT_INREG);
  Builder.buildCopy(MI.getOperand(0).getReg(), MI.getOperand(1).getReg());
  MI.eraseFromParent();
}

bool CombinerHelper::matchSextInRegOfLoad(
    MachineInstr &MI, std::tuple<Register, unsigned> &MatchInfo) {
  assert(MI.getOpcode() == TargetOpcode::G_SEXT_INREG);

  Register DstReg = MI.getOperand(0).getReg();
  LLT RegTy = MRI.getType(DstReg);

  // Only supports scalars for now.
  if (RegTy.isVector())
    return false;

  Register SrcReg = MI.getOperand(1).getReg();
  auto *LoadDef = getOpcodeDef<GLoad>(SrcReg, MRI);
  if (!LoadDef || !MRI.hasOneNonDBGUse(DstReg))
    return false;

  uint64_t MemBits = LoadDef->getMemSizeInBits().getValue();

  // If the sign extend extends from a narrower width than the load's width,
  // then we can narrow the load width when we combine to a G_SEXTLOAD.
  // Avoid widening the load at all.
  unsigned NewSizeBits = std::min((uint64_t)MI.getOperand(2).getImm(), MemBits);

  // Don't generate G_SEXTLOADs with a < 1 byte width.
  if (NewSizeBits < 8)
    return false;
  // Don't bother creating a non-power-2 sextload, it will likely be broken up
  // anyway for most targets.
  if (!isPowerOf2_32(NewSizeBits))
    return false;

  const MachineMemOperand &MMO = LoadDef->getMMO();
  LegalityQuery::MemDesc MMDesc(MMO);

  // Don't modify the memory access size if this is atomic/volatile, but we can
  // still adjust the opcode to indicate the high bit behavior.
  if (LoadDef->isSimple())
    MMDesc.MemoryTy = LLT::scalar(NewSizeBits);
  else if (MemBits > NewSizeBits || MemBits == RegTy.getSizeInBits())
    return false;

  // TODO: Could check if it's legal with the reduced or original memory size.
  if (!isLegalOrBeforeLegalizer({TargetOpcode::G_SEXTLOAD,
                                 {MRI.getType(LoadDef->getDstReg()),
                                  MRI.getType(LoadDef->getPointerReg())},
                                 {MMDesc}}))
    return false;

  MatchInfo = std::make_tuple(LoadDef->getDstReg(), NewSizeBits);
  return true;
}

void CombinerHelper::applySextInRegOfLoad(
    MachineInstr &MI, std::tuple<Register, unsigned> &MatchInfo) {
  assert(MI.getOpcode() == TargetOpcode::G_SEXT_INREG);
  Register LoadReg;
  unsigned ScalarSizeBits;
  std::tie(LoadReg, ScalarSizeBits) = MatchInfo;
  GLoad *LoadDef = cast<GLoad>(MRI.getVRegDef(LoadReg));

  // If we have the following:
  // %ld = G_LOAD %ptr, (load 2)
  // %ext = G_SEXT_INREG %ld, 8
  //    ==>
  // %ld = G_SEXTLOAD %ptr (load 1)

  auto &MMO = LoadDef->getMMO();
  Builder.setInstrAndDebugLoc(*LoadDef);
  auto &MF = Builder.getMF();
  auto PtrInfo = MMO.getPointerInfo();
  auto *NewMMO = MF.getMachineMemOperand(&MMO, PtrInfo, ScalarSizeBits / 8);
  Builder.buildLoadInstr(TargetOpcode::G_SEXTLOAD, MI.getOperand(0).getReg(),
                         LoadDef->getPointerReg(), *NewMMO);
  MI.eraseFromParent();
}

/// Return true if 'MI' is a load or a store that may be fold it's address
/// operand into the load / store addressing mode.
static bool canFoldInAddressingMode(GLoadStore *MI, const TargetLowering &TLI,
                                    MachineRegisterInfo &MRI) {
  TargetLowering::AddrMode AM;
  auto *MF = MI->getMF();
  auto *Addr = getOpcodeDef<GPtrAdd>(MI->getPointerReg(), MRI);
  if (!Addr)
    return false;

  AM.HasBaseReg = true;
  if (auto CstOff = getIConstantVRegVal(Addr->getOffsetReg(), MRI))
    AM.BaseOffs = CstOff->getSExtValue(); // [reg +/- imm]
  else
    AM.Scale = 1; // [reg +/- reg]

  return TLI.isLegalAddressingMode(
      MF->getDataLayout(), AM,
      getTypeForLLT(MI->getMMO().getMemoryType(),
                    MF->getFunction().getContext()),
      MI->getMMO().getAddrSpace());
}

static unsigned getIndexedOpc(unsigned LdStOpc) {
  switch (LdStOpc) {
  case TargetOpcode::G_LOAD:
    return TargetOpcode::G_INDEXED_LOAD;
  case TargetOpcode::G_STORE:
    return TargetOpcode::G_INDEXED_STORE;
  case TargetOpcode::G_ZEXTLOAD:
    return TargetOpcode::G_INDEXED_ZEXTLOAD;
  case TargetOpcode::G_SEXTLOAD:
    return TargetOpcode::G_INDEXED_SEXTLOAD;
  default:
    llvm_unreachable("Unexpected opcode");
  }
}

bool CombinerHelper::isIndexedLoadStoreLegal(GLoadStore &LdSt) const {
  // Check for legality.
  LLT PtrTy = MRI.getType(LdSt.getPointerReg());
  LLT Ty = MRI.getType(LdSt.getReg(0));
  LLT MemTy = LdSt.getMMO().getMemoryType();
  SmallVector<LegalityQuery::MemDesc, 2> MemDescrs(
      {{MemTy, MemTy.getSizeInBits().getKnownMinValue(),
        AtomicOrdering::NotAtomic}});
  unsigned IndexedOpc = getIndexedOpc(LdSt.getOpcode());
  SmallVector<LLT> OpTys;
  if (IndexedOpc == TargetOpcode::G_INDEXED_STORE)
    OpTys = {PtrTy, Ty, Ty};
  else
    OpTys = {Ty, PtrTy}; // For G_INDEXED_LOAD, G_INDEXED_[SZ]EXTLOAD

  LegalityQuery Q(IndexedOpc, OpTys, MemDescrs);
  return isLegal(Q);
}

static cl::opt<unsigned> PostIndexUseThreshold(
    "post-index-use-threshold", cl::Hidden, cl::init(32),
    cl::desc("Number of uses of a base pointer to check before it is no longer "
             "considered for post-indexing."));

bool CombinerHelper::findPostIndexCandidate(GLoadStore &LdSt, Register &Addr,
                                            Register &Base, Register &Offset,
                                            bool &RematOffset) {
  // We're looking for the following pattern, for either load or store:
  // %baseptr:_(p0) = ...
  // G_STORE %val(s64), %baseptr(p0)
  // %offset:_(s64) = G_CONSTANT i64 -256
  // %new_addr:_(p0) = G_PTR_ADD %baseptr, %offset(s64)
  const auto &TLI = getTargetLowering();

  Register Ptr = LdSt.getPointerReg();
  // If the store is the only use, don't bother.
  if (MRI.hasOneNonDBGUse(Ptr))
    return false;

  if (!isIndexedLoadStoreLegal(LdSt))
    return false;

  if (getOpcodeDef(TargetOpcode::G_FRAME_INDEX, Ptr, MRI))
    return false;

  MachineInstr *StoredValDef = getDefIgnoringCopies(LdSt.getReg(0), MRI);
  auto *PtrDef = MRI.getVRegDef(Ptr);

  unsigned NumUsesChecked = 0;
  for (auto &Use : MRI.use_nodbg_instructions(Ptr)) {
    if (++NumUsesChecked > PostIndexUseThreshold)
      return false; // Try to avoid exploding compile time.

    auto *PtrAdd = dyn_cast<GPtrAdd>(&Use);
    // The use itself might be dead. This can happen during combines if DCE
    // hasn't had a chance to run yet. Don't allow it to form an indexed op.
    if (!PtrAdd || MRI.use_nodbg_empty(PtrAdd->getReg(0)))
      continue;

    // Check the user of this isn't the store, otherwise we'd be generate a
    // indexed store defining its own use.
    if (StoredValDef == &Use)
      continue;

    Offset = PtrAdd->getOffsetReg();
    if (!ForceLegalIndexing &&
        !TLI.isIndexingLegal(LdSt, PtrAdd->getBaseReg(), Offset,
                             /*IsPre*/ false, MRI))
      continue;

    // Make sure the offset calculation is before the potentially indexed op.
    MachineInstr *OffsetDef = MRI.getVRegDef(Offset);
    RematOffset = false;
    if (!dominates(*OffsetDef, LdSt)) {
      // If the offset however is just a G_CONSTANT, we can always just
      // rematerialize it where we need it.
      if (OffsetDef->getOpcode() != TargetOpcode::G_CONSTANT)
        continue;
      RematOffset = true;
    }

    for (auto &BasePtrUse : MRI.use_nodbg_instructions(PtrAdd->getBaseReg())) {
      if (&BasePtrUse == PtrDef)
        continue;

      // If the user is a later load/store that can be post-indexed, then don't
      // combine this one.
      auto *BasePtrLdSt = dyn_cast<GLoadStore>(&BasePtrUse);
      if (BasePtrLdSt && BasePtrLdSt != &LdSt &&
          dominates(LdSt, *BasePtrLdSt) &&
          isIndexedLoadStoreLegal(*BasePtrLdSt))
        return false;

      // Now we're looking for the key G_PTR_ADD instruction, which contains
      // the offset add that we want to fold.
      if (auto *BasePtrUseDef = dyn_cast<GPtrAdd>(&BasePtrUse)) {
        Register PtrAddDefReg = BasePtrUseDef->getReg(0);
        for (auto &BaseUseUse : MRI.use_nodbg_instructions(PtrAddDefReg)) {
          // If the use is in a different block, then we may produce worse code
          // due to the extra register pressure.
          if (BaseUseUse.getParent() != LdSt.getParent())
            return false;

          if (auto *UseUseLdSt = dyn_cast<GLoadStore>(&BaseUseUse))
            if (canFoldInAddressingMode(UseUseLdSt, TLI, MRI))
              return false;
        }
        if (!dominates(LdSt, BasePtrUse))
          return false; // All use must be dominated by the load/store.
      }
    }

    Addr = PtrAdd->getReg(0);
    Base = PtrAdd->getBaseReg();
    return true;
  }

  return false;
}

bool CombinerHelper::findPreIndexCandidate(GLoadStore &LdSt, Register &Addr,
                                           Register &Base, Register &Offset) {
  auto &MF = *LdSt.getParent()->getParent();
  const auto &TLI = *MF.getSubtarget().getTargetLowering();

  Addr = LdSt.getPointerReg();
  if (!mi_match(Addr, MRI, m_GPtrAdd(m_Reg(Base), m_Reg(Offset))) ||
      MRI.hasOneNonDBGUse(Addr))
    return false;

  if (!ForceLegalIndexing &&
      !TLI.isIndexingLegal(LdSt, Base, Offset, /*IsPre*/ true, MRI))
    return false;

  if (!isIndexedLoadStoreLegal(LdSt))
    return false;

  MachineInstr *BaseDef = getDefIgnoringCopies(Base, MRI);
  if (BaseDef->getOpcode() == TargetOpcode::G_FRAME_INDEX)
    return false;

  if (auto *St = dyn_cast<GStore>(&LdSt)) {
    // Would require a copy.
    if (Base == St->getValueReg())
      return false;

    // We're expecting one use of Addr in MI, but it could also be the
    // value stored, which isn't actually dominated by the instruction.
    if (St->getValueReg() == Addr)
      return false;
  }

  // Avoid increasing cross-block register pressure.
  for (auto &AddrUse : MRI.use_nodbg_instructions(Addr))
    if (AddrUse.getParent() != LdSt.getParent())
      return false;

  // FIXME: check whether all uses of the base pointer are constant PtrAdds.
  // That might allow us to end base's liveness here by adjusting the constant.
  bool RealUse = false;
  for (auto &AddrUse : MRI.use_nodbg_instructions(Addr)) {
    if (!dominates(LdSt, AddrUse))
      return false; // All use must be dominated by the load/store.

    // If Ptr may be folded in addressing mode of other use, then it's
    // not profitable to do this transformation.
    if (auto *UseLdSt = dyn_cast<GLoadStore>(&AddrUse)) {
      if (!canFoldInAddressingMode(UseLdSt, TLI, MRI))
        RealUse = true;
    } else {
      RealUse = true;
    }
  }
  return RealUse;
}

bool CombinerHelper::matchCombineExtractedVectorLoad(MachineInstr &MI,
                                                     BuildFnTy &MatchInfo) {
  assert(MI.getOpcode() == TargetOpcode::G_EXTRACT_VECTOR_ELT);

  // Check if there is a load that defines the vector being extracted from.
  auto *LoadMI = getOpcodeDef<GLoad>(MI.getOperand(1).getReg(), MRI);
  if (!LoadMI)
    return false;

  Register Vector = MI.getOperand(1).getReg();
  LLT VecEltTy = MRI.getType(Vector).getElementType();

  assert(MRI.getType(MI.getOperand(0).getReg()) == VecEltTy);

  // Checking whether we should reduce the load width.
  if (!MRI.hasOneNonDBGUse(Vector))
    return false;

  // Check if the defining load is simple.
  if (!LoadMI->isSimple())
    return false;

  // If the vector element type is not a multiple of a byte then we are unable
  // to correctly compute an address to load only the extracted element as a
  // scalar.
  if (!VecEltTy.isByteSized())
    return false;

  // Check for load fold barriers between the extraction and the load.
  if (MI.getParent() != LoadMI->getParent())
    return false;
  const unsigned MaxIter = 20;
  unsigned Iter = 0;
  for (auto II = LoadMI->getIterator(), IE = MI.getIterator(); II != IE; ++II) {
    if (II->isLoadFoldBarrier())
      return false;
    if (Iter++ == MaxIter)
      return false;
  }

  // Check if the new load that we are going to create is legal
  // if we are in the post-legalization phase.
  MachineMemOperand MMO = LoadMI->getMMO();
  Align Alignment = MMO.getAlign();
  MachinePointerInfo PtrInfo;
  uint64_t Offset;

  // Finding the appropriate PtrInfo if offset is a known constant.
  // This is required to create the memory operand for the narrowed load.
  // This machine memory operand object helps us infer about legality
  // before we proceed to combine the instruction.
  if (auto CVal = getIConstantVRegVal(Vector, MRI)) {
    int Elt = CVal->getZExtValue();
    // FIXME: should be (ABI size)*Elt.
    Offset = VecEltTy.getSizeInBits() * Elt / 8;
    PtrInfo = MMO.getPointerInfo().getWithOffset(Offset);
  } else {
    // Discard the pointer info except the address space because the memory
    // operand can't represent this new access since the offset is variable.
    Offset = VecEltTy.getSizeInBits() / 8;
    PtrInfo = MachinePointerInfo(MMO.getPointerInfo().getAddrSpace());
  }

  Alignment = commonAlignment(Alignment, Offset);

  Register VecPtr = LoadMI->getPointerReg();
  LLT PtrTy = MRI.getType(VecPtr);

  MachineFunction &MF = *MI.getMF();
  auto *NewMMO = MF.getMachineMemOperand(&MMO, PtrInfo, VecEltTy);

  LegalityQuery::MemDesc MMDesc(*NewMMO);

  LegalityQuery Q = {TargetOpcode::G_LOAD, {VecEltTy, PtrTy}, {MMDesc}};

  if (!isLegalOrBeforeLegalizer(Q))
    return false;

  // Load must be allowed and fast on the target.
  LLVMContext &C = MF.getFunction().getContext();
  auto &DL = MF.getDataLayout();
  unsigned Fast = 0;
  if (!getTargetLowering().allowsMemoryAccess(C, DL, VecEltTy, *NewMMO,
                                              &Fast) ||
      !Fast)
    return false;

  Register Result = MI.getOperand(0).getReg();
  Register Index = MI.getOperand(2).getReg();

  MatchInfo = [=](MachineIRBuilder &B) {
    GISelObserverWrapper DummyObserver;
    LegalizerHelper Helper(B.getMF(), DummyObserver, B);
    //// Get pointer to the vector element.
    Register finalPtr = Helper.getVectorElementPointer(
        LoadMI->getPointerReg(), MRI.getType(LoadMI->getOperand(0).getReg()),
        Index);
    // New G_LOAD instruction.
    B.buildLoad(Result, finalPtr, PtrInfo, Alignment);
    // Remove original GLOAD instruction.
    LoadMI->eraseFromParent();
  };

  return true;
}

bool CombinerHelper::matchCombineIndexedLoadStore(
    MachineInstr &MI, IndexedLoadStoreMatchInfo &MatchInfo) {
  auto &LdSt = cast<GLoadStore>(MI);

  if (LdSt.isAtomic())
    return false;

  MatchInfo.IsPre = findPreIndexCandidate(LdSt, MatchInfo.Addr, MatchInfo.Base,
                                          MatchInfo.Offset);
  if (!MatchInfo.IsPre &&
      !findPostIndexCandidate(LdSt, MatchInfo.Addr, MatchInfo.Base,
                              MatchInfo.Offset, MatchInfo.RematOffset))
    return false;

  return true;
}

void CombinerHelper::applyCombineIndexedLoadStore(
    MachineInstr &MI, IndexedLoadStoreMatchInfo &MatchInfo) {
  MachineInstr &AddrDef = *MRI.getUniqueVRegDef(MatchInfo.Addr);
  unsigned Opcode = MI.getOpcode();
  bool IsStore = Opcode == TargetOpcode::G_STORE;
  unsigned NewOpcode = getIndexedOpc(Opcode);

  // If the offset constant didn't happen to dominate the load/store, we can
  // just clone it as needed.
  if (MatchInfo.RematOffset) {
    auto *OldCst = MRI.getVRegDef(MatchInfo.Offset);
    auto NewCst = Builder.buildConstant(MRI.getType(MatchInfo.Offset),
                                        *OldCst->getOperand(1).getCImm());
    MatchInfo.Offset = NewCst.getReg(0);
  }

  auto MIB = Builder.buildInstr(NewOpcode);
  if (IsStore) {
    MIB.addDef(MatchInfo.Addr);
    MIB.addUse(MI.getOperand(0).getReg());
  } else {
    MIB.addDef(MI.getOperand(0).getReg());
    MIB.addDef(MatchInfo.Addr);
  }

  MIB.addUse(MatchInfo.Base);
  MIB.addUse(MatchInfo.Offset);
  MIB.addImm(MatchInfo.IsPre);
  MIB->cloneMemRefs(*MI.getMF(), MI);
  MI.eraseFromParent();
  AddrDef.eraseFromParent();

  LLVM_DEBUG(dbgs() << "    Combinined to indexed operation");
}

bool CombinerHelper::matchCombineDivRem(MachineInstr &MI,
                                        MachineInstr *&OtherMI) {
  unsigned Opcode = MI.getOpcode();
  bool IsDiv, IsSigned;

  switch (Opcode) {
  default:
    llvm_unreachable("Unexpected opcode!");
  case TargetOpcode::G_SDIV:
  case TargetOpcode::G_UDIV: {
    IsDiv = true;
    IsSigned = Opcode == TargetOpcode::G_SDIV;
    break;
  }
  case TargetOpcode::G_SREM:
  case TargetOpcode::G_UREM: {
    IsDiv = false;
    IsSigned = Opcode == TargetOpcode::G_SREM;
    break;
  }
  }

  Register Src1 = MI.getOperand(1).getReg();
  unsigned DivOpcode, RemOpcode, DivremOpcode;
  if (IsSigned) {
    DivOpcode = TargetOpcode::G_SDIV;
    RemOpcode = TargetOpcode::G_SREM;
    DivremOpcode = TargetOpcode::G_SDIVREM;
  } else {
    DivOpcode = TargetOpcode::G_UDIV;
    RemOpcode = TargetOpcode::G_UREM;
    DivremOpcode = TargetOpcode::G_UDIVREM;
  }

  if (!isLegalOrBeforeLegalizer({DivremOpcode, {MRI.getType(Src1)}}))
    return false;

  // Combine:
  //   %div:_ = G_[SU]DIV %src1:_, %src2:_
  //   %rem:_ = G_[SU]REM %src1:_, %src2:_
  // into:
  //  %div:_, %rem:_ = G_[SU]DIVREM %src1:_, %src2:_

  // Combine:
  //   %rem:_ = G_[SU]REM %src1:_, %src2:_
  //   %div:_ = G_[SU]DIV %src1:_, %src2:_
  // into:
  //  %div:_, %rem:_ = G_[SU]DIVREM %src1:_, %src2:_

  for (auto &UseMI : MRI.use_nodbg_instructions(Src1)) {
    if (MI.getParent() == UseMI.getParent() &&
        ((IsDiv && UseMI.getOpcode() == RemOpcode) ||
         (!IsDiv && UseMI.getOpcode() == DivOpcode)) &&
        matchEqualDefs(MI.getOperand(2), UseMI.getOperand(2)) &&
        matchEqualDefs(MI.getOperand(1), UseMI.getOperand(1))) {
      OtherMI = &UseMI;
      return true;
    }
  }

  return false;
}

void CombinerHelper::applyCombineDivRem(MachineInstr &MI,
                                        MachineInstr *&OtherMI) {
  unsigned Opcode = MI.getOpcode();
  assert(OtherMI && "OtherMI shouldn't be empty.");

  Register DestDivReg, DestRemReg;
  if (Opcode == TargetOpcode::G_SDIV || Opcode == TargetOpcode::G_UDIV) {
    DestDivReg = MI.getOperand(0).getReg();
    DestRemReg = OtherMI->getOperand(0).getReg();
  } else {
    DestDivReg = OtherMI->getOperand(0).getReg();
    DestRemReg = MI.getOperand(0).getReg();
  }

  bool IsSigned =
      Opcode == TargetOpcode::G_SDIV || Opcode == TargetOpcode::G_SREM;

  // Check which instruction is first in the block so we don't break def-use
  // deps by "moving" the instruction incorrectly. Also keep track of which
  // instruction is first so we pick it's operands, avoiding use-before-def
  // bugs.
  MachineInstr *FirstInst = dominates(MI, *OtherMI) ? &MI : OtherMI;
  Builder.setInstrAndDebugLoc(*FirstInst);

  Builder.buildInstr(IsSigned ? TargetOpcode::G_SDIVREM
                              : TargetOpcode::G_UDIVREM,
                     {DestDivReg, DestRemReg},
                     { FirstInst->getOperand(1), FirstInst->getOperand(2) });
  MI.eraseFromParent();
  OtherMI->eraseFromParent();
}

bool CombinerHelper::matchOptBrCondByInvertingCond(MachineInstr &MI,
                                                   MachineInstr *&BrCond) {
  assert(MI.getOpcode() == TargetOpcode::G_BR);

  // Try to match the following:
  // bb1:
  //   G_BRCOND %c1, %bb2
  //   G_BR %bb3
  // bb2:
  // ...
  // bb3:

  // The above pattern does not have a fall through to the successor bb2, always
  // resulting in a branch no matter which path is taken. Here we try to find
  // and replace that pattern with conditional branch to bb3 and otherwise
  // fallthrough to bb2. This is generally better for branch predictors.

  MachineBasicBlock *MBB = MI.getParent();
  MachineBasicBlock::iterator BrIt(MI);
  if (BrIt == MBB->begin())
    return false;
  assert(std::next(BrIt) == MBB->end() && "expected G_BR to be a terminator");

  BrCond = &*std::prev(BrIt);
  if (BrCond->getOpcode() != TargetOpcode::G_BRCOND)
    return false;

  // Check that the next block is the conditional branch target. Also make sure
  // that it isn't the same as the G_BR's target (otherwise, this will loop.)
  MachineBasicBlock *BrCondTarget = BrCond->getOperand(1).getMBB();
  return BrCondTarget != MI.getOperand(0).getMBB() &&
         MBB->isLayoutSuccessor(BrCondTarget);
}

void CombinerHelper::applyOptBrCondByInvertingCond(MachineInstr &MI,
                                                   MachineInstr *&BrCond) {
  MachineBasicBlock *BrTarget = MI.getOperand(0).getMBB();
  Builder.setInstrAndDebugLoc(*BrCond);
  LLT Ty = MRI.getType(BrCond->getOperand(0).getReg());
  // FIXME: Does int/fp matter for this? If so, we might need to restrict
  // this to i1 only since we might not know for sure what kind of
  // compare generated the condition value.
  auto True = Builder.buildConstant(
      Ty, getICmpTrueVal(getTargetLowering(), false, false));
  auto Xor = Builder.buildXor(Ty, BrCond->getOperand(0), True);

  auto *FallthroughBB = BrCond->getOperand(1).getMBB();
  Observer.changingInstr(MI);
  MI.getOperand(0).setMBB(FallthroughBB);
  Observer.changedInstr(MI);

  // Change the conditional branch to use the inverted condition and
  // new target block.
  Observer.changingInstr(*BrCond);
  BrCond->getOperand(0).setReg(Xor.getReg(0));
  BrCond->getOperand(1).setMBB(BrTarget);
  Observer.changedInstr(*BrCond);
}


bool CombinerHelper::tryEmitMemcpyInline(MachineInstr &MI) {
  MachineIRBuilder HelperBuilder(MI);
  GISelObserverWrapper DummyObserver;
  LegalizerHelper Helper(HelperBuilder.getMF(), DummyObserver, HelperBuilder);
  return Helper.lowerMemcpyInline(MI) ==
         LegalizerHelper::LegalizeResult::Legalized;
}

bool CombinerHelper::tryCombineMemCpyFamily(MachineInstr &MI, unsigned MaxLen) {
  MachineIRBuilder HelperBuilder(MI);
  GISelObserverWrapper DummyObserver;
  LegalizerHelper Helper(HelperBuilder.getMF(), DummyObserver, HelperBuilder);
  return Helper.lowerMemCpyFamily(MI, MaxLen) ==
         LegalizerHelper::LegalizeResult::Legalized;
}

static APFloat constantFoldFpUnary(const MachineInstr &MI,
                                   const MachineRegisterInfo &MRI,
                                   const APFloat &Val) {
  APFloat Result(Val);
  switch (MI.getOpcode()) {
  default:
    llvm_unreachable("Unexpected opcode!");
  case TargetOpcode::G_FNEG: {
    Result.changeSign();
    return Result;
  }
  case TargetOpcode::G_FABS: {
    Result.clearSign();
    return Result;
  }
  case TargetOpcode::G_FPTRUNC: {
    bool Unused;
    LLT DstTy = MRI.getType(MI.getOperand(0).getReg());
    Result.convert(getFltSemanticForLLT(DstTy), APFloat::rmNearestTiesToEven,
                   &Unused);
    return Result;
  }
  case TargetOpcode::G_FSQRT: {
    bool Unused;
    Result.convert(APFloat::IEEEdouble(), APFloat::rmNearestTiesToEven,
                   &Unused);
    Result = APFloat(sqrt(Result.convertToDouble()));
    break;
  }
  case TargetOpcode::G_FLOG2: {
    bool Unused;
    Result.convert(APFloat::IEEEdouble(), APFloat::rmNearestTiesToEven,
                   &Unused);
    Result = APFloat(log2(Result.convertToDouble()));
    break;
  }
  }
  // Convert `APFloat` to appropriate IEEE type depending on `DstTy`. Otherwise,
  // `buildFConstant` will assert on size mismatch. Only `G_FSQRT`, and
  // `G_FLOG2` reach here.
  bool Unused;
  Result.convert(Val.getSemantics(), APFloat::rmNearestTiesToEven, &Unused);
  return Result;
}

void CombinerHelper::applyCombineConstantFoldFpUnary(MachineInstr &MI,
                                                     const ConstantFP *Cst) {
  APFloat Folded = constantFoldFpUnary(MI, MRI, Cst->getValue());
  const ConstantFP *NewCst = ConstantFP::get(Builder.getContext(), Folded);
  Builder.buildFConstant(MI.getOperand(0), *NewCst);
  MI.eraseFromParent();
}

bool CombinerHelper::matchPtrAddImmedChain(MachineInstr &MI,
                                           PtrAddChain &MatchInfo) {
  // We're trying to match the following pattern:
  //   %t1 = G_PTR_ADD %base, G_CONSTANT imm1
  //   %root = G_PTR_ADD %t1, G_CONSTANT imm2
  // -->
  //   %root = G_PTR_ADD %base, G_CONSTANT (imm1 + imm2)

  if (MI.getOpcode() != TargetOpcode::G_PTR_ADD)
    return false;

  Register Add2 = MI.getOperand(1).getReg();
  Register Imm1 = MI.getOperand(2).getReg();
  auto MaybeImmVal = getIConstantVRegValWithLookThrough(Imm1, MRI);
  if (!MaybeImmVal)
    return false;

  MachineInstr *Add2Def = MRI.getVRegDef(Add2);
  if (!Add2Def || Add2Def->getOpcode() != TargetOpcode::G_PTR_ADD)
    return false;

  Register Base = Add2Def->getOperand(1).getReg();
  Register Imm2 = Add2Def->getOperand(2).getReg();
  auto MaybeImm2Val = getIConstantVRegValWithLookThrough(Imm2, MRI);
  if (!MaybeImm2Val)
    return false;

  // Check if the new combined immediate forms an illegal addressing mode.
  // Do not combine if it was legal before but would get illegal.
  // To do so, we need to find a load/store user of the pointer to get
  // the access type.
  Type *AccessTy = nullptr;
  auto &MF = *MI.getMF();
  for (auto &UseMI : MRI.use_nodbg_instructions(MI.getOperand(0).getReg())) {
    if (auto *LdSt = dyn_cast<GLoadStore>(&UseMI)) {
      AccessTy = getTypeForLLT(MRI.getType(LdSt->getReg(0)),
                               MF.getFunction().getContext());
      break;
    }
  }
  TargetLoweringBase::AddrMode AMNew;
  APInt CombinedImm = MaybeImmVal->Value + MaybeImm2Val->Value;
  AMNew.BaseOffs = CombinedImm.getSExtValue();
  if (AccessTy) {
    AMNew.HasBaseReg = true;
    TargetLoweringBase::AddrMode AMOld;
    AMOld.BaseOffs = MaybeImmVal->Value.getSExtValue();
    AMOld.HasBaseReg = true;
    unsigned AS = MRI.getType(Add2).getAddressSpace();
    const auto &TLI = *MF.getSubtarget().getTargetLowering();
    if (TLI.isLegalAddressingMode(MF.getDataLayout(), AMOld, AccessTy, AS) &&
        !TLI.isLegalAddressingMode(MF.getDataLayout(), AMNew, AccessTy, AS))
      return false;
  }

  // Pass the combined immediate to the apply function.
  MatchInfo.Imm = AMNew.BaseOffs;
  MatchInfo.Base = Base;
  MatchInfo.Bank = getRegBank(Imm2);
  return true;
}

void CombinerHelper::applyPtrAddImmedChain(MachineInstr &MI,
                                           PtrAddChain &MatchInfo) {
  assert(MI.getOpcode() == TargetOpcode::G_PTR_ADD && "Expected G_PTR_ADD");
  MachineIRBuilder MIB(MI);
  LLT OffsetTy = MRI.getType(MI.getOperand(2).getReg());
  auto NewOffset = MIB.buildConstant(OffsetTy, MatchInfo.Imm);
  setRegBank(NewOffset.getReg(0), MatchInfo.Bank);
  Observer.changingInstr(MI);
  MI.getOperand(1).setReg(MatchInfo.Base);
  MI.getOperand(2).setReg(NewOffset.getReg(0));
  Observer.changedInstr(MI);
}

bool CombinerHelper::matchShiftImmedChain(MachineInstr &MI,
                                          RegisterImmPair &MatchInfo) {
  // We're trying to match the following pattern with any of
  // G_SHL/G_ASHR/G_LSHR/G_SSHLSAT/G_USHLSAT shift instructions:
  //   %t1 = SHIFT %base, G_CONSTANT imm1
  //   %root = SHIFT %t1, G_CONSTANT imm2
  // -->
  //   %root = SHIFT %base, G_CONSTANT (imm1 + imm2)

  unsigned Opcode = MI.getOpcode();
  assert((Opcode == TargetOpcode::G_SHL || Opcode == TargetOpcode::G_ASHR ||
          Opcode == TargetOpcode::G_LSHR || Opcode == TargetOpcode::G_SSHLSAT ||
          Opcode == TargetOpcode::G_USHLSAT) &&
         "Expected G_SHL, G_ASHR, G_LSHR, G_SSHLSAT or G_USHLSAT");

  Register Shl2 = MI.getOperand(1).getReg();
  Register Imm1 = MI.getOperand(2).getReg();
  auto MaybeImmVal = getIConstantVRegValWithLookThrough(Imm1, MRI);
  if (!MaybeImmVal)
    return false;

  MachineInstr *Shl2Def = MRI.getUniqueVRegDef(Shl2);
  if (Shl2Def->getOpcode() != Opcode)
    return false;

  Register Base = Shl2Def->getOperand(1).getReg();
  Register Imm2 = Shl2Def->getOperand(2).getReg();
  auto MaybeImm2Val = getIConstantVRegValWithLookThrough(Imm2, MRI);
  if (!MaybeImm2Val)
    return false;

  // Pass the combined immediate to the apply function.
  MatchInfo.Imm =
      (MaybeImmVal->Value.getZExtValue() + MaybeImm2Val->Value).getZExtValue();
  MatchInfo.Reg = Base;

  // There is no simple replacement for a saturating unsigned left shift that
  // exceeds the scalar size.
  if (Opcode == TargetOpcode::G_USHLSAT &&
      MatchInfo.Imm >= MRI.getType(Shl2).getScalarSizeInBits())
    return false;

  return true;
}

void CombinerHelper::applyShiftImmedChain(MachineInstr &MI,
                                          RegisterImmPair &MatchInfo) {
  unsigned Opcode = MI.getOpcode();
  assert((Opcode == TargetOpcode::G_SHL || Opcode == TargetOpcode::G_ASHR ||
          Opcode == TargetOpcode::G_LSHR || Opcode == TargetOpcode::G_SSHLSAT ||
          Opcode == TargetOpcode::G_USHLSAT) &&
         "Expected G_SHL, G_ASHR, G_LSHR, G_SSHLSAT or G_USHLSAT");

  LLT Ty = MRI.getType(MI.getOperand(1).getReg());
  unsigned const ScalarSizeInBits = Ty.getScalarSizeInBits();
  auto Imm = MatchInfo.Imm;

  if (Imm >= ScalarSizeInBits) {
    // Any logical shift that exceeds scalar size will produce zero.
    if (Opcode == TargetOpcode::G_SHL || Opcode == TargetOpcode::G_LSHR) {
      Builder.buildConstant(MI.getOperand(0), 0);
      MI.eraseFromParent();
      return;
    }
    // Arithmetic shift and saturating signed left shift have no effect beyond
    // scalar size.
    Imm = ScalarSizeInBits - 1;
  }

  LLT ImmTy = MRI.getType(MI.getOperand(2).getReg());
  Register NewImm = Builder.buildConstant(ImmTy, Imm).getReg(0);
  Observer.changingInstr(MI);
  MI.getOperand(1).setReg(MatchInfo.Reg);
  MI.getOperand(2).setReg(NewImm);
  Observer.changedInstr(MI);
}

bool CombinerHelper::matchShiftOfShiftedLogic(MachineInstr &MI,
                                              ShiftOfShiftedLogic &MatchInfo) {
  // We're trying to match the following pattern with any of
  // G_SHL/G_ASHR/G_LSHR/G_USHLSAT/G_SSHLSAT shift instructions in combination
  // with any of G_AND/G_OR/G_XOR logic instructions.
  //   %t1 = SHIFT %X, G_CONSTANT C0
  //   %t2 = LOGIC %t1, %Y
  //   %root = SHIFT %t2, G_CONSTANT C1
  // -->
  //   %t3 = SHIFT %X, G_CONSTANT (C0+C1)
  //   %t4 = SHIFT %Y, G_CONSTANT C1
  //   %root = LOGIC %t3, %t4
  unsigned ShiftOpcode = MI.getOpcode();
  assert((ShiftOpcode == TargetOpcode::G_SHL ||
          ShiftOpcode == TargetOpcode::G_ASHR ||
          ShiftOpcode == TargetOpcode::G_LSHR ||
          ShiftOpcode == TargetOpcode::G_USHLSAT ||
          ShiftOpcode == TargetOpcode::G_SSHLSAT) &&
         "Expected G_SHL, G_ASHR, G_LSHR, G_USHLSAT and G_SSHLSAT");

  // Match a one-use bitwise logic op.
  Register LogicDest = MI.getOperand(1).getReg();
  if (!MRI.hasOneNonDBGUse(LogicDest))
    return false;

  MachineInstr *LogicMI = MRI.getUniqueVRegDef(LogicDest);
  unsigned LogicOpcode = LogicMI->getOpcode();
  if (LogicOpcode != TargetOpcode::G_AND && LogicOpcode != TargetOpcode::G_OR &&
      LogicOpcode != TargetOpcode::G_XOR)
    return false;

  // Find a matching one-use shift by constant.
  const Register C1 = MI.getOperand(2).getReg();
  auto MaybeImmVal = getIConstantVRegValWithLookThrough(C1, MRI);
  if (!MaybeImmVal || MaybeImmVal->Value == 0)
    return false;

  const uint64_t C1Val = MaybeImmVal->Value.getZExtValue();

  auto matchFirstShift = [&](const MachineInstr *MI, uint64_t &ShiftVal) {
    // Shift should match previous one and should be a one-use.
    if (MI->getOpcode() != ShiftOpcode ||
        !MRI.hasOneNonDBGUse(MI->getOperand(0).getReg()))
      return false;

    // Must be a constant.
    auto MaybeImmVal =
        getIConstantVRegValWithLookThrough(MI->getOperand(2).getReg(), MRI);
    if (!MaybeImmVal)
      return false;

    ShiftVal = MaybeImmVal->Value.getSExtValue();
    return true;
  };

  // Logic ops are commutative, so check each operand for a match.
  Register LogicMIReg1 = LogicMI->getOperand(1).getReg();
  MachineInstr *LogicMIOp1 = MRI.getUniqueVRegDef(LogicMIReg1);
  Register LogicMIReg2 = LogicMI->getOperand(2).getReg();
  MachineInstr *LogicMIOp2 = MRI.getUniqueVRegDef(LogicMIReg2);
  uint64_t C0Val;

  if (matchFirstShift(LogicMIOp1, C0Val)) {
    MatchInfo.LogicNonShiftReg = LogicMIReg2;
    MatchInfo.Shift2 = LogicMIOp1;
  } else if (matchFirstShift(LogicMIOp2, C0Val)) {
    MatchInfo.LogicNonShiftReg = LogicMIReg1;
    MatchInfo.Shift2 = LogicMIOp2;
  } else
    return false;

  MatchInfo.ValSum = C0Val + C1Val;

  // The fold is not valid if the sum of the shift values exceeds bitwidth.
  if (MatchInfo.ValSum >= MRI.getType(LogicDest).getScalarSizeInBits())
    return false;

  MatchInfo.Logic = LogicMI;
  return true;
}

void CombinerHelper::applyShiftOfShiftedLogic(MachineInstr &MI,
                                              ShiftOfShiftedLogic &MatchInfo) {
  unsigned Opcode = MI.getOpcode();
  assert((Opcode == TargetOpcode::G_SHL || Opcode == TargetOpcode::G_ASHR ||
          Opcode == TargetOpcode::G_LSHR || Opcode == TargetOpcode::G_USHLSAT ||
          Opcode == TargetOpcode::G_SSHLSAT) &&
         "Expected G_SHL, G_ASHR, G_LSHR, G_USHLSAT and G_SSHLSAT");

  LLT ShlType = MRI.getType(MI.getOperand(2).getReg());
  LLT DestType = MRI.getType(MI.getOperand(0).getReg());

  Register Const = Builder.buildConstant(ShlType, MatchInfo.ValSum).getReg(0);

  Register Shift1Base = MatchInfo.Shift2->getOperand(1).getReg();
  Register Shift1 =
      Builder.buildInstr(Opcode, {DestType}, {Shift1Base, Const}).getReg(0);

  // If LogicNonShiftReg is the same to Shift1Base, and shift1 const is the same
  // to MatchInfo.Shift2 const, CSEMIRBuilder will reuse the old shift1 when
  // build shift2. So, if we erase MatchInfo.Shift2 at the end, actually we
  // remove old shift1. And it will cause crash later. So erase it earlier to
  // avoid the crash.
  MatchInfo.Shift2->eraseFromParent();

  Register Shift2Const = MI.getOperand(2).getReg();
  Register Shift2 = Builder
                        .buildInstr(Opcode, {DestType},
                                    {MatchInfo.LogicNonShiftReg, Shift2Const})
                        .getReg(0);

  Register Dest = MI.getOperand(0).getReg();
  Builder.buildInstr(MatchInfo.Logic->getOpcode(), {Dest}, {Shift1, Shift2});

  // This was one use so it's safe to remove it.
  MatchInfo.Logic->eraseFromParent();

  MI.eraseFromParent();
}

bool CombinerHelper::matchCommuteShift(MachineInstr &MI, BuildFnTy &MatchInfo) {
  assert(MI.getOpcode() == TargetOpcode::G_SHL && "Expected G_SHL");
  // Combine (shl (add x, c1), c2) -> (add (shl x, c2), c1 << c2)
  // Combine (shl (or x, c1), c2) -> (or (shl x, c2), c1 << c2)
  auto &Shl = cast<GenericMachineInstr>(MI);
  Register DstReg = Shl.getReg(0);
  Register SrcReg = Shl.getReg(1);
  Register ShiftReg = Shl.getReg(2);
  Register X, C1;

  if (!getTargetLowering().isDesirableToCommuteWithShift(MI, !isPreLegalize()))
    return false;

  if (!mi_match(SrcReg, MRI,
                m_OneNonDBGUse(m_any_of(m_GAdd(m_Reg(X), m_Reg(C1)),
                                        m_GOr(m_Reg(X), m_Reg(C1))))))
    return false;

  APInt C1Val, C2Val;
  if (!mi_match(C1, MRI, m_ICstOrSplat(C1Val)) ||
      !mi_match(ShiftReg, MRI, m_ICstOrSplat(C2Val)))
    return false;

  auto *SrcDef = MRI.getVRegDef(SrcReg);
  assert((SrcDef->getOpcode() == TargetOpcode::G_ADD ||
          SrcDef->getOpcode() == TargetOpcode::G_OR) && "Unexpected op");
  LLT SrcTy = MRI.getType(SrcReg);
  MatchInfo = [=](MachineIRBuilder &B) {
    auto S1 = B.buildShl(SrcTy, X, ShiftReg);
    auto S2 = B.buildShl(SrcTy, C1, ShiftReg);
    B.buildInstr(SrcDef->getOpcode(), {DstReg}, {S1, S2});
  };
  return true;
}

bool CombinerHelper::matchCombineMulToShl(MachineInstr &MI,
                                          unsigned &ShiftVal) {
  assert(MI.getOpcode() == TargetOpcode::G_MUL && "Expected a G_MUL");
  auto MaybeImmVal =
      getIConstantVRegValWithLookThrough(MI.getOperand(2).getReg(), MRI);
  if (!MaybeImmVal)
    return false;

  ShiftVal = MaybeImmVal->Value.exactLogBase2();
  return (static_cast<int32_t>(ShiftVal) != -1);
}

void CombinerHelper::applyCombineMulToShl(MachineInstr &MI,
                                          unsigned &ShiftVal) {
  assert(MI.getOpcode() == TargetOpcode::G_MUL && "Expected a G_MUL");
  MachineIRBuilder MIB(MI);
  LLT ShiftTy = MRI.getType(MI.getOperand(0).getReg());
  auto ShiftCst = MIB.buildConstant(ShiftTy, ShiftVal);
  Observer.changingInstr(MI);
  MI.setDesc(MIB.getTII().get(TargetOpcode::G_SHL));
  MI.getOperand(2).setReg(ShiftCst.getReg(0));
  Observer.changedInstr(MI);
}

// shl ([sza]ext x), y => zext (shl x, y), if shift does not overflow source
bool CombinerHelper::matchCombineShlOfExtend(MachineInstr &MI,
                                             RegisterImmPair &MatchData) {
  assert(MI.getOpcode() == TargetOpcode::G_SHL && KB);
  if (!getTargetLowering().isDesirableToPullExtFromShl(MI))
    return false;

  Register LHS = MI.getOperand(1).getReg();

  Register ExtSrc;
  if (!mi_match(LHS, MRI, m_GAnyExt(m_Reg(ExtSrc))) &&
      !mi_match(LHS, MRI, m_GZExt(m_Reg(ExtSrc))) &&
      !mi_match(LHS, MRI, m_GSExt(m_Reg(ExtSrc))))
    return false;

  Register RHS = MI.getOperand(2).getReg();
  MachineInstr *MIShiftAmt = MRI.getVRegDef(RHS);
  auto MaybeShiftAmtVal = isConstantOrConstantSplatVector(*MIShiftAmt, MRI);
  if (!MaybeShiftAmtVal)
    return false;

  if (LI) {
    LLT SrcTy = MRI.getType(ExtSrc);

    // We only really care about the legality with the shifted value. We can
    // pick any type the constant shift amount, so ask the target what to
    // use. Otherwise we would have to guess and hope it is reported as legal.
    LLT ShiftAmtTy = getTargetLowering().getPreferredShiftAmountTy(SrcTy);
    if (!isLegalOrBeforeLegalizer({TargetOpcode::G_SHL, {SrcTy, ShiftAmtTy}}))
      return false;
  }

  int64_t ShiftAmt = MaybeShiftAmtVal->getSExtValue();
  MatchData.Reg = ExtSrc;
  MatchData.Imm = ShiftAmt;

  unsigned MinLeadingZeros = KB->getKnownZeroes(ExtSrc).countl_one();
  unsigned SrcTySize = MRI.getType(ExtSrc).getScalarSizeInBits();
  return MinLeadingZeros >= ShiftAmt && ShiftAmt < SrcTySize;
}

void CombinerHelper::applyCombineShlOfExtend(MachineInstr &MI,
                                             const RegisterImmPair &MatchData) {
  Register ExtSrcReg = MatchData.Reg;
  int64_t ShiftAmtVal = MatchData.Imm;

  LLT ExtSrcTy = MRI.getType(ExtSrcReg);
  auto ShiftAmt = Builder.buildConstant(ExtSrcTy, ShiftAmtVal);
  auto NarrowShift =
      Builder.buildShl(ExtSrcTy, ExtSrcReg, ShiftAmt, MI.getFlags());
  Builder.buildZExt(MI.getOperand(0), NarrowShift);
  MI.eraseFromParent();
}

bool CombinerHelper::matchCombineMergeUnmerge(MachineInstr &MI,
                                              Register &MatchInfo) {
  GMerge &Merge = cast<GMerge>(MI);
  SmallVector<Register, 16> MergedValues;
  for (unsigned I = 0; I < Merge.getNumSources(); ++I)
    MergedValues.emplace_back(Merge.getSourceReg(I));

  auto *Unmerge = getOpcodeDef<GUnmerge>(MergedValues[0], MRI);
  if (!Unmerge || Unmerge->getNumDefs() != Merge.getNumSources())
    return false;

  for (unsigned I = 0; I < MergedValues.size(); ++I)
    if (MergedValues[I] != Unmerge->getReg(I))
      return false;

  MatchInfo = Unmerge->getSourceReg();
  return true;
}

static Register peekThroughBitcast(Register Reg,
                                   const MachineRegisterInfo &MRI) {
  while (mi_match(Reg, MRI, m_GBitcast(m_Reg(Reg))))
    ;

  return Reg;
}

bool CombinerHelper::matchCombineUnmergeMergeToPlainValues(
    MachineInstr &MI, SmallVectorImpl<Register> &Operands) {
  assert(MI.getOpcode() == TargetOpcode::G_UNMERGE_VALUES &&
         "Expected an unmerge");
  auto &Unmerge = cast<GUnmerge>(MI);
  Register SrcReg = peekThroughBitcast(Unmerge.getSourceReg(), MRI);

  auto *SrcInstr = getOpcodeDef<GMergeLikeInstr>(SrcReg, MRI);
  if (!SrcInstr)
    return false;

  // Check the source type of the merge.
  LLT SrcMergeTy = MRI.getType(SrcInstr->getSourceReg(0));
  LLT Dst0Ty = MRI.getType(Unmerge.getReg(0));
  bool SameSize = Dst0Ty.getSizeInBits() == SrcMergeTy.getSizeInBits();
  if (SrcMergeTy != Dst0Ty && !SameSize)
    return false;
  // They are the same now (modulo a bitcast).
  // We can collect all the src registers.
  for (unsigned Idx = 0; Idx < SrcInstr->getNumSources(); ++Idx)
    Operands.push_back(SrcInstr->getSourceReg(Idx));
  return true;
}

void CombinerHelper::applyCombineUnmergeMergeToPlainValues(
    MachineInstr &MI, SmallVectorImpl<Register> &Operands) {
  assert(MI.getOpcode() == TargetOpcode::G_UNMERGE_VALUES &&
         "Expected an unmerge");
  assert((MI.getNumOperands() - 1 == Operands.size()) &&
         "Not enough operands to replace all defs");
  unsigned NumElems = MI.getNumOperands() - 1;

  LLT SrcTy = MRI.getType(Operands[0]);
  LLT DstTy = MRI.getType(MI.getOperand(0).getReg());
  bool CanReuseInputDirectly = DstTy == SrcTy;
  for (unsigned Idx = 0; Idx < NumElems; ++Idx) {
    Register DstReg = MI.getOperand(Idx).getReg();
    Register SrcReg = Operands[Idx];

    // This combine may run after RegBankSelect, so we need to be aware of
    // register banks.
    const auto &DstCB = MRI.getRegClassOrRegBank(DstReg);
    if (!DstCB.isNull() && DstCB != MRI.getRegClassOrRegBank(SrcReg)) {
      SrcReg = Builder.buildCopy(MRI.getType(SrcReg), SrcReg).getReg(0);
      MRI.setRegClassOrRegBank(SrcReg, DstCB);
    }

    if (CanReuseInputDirectly)
      replaceRegWith(MRI, DstReg, SrcReg);
    else
      Builder.buildCast(DstReg, SrcReg);
  }
  MI.eraseFromParent();
}

bool CombinerHelper::matchCombineUnmergeConstant(MachineInstr &MI,
                                                 SmallVectorImpl<APInt> &Csts) {
  unsigned SrcIdx = MI.getNumOperands() - 1;
  Register SrcReg = MI.getOperand(SrcIdx).getReg();
  MachineInstr *SrcInstr = MRI.getVRegDef(SrcReg);
  if (SrcInstr->getOpcode() != TargetOpcode::G_CONSTANT &&
      SrcInstr->getOpcode() != TargetOpcode::G_FCONSTANT)
    return false;
  // Break down the big constant in smaller ones.
  const MachineOperand &CstVal = SrcInstr->getOperand(1);
  APInt Val = SrcInstr->getOpcode() == TargetOpcode::G_CONSTANT
                  ? CstVal.getCImm()->getValue()
                  : CstVal.getFPImm()->getValueAPF().bitcastToAPInt();

  LLT Dst0Ty = MRI.getType(MI.getOperand(0).getReg());
  unsigned ShiftAmt = Dst0Ty.getSizeInBits();
  // Unmerge a constant.
  for (unsigned Idx = 0; Idx != SrcIdx; ++Idx) {
    Csts.emplace_back(Val.trunc(ShiftAmt));
    Val = Val.lshr(ShiftAmt);
  }

  return true;
}

void CombinerHelper::applyCombineUnmergeConstant(MachineInstr &MI,
                                                 SmallVectorImpl<APInt> &Csts) {
  assert(MI.getOpcode() == TargetOpcode::G_UNMERGE_VALUES &&
         "Expected an unmerge");
  assert((MI.getNumOperands() - 1 == Csts.size()) &&
         "Not enough operands to replace all defs");
  unsigned NumElems = MI.getNumOperands() - 1;
  for (unsigned Idx = 0; Idx < NumElems; ++Idx) {
    Register DstReg = MI.getOperand(Idx).getReg();
    Builder.buildConstant(DstReg, Csts[Idx]);
  }

  MI.eraseFromParent();
}

bool CombinerHelper::matchCombineUnmergeUndef(
    MachineInstr &MI, std::function<void(MachineIRBuilder &)> &MatchInfo) {
  unsigned SrcIdx = MI.getNumOperands() - 1;
  Register SrcReg = MI.getOperand(SrcIdx).getReg();
  MatchInfo = [&MI](MachineIRBuilder &B) {
    unsigned NumElems = MI.getNumOperands() - 1;
    for (unsigned Idx = 0; Idx < NumElems; ++Idx) {
      Register DstReg = MI.getOperand(Idx).getReg();
      B.buildUndef(DstReg);
    }
  };
  return isa<GImplicitDef>(MRI.getVRegDef(SrcReg));
}

bool CombinerHelper::matchCombineUnmergeWithDeadLanesToTrunc(MachineInstr &MI) {
  assert(MI.getOpcode() == TargetOpcode::G_UNMERGE_VALUES &&
         "Expected an unmerge");
  if (MRI.getType(MI.getOperand(0).getReg()).isVector() ||
      MRI.getType(MI.getOperand(MI.getNumDefs()).getReg()).isVector())
    return false;
  // Check that all the lanes are dead except the first one.
  for (unsigned Idx = 1, EndIdx = MI.getNumDefs(); Idx != EndIdx; ++Idx) {
    if (!MRI.use_nodbg_empty(MI.getOperand(Idx).getReg()))
      return false;
  }
  return true;
}

void CombinerHelper::applyCombineUnmergeWithDeadLanesToTrunc(MachineInstr &MI) {
  Register SrcReg = MI.getOperand(MI.getNumDefs()).getReg();
  Register Dst0Reg = MI.getOperand(0).getReg();
  Builder.buildTrunc(Dst0Reg, SrcReg);
  MI.eraseFromParent();
}

bool CombinerHelper::matchCombineUnmergeZExtToZExt(MachineInstr &MI) {
  assert(MI.getOpcode() == TargetOpcode::G_UNMERGE_VALUES &&
         "Expected an unmerge");
  Register Dst0Reg = MI.getOperand(0).getReg();
  LLT Dst0Ty = MRI.getType(Dst0Reg);
  // G_ZEXT on vector applies to each lane, so it will
  // affect all destinations. Therefore we won't be able
  // to simplify the unmerge to just the first definition.
  if (Dst0Ty.isVector())
    return false;
  Register SrcReg = MI.getOperand(MI.getNumDefs()).getReg();
  LLT SrcTy = MRI.getType(SrcReg);
  if (SrcTy.isVector())
    return false;

  Register ZExtSrcReg;
  if (!mi_match(SrcReg, MRI, m_GZExt(m_Reg(ZExtSrcReg))))
    return false;

  // Finally we can replace the first definition with
  // a zext of the source if the definition is big enough to hold
  // all of ZExtSrc bits.
  LLT ZExtSrcTy = MRI.getType(ZExtSrcReg);
  return ZExtSrcTy.getSizeInBits() <= Dst0Ty.getSizeInBits();
}

void CombinerHelper::applyCombineUnmergeZExtToZExt(MachineInstr &MI) {
  assert(MI.getOpcode() == TargetOpcode::G_UNMERGE_VALUES &&
         "Expected an unmerge");

  Register Dst0Reg = MI.getOperand(0).getReg();

  MachineInstr *ZExtInstr =
      MRI.getVRegDef(MI.getOperand(MI.getNumDefs()).getReg());
  assert(ZExtInstr && ZExtInstr->getOpcode() == TargetOpcode::G_ZEXT &&
         "Expecting a G_ZEXT");

  Register ZExtSrcReg = ZExtInstr->getOperand(1).getReg();
  LLT Dst0Ty = MRI.getType(Dst0Reg);
  LLT ZExtSrcTy = MRI.getType(ZExtSrcReg);

  if (Dst0Ty.getSizeInBits() > ZExtSrcTy.getSizeInBits()) {
    Builder.buildZExt(Dst0Reg, ZExtSrcReg);
  } else {
    assert(Dst0Ty.getSizeInBits() == ZExtSrcTy.getSizeInBits() &&
           "ZExt src doesn't fit in destination");
    replaceRegWith(MRI, Dst0Reg, ZExtSrcReg);
  }

  Register ZeroReg;
  for (unsigned Idx = 1, EndIdx = MI.getNumDefs(); Idx != EndIdx; ++Idx) {
    if (!ZeroReg)
      ZeroReg = Builder.buildConstant(Dst0Ty, 0).getReg(0);
    replaceRegWith(MRI, MI.getOperand(Idx).getReg(), ZeroReg);
  }
  MI.eraseFromParent();
}

bool CombinerHelper::matchCombineShiftToUnmerge(MachineInstr &MI,
                                                unsigned TargetShiftSize,
                                                unsigned &ShiftVal) {
  assert((MI.getOpcode() == TargetOpcode::G_SHL ||
          MI.getOpcode() == TargetOpcode::G_LSHR ||
          MI.getOpcode() == TargetOpcode::G_ASHR) && "Expected a shift");

  LLT Ty = MRI.getType(MI.getOperand(0).getReg());
  if (Ty.isVector()) // TODO:
    return false;

  // Don't narrow further than the requested size.
  unsigned Size = Ty.getSizeInBits();
  if (Size <= TargetShiftSize)
    return false;

  auto MaybeImmVal =
      getIConstantVRegValWithLookThrough(MI.getOperand(2).getReg(), MRI);
  if (!MaybeImmVal)
    return false;

  ShiftVal = MaybeImmVal->Value.getSExtValue();
  return ShiftVal >= Size / 2 && ShiftVal < Size;
}

void CombinerHelper::applyCombineShiftToUnmerge(MachineInstr &MI,
                                                const unsigned &ShiftVal) {
  Register DstReg = MI.getOperand(0).getReg();
  Register SrcReg = MI.getOperand(1).getReg();
  LLT Ty = MRI.getType(SrcReg);
  unsigned Size = Ty.getSizeInBits();
  unsigned HalfSize = Size / 2;
  assert(ShiftVal >= HalfSize);

  LLT HalfTy = LLT::scalar(HalfSize);

  auto Unmerge = Builder.buildUnmerge(HalfTy, SrcReg);
  unsigned NarrowShiftAmt = ShiftVal - HalfSize;

  if (MI.getOpcode() == TargetOpcode::G_LSHR) {
    Register Narrowed = Unmerge.getReg(1);

    //  dst = G_LSHR s64:x, C for C >= 32
    // =>
    //   lo, hi = G_UNMERGE_VALUES x
    //   dst = G_MERGE_VALUES (G_LSHR hi, C - 32), 0

    if (NarrowShiftAmt != 0) {
      Narrowed = Builder.buildLShr(HalfTy, Narrowed,
        Builder.buildConstant(HalfTy, NarrowShiftAmt)).getReg(0);
    }

    auto Zero = Builder.buildConstant(HalfTy, 0);
    Builder.buildMergeLikeInstr(DstReg, {Narrowed, Zero});
  } else if (MI.getOpcode() == TargetOpcode::G_SHL) {
    Register Narrowed = Unmerge.getReg(0);
    //  dst = G_SHL s64:x, C for C >= 32
    // =>
    //   lo, hi = G_UNMERGE_VALUES x
    //   dst = G_MERGE_VALUES 0, (G_SHL hi, C - 32)
    if (NarrowShiftAmt != 0) {
      Narrowed = Builder.buildShl(HalfTy, Narrowed,
        Builder.buildConstant(HalfTy, NarrowShiftAmt)).getReg(0);
    }

    auto Zero = Builder.buildConstant(HalfTy, 0);
    Builder.buildMergeLikeInstr(DstReg, {Zero, Narrowed});
  } else {
    assert(MI.getOpcode() == TargetOpcode::G_ASHR);
    auto Hi = Builder.buildAShr(
      HalfTy, Unmerge.getReg(1),
      Builder.buildConstant(HalfTy, HalfSize - 1));

    if (ShiftVal == HalfSize) {
      // (G_ASHR i64:x, 32) ->
      //   G_MERGE_VALUES hi_32(x), (G_ASHR hi_32(x), 31)
      Builder.buildMergeLikeInstr(DstReg, {Unmerge.getReg(1), Hi});
    } else if (ShiftVal == Size - 1) {
      // Don't need a second shift.
      // (G_ASHR i64:x, 63) ->
      //   %narrowed = (G_ASHR hi_32(x), 31)
      //   G_MERGE_VALUES %narrowed, %narrowed
      Builder.buildMergeLikeInstr(DstReg, {Hi, Hi});
    } else {
      auto Lo = Builder.buildAShr(
        HalfTy, Unmerge.getReg(1),
        Builder.buildConstant(HalfTy, ShiftVal - HalfSize));

      // (G_ASHR i64:x, C) ->, for C >= 32
      //   G_MERGE_VALUES (G_ASHR hi_32(x), C - 32), (G_ASHR hi_32(x), 31)
      Builder.buildMergeLikeInstr(DstReg, {Lo, Hi});
    }
  }

  MI.eraseFromParent();
}

bool CombinerHelper::tryCombineShiftToUnmerge(MachineInstr &MI,
                                              unsigned TargetShiftAmount) {
  unsigned ShiftAmt;
  if (matchCombineShiftToUnmerge(MI, TargetShiftAmount, ShiftAmt)) {
    applyCombineShiftToUnmerge(MI, ShiftAmt);
    return true;
  }

  return false;
}

bool CombinerHelper::matchCombineI2PToP2I(MachineInstr &MI, Register &Reg) {
  assert(MI.getOpcode() == TargetOpcode::G_INTTOPTR && "Expected a G_INTTOPTR");
  Register DstReg = MI.getOperand(0).getReg();
  LLT DstTy = MRI.getType(DstReg);
  Register SrcReg = MI.getOperand(1).getReg();
  return mi_match(SrcReg, MRI,
                  m_GPtrToInt(m_all_of(m_SpecificType(DstTy), m_Reg(Reg))));
}

void CombinerHelper::applyCombineI2PToP2I(MachineInstr &MI, Register &Reg) {
  assert(MI.getOpcode() == TargetOpcode::G_INTTOPTR && "Expected a G_INTTOPTR");
  Register DstReg = MI.getOperand(0).getReg();
  Builder.buildCopy(DstReg, Reg);
  MI.eraseFromParent();
}

void CombinerHelper::applyCombineP2IToI2P(MachineInstr &MI, Register &Reg) {
  assert(MI.getOpcode() == TargetOpcode::G_PTRTOINT && "Expected a G_PTRTOINT");
  Register DstReg = MI.getOperand(0).getReg();
  Builder.buildZExtOrTrunc(DstReg, Reg);
  MI.eraseFromParent();
}

bool CombinerHelper::matchCombineAddP2IToPtrAdd(
    MachineInstr &MI, std::pair<Register, bool> &PtrReg) {
  assert(MI.getOpcode() == TargetOpcode::G_ADD);
  Register LHS = MI.getOperand(1).getReg();
  Register RHS = MI.getOperand(2).getReg();
  LLT IntTy = MRI.getType(LHS);

  // G_PTR_ADD always has the pointer in the LHS, so we may need to commute the
  // instruction.
  PtrReg.second = false;
  for (Register SrcReg : {LHS, RHS}) {
    if (mi_match(SrcReg, MRI, m_GPtrToInt(m_Reg(PtrReg.first)))) {
      // Don't handle cases where the integer is implicitly converted to the
      // pointer width.
      LLT PtrTy = MRI.getType(PtrReg.first);
      if (PtrTy.getScalarSizeInBits() == IntTy.getScalarSizeInBits())
        return true;
    }

    PtrReg.second = true;
  }

  return false;
}

void CombinerHelper::applyCombineAddP2IToPtrAdd(
    MachineInstr &MI, std::pair<Register, bool> &PtrReg) {
  Register Dst = MI.getOperand(0).getReg();
  Register LHS = MI.getOperand(1).getReg();
  Register RHS = MI.getOperand(2).getReg();

  const bool DoCommute = PtrReg.second;
  if (DoCommute)
    std::swap(LHS, RHS);
  LHS = PtrReg.first;

  LLT PtrTy = MRI.getType(LHS);

  auto PtrAdd = Builder.buildPtrAdd(PtrTy, LHS, RHS);
  Builder.buildPtrToInt(Dst, PtrAdd);
  MI.eraseFromParent();
}

bool CombinerHelper::matchCombineConstPtrAddToI2P(MachineInstr &MI,
                                                  APInt &NewCst) {
  auto &PtrAdd = cast<GPtrAdd>(MI);
  Register LHS = PtrAdd.getBaseReg();
  Register RHS = PtrAdd.getOffsetReg();
  MachineRegisterInfo &MRI = Builder.getMF().getRegInfo();

  if (auto RHSCst = getIConstantVRegVal(RHS, MRI)) {
    APInt Cst;
    if (mi_match(LHS, MRI, m_GIntToPtr(m_ICst(Cst)))) {
      auto DstTy = MRI.getType(PtrAdd.getReg(0));
      // G_INTTOPTR uses zero-extension
      NewCst = Cst.zextOrTrunc(DstTy.getSizeInBits());
      NewCst += RHSCst->sextOrTrunc(DstTy.getSizeInBits());
      return true;
    }
  }

  return false;
}

void CombinerHelper::applyCombineConstPtrAddToI2P(MachineInstr &MI,
                                                  APInt &NewCst) {
  auto &PtrAdd = cast<GPtrAdd>(MI);
  Register Dst = PtrAdd.getReg(0);

  Builder.buildConstant(Dst, NewCst);
  PtrAdd.eraseFromParent();
}

bool CombinerHelper::matchCombineAnyExtTrunc(MachineInstr &MI, Register &Reg) {
  assert(MI.getOpcode() == TargetOpcode::G_ANYEXT && "Expected a G_ANYEXT");
  Register DstReg = MI.getOperand(0).getReg();
  Register SrcReg = MI.getOperand(1).getReg();
  Register OriginalSrcReg = getSrcRegIgnoringCopies(SrcReg, MRI);
  if (OriginalSrcReg.isValid())
    SrcReg = OriginalSrcReg;
  LLT DstTy = MRI.getType(DstReg);
  return mi_match(SrcReg, MRI,
                  m_GTrunc(m_all_of(m_Reg(Reg), m_SpecificType(DstTy))));
}

bool CombinerHelper::matchCombineZextTrunc(MachineInstr &MI, Register &Reg) {
  assert(MI.getOpcode() == TargetOpcode::G_ZEXT && "Expected a G_ZEXT");
  Register DstReg = MI.getOperand(0).getReg();
  Register SrcReg = MI.getOperand(1).getReg();
  LLT DstTy = MRI.getType(DstReg);
  if (mi_match(SrcReg, MRI,
               m_GTrunc(m_all_of(m_Reg(Reg), m_SpecificType(DstTy))))) {
    unsigned DstSize = DstTy.getScalarSizeInBits();
    unsigned SrcSize = MRI.getType(SrcReg).getScalarSizeInBits();
    return KB->getKnownBits(Reg).countMinLeadingZeros() >= DstSize - SrcSize;
  }
  return false;
}

<<<<<<< HEAD
bool CombinerHelper::matchCombineExtOfExt(
    MachineInstr &MI, std::tuple<Register, unsigned> &MatchInfo) {
  assert((MI.getOpcode() == TargetOpcode::G_ANYEXT ||
          MI.getOpcode() == TargetOpcode::G_SEXT ||
          MI.getOpcode() == TargetOpcode::G_ZEXT) &&
         "Expected a G_[ASZ]EXT");
  Register SrcReg = MI.getOperand(1).getReg();
  Register OriginalSrcReg = getSrcRegIgnoringCopies(SrcReg, MRI);
  if (OriginalSrcReg.isValid())
    SrcReg = OriginalSrcReg;
  MachineInstr *SrcMI = MRI.getVRegDef(SrcReg);
  // Match exts with the same opcode, anyext([sz]ext) and sext(zext).
  unsigned Opc = MI.getOpcode();
  unsigned SrcOpc = SrcMI->getOpcode();
  if (Opc == SrcOpc ||
      (Opc == TargetOpcode::G_ANYEXT &&
       (SrcOpc == TargetOpcode::G_SEXT || SrcOpc == TargetOpcode::G_ZEXT)) ||
      (Opc == TargetOpcode::G_SEXT && SrcOpc == TargetOpcode::G_ZEXT)) {
    MatchInfo = std::make_tuple(SrcMI->getOperand(1).getReg(), SrcOpc);
    return true;
  }
  return false;
}

void CombinerHelper::applyCombineExtOfExt(
    MachineInstr &MI, std::tuple<Register, unsigned> &MatchInfo) {
  assert((MI.getOpcode() == TargetOpcode::G_ANYEXT ||
          MI.getOpcode() == TargetOpcode::G_SEXT ||
          MI.getOpcode() == TargetOpcode::G_ZEXT) &&
         "Expected a G_[ASZ]EXT");

  Register Reg = std::get<0>(MatchInfo);
  unsigned SrcExtOp = std::get<1>(MatchInfo);

  // Combine exts with the same opcode.
  if (MI.getOpcode() == SrcExtOp) {
    Observer.changingInstr(MI);
    MI.getOperand(1).setReg(Reg);
    Observer.changedInstr(MI);
    return;
  }

  // Combine:
  // - anyext([sz]ext x) to [sz]ext x
  // - sext(zext x) to zext x
  if (MI.getOpcode() == TargetOpcode::G_ANYEXT ||
      (MI.getOpcode() == TargetOpcode::G_SEXT &&
       SrcExtOp == TargetOpcode::G_ZEXT)) {
    Register DstReg = MI.getOperand(0).getReg();
    Builder.buildInstr(SrcExtOp, {DstReg}, {Reg});
    MI.eraseFromParent();
  }
}

=======
>>>>>>> 98391913
static LLT getMidVTForTruncRightShiftCombine(LLT ShiftTy, LLT TruncTy) {
  const unsigned ShiftSize = ShiftTy.getScalarSizeInBits();
  const unsigned TruncSize = TruncTy.getScalarSizeInBits();

  // ShiftTy > 32 > TruncTy -> 32
  if (ShiftSize > 32 && TruncSize < 32)
    return ShiftTy.changeElementSize(32);

  // TODO: We could also reduce to 16 bits, but that's more target-dependent.
  //  Some targets like it, some don't, some only like it under certain
  //  conditions/processor versions, etc.
  //  A TL hook might be needed for this.

  // Don't combine
  return ShiftTy;
}

bool CombinerHelper::matchCombineTruncOfShift(
    MachineInstr &MI, std::pair<MachineInstr *, LLT> &MatchInfo) {
  assert(MI.getOpcode() == TargetOpcode::G_TRUNC && "Expected a G_TRUNC");
  Register DstReg = MI.getOperand(0).getReg();
  Register SrcReg = MI.getOperand(1).getReg();

  if (!MRI.hasOneNonDBGUse(SrcReg))
    return false;

  LLT SrcTy = MRI.getType(SrcReg);
  LLT DstTy = MRI.getType(DstReg);

  MachineInstr *SrcMI = getDefIgnoringCopies(SrcReg, MRI);
  const auto &TL = getTargetLowering();

  LLT NewShiftTy;
  switch (SrcMI->getOpcode()) {
  default:
    return false;
  case TargetOpcode::G_SHL: {
    NewShiftTy = DstTy;

    // Make sure new shift amount is legal.
    KnownBits Known = KB->getKnownBits(SrcMI->getOperand(2).getReg());
    if (Known.getMaxValue().uge(NewShiftTy.getScalarSizeInBits()))
      return false;
    break;
  }
  case TargetOpcode::G_LSHR:
  case TargetOpcode::G_ASHR: {
    // For right shifts, we conservatively do not do the transform if the TRUNC
    // has any STORE users. The reason is that if we change the type of the
    // shift, we may break the truncstore combine.
    //
    // TODO: Fix truncstore combine to handle (trunc(lshr (trunc x), k)).
    for (auto &User : MRI.use_instructions(DstReg))
      if (User.getOpcode() == TargetOpcode::G_STORE)
        return false;

    NewShiftTy = getMidVTForTruncRightShiftCombine(SrcTy, DstTy);
    if (NewShiftTy == SrcTy)
      return false;

    // Make sure we won't lose information by truncating the high bits.
    KnownBits Known = KB->getKnownBits(SrcMI->getOperand(2).getReg());
    if (Known.getMaxValue().ugt(NewShiftTy.getScalarSizeInBits() -
                                DstTy.getScalarSizeInBits()))
      return false;
    break;
  }
  }

  if (!isLegalOrBeforeLegalizer(
          {SrcMI->getOpcode(),
           {NewShiftTy, TL.getPreferredShiftAmountTy(NewShiftTy)}}))
    return false;

  MatchInfo = std::make_pair(SrcMI, NewShiftTy);
  return true;
}

void CombinerHelper::applyCombineTruncOfShift(
    MachineInstr &MI, std::pair<MachineInstr *, LLT> &MatchInfo) {
  MachineInstr *ShiftMI = MatchInfo.first;
  LLT NewShiftTy = MatchInfo.second;

  Register Dst = MI.getOperand(0).getReg();
  LLT DstTy = MRI.getType(Dst);

  Register ShiftAmt = ShiftMI->getOperand(2).getReg();
  Register ShiftSrc = ShiftMI->getOperand(1).getReg();
  ShiftSrc = Builder.buildTrunc(NewShiftTy, ShiftSrc).getReg(0);

  Register NewShift =
      Builder
          .buildInstr(ShiftMI->getOpcode(), {NewShiftTy}, {ShiftSrc, ShiftAmt})
          .getReg(0);

  if (NewShiftTy == DstTy)
    replaceRegWith(MRI, Dst, NewShift);
  else
    Builder.buildTrunc(Dst, NewShift);

  eraseInst(MI);
}

bool CombinerHelper::matchAnyExplicitUseIsUndef(MachineInstr &MI) {
  return any_of(MI.explicit_uses(), [this](const MachineOperand &MO) {
    return MO.isReg() &&
           getOpcodeDef(TargetOpcode::G_IMPLICIT_DEF, MO.getReg(), MRI);
  });
}

bool CombinerHelper::matchAllExplicitUsesAreUndef(MachineInstr &MI) {
  return all_of(MI.explicit_uses(), [this](const MachineOperand &MO) {
    return !MO.isReg() ||
           getOpcodeDef(TargetOpcode::G_IMPLICIT_DEF, MO.getReg(), MRI);
  });
}

bool CombinerHelper::matchUndefShuffleVectorMask(MachineInstr &MI) {
  assert(MI.getOpcode() == TargetOpcode::G_SHUFFLE_VECTOR);
  ArrayRef<int> Mask = MI.getOperand(3).getShuffleMask();
  return all_of(Mask, [](int Elt) { return Elt < 0; });
}

bool CombinerHelper::matchUndefStore(MachineInstr &MI) {
  assert(MI.getOpcode() == TargetOpcode::G_STORE);
  return getOpcodeDef(TargetOpcode::G_IMPLICIT_DEF, MI.getOperand(0).getReg(),
                      MRI);
}

bool CombinerHelper::matchUndefSelectCmp(MachineInstr &MI) {
  assert(MI.getOpcode() == TargetOpcode::G_SELECT);
  return getOpcodeDef(TargetOpcode::G_IMPLICIT_DEF, MI.getOperand(1).getReg(),
                      MRI);
}

bool CombinerHelper::matchInsertExtractVecEltOutOfBounds(MachineInstr &MI) {
  assert((MI.getOpcode() == TargetOpcode::G_INSERT_VECTOR_ELT ||
          MI.getOpcode() == TargetOpcode::G_EXTRACT_VECTOR_ELT) &&
         "Expected an insert/extract element op");
  LLT VecTy = MRI.getType(MI.getOperand(1).getReg());
  unsigned IdxIdx =
      MI.getOpcode() == TargetOpcode::G_EXTRACT_VECTOR_ELT ? 2 : 3;
  auto Idx = getIConstantVRegVal(MI.getOperand(IdxIdx).getReg(), MRI);
  if (!Idx)
    return false;
  return Idx->getZExtValue() >= VecTy.getNumElements();
}

bool CombinerHelper::matchConstantSelectCmp(MachineInstr &MI, unsigned &OpIdx) {
  GSelect &SelMI = cast<GSelect>(MI);
  auto Cst =
      isConstantOrConstantSplatVector(*MRI.getVRegDef(SelMI.getCondReg()), MRI);
  if (!Cst)
    return false;
  OpIdx = Cst->isZero() ? 3 : 2;
  return true;
}

void CombinerHelper::eraseInst(MachineInstr &MI) { MI.eraseFromParent(); }

bool CombinerHelper::matchEqualDefs(const MachineOperand &MOP1,
                                    const MachineOperand &MOP2) {
  if (!MOP1.isReg() || !MOP2.isReg())
    return false;
  auto InstAndDef1 = getDefSrcRegIgnoringCopies(MOP1.getReg(), MRI);
  if (!InstAndDef1)
    return false;
  auto InstAndDef2 = getDefSrcRegIgnoringCopies(MOP2.getReg(), MRI);
  if (!InstAndDef2)
    return false;
  MachineInstr *I1 = InstAndDef1->MI;
  MachineInstr *I2 = InstAndDef2->MI;

  // Handle a case like this:
  //
  // %0:_(s64), %1:_(s64) = G_UNMERGE_VALUES %2:_(<2 x s64>)
  //
  // Even though %0 and %1 are produced by the same instruction they are not
  // the same values.
  if (I1 == I2)
    return MOP1.getReg() == MOP2.getReg();

  // If we have an instruction which loads or stores, we can't guarantee that
  // it is identical.
  //
  // For example, we may have
  //
  // %x1 = G_LOAD %addr (load N from @somewhere)
  // ...
  // call @foo
  // ...
  // %x2 = G_LOAD %addr (load N from @somewhere)
  // ...
  // %or = G_OR %x1, %x2
  //
  // It's possible that @foo will modify whatever lives at the address we're
  // loading from. To be safe, let's just assume that all loads and stores
  // are different (unless we have something which is guaranteed to not
  // change.)
  if (I1->mayLoadOrStore() && !I1->isDereferenceableInvariantLoad())
    return false;

  // If both instructions are loads or stores, they are equal only if both
  // are dereferenceable invariant loads with the same number of bits.
  if (I1->mayLoadOrStore() && I2->mayLoadOrStore()) {
    GLoadStore *LS1 = dyn_cast<GLoadStore>(I1);
    GLoadStore *LS2 = dyn_cast<GLoadStore>(I2);
    if (!LS1 || !LS2)
      return false;

    if (!I2->isDereferenceableInvariantLoad() ||
        (LS1->getMemSizeInBits() != LS2->getMemSizeInBits()))
      return false;
  }

  // Check for physical registers on the instructions first to avoid cases
  // like this:
  //
  // %a = COPY $physreg
  // ...
  // SOMETHING implicit-def $physreg
  // ...
  // %b = COPY $physreg
  //
  // These copies are not equivalent.
  if (any_of(I1->uses(), [](const MachineOperand &MO) {
        return MO.isReg() && MO.getReg().isPhysical();
      })) {
    // Check if we have a case like this:
    //
    // %a = COPY $physreg
    // %b = COPY %a
    //
    // In this case, I1 and I2 will both be equal to %a = COPY $physreg.
    // From that, we know that they must have the same value, since they must
    // have come from the same COPY.
    return I1->isIdenticalTo(*I2);
  }

  // We don't have any physical registers, so we don't necessarily need the
  // same vreg defs.
  //
  // On the off-chance that there's some target instruction feeding into the
  // instruction, let's use produceSameValue instead of isIdenticalTo.
  if (Builder.getTII().produceSameValue(*I1, *I2, &MRI)) {
    // Handle instructions with multiple defs that produce same values. Values
    // are same for operands with same index.
    // %0:_(s8), %1:_(s8), %2:_(s8), %3:_(s8) = G_UNMERGE_VALUES %4:_(<4 x s8>)
    // %5:_(s8), %6:_(s8), %7:_(s8), %8:_(s8) = G_UNMERGE_VALUES %4:_(<4 x s8>)
    // I1 and I2 are different instructions but produce same values,
    // %1 and %6 are same, %1 and %7 are not the same value.
    return I1->findRegisterDefOperandIdx(InstAndDef1->Reg, /*TRI=*/nullptr) ==
           I2->findRegisterDefOperandIdx(InstAndDef2->Reg, /*TRI=*/nullptr);
  }
  return false;
}

bool CombinerHelper::matchConstantOp(const MachineOperand &MOP, int64_t C) {
  if (!MOP.isReg())
    return false;
  auto *MI = MRI.getVRegDef(MOP.getReg());
  auto MaybeCst = isConstantOrConstantSplatVector(*MI, MRI);
  return MaybeCst && MaybeCst->getBitWidth() <= 64 &&
         MaybeCst->getSExtValue() == C;
}

bool CombinerHelper::matchConstantFPOp(const MachineOperand &MOP, double C) {
  if (!MOP.isReg())
    return false;
  std::optional<FPValueAndVReg> MaybeCst;
  if (!mi_match(MOP.getReg(), MRI, m_GFCstOrSplat(MaybeCst)))
    return false;

  return MaybeCst->Value.isExactlyValue(C);
}

void CombinerHelper::replaceSingleDefInstWithOperand(MachineInstr &MI,
                                                     unsigned OpIdx) {
  assert(MI.getNumExplicitDefs() == 1 && "Expected one explicit def?");
  Register OldReg = MI.getOperand(0).getReg();
  Register Replacement = MI.getOperand(OpIdx).getReg();
  assert(canReplaceReg(OldReg, Replacement, MRI) && "Cannot replace register?");
  MI.eraseFromParent();
  replaceRegWith(MRI, OldReg, Replacement);
}

void CombinerHelper::replaceSingleDefInstWithReg(MachineInstr &MI,
                                                 Register Replacement) {
  assert(MI.getNumExplicitDefs() == 1 && "Expected one explicit def?");
  Register OldReg = MI.getOperand(0).getReg();
  assert(canReplaceReg(OldReg, Replacement, MRI) && "Cannot replace register?");
  MI.eraseFromParent();
  replaceRegWith(MRI, OldReg, Replacement);
}

bool CombinerHelper::matchConstantLargerBitWidth(MachineInstr &MI,
                                                 unsigned ConstIdx) {
  Register ConstReg = MI.getOperand(ConstIdx).getReg();
  LLT DstTy = MRI.getType(MI.getOperand(0).getReg());

  // Get the shift amount
  auto VRegAndVal = getIConstantVRegValWithLookThrough(ConstReg, MRI);
  if (!VRegAndVal)
    return false;

  // Return true of shift amount >= Bitwidth
  return (VRegAndVal->Value.uge(DstTy.getSizeInBits()));
}

void CombinerHelper::applyFunnelShiftConstantModulo(MachineInstr &MI) {
  assert((MI.getOpcode() == TargetOpcode::G_FSHL ||
          MI.getOpcode() == TargetOpcode::G_FSHR) &&
         "This is not a funnel shift operation");

  Register ConstReg = MI.getOperand(3).getReg();
  LLT ConstTy = MRI.getType(ConstReg);
  LLT DstTy = MRI.getType(MI.getOperand(0).getReg());

  auto VRegAndVal = getIConstantVRegValWithLookThrough(ConstReg, MRI);
  assert((VRegAndVal) && "Value is not a constant");

  // Calculate the new Shift Amount = Old Shift Amount % BitWidth
  APInt NewConst = VRegAndVal->Value.urem(
      APInt(ConstTy.getSizeInBits(), DstTy.getScalarSizeInBits()));

  auto NewConstInstr = Builder.buildConstant(ConstTy, NewConst.getZExtValue());
  Builder.buildInstr(
      MI.getOpcode(), {MI.getOperand(0)},
      {MI.getOperand(1), MI.getOperand(2), NewConstInstr.getReg(0)});

  MI.eraseFromParent();
}

bool CombinerHelper::matchSelectSameVal(MachineInstr &MI) {
  assert(MI.getOpcode() == TargetOpcode::G_SELECT);
  // Match (cond ? x : x)
  return matchEqualDefs(MI.getOperand(2), MI.getOperand(3)) &&
         canReplaceReg(MI.getOperand(0).getReg(), MI.getOperand(2).getReg(),
                       MRI);
}

bool CombinerHelper::matchBinOpSameVal(MachineInstr &MI) {
  return matchEqualDefs(MI.getOperand(1), MI.getOperand(2)) &&
         canReplaceReg(MI.getOperand(0).getReg(), MI.getOperand(1).getReg(),
                       MRI);
}

bool CombinerHelper::matchOperandIsZero(MachineInstr &MI, unsigned OpIdx) {
  return matchConstantOp(MI.getOperand(OpIdx), 0) &&
         canReplaceReg(MI.getOperand(0).getReg(), MI.getOperand(OpIdx).getReg(),
                       MRI);
}

bool CombinerHelper::matchOperandIsUndef(MachineInstr &MI, unsigned OpIdx) {
  MachineOperand &MO = MI.getOperand(OpIdx);
  return MO.isReg() &&
         getOpcodeDef(TargetOpcode::G_IMPLICIT_DEF, MO.getReg(), MRI);
}

bool CombinerHelper::matchOperandIsKnownToBeAPowerOfTwo(MachineInstr &MI,
                                                        unsigned OpIdx) {
  MachineOperand &MO = MI.getOperand(OpIdx);
  return isKnownToBeAPowerOfTwo(MO.getReg(), MRI, KB);
}

void CombinerHelper::replaceInstWithFConstant(MachineInstr &MI, double C) {
  assert(MI.getNumDefs() == 1 && "Expected only one def?");
  Builder.buildFConstant(MI.getOperand(0), C);
  MI.eraseFromParent();
}

void CombinerHelper::replaceInstWithConstant(MachineInstr &MI, int64_t C) {
  assert(MI.getNumDefs() == 1 && "Expected only one def?");
  Builder.buildConstant(MI.getOperand(0), C);
  MI.eraseFromParent();
}

void CombinerHelper::replaceInstWithConstant(MachineInstr &MI, APInt C) {
  assert(MI.getNumDefs() == 1 && "Expected only one def?");
  Builder.buildConstant(MI.getOperand(0), C);
  MI.eraseFromParent();
}

void CombinerHelper::replaceInstWithFConstant(MachineInstr &MI,
                                              ConstantFP *CFP) {
  assert(MI.getNumDefs() == 1 && "Expected only one def?");
  Builder.buildFConstant(MI.getOperand(0), CFP->getValueAPF());
  MI.eraseFromParent();
}

void CombinerHelper::replaceInstWithUndef(MachineInstr &MI) {
  assert(MI.getNumDefs() == 1 && "Expected only one def?");
  Builder.buildUndef(MI.getOperand(0));
  MI.eraseFromParent();
}

bool CombinerHelper::matchSimplifyAddToSub(
    MachineInstr &MI, std::tuple<Register, Register> &MatchInfo) {
  Register LHS = MI.getOperand(1).getReg();
  Register RHS = MI.getOperand(2).getReg();
  Register &NewLHS = std::get<0>(MatchInfo);
  Register &NewRHS = std::get<1>(MatchInfo);

  // Helper lambda to check for opportunities for
  // ((0-A) + B) -> B - A
  // (A + (0-B)) -> A - B
  auto CheckFold = [&](Register &MaybeSub, Register &MaybeNewLHS) {
    if (!mi_match(MaybeSub, MRI, m_Neg(m_Reg(NewRHS))))
      return false;
    NewLHS = MaybeNewLHS;
    return true;
  };

  return CheckFold(LHS, RHS) || CheckFold(RHS, LHS);
}

bool CombinerHelper::matchCombineInsertVecElts(
    MachineInstr &MI, SmallVectorImpl<Register> &MatchInfo) {
  assert(MI.getOpcode() == TargetOpcode::G_INSERT_VECTOR_ELT &&
         "Invalid opcode");
  Register DstReg = MI.getOperand(0).getReg();
  LLT DstTy = MRI.getType(DstReg);
  assert(DstTy.isVector() && "Invalid G_INSERT_VECTOR_ELT?");
  unsigned NumElts = DstTy.getNumElements();
  // If this MI is part of a sequence of insert_vec_elts, then
  // don't do the combine in the middle of the sequence.
  if (MRI.hasOneUse(DstReg) && MRI.use_instr_begin(DstReg)->getOpcode() ==
                                   TargetOpcode::G_INSERT_VECTOR_ELT)
    return false;
  MachineInstr *CurrInst = &MI;
  MachineInstr *TmpInst;
  int64_t IntImm;
  Register TmpReg;
  MatchInfo.resize(NumElts);
  while (mi_match(
      CurrInst->getOperand(0).getReg(), MRI,
      m_GInsertVecElt(m_MInstr(TmpInst), m_Reg(TmpReg), m_ICst(IntImm)))) {
    if (IntImm >= NumElts || IntImm < 0)
      return false;
    if (!MatchInfo[IntImm])
      MatchInfo[IntImm] = TmpReg;
    CurrInst = TmpInst;
  }
  // Variable index.
  if (CurrInst->getOpcode() == TargetOpcode::G_INSERT_VECTOR_ELT)
    return false;
  if (TmpInst->getOpcode() == TargetOpcode::G_BUILD_VECTOR) {
    for (unsigned I = 1; I < TmpInst->getNumOperands(); ++I) {
      if (!MatchInfo[I - 1].isValid())
        MatchInfo[I - 1] = TmpInst->getOperand(I).getReg();
    }
    return true;
  }
  // If we didn't end in a G_IMPLICIT_DEF and the source is not fully
  // overwritten, bail out.
  return TmpInst->getOpcode() == TargetOpcode::G_IMPLICIT_DEF ||
         all_of(MatchInfo, [](Register Reg) { return !!Reg; });
}

void CombinerHelper::applyCombineInsertVecElts(
    MachineInstr &MI, SmallVectorImpl<Register> &MatchInfo) {
  Register UndefReg;
  auto GetUndef = [&]() {
    if (UndefReg)
      return UndefReg;
    LLT DstTy = MRI.getType(MI.getOperand(0).getReg());
    UndefReg = Builder.buildUndef(DstTy.getScalarType()).getReg(0);
    return UndefReg;
  };
  for (Register &Reg : MatchInfo) {
    if (!Reg)
      Reg = GetUndef();
  }
  Builder.buildBuildVector(MI.getOperand(0).getReg(), MatchInfo);
  MI.eraseFromParent();
}

void CombinerHelper::applySimplifyAddToSub(
    MachineInstr &MI, std::tuple<Register, Register> &MatchInfo) {
  Register SubLHS, SubRHS;
  std::tie(SubLHS, SubRHS) = MatchInfo;
  Builder.buildSub(MI.getOperand(0).getReg(), SubLHS, SubRHS);
  MI.eraseFromParent();
}

bool CombinerHelper::matchHoistLogicOpWithSameOpcodeHands(
    MachineInstr &MI, InstructionStepsMatchInfo &MatchInfo) {
  // Matches: logic (hand x, ...), (hand y, ...) -> hand (logic x, y), ...
  //
  // Creates the new hand + logic instruction (but does not insert them.)
  //
  // On success, MatchInfo is populated with the new instructions. These are
  // inserted in applyHoistLogicOpWithSameOpcodeHands.
  unsigned LogicOpcode = MI.getOpcode();
  assert(LogicOpcode == TargetOpcode::G_AND ||
         LogicOpcode == TargetOpcode::G_OR ||
         LogicOpcode == TargetOpcode::G_XOR);
  MachineIRBuilder MIB(MI);
  Register Dst = MI.getOperand(0).getReg();
  Register LHSReg = MI.getOperand(1).getReg();
  Register RHSReg = MI.getOperand(2).getReg();

  // Don't recompute anything.
  if (!MRI.hasOneNonDBGUse(LHSReg) || !MRI.hasOneNonDBGUse(RHSReg))
    return false;

  // Make sure we have (hand x, ...), (hand y, ...)
  MachineInstr *LeftHandInst = getDefIgnoringCopies(LHSReg, MRI);
  MachineInstr *RightHandInst = getDefIgnoringCopies(RHSReg, MRI);
  if (!LeftHandInst || !RightHandInst)
    return false;
  unsigned HandOpcode = LeftHandInst->getOpcode();
  if (HandOpcode != RightHandInst->getOpcode())
    return false;
  if (!LeftHandInst->getOperand(1).isReg() ||
      !RightHandInst->getOperand(1).isReg())
    return false;

  // Make sure the types match up, and if we're doing this post-legalization,
  // we end up with legal types.
  Register X = LeftHandInst->getOperand(1).getReg();
  Register Y = RightHandInst->getOperand(1).getReg();
  LLT XTy = MRI.getType(X);
  LLT YTy = MRI.getType(Y);
  if (!XTy.isValid() || XTy != YTy)
    return false;

  // Optional extra source register.
  Register ExtraHandOpSrcReg;
  switch (HandOpcode) {
  default:
    return false;
  case TargetOpcode::G_ANYEXT:
  case TargetOpcode::G_SEXT:
  case TargetOpcode::G_ZEXT: {
    // Match: logic (ext X), (ext Y) --> ext (logic X, Y)
    break;
  }
  case TargetOpcode::G_TRUNC: {
    // Match: logic (trunc X), (trunc Y) -> trunc (logic X, Y)
    const MachineFunction *MF = MI.getMF();
    const DataLayout &DL = MF->getDataLayout();
    LLVMContext &Ctx = MF->getFunction().getContext();

    LLT DstTy = MRI.getType(Dst);
    const TargetLowering &TLI = getTargetLowering();

    // Be extra careful sinking truncate. If it's free, there's no benefit in
    // widening a binop.
    if (TLI.isZExtFree(DstTy, XTy, DL, Ctx) &&
        TLI.isTruncateFree(XTy, DstTy, DL, Ctx))
      return false;
    break;
  }
  case TargetOpcode::G_AND:
  case TargetOpcode::G_ASHR:
  case TargetOpcode::G_LSHR:
  case TargetOpcode::G_SHL: {
    // Match: logic (binop x, z), (binop y, z) -> binop (logic x, y), z
    MachineOperand &ZOp = LeftHandInst->getOperand(2);
    if (!matchEqualDefs(ZOp, RightHandInst->getOperand(2)))
      return false;
    ExtraHandOpSrcReg = ZOp.getReg();
    break;
  }
  }

  if (!isLegalOrBeforeLegalizer({LogicOpcode, {XTy, YTy}}))
    return false;

  // Record the steps to build the new instructions.
  //
  // Steps to build (logic x, y)
  auto NewLogicDst = MRI.createGenericVirtualRegister(XTy);
  OperandBuildSteps LogicBuildSteps = {
      [=](MachineInstrBuilder &MIB) { MIB.addDef(NewLogicDst); },
      [=](MachineInstrBuilder &MIB) { MIB.addReg(X); },
      [=](MachineInstrBuilder &MIB) { MIB.addReg(Y); }};
  InstructionBuildSteps LogicSteps(LogicOpcode, LogicBuildSteps);

  // Steps to build hand (logic x, y), ...z
  OperandBuildSteps HandBuildSteps = {
      [=](MachineInstrBuilder &MIB) { MIB.addDef(Dst); },
      [=](MachineInstrBuilder &MIB) { MIB.addReg(NewLogicDst); }};
  if (ExtraHandOpSrcReg.isValid())
    HandBuildSteps.push_back(
        [=](MachineInstrBuilder &MIB) { MIB.addReg(ExtraHandOpSrcReg); });
  InstructionBuildSteps HandSteps(HandOpcode, HandBuildSteps);

  MatchInfo = InstructionStepsMatchInfo({LogicSteps, HandSteps});
  return true;
}

void CombinerHelper::applyBuildInstructionSteps(
    MachineInstr &MI, InstructionStepsMatchInfo &MatchInfo) {
  assert(MatchInfo.InstrsToBuild.size() &&
         "Expected at least one instr to build?");
  for (auto &InstrToBuild : MatchInfo.InstrsToBuild) {
    assert(InstrToBuild.Opcode && "Expected a valid opcode?");
    assert(InstrToBuild.OperandFns.size() && "Expected at least one operand?");
    MachineInstrBuilder Instr = Builder.buildInstr(InstrToBuild.Opcode);
    for (auto &OperandFn : InstrToBuild.OperandFns)
      OperandFn(Instr);
  }
  MI.eraseFromParent();
}

bool CombinerHelper::matchAshrShlToSextInreg(
    MachineInstr &MI, std::tuple<Register, int64_t> &MatchInfo) {
  assert(MI.getOpcode() == TargetOpcode::G_ASHR);
  int64_t ShlCst, AshrCst;
  Register Src;
  if (!mi_match(MI.getOperand(0).getReg(), MRI,
                m_GAShr(m_GShl(m_Reg(Src), m_ICstOrSplat(ShlCst)),
                        m_ICstOrSplat(AshrCst))))
    return false;
  if (ShlCst != AshrCst)
    return false;
  if (!isLegalOrBeforeLegalizer(
          {TargetOpcode::G_SEXT_INREG, {MRI.getType(Src)}}))
    return false;
  MatchInfo = std::make_tuple(Src, ShlCst);
  return true;
}

void CombinerHelper::applyAshShlToSextInreg(
    MachineInstr &MI, std::tuple<Register, int64_t> &MatchInfo) {
  assert(MI.getOpcode() == TargetOpcode::G_ASHR);
  Register Src;
  int64_t ShiftAmt;
  std::tie(Src, ShiftAmt) = MatchInfo;
  unsigned Size = MRI.getType(Src).getScalarSizeInBits();
  Builder.buildSExtInReg(MI.getOperand(0).getReg(), Src, Size - ShiftAmt);
  MI.eraseFromParent();
}

/// and(and(x, C1), C2) -> C1&C2 ? and(x, C1&C2) : 0
bool CombinerHelper::matchOverlappingAnd(
    MachineInstr &MI, std::function<void(MachineIRBuilder &)> &MatchInfo) {
  assert(MI.getOpcode() == TargetOpcode::G_AND);

  Register Dst = MI.getOperand(0).getReg();
  LLT Ty = MRI.getType(Dst);

  Register R;
  int64_t C1;
  int64_t C2;
  if (!mi_match(
          Dst, MRI,
          m_GAnd(m_GAnd(m_Reg(R), m_ICst(C1)), m_ICst(C2))))
    return false;

  MatchInfo = [=](MachineIRBuilder &B) {
    if (C1 & C2) {
      B.buildAnd(Dst, R, B.buildConstant(Ty, C1 & C2));
      return;
    }
    auto Zero = B.buildConstant(Ty, 0);
    replaceRegWith(MRI, Dst, Zero->getOperand(0).getReg());
  };
  return true;
}

bool CombinerHelper::matchRedundantAnd(MachineInstr &MI,
                                       Register &Replacement) {
  // Given
  //
  // %y:_(sN) = G_SOMETHING
  // %x:_(sN) = G_SOMETHING
  // %res:_(sN) = G_AND %x, %y
  //
  // Eliminate the G_AND when it is known that x & y == x or x & y == y.
  //
  // Patterns like this can appear as a result of legalization. E.g.
  //
  // %cmp:_(s32) = G_ICMP intpred(pred), %x(s32), %y
  // %one:_(s32) = G_CONSTANT i32 1
  // %and:_(s32) = G_AND %cmp, %one
  //
  // In this case, G_ICMP only produces a single bit, so x & 1 == x.
  assert(MI.getOpcode() == TargetOpcode::G_AND);
  if (!KB)
    return false;

  Register AndDst = MI.getOperand(0).getReg();
  Register LHS = MI.getOperand(1).getReg();
  Register RHS = MI.getOperand(2).getReg();

  // Check the RHS (maybe a constant) first, and if we have no KnownBits there,
  // we can't do anything. If we do, then it depends on whether we have
  // KnownBits on the LHS.
  KnownBits RHSBits = KB->getKnownBits(RHS);
  if (RHSBits.isUnknown())
    return false;

  KnownBits LHSBits = KB->getKnownBits(LHS);

  // Check that x & Mask == x.
  // x & 1 == x, always
  // x & 0 == x, only if x is also 0
  // Meaning Mask has no effect if every bit is either one in Mask or zero in x.
  //
  // Check if we can replace AndDst with the LHS of the G_AND
  if (canReplaceReg(AndDst, LHS, MRI) &&
      (LHSBits.Zero | RHSBits.One).isAllOnes()) {
    Replacement = LHS;
    return true;
  }

  // Check if we can replace AndDst with the RHS of the G_AND
  if (canReplaceReg(AndDst, RHS, MRI) &&
      (LHSBits.One | RHSBits.Zero).isAllOnes()) {
    Replacement = RHS;
    return true;
  }

  return false;
}

bool CombinerHelper::matchRedundantOr(MachineInstr &MI, Register &Replacement) {
  // Given
  //
  // %y:_(sN) = G_SOMETHING
  // %x:_(sN) = G_SOMETHING
  // %res:_(sN) = G_OR %x, %y
  //
  // Eliminate the G_OR when it is known that x | y == x or x | y == y.
  assert(MI.getOpcode() == TargetOpcode::G_OR);
  if (!KB)
    return false;

  Register OrDst = MI.getOperand(0).getReg();
  Register LHS = MI.getOperand(1).getReg();
  Register RHS = MI.getOperand(2).getReg();

  KnownBits LHSBits = KB->getKnownBits(LHS);
  KnownBits RHSBits = KB->getKnownBits(RHS);

  // Check that x | Mask == x.
  // x | 0 == x, always
  // x | 1 == x, only if x is also 1
  // Meaning Mask has no effect if every bit is either zero in Mask or one in x.
  //
  // Check if we can replace OrDst with the LHS of the G_OR
  if (canReplaceReg(OrDst, LHS, MRI) &&
      (LHSBits.One | RHSBits.Zero).isAllOnes()) {
    Replacement = LHS;
    return true;
  }

  // Check if we can replace OrDst with the RHS of the G_OR
  if (canReplaceReg(OrDst, RHS, MRI) &&
      (LHSBits.Zero | RHSBits.One).isAllOnes()) {
    Replacement = RHS;
    return true;
  }

  return false;
}

bool CombinerHelper::matchRedundantSExtInReg(MachineInstr &MI) {
  // If the input is already sign extended, just drop the extension.
  Register Src = MI.getOperand(1).getReg();
  unsigned ExtBits = MI.getOperand(2).getImm();
  unsigned TypeSize = MRI.getType(Src).getScalarSizeInBits();
  return KB->computeNumSignBits(Src) >= (TypeSize - ExtBits + 1);
}

static bool isConstValidTrue(const TargetLowering &TLI, unsigned ScalarSizeBits,
                             int64_t Cst, bool IsVector, bool IsFP) {
  // For i1, Cst will always be -1 regardless of boolean contents.
  return (ScalarSizeBits == 1 && Cst == -1) ||
         isConstTrueVal(TLI, Cst, IsVector, IsFP);
}

bool CombinerHelper::matchNotCmp(MachineInstr &MI,
                                 SmallVectorImpl<Register> &RegsToNegate) {
  assert(MI.getOpcode() == TargetOpcode::G_XOR);
  LLT Ty = MRI.getType(MI.getOperand(0).getReg());
  const auto &TLI = *Builder.getMF().getSubtarget().getTargetLowering();
  Register XorSrc;
  Register CstReg;
  // We match xor(src, true) here.
  if (!mi_match(MI.getOperand(0).getReg(), MRI,
                m_GXor(m_Reg(XorSrc), m_Reg(CstReg))))
    return false;

  if (!MRI.hasOneNonDBGUse(XorSrc))
    return false;

  // Check that XorSrc is the root of a tree of comparisons combined with ANDs
  // and ORs. The suffix of RegsToNegate starting from index I is used a work
  // list of tree nodes to visit.
  RegsToNegate.push_back(XorSrc);
  // Remember whether the comparisons are all integer or all floating point.
  bool IsInt = false;
  bool IsFP = false;
  for (unsigned I = 0; I < RegsToNegate.size(); ++I) {
    Register Reg = RegsToNegate[I];
    if (!MRI.hasOneNonDBGUse(Reg))
      return false;
    MachineInstr *Def = MRI.getVRegDef(Reg);
    switch (Def->getOpcode()) {
    default:
      // Don't match if the tree contains anything other than ANDs, ORs and
      // comparisons.
      return false;
    case TargetOpcode::G_ICMP:
      if (IsFP)
        return false;
      IsInt = true;
      // When we apply the combine we will invert the predicate.
      break;
    case TargetOpcode::G_FCMP:
      if (IsInt)
        return false;
      IsFP = true;
      // When we apply the combine we will invert the predicate.
      break;
    case TargetOpcode::G_AND:
    case TargetOpcode::G_OR:
      // Implement De Morgan's laws:
      // ~(x & y) -> ~x | ~y
      // ~(x | y) -> ~x & ~y
      // When we apply the combine we will change the opcode and recursively
      // negate the operands.
      RegsToNegate.push_back(Def->getOperand(1).getReg());
      RegsToNegate.push_back(Def->getOperand(2).getReg());
      break;
    }
  }

  // Now we know whether the comparisons are integer or floating point, check
  // the constant in the xor.
  int64_t Cst;
  if (Ty.isVector()) {
    MachineInstr *CstDef = MRI.getVRegDef(CstReg);
    auto MaybeCst = getIConstantSplatSExtVal(*CstDef, MRI);
    if (!MaybeCst)
      return false;
    if (!isConstValidTrue(TLI, Ty.getScalarSizeInBits(), *MaybeCst, true, IsFP))
      return false;
  } else {
    if (!mi_match(CstReg, MRI, m_ICst(Cst)))
      return false;
    if (!isConstValidTrue(TLI, Ty.getSizeInBits(), Cst, false, IsFP))
      return false;
  }

  return true;
}

void CombinerHelper::applyNotCmp(MachineInstr &MI,
                                 SmallVectorImpl<Register> &RegsToNegate) {
  for (Register Reg : RegsToNegate) {
    MachineInstr *Def = MRI.getVRegDef(Reg);
    Observer.changingInstr(*Def);
    // For each comparison, invert the opcode. For each AND and OR, change the
    // opcode.
    switch (Def->getOpcode()) {
    default:
      llvm_unreachable("Unexpected opcode");
    case TargetOpcode::G_ICMP:
    case TargetOpcode::G_FCMP: {
      MachineOperand &PredOp = Def->getOperand(1);
      CmpInst::Predicate NewP = CmpInst::getInversePredicate(
          (CmpInst::Predicate)PredOp.getPredicate());
      PredOp.setPredicate(NewP);
      break;
    }
    case TargetOpcode::G_AND:
      Def->setDesc(Builder.getTII().get(TargetOpcode::G_OR));
      break;
    case TargetOpcode::G_OR:
      Def->setDesc(Builder.getTII().get(TargetOpcode::G_AND));
      break;
    }
    Observer.changedInstr(*Def);
  }

  replaceRegWith(MRI, MI.getOperand(0).getReg(), MI.getOperand(1).getReg());
  MI.eraseFromParent();
}

bool CombinerHelper::matchXorOfAndWithSameReg(
    MachineInstr &MI, std::pair<Register, Register> &MatchInfo) {
  // Match (xor (and x, y), y) (or any of its commuted cases)
  assert(MI.getOpcode() == TargetOpcode::G_XOR);
  Register &X = MatchInfo.first;
  Register &Y = MatchInfo.second;
  Register AndReg = MI.getOperand(1).getReg();
  Register SharedReg = MI.getOperand(2).getReg();

  // Find a G_AND on either side of the G_XOR.
  // Look for one of
  //
  // (xor (and x, y), SharedReg)
  // (xor SharedReg, (and x, y))
  if (!mi_match(AndReg, MRI, m_GAnd(m_Reg(X), m_Reg(Y)))) {
    std::swap(AndReg, SharedReg);
    if (!mi_match(AndReg, MRI, m_GAnd(m_Reg(X), m_Reg(Y))))
      return false;
  }

  // Only do this if we'll eliminate the G_AND.
  if (!MRI.hasOneNonDBGUse(AndReg))
    return false;

  // We can combine if SharedReg is the same as either the LHS or RHS of the
  // G_AND.
  if (Y != SharedReg)
    std::swap(X, Y);
  return Y == SharedReg;
}

void CombinerHelper::applyXorOfAndWithSameReg(
    MachineInstr &MI, std::pair<Register, Register> &MatchInfo) {
  // Fold (xor (and x, y), y) -> (and (not x), y)
  Register X, Y;
  std::tie(X, Y) = MatchInfo;
  auto Not = Builder.buildNot(MRI.getType(X), X);
  Observer.changingInstr(MI);
  MI.setDesc(Builder.getTII().get(TargetOpcode::G_AND));
  MI.getOperand(1).setReg(Not->getOperand(0).getReg());
  MI.getOperand(2).setReg(Y);
  Observer.changedInstr(MI);
}

bool CombinerHelper::matchPtrAddZero(MachineInstr &MI) {
  auto &PtrAdd = cast<GPtrAdd>(MI);
  Register DstReg = PtrAdd.getReg(0);
  LLT Ty = MRI.getType(DstReg);
  const DataLayout &DL = Builder.getMF().getDataLayout();

  if (DL.isNonIntegralAddressSpace(Ty.getScalarType().getAddressSpace()))
    return false;

  if (Ty.isPointer()) {
    auto ConstVal = getIConstantVRegVal(PtrAdd.getBaseReg(), MRI);
    return ConstVal && *ConstVal == 0;
  }

  assert(Ty.isVector() && "Expecting a vector type");
  const MachineInstr *VecMI = MRI.getVRegDef(PtrAdd.getBaseReg());
  return isBuildVectorAllZeros(*VecMI, MRI);
}

void CombinerHelper::applyPtrAddZero(MachineInstr &MI) {
  auto &PtrAdd = cast<GPtrAdd>(MI);
  Builder.buildIntToPtr(PtrAdd.getReg(0), PtrAdd.getOffsetReg());
  PtrAdd.eraseFromParent();
}

/// The second source operand is known to be a power of 2.
void CombinerHelper::applySimplifyURemByPow2(MachineInstr &MI) {
  Register DstReg = MI.getOperand(0).getReg();
  Register Src0 = MI.getOperand(1).getReg();
  Register Pow2Src1 = MI.getOperand(2).getReg();
  LLT Ty = MRI.getType(DstReg);

  // Fold (urem x, pow2) -> (and x, pow2-1)
  auto NegOne = Builder.buildConstant(Ty, -1);
  auto Add = Builder.buildAdd(Ty, Pow2Src1, NegOne);
  Builder.buildAnd(DstReg, Src0, Add);
  MI.eraseFromParent();
}

bool CombinerHelper::matchFoldBinOpIntoSelect(MachineInstr &MI,
                                              unsigned &SelectOpNo) {
  Register LHS = MI.getOperand(1).getReg();
  Register RHS = MI.getOperand(2).getReg();

  Register OtherOperandReg = RHS;
  SelectOpNo = 1;
  MachineInstr *Select = MRI.getVRegDef(LHS);

  // Don't do this unless the old select is going away. We want to eliminate the
  // binary operator, not replace a binop with a select.
  if (Select->getOpcode() != TargetOpcode::G_SELECT ||
      !MRI.hasOneNonDBGUse(LHS)) {
    OtherOperandReg = LHS;
    SelectOpNo = 2;
    Select = MRI.getVRegDef(RHS);
    if (Select->getOpcode() != TargetOpcode::G_SELECT ||
        !MRI.hasOneNonDBGUse(RHS))
      return false;
  }

  MachineInstr *SelectLHS = MRI.getVRegDef(Select->getOperand(2).getReg());
  MachineInstr *SelectRHS = MRI.getVRegDef(Select->getOperand(3).getReg());

  if (!isConstantOrConstantVector(*SelectLHS, MRI,
                                  /*AllowFP*/ true,
                                  /*AllowOpaqueConstants*/ false))
    return false;
  if (!isConstantOrConstantVector(*SelectRHS, MRI,
                                  /*AllowFP*/ true,
                                  /*AllowOpaqueConstants*/ false))
    return false;

  unsigned BinOpcode = MI.getOpcode();

  // We know that one of the operands is a select of constants. Now verify that
  // the other binary operator operand is either a constant, or we can handle a
  // variable.
  bool CanFoldNonConst =
      (BinOpcode == TargetOpcode::G_AND || BinOpcode == TargetOpcode::G_OR) &&
      (isNullOrNullSplat(*SelectLHS, MRI) ||
       isAllOnesOrAllOnesSplat(*SelectLHS, MRI)) &&
      (isNullOrNullSplat(*SelectRHS, MRI) ||
       isAllOnesOrAllOnesSplat(*SelectRHS, MRI));
  if (CanFoldNonConst)
    return true;

  return isConstantOrConstantVector(*MRI.getVRegDef(OtherOperandReg), MRI,
                                    /*AllowFP*/ true,
                                    /*AllowOpaqueConstants*/ false);
}

/// \p SelectOperand is the operand in binary operator \p MI that is the select
/// to fold.
void CombinerHelper::applyFoldBinOpIntoSelect(MachineInstr &MI,
                                              const unsigned &SelectOperand) {
  Register Dst = MI.getOperand(0).getReg();
  Register LHS = MI.getOperand(1).getReg();
  Register RHS = MI.getOperand(2).getReg();
  MachineInstr *Select = MRI.getVRegDef(MI.getOperand(SelectOperand).getReg());

  Register SelectCond = Select->getOperand(1).getReg();
  Register SelectTrue = Select->getOperand(2).getReg();
  Register SelectFalse = Select->getOperand(3).getReg();

  LLT Ty = MRI.getType(Dst);
  unsigned BinOpcode = MI.getOpcode();

  Register FoldTrue, FoldFalse;

  // We have a select-of-constants followed by a binary operator with a
  // constant. Eliminate the binop by pulling the constant math into the select.
  // Example: add (select Cond, CT, CF), CBO --> select Cond, CT + CBO, CF + CBO
  if (SelectOperand == 1) {
    // TODO: SelectionDAG verifies this actually constant folds before
    // committing to the combine.

    FoldTrue = Builder.buildInstr(BinOpcode, {Ty}, {SelectTrue, RHS}).getReg(0);
    FoldFalse =
        Builder.buildInstr(BinOpcode, {Ty}, {SelectFalse, RHS}).getReg(0);
  } else {
    FoldTrue = Builder.buildInstr(BinOpcode, {Ty}, {LHS, SelectTrue}).getReg(0);
    FoldFalse =
        Builder.buildInstr(BinOpcode, {Ty}, {LHS, SelectFalse}).getReg(0);
  }

  Builder.buildSelect(Dst, SelectCond, FoldTrue, FoldFalse, MI.getFlags());
  MI.eraseFromParent();
}

std::optional<SmallVector<Register, 8>>
CombinerHelper::findCandidatesForLoadOrCombine(const MachineInstr *Root) const {
  assert(Root->getOpcode() == TargetOpcode::G_OR && "Expected G_OR only!");
  // We want to detect if Root is part of a tree which represents a bunch
  // of loads being merged into a larger load. We'll try to recognize patterns
  // like, for example:
  //
  //  Reg   Reg
  //   \    /
  //    OR_1   Reg
  //     \    /
  //      OR_2
  //        \     Reg
  //         .. /
  //        Root
  //
  //  Reg   Reg   Reg   Reg
  //     \ /       \   /
  //     OR_1      OR_2
  //       \       /
  //        \    /
  //         ...
  //         Root
  //
  // Each "Reg" may have been produced by a load + some arithmetic. This
  // function will save each of them.
  SmallVector<Register, 8> RegsToVisit;
  SmallVector<const MachineInstr *, 7> Ors = {Root};

  // In the "worst" case, we're dealing with a load for each byte. So, there
  // are at most #bytes - 1 ORs.
  const unsigned MaxIter =
      MRI.getType(Root->getOperand(0).getReg()).getSizeInBytes() - 1;
  for (unsigned Iter = 0; Iter < MaxIter; ++Iter) {
    if (Ors.empty())
      break;
    const MachineInstr *Curr = Ors.pop_back_val();
    Register OrLHS = Curr->getOperand(1).getReg();
    Register OrRHS = Curr->getOperand(2).getReg();

    // In the combine, we want to elimate the entire tree.
    if (!MRI.hasOneNonDBGUse(OrLHS) || !MRI.hasOneNonDBGUse(OrRHS))
      return std::nullopt;

    // If it's a G_OR, save it and continue to walk. If it's not, then it's
    // something that may be a load + arithmetic.
    if (const MachineInstr *Or = getOpcodeDef(TargetOpcode::G_OR, OrLHS, MRI))
      Ors.push_back(Or);
    else
      RegsToVisit.push_back(OrLHS);
    if (const MachineInstr *Or = getOpcodeDef(TargetOpcode::G_OR, OrRHS, MRI))
      Ors.push_back(Or);
    else
      RegsToVisit.push_back(OrRHS);
  }

  // We're going to try and merge each register into a wider power-of-2 type,
  // so we ought to have an even number of registers.
  if (RegsToVisit.empty() || RegsToVisit.size() % 2 != 0)
    return std::nullopt;
  return RegsToVisit;
}

/// Helper function for findLoadOffsetsForLoadOrCombine.
///
/// Check if \p Reg is the result of loading a \p MemSizeInBits wide value,
/// and then moving that value into a specific byte offset.
///
/// e.g. x[i] << 24
///
/// \returns The load instruction and the byte offset it is moved into.
static std::optional<std::pair<GZExtLoad *, int64_t>>
matchLoadAndBytePosition(Register Reg, unsigned MemSizeInBits,
                         const MachineRegisterInfo &MRI) {
  assert(MRI.hasOneNonDBGUse(Reg) &&
         "Expected Reg to only have one non-debug use?");
  Register MaybeLoad;
  int64_t Shift;
  if (!mi_match(Reg, MRI,
                m_OneNonDBGUse(m_GShl(m_Reg(MaybeLoad), m_ICst(Shift))))) {
    Shift = 0;
    MaybeLoad = Reg;
  }

  if (Shift % MemSizeInBits != 0)
    return std::nullopt;

  // TODO: Handle other types of loads.
  auto *Load = getOpcodeDef<GZExtLoad>(MaybeLoad, MRI);
  if (!Load)
    return std::nullopt;

  if (!Load->isUnordered() || Load->getMemSizeInBits() != MemSizeInBits)
    return std::nullopt;

  return std::make_pair(Load, Shift / MemSizeInBits);
}

std::optional<std::tuple<GZExtLoad *, int64_t, GZExtLoad *>>
CombinerHelper::findLoadOffsetsForLoadOrCombine(
    SmallDenseMap<int64_t, int64_t, 8> &MemOffset2Idx,
    const SmallVector<Register, 8> &RegsToVisit, const unsigned MemSizeInBits) {

  // Each load found for the pattern. There should be one for each RegsToVisit.
  SmallSetVector<const MachineInstr *, 8> Loads;

  // The lowest index used in any load. (The lowest "i" for each x[i].)
  int64_t LowestIdx = INT64_MAX;

  // The load which uses the lowest index.
  GZExtLoad *LowestIdxLoad = nullptr;

  // Keeps track of the load indices we see. We shouldn't see any indices twice.
  SmallSet<int64_t, 8> SeenIdx;

  // Ensure each load is in the same MBB.
  // TODO: Support multiple MachineBasicBlocks.
  MachineBasicBlock *MBB = nullptr;
  const MachineMemOperand *MMO = nullptr;

  // Earliest instruction-order load in the pattern.
  GZExtLoad *EarliestLoad = nullptr;

  // Latest instruction-order load in the pattern.
  GZExtLoad *LatestLoad = nullptr;

  // Base pointer which every load should share.
  Register BasePtr;

  // We want to find a load for each register. Each load should have some
  // appropriate bit twiddling arithmetic. During this loop, we will also keep
  // track of the load which uses the lowest index. Later, we will check if we
  // can use its pointer in the final, combined load.
  for (auto Reg : RegsToVisit) {
    // Find the load, and find the position that it will end up in (e.g. a
    // shifted) value.
    auto LoadAndPos = matchLoadAndBytePosition(Reg, MemSizeInBits, MRI);
    if (!LoadAndPos)
      return std::nullopt;
    GZExtLoad *Load;
    int64_t DstPos;
    std::tie(Load, DstPos) = *LoadAndPos;

    // TODO: Handle multiple MachineBasicBlocks. Currently not handled because
    // it is difficult to check for stores/calls/etc between loads.
    MachineBasicBlock *LoadMBB = Load->getParent();
    if (!MBB)
      MBB = LoadMBB;
    if (LoadMBB != MBB)
      return std::nullopt;

    // Make sure that the MachineMemOperands of every seen load are compatible.
    auto &LoadMMO = Load->getMMO();
    if (!MMO)
      MMO = &LoadMMO;
    if (MMO->getAddrSpace() != LoadMMO.getAddrSpace())
      return std::nullopt;

    // Find out what the base pointer and index for the load is.
    Register LoadPtr;
    int64_t Idx;
    if (!mi_match(Load->getOperand(1).getReg(), MRI,
                  m_GPtrAdd(m_Reg(LoadPtr), m_ICst(Idx)))) {
      LoadPtr = Load->getOperand(1).getReg();
      Idx = 0;
    }

    // Don't combine things like a[i], a[i] -> a bigger load.
    if (!SeenIdx.insert(Idx).second)
      return std::nullopt;

    // Every load must share the same base pointer; don't combine things like:
    //
    // a[i], b[i + 1] -> a bigger load.
    if (!BasePtr.isValid())
      BasePtr = LoadPtr;
    if (BasePtr != LoadPtr)
      return std::nullopt;

    if (Idx < LowestIdx) {
      LowestIdx = Idx;
      LowestIdxLoad = Load;
    }

    // Keep track of the byte offset that this load ends up at. If we have seen
    // the byte offset, then stop here. We do not want to combine:
    //
    // a[i] << 16, a[i + k] << 16 -> a bigger load.
    if (!MemOffset2Idx.try_emplace(DstPos, Idx).second)
      return std::nullopt;
    Loads.insert(Load);

    // Keep track of the position of the earliest/latest loads in the pattern.
    // We will check that there are no load fold barriers between them later
    // on.
    //
    // FIXME: Is there a better way to check for load fold barriers?
    if (!EarliestLoad || dominates(*Load, *EarliestLoad))
      EarliestLoad = Load;
    if (!LatestLoad || dominates(*LatestLoad, *Load))
      LatestLoad = Load;
  }

  // We found a load for each register. Let's check if each load satisfies the
  // pattern.
  assert(Loads.size() == RegsToVisit.size() &&
         "Expected to find a load for each register?");
  assert(EarliestLoad != LatestLoad && EarliestLoad &&
         LatestLoad && "Expected at least two loads?");

  // Check if there are any stores, calls, etc. between any of the loads. If
  // there are, then we can't safely perform the combine.
  //
  // MaxIter is chosen based off the (worst case) number of iterations it
  // typically takes to succeed in the LLVM test suite plus some padding.
  //
  // FIXME: Is there a better way to check for load fold barriers?
  const unsigned MaxIter = 20;
  unsigned Iter = 0;
  for (const auto &MI : instructionsWithoutDebug(EarliestLoad->getIterator(),
                                                 LatestLoad->getIterator())) {
    if (Loads.count(&MI))
      continue;
    if (MI.isLoadFoldBarrier())
      return std::nullopt;
    if (Iter++ == MaxIter)
      return std::nullopt;
  }

  return std::make_tuple(LowestIdxLoad, LowestIdx, LatestLoad);
}

bool CombinerHelper::matchLoadOrCombine(
    MachineInstr &MI, std::function<void(MachineIRBuilder &)> &MatchInfo) {
  assert(MI.getOpcode() == TargetOpcode::G_OR);
  MachineFunction &MF = *MI.getMF();
  // Assuming a little-endian target, transform:
  //  s8 *a = ...
  //  s32 val = a[0] | (a[1] << 8) | (a[2] << 16) | (a[3] << 24)
  // =>
  //  s32 val = *((i32)a)
  //
  //  s8 *a = ...
  //  s32 val = (a[0] << 24) | (a[1] << 16) | (a[2] << 8) | a[3]
  // =>
  //  s32 val = BSWAP(*((s32)a))
  Register Dst = MI.getOperand(0).getReg();
  LLT Ty = MRI.getType(Dst);
  if (Ty.isVector())
    return false;

  // We need to combine at least two loads into this type. Since the smallest
  // possible load is into a byte, we need at least a 16-bit wide type.
  const unsigned WideMemSizeInBits = Ty.getSizeInBits();
  if (WideMemSizeInBits < 16 || WideMemSizeInBits % 8 != 0)
    return false;

  // Match a collection of non-OR instructions in the pattern.
  auto RegsToVisit = findCandidatesForLoadOrCombine(&MI);
  if (!RegsToVisit)
    return false;

  // We have a collection of non-OR instructions. Figure out how wide each of
  // the small loads should be based off of the number of potential loads we
  // found.
  const unsigned NarrowMemSizeInBits = WideMemSizeInBits / RegsToVisit->size();
  if (NarrowMemSizeInBits % 8 != 0)
    return false;

  // Check if each register feeding into each OR is a load from the same
  // base pointer + some arithmetic.
  //
  // e.g. a[0], a[1] << 8, a[2] << 16, etc.
  //
  // Also verify that each of these ends up putting a[i] into the same memory
  // offset as a load into a wide type would.
  SmallDenseMap<int64_t, int64_t, 8> MemOffset2Idx;
  GZExtLoad *LowestIdxLoad, *LatestLoad;
  int64_t LowestIdx;
  auto MaybeLoadInfo = findLoadOffsetsForLoadOrCombine(
      MemOffset2Idx, *RegsToVisit, NarrowMemSizeInBits);
  if (!MaybeLoadInfo)
    return false;
  std::tie(LowestIdxLoad, LowestIdx, LatestLoad) = *MaybeLoadInfo;

  // We have a bunch of loads being OR'd together. Using the addresses + offsets
  // we found before, check if this corresponds to a big or little endian byte
  // pattern. If it does, then we can represent it using a load + possibly a
  // BSWAP.
  bool IsBigEndianTarget = MF.getDataLayout().isBigEndian();
  std::optional<bool> IsBigEndian = isBigEndian(MemOffset2Idx, LowestIdx);
  if (!IsBigEndian)
    return false;
  bool NeedsBSwap = IsBigEndianTarget != *IsBigEndian;
  if (NeedsBSwap && !isLegalOrBeforeLegalizer({TargetOpcode::G_BSWAP, {Ty}}))
    return false;

  // Make sure that the load from the lowest index produces offset 0 in the
  // final value.
  //
  // This ensures that we won't combine something like this:
  //
  // load x[i] -> byte 2
  // load x[i+1] -> byte 0 ---> wide_load x[i]
  // load x[i+2] -> byte 1
  const unsigned NumLoadsInTy = WideMemSizeInBits / NarrowMemSizeInBits;
  const unsigned ZeroByteOffset =
      *IsBigEndian
          ? bigEndianByteAt(NumLoadsInTy, 0)
          : littleEndianByteAt(NumLoadsInTy, 0);
  auto ZeroOffsetIdx = MemOffset2Idx.find(ZeroByteOffset);
  if (ZeroOffsetIdx == MemOffset2Idx.end() ||
      ZeroOffsetIdx->second != LowestIdx)
    return false;

  // We wil reuse the pointer from the load which ends up at byte offset 0. It
  // may not use index 0.
  Register Ptr = LowestIdxLoad->getPointerReg();
  const MachineMemOperand &MMO = LowestIdxLoad->getMMO();
  LegalityQuery::MemDesc MMDesc(MMO);
  MMDesc.MemoryTy = Ty;
  if (!isLegalOrBeforeLegalizer(
          {TargetOpcode::G_LOAD, {Ty, MRI.getType(Ptr)}, {MMDesc}}))
    return false;
  auto PtrInfo = MMO.getPointerInfo();
  auto *NewMMO = MF.getMachineMemOperand(&MMO, PtrInfo, WideMemSizeInBits / 8);

  // Load must be allowed and fast on the target.
  LLVMContext &C = MF.getFunction().getContext();
  auto &DL = MF.getDataLayout();
  unsigned Fast = 0;
  if (!getTargetLowering().allowsMemoryAccess(C, DL, Ty, *NewMMO, &Fast) ||
      !Fast)
    return false;

  MatchInfo = [=](MachineIRBuilder &MIB) {
    MIB.setInstrAndDebugLoc(*LatestLoad);
    Register LoadDst = NeedsBSwap ? MRI.cloneVirtualRegister(Dst) : Dst;
    MIB.buildLoad(LoadDst, Ptr, *NewMMO);
    if (NeedsBSwap)
      MIB.buildBSwap(Dst, LoadDst);
  };
  return true;
}

bool CombinerHelper::matchExtendThroughPhis(MachineInstr &MI,
                                            MachineInstr *&ExtMI) {
  auto &PHI = cast<GPhi>(MI);
  Register DstReg = PHI.getReg(0);

  // TODO: Extending a vector may be expensive, don't do this until heuristics
  // are better.
  if (MRI.getType(DstReg).isVector())
    return false;

  // Try to match a phi, whose only use is an extend.
  if (!MRI.hasOneNonDBGUse(DstReg))
    return false;
  ExtMI = &*MRI.use_instr_nodbg_begin(DstReg);
  switch (ExtMI->getOpcode()) {
  case TargetOpcode::G_ANYEXT:
    return true; // G_ANYEXT is usually free.
  case TargetOpcode::G_ZEXT:
  case TargetOpcode::G_SEXT:
    break;
  default:
    return false;
  }

  // If the target is likely to fold this extend away, don't propagate.
  if (Builder.getTII().isExtendLikelyToBeFolded(*ExtMI, MRI))
    return false;

  // We don't want to propagate the extends unless there's a good chance that
  // they'll be optimized in some way.
  // Collect the unique incoming values.
  SmallPtrSet<MachineInstr *, 4> InSrcs;
  for (unsigned I = 0; I < PHI.getNumIncomingValues(); ++I) {
    auto *DefMI = getDefIgnoringCopies(PHI.getIncomingValue(I), MRI);
    switch (DefMI->getOpcode()) {
    case TargetOpcode::G_LOAD:
    case TargetOpcode::G_TRUNC:
    case TargetOpcode::G_SEXT:
    case TargetOpcode::G_ZEXT:
    case TargetOpcode::G_ANYEXT:
    case TargetOpcode::G_CONSTANT:
      InSrcs.insert(DefMI);
      // Don't try to propagate if there are too many places to create new
      // extends, chances are it'll increase code size.
      if (InSrcs.size() > 2)
        return false;
      break;
    default:
      return false;
    }
  }
  return true;
}

void CombinerHelper::applyExtendThroughPhis(MachineInstr &MI,
                                            MachineInstr *&ExtMI) {
  auto &PHI = cast<GPhi>(MI);
  Register DstReg = ExtMI->getOperand(0).getReg();
  LLT ExtTy = MRI.getType(DstReg);

  // Propagate the extension into the block of each incoming reg's block.
  // Use a SetVector here because PHIs can have duplicate edges, and we want
  // deterministic iteration order.
  SmallSetVector<MachineInstr *, 8> SrcMIs;
  SmallDenseMap<MachineInstr *, MachineInstr *, 8> OldToNewSrcMap;
  for (unsigned I = 0; I < PHI.getNumIncomingValues(); ++I) {
    auto SrcReg = PHI.getIncomingValue(I);
    auto *SrcMI = MRI.getVRegDef(SrcReg);
    if (!SrcMIs.insert(SrcMI))
      continue;

    // Build an extend after each src inst.
    auto *MBB = SrcMI->getParent();
    MachineBasicBlock::iterator InsertPt = ++SrcMI->getIterator();
    if (InsertPt != MBB->end() && InsertPt->isPHI())
      InsertPt = MBB->getFirstNonPHI();

    Builder.setInsertPt(*SrcMI->getParent(), InsertPt);
    Builder.setDebugLoc(MI.getDebugLoc());
    auto NewExt = Builder.buildExtOrTrunc(ExtMI->getOpcode(), ExtTy, SrcReg);
    OldToNewSrcMap[SrcMI] = NewExt;
  }

  // Create a new phi with the extended inputs.
  Builder.setInstrAndDebugLoc(MI);
  auto NewPhi = Builder.buildInstrNoInsert(TargetOpcode::G_PHI);
  NewPhi.addDef(DstReg);
  for (const MachineOperand &MO : llvm::drop_begin(MI.operands())) {
    if (!MO.isReg()) {
      NewPhi.addMBB(MO.getMBB());
      continue;
    }
    auto *NewSrc = OldToNewSrcMap[MRI.getVRegDef(MO.getReg())];
    NewPhi.addUse(NewSrc->getOperand(0).getReg());
  }
  Builder.insertInstr(NewPhi);
  ExtMI->eraseFromParent();
}

bool CombinerHelper::matchExtractVecEltBuildVec(MachineInstr &MI,
                                                Register &Reg) {
  assert(MI.getOpcode() == TargetOpcode::G_EXTRACT_VECTOR_ELT);
  // If we have a constant index, look for a G_BUILD_VECTOR source
  // and find the source register that the index maps to.
  Register SrcVec = MI.getOperand(1).getReg();
  LLT SrcTy = MRI.getType(SrcVec);

  auto Cst = getIConstantVRegValWithLookThrough(MI.getOperand(2).getReg(), MRI);
  if (!Cst || Cst->Value.getZExtValue() >= SrcTy.getNumElements())
    return false;

  unsigned VecIdx = Cst->Value.getZExtValue();

  // Check if we have a build_vector or build_vector_trunc with an optional
  // trunc in front.
  MachineInstr *SrcVecMI = MRI.getVRegDef(SrcVec);
  if (SrcVecMI->getOpcode() == TargetOpcode::G_TRUNC) {
    SrcVecMI = MRI.getVRegDef(SrcVecMI->getOperand(1).getReg());
  }

  if (SrcVecMI->getOpcode() != TargetOpcode::G_BUILD_VECTOR &&
      SrcVecMI->getOpcode() != TargetOpcode::G_BUILD_VECTOR_TRUNC)
    return false;

  EVT Ty(getMVTForLLT(SrcTy));
  if (!MRI.hasOneNonDBGUse(SrcVec) &&
      !getTargetLowering().aggressivelyPreferBuildVectorSources(Ty))
    return false;

  Reg = SrcVecMI->getOperand(VecIdx + 1).getReg();
  return true;
}

void CombinerHelper::applyExtractVecEltBuildVec(MachineInstr &MI,
                                                Register &Reg) {
  // Check the type of the register, since it may have come from a
  // G_BUILD_VECTOR_TRUNC.
  LLT ScalarTy = MRI.getType(Reg);
  Register DstReg = MI.getOperand(0).getReg();
  LLT DstTy = MRI.getType(DstReg);

  if (ScalarTy != DstTy) {
    assert(ScalarTy.getSizeInBits() > DstTy.getSizeInBits());
    Builder.buildTrunc(DstReg, Reg);
    MI.eraseFromParent();
    return;
  }
  replaceSingleDefInstWithReg(MI, Reg);
}

bool CombinerHelper::matchExtractAllEltsFromBuildVector(
    MachineInstr &MI,
    SmallVectorImpl<std::pair<Register, MachineInstr *>> &SrcDstPairs) {
  assert(MI.getOpcode() == TargetOpcode::G_BUILD_VECTOR);
  // This combine tries to find build_vector's which have every source element
  // extracted using G_EXTRACT_VECTOR_ELT. This can happen when transforms like
  // the masked load scalarization is run late in the pipeline. There's already
  // a combine for a similar pattern starting from the extract, but that
  // doesn't attempt to do it if there are multiple uses of the build_vector,
  // which in this case is true. Starting the combine from the build_vector
  // feels more natural than trying to find sibling nodes of extracts.
  // E.g.
  //  %vec(<4 x s32>) = G_BUILD_VECTOR %s1(s32), %s2, %s3, %s4
  //  %ext1 = G_EXTRACT_VECTOR_ELT %vec, 0
  //  %ext2 = G_EXTRACT_VECTOR_ELT %vec, 1
  //  %ext3 = G_EXTRACT_VECTOR_ELT %vec, 2
  //  %ext4 = G_EXTRACT_VECTOR_ELT %vec, 3
  // ==>
  // replace ext{1,2,3,4} with %s{1,2,3,4}

  Register DstReg = MI.getOperand(0).getReg();
  LLT DstTy = MRI.getType(DstReg);
  unsigned NumElts = DstTy.getNumElements();

  SmallBitVector ExtractedElts(NumElts);
  for (MachineInstr &II : MRI.use_nodbg_instructions(DstReg)) {
    if (II.getOpcode() != TargetOpcode::G_EXTRACT_VECTOR_ELT)
      return false;
    auto Cst = getIConstantVRegVal(II.getOperand(2).getReg(), MRI);
    if (!Cst)
      return false;
    unsigned Idx = Cst->getZExtValue();
    if (Idx >= NumElts)
      return false; // Out of range.
    ExtractedElts.set(Idx);
    SrcDstPairs.emplace_back(
        std::make_pair(MI.getOperand(Idx + 1).getReg(), &II));
  }
  // Match if every element was extracted.
  return ExtractedElts.all();
}

void CombinerHelper::applyExtractAllEltsFromBuildVector(
    MachineInstr &MI,
    SmallVectorImpl<std::pair<Register, MachineInstr *>> &SrcDstPairs) {
  assert(MI.getOpcode() == TargetOpcode::G_BUILD_VECTOR);
  for (auto &Pair : SrcDstPairs) {
    auto *ExtMI = Pair.second;
    replaceRegWith(MRI, ExtMI->getOperand(0).getReg(), Pair.first);
    ExtMI->eraseFromParent();
  }
  MI.eraseFromParent();
}

void CombinerHelper::applyBuildFn(
    MachineInstr &MI, std::function<void(MachineIRBuilder &)> &MatchInfo) {
  applyBuildFnNoErase(MI, MatchInfo);
  MI.eraseFromParent();
}

void CombinerHelper::applyBuildFnNoErase(
    MachineInstr &MI, std::function<void(MachineIRBuilder &)> &MatchInfo) {
  MatchInfo(Builder);
}

bool CombinerHelper::matchOrShiftToFunnelShift(MachineInstr &MI,
                                               BuildFnTy &MatchInfo) {
  assert(MI.getOpcode() == TargetOpcode::G_OR);

  Register Dst = MI.getOperand(0).getReg();
  LLT Ty = MRI.getType(Dst);
  unsigned BitWidth = Ty.getScalarSizeInBits();

  Register ShlSrc, ShlAmt, LShrSrc, LShrAmt, Amt;
  unsigned FshOpc = 0;

  // Match (or (shl ...), (lshr ...)).
  if (!mi_match(Dst, MRI,
                // m_GOr() handles the commuted version as well.
                m_GOr(m_GShl(m_Reg(ShlSrc), m_Reg(ShlAmt)),
                      m_GLShr(m_Reg(LShrSrc), m_Reg(LShrAmt)))))
    return false;

  // Given constants C0 and C1 such that C0 + C1 is bit-width:
  // (or (shl x, C0), (lshr y, C1)) -> (fshl x, y, C0) or (fshr x, y, C1)
  int64_t CstShlAmt, CstLShrAmt;
  if (mi_match(ShlAmt, MRI, m_ICstOrSplat(CstShlAmt)) &&
      mi_match(LShrAmt, MRI, m_ICstOrSplat(CstLShrAmt)) &&
      CstShlAmt + CstLShrAmt == BitWidth) {
    FshOpc = TargetOpcode::G_FSHR;
    Amt = LShrAmt;

  } else if (mi_match(LShrAmt, MRI,
                      m_GSub(m_SpecificICstOrSplat(BitWidth), m_Reg(Amt))) &&
             ShlAmt == Amt) {
    // (or (shl x, amt), (lshr y, (sub bw, amt))) -> (fshl x, y, amt)
    FshOpc = TargetOpcode::G_FSHL;

  } else if (mi_match(ShlAmt, MRI,
                      m_GSub(m_SpecificICstOrSplat(BitWidth), m_Reg(Amt))) &&
             LShrAmt == Amt) {
    // (or (shl x, (sub bw, amt)), (lshr y, amt)) -> (fshr x, y, amt)
    FshOpc = TargetOpcode::G_FSHR;

  } else {
    return false;
  }

  LLT AmtTy = MRI.getType(Amt);
  if (!isLegalOrBeforeLegalizer({FshOpc, {Ty, AmtTy}}))
    return false;

  MatchInfo = [=](MachineIRBuilder &B) {
    B.buildInstr(FshOpc, {Dst}, {ShlSrc, LShrSrc, Amt});
  };
  return true;
}

/// Match an FSHL or FSHR that can be combined to a ROTR or ROTL rotate.
bool CombinerHelper::matchFunnelShiftToRotate(MachineInstr &MI) {
  unsigned Opc = MI.getOpcode();
  assert(Opc == TargetOpcode::G_FSHL || Opc == TargetOpcode::G_FSHR);
  Register X = MI.getOperand(1).getReg();
  Register Y = MI.getOperand(2).getReg();
  if (X != Y)
    return false;
  unsigned RotateOpc =
      Opc == TargetOpcode::G_FSHL ? TargetOpcode::G_ROTL : TargetOpcode::G_ROTR;
  return isLegalOrBeforeLegalizer({RotateOpc, {MRI.getType(X), MRI.getType(Y)}});
}

void CombinerHelper::applyFunnelShiftToRotate(MachineInstr &MI) {
  unsigned Opc = MI.getOpcode();
  assert(Opc == TargetOpcode::G_FSHL || Opc == TargetOpcode::G_FSHR);
  bool IsFSHL = Opc == TargetOpcode::G_FSHL;
  Observer.changingInstr(MI);
  MI.setDesc(Builder.getTII().get(IsFSHL ? TargetOpcode::G_ROTL
                                         : TargetOpcode::G_ROTR));
  MI.removeOperand(2);
  Observer.changedInstr(MI);
}

// Fold (rot x, c) -> (rot x, c % BitSize)
bool CombinerHelper::matchRotateOutOfRange(MachineInstr &MI) {
  assert(MI.getOpcode() == TargetOpcode::G_ROTL ||
         MI.getOpcode() == TargetOpcode::G_ROTR);
  unsigned Bitsize =
      MRI.getType(MI.getOperand(0).getReg()).getScalarSizeInBits();
  Register AmtReg = MI.getOperand(2).getReg();
  bool OutOfRange = false;
  auto MatchOutOfRange = [Bitsize, &OutOfRange](const Constant *C) {
    if (auto *CI = dyn_cast<ConstantInt>(C))
      OutOfRange |= CI->getValue().uge(Bitsize);
    return true;
  };
  return matchUnaryPredicate(MRI, AmtReg, MatchOutOfRange) && OutOfRange;
}

void CombinerHelper::applyRotateOutOfRange(MachineInstr &MI) {
  assert(MI.getOpcode() == TargetOpcode::G_ROTL ||
         MI.getOpcode() == TargetOpcode::G_ROTR);
  unsigned Bitsize =
      MRI.getType(MI.getOperand(0).getReg()).getScalarSizeInBits();
  Register Amt = MI.getOperand(2).getReg();
  LLT AmtTy = MRI.getType(Amt);
  auto Bits = Builder.buildConstant(AmtTy, Bitsize);
  Amt = Builder.buildURem(AmtTy, MI.getOperand(2).getReg(), Bits).getReg(0);
  Observer.changingInstr(MI);
  MI.getOperand(2).setReg(Amt);
  Observer.changedInstr(MI);
}

bool CombinerHelper::matchICmpToTrueFalseKnownBits(MachineInstr &MI,
                                                   int64_t &MatchInfo) {
  assert(MI.getOpcode() == TargetOpcode::G_ICMP);
  auto Pred = static_cast<CmpInst::Predicate>(MI.getOperand(1).getPredicate());

  // We want to avoid calling KnownBits on the LHS if possible, as this combine
  // has no filter and runs on every G_ICMP instruction. We can avoid calling
  // KnownBits on the LHS in two cases:
  //
  //  - The RHS is unknown: Constants are always on RHS. If the RHS is unknown
  //  we cannot do any transforms so we can safely bail out early.
  //  - The RHS is zero: we don't need to know the LHS to do unsigned <0 and
  //  >=0.
  auto KnownRHS = KB->getKnownBits(MI.getOperand(3).getReg());
  if (KnownRHS.isUnknown())
    return false;

  std::optional<bool> KnownVal;
  if (KnownRHS.isZero()) {
    // ? uge 0 -> always true
    // ? ult 0 -> always false
    if (Pred == CmpInst::ICMP_UGE)
      KnownVal = true;
    else if (Pred == CmpInst::ICMP_ULT)
      KnownVal = false;
  }

  if (!KnownVal) {
    auto KnownLHS = KB->getKnownBits(MI.getOperand(2).getReg());
    switch (Pred) {
    default:
      llvm_unreachable("Unexpected G_ICMP predicate?");
    case CmpInst::ICMP_EQ:
      KnownVal = KnownBits::eq(KnownLHS, KnownRHS);
      break;
    case CmpInst::ICMP_NE:
      KnownVal = KnownBits::ne(KnownLHS, KnownRHS);
      break;
    case CmpInst::ICMP_SGE:
      KnownVal = KnownBits::sge(KnownLHS, KnownRHS);
      break;
    case CmpInst::ICMP_SGT:
      KnownVal = KnownBits::sgt(KnownLHS, KnownRHS);
      break;
    case CmpInst::ICMP_SLE:
      KnownVal = KnownBits::sle(KnownLHS, KnownRHS);
      break;
    case CmpInst::ICMP_SLT:
      KnownVal = KnownBits::slt(KnownLHS, KnownRHS);
      break;
    case CmpInst::ICMP_UGE:
      KnownVal = KnownBits::uge(KnownLHS, KnownRHS);
      break;
    case CmpInst::ICMP_UGT:
      KnownVal = KnownBits::ugt(KnownLHS, KnownRHS);
      break;
    case CmpInst::ICMP_ULE:
      KnownVal = KnownBits::ule(KnownLHS, KnownRHS);
      break;
    case CmpInst::ICMP_ULT:
      KnownVal = KnownBits::ult(KnownLHS, KnownRHS);
      break;
    }
  }

  if (!KnownVal)
    return false;
  MatchInfo =
      *KnownVal
          ? getICmpTrueVal(getTargetLowering(),
                           /*IsVector = */
                           MRI.getType(MI.getOperand(0).getReg()).isVector(),
                           /* IsFP = */ false)
          : 0;
  return true;
}

bool CombinerHelper::matchICmpToLHSKnownBits(
    MachineInstr &MI, std::function<void(MachineIRBuilder &)> &MatchInfo) {
  assert(MI.getOpcode() == TargetOpcode::G_ICMP);
  // Given:
  //
  // %x = G_WHATEVER (... x is known to be 0 or 1 ...)
  // %cmp = G_ICMP ne %x, 0
  //
  // Or:
  //
  // %x = G_WHATEVER (... x is known to be 0 or 1 ...)
  // %cmp = G_ICMP eq %x, 1
  //
  // We can replace %cmp with %x assuming true is 1 on the target.
  auto Pred = static_cast<CmpInst::Predicate>(MI.getOperand(1).getPredicate());
  if (!CmpInst::isEquality(Pred))
    return false;
  Register Dst = MI.getOperand(0).getReg();
  LLT DstTy = MRI.getType(Dst);
  if (getICmpTrueVal(getTargetLowering(), DstTy.isVector(),
                     /* IsFP = */ false) != 1)
    return false;
  int64_t OneOrZero = Pred == CmpInst::ICMP_EQ;
  if (!mi_match(MI.getOperand(3).getReg(), MRI, m_SpecificICst(OneOrZero)))
    return false;
  Register LHS = MI.getOperand(2).getReg();
  auto KnownLHS = KB->getKnownBits(LHS);
  if (KnownLHS.getMinValue() != 0 || KnownLHS.getMaxValue() != 1)
    return false;
  // Make sure replacing Dst with the LHS is a legal operation.
  LLT LHSTy = MRI.getType(LHS);
  unsigned LHSSize = LHSTy.getSizeInBits();
  unsigned DstSize = DstTy.getSizeInBits();
  unsigned Op = TargetOpcode::COPY;
  if (DstSize != LHSSize)
    Op = DstSize < LHSSize ? TargetOpcode::G_TRUNC : TargetOpcode::G_ZEXT;
  if (!isLegalOrBeforeLegalizer({Op, {DstTy, LHSTy}}))
    return false;
  MatchInfo = [=](MachineIRBuilder &B) { B.buildInstr(Op, {Dst}, {LHS}); };
  return true;
}

// Replace (and (or x, c1), c2) with (and x, c2) iff c1 & c2 == 0
bool CombinerHelper::matchAndOrDisjointMask(
    MachineInstr &MI, std::function<void(MachineIRBuilder &)> &MatchInfo) {
  assert(MI.getOpcode() == TargetOpcode::G_AND);

  // Ignore vector types to simplify matching the two constants.
  // TODO: do this for vectors and scalars via a demanded bits analysis.
  LLT Ty = MRI.getType(MI.getOperand(0).getReg());
  if (Ty.isVector())
    return false;

  Register Src;
  Register AndMaskReg;
  int64_t AndMaskBits;
  int64_t OrMaskBits;
  if (!mi_match(MI, MRI,
                m_GAnd(m_GOr(m_Reg(Src), m_ICst(OrMaskBits)),
                       m_all_of(m_ICst(AndMaskBits), m_Reg(AndMaskReg)))))
    return false;

  // Check if OrMask could turn on any bits in Src.
  if (AndMaskBits & OrMaskBits)
    return false;

  MatchInfo = [=, &MI](MachineIRBuilder &B) {
    Observer.changingInstr(MI);
    // Canonicalize the result to have the constant on the RHS.
    if (MI.getOperand(1).getReg() == AndMaskReg)
      MI.getOperand(2).setReg(AndMaskReg);
    MI.getOperand(1).setReg(Src);
    Observer.changedInstr(MI);
  };
  return true;
}

/// Form a G_SBFX from a G_SEXT_INREG fed by a right shift.
bool CombinerHelper::matchBitfieldExtractFromSExtInReg(
    MachineInstr &MI, std::function<void(MachineIRBuilder &)> &MatchInfo) {
  assert(MI.getOpcode() == TargetOpcode::G_SEXT_INREG);
  Register Dst = MI.getOperand(0).getReg();
  Register Src = MI.getOperand(1).getReg();
  LLT Ty = MRI.getType(Src);
  LLT ExtractTy = getTargetLowering().getPreferredShiftAmountTy(Ty);
  if (!LI || !LI->isLegalOrCustom({TargetOpcode::G_SBFX, {Ty, ExtractTy}}))
    return false;
  int64_t Width = MI.getOperand(2).getImm();
  Register ShiftSrc;
  int64_t ShiftImm;
  if (!mi_match(
          Src, MRI,
          m_OneNonDBGUse(m_any_of(m_GAShr(m_Reg(ShiftSrc), m_ICst(ShiftImm)),
                                  m_GLShr(m_Reg(ShiftSrc), m_ICst(ShiftImm))))))
    return false;
  if (ShiftImm < 0 || ShiftImm + Width > Ty.getScalarSizeInBits())
    return false;

  MatchInfo = [=](MachineIRBuilder &B) {
    auto Cst1 = B.buildConstant(ExtractTy, ShiftImm);
    auto Cst2 = B.buildConstant(ExtractTy, Width);
    B.buildSbfx(Dst, ShiftSrc, Cst1, Cst2);
  };
  return true;
}

/// Form a G_UBFX from "(a srl b) & mask", where b and mask are constants.
bool CombinerHelper::matchBitfieldExtractFromAnd(MachineInstr &MI,
                                                 BuildFnTy &MatchInfo) {
  GAnd *And = cast<GAnd>(&MI);
  Register Dst = And->getReg(0);
  LLT Ty = MRI.getType(Dst);
  LLT ExtractTy = getTargetLowering().getPreferredShiftAmountTy(Ty);
  // Note that isLegalOrBeforeLegalizer is stricter and does not take custom
  // into account.
  if (LI && !LI->isLegalOrCustom({TargetOpcode::G_UBFX, {Ty, ExtractTy}}))
    return false;

  int64_t AndImm, LSBImm;
  Register ShiftSrc;
  const unsigned Size = Ty.getScalarSizeInBits();
  if (!mi_match(And->getReg(0), MRI,
                m_GAnd(m_OneNonDBGUse(m_GLShr(m_Reg(ShiftSrc), m_ICst(LSBImm))),
                       m_ICst(AndImm))))
    return false;

  // The mask is a mask of the low bits iff imm & (imm+1) == 0.
  auto MaybeMask = static_cast<uint64_t>(AndImm);
  if (MaybeMask & (MaybeMask + 1))
    return false;

  // LSB must fit within the register.
  if (static_cast<uint64_t>(LSBImm) >= Size)
    return false;

  uint64_t Width = APInt(Size, AndImm).countr_one();
  MatchInfo = [=](MachineIRBuilder &B) {
    auto WidthCst = B.buildConstant(ExtractTy, Width);
    auto LSBCst = B.buildConstant(ExtractTy, LSBImm);
    B.buildInstr(TargetOpcode::G_UBFX, {Dst}, {ShiftSrc, LSBCst, WidthCst});
  };
  return true;
}

bool CombinerHelper::matchBitfieldExtractFromShr(
    MachineInstr &MI, std::function<void(MachineIRBuilder &)> &MatchInfo) {
  const unsigned Opcode = MI.getOpcode();
  assert(Opcode == TargetOpcode::G_ASHR || Opcode == TargetOpcode::G_LSHR);

  const Register Dst = MI.getOperand(0).getReg();

  const unsigned ExtrOpcode = Opcode == TargetOpcode::G_ASHR
                                  ? TargetOpcode::G_SBFX
                                  : TargetOpcode::G_UBFX;

  // Check if the type we would use for the extract is legal
  LLT Ty = MRI.getType(Dst);
  LLT ExtractTy = getTargetLowering().getPreferredShiftAmountTy(Ty);
  if (!LI || !LI->isLegalOrCustom({ExtrOpcode, {Ty, ExtractTy}}))
    return false;

  Register ShlSrc;
  int64_t ShrAmt;
  int64_t ShlAmt;
  const unsigned Size = Ty.getScalarSizeInBits();

  // Try to match shr (shl x, c1), c2
  if (!mi_match(Dst, MRI,
                m_BinOp(Opcode,
                        m_OneNonDBGUse(m_GShl(m_Reg(ShlSrc), m_ICst(ShlAmt))),
                        m_ICst(ShrAmt))))
    return false;

  // Make sure that the shift sizes can fit a bitfield extract
  if (ShlAmt < 0 || ShlAmt > ShrAmt || ShrAmt >= Size)
    return false;

  // Skip this combine if the G_SEXT_INREG combine could handle it
  if (Opcode == TargetOpcode::G_ASHR && ShlAmt == ShrAmt)
    return false;

  // Calculate start position and width of the extract
  const int64_t Pos = ShrAmt - ShlAmt;
  const int64_t Width = Size - ShrAmt;

  MatchInfo = [=](MachineIRBuilder &B) {
    auto WidthCst = B.buildConstant(ExtractTy, Width);
    auto PosCst = B.buildConstant(ExtractTy, Pos);
    B.buildInstr(ExtrOpcode, {Dst}, {ShlSrc, PosCst, WidthCst});
  };
  return true;
}

bool CombinerHelper::matchBitfieldExtractFromShrAnd(
    MachineInstr &MI, std::function<void(MachineIRBuilder &)> &MatchInfo) {
  const unsigned Opcode = MI.getOpcode();
  assert(Opcode == TargetOpcode::G_LSHR || Opcode == TargetOpcode::G_ASHR);

  const Register Dst = MI.getOperand(0).getReg();
  LLT Ty = MRI.getType(Dst);
  LLT ExtractTy = getTargetLowering().getPreferredShiftAmountTy(Ty);
  if (LI && !LI->isLegalOrCustom({TargetOpcode::G_UBFX, {Ty, ExtractTy}}))
    return false;

  // Try to match shr (and x, c1), c2
  Register AndSrc;
  int64_t ShrAmt;
  int64_t SMask;
  if (!mi_match(Dst, MRI,
                m_BinOp(Opcode,
                        m_OneNonDBGUse(m_GAnd(m_Reg(AndSrc), m_ICst(SMask))),
                        m_ICst(ShrAmt))))
    return false;

  const unsigned Size = Ty.getScalarSizeInBits();
  if (ShrAmt < 0 || ShrAmt >= Size)
    return false;

  // If the shift subsumes the mask, emit the 0 directly.
  if (0 == (SMask >> ShrAmt)) {
    MatchInfo = [=](MachineIRBuilder &B) {
      B.buildConstant(Dst, 0);
    };
    return true;
  }

  // Check that ubfx can do the extraction, with no holes in the mask.
  uint64_t UMask = SMask;
  UMask |= maskTrailingOnes<uint64_t>(ShrAmt);
  UMask &= maskTrailingOnes<uint64_t>(Size);
  if (!isMask_64(UMask))
    return false;

  // Calculate start position and width of the extract.
  const int64_t Pos = ShrAmt;
  const int64_t Width = llvm::countr_one(UMask) - ShrAmt;

  // It's preferable to keep the shift, rather than form G_SBFX.
  // TODO: remove the G_AND via demanded bits analysis.
  if (Opcode == TargetOpcode::G_ASHR && Width + ShrAmt == Size)
    return false;

  MatchInfo = [=](MachineIRBuilder &B) {
    auto WidthCst = B.buildConstant(ExtractTy, Width);
    auto PosCst = B.buildConstant(ExtractTy, Pos);
    B.buildInstr(TargetOpcode::G_UBFX, {Dst}, {AndSrc, PosCst, WidthCst});
  };
  return true;
}

bool CombinerHelper::reassociationCanBreakAddressingModePattern(
    MachineInstr &MI) {
  auto &PtrAdd = cast<GPtrAdd>(MI);

  Register Src1Reg = PtrAdd.getBaseReg();
  auto *Src1Def = getOpcodeDef<GPtrAdd>(Src1Reg, MRI);
  if (!Src1Def)
    return false;

  Register Src2Reg = PtrAdd.getOffsetReg();

  if (MRI.hasOneNonDBGUse(Src1Reg))
    return false;

  auto C1 = getIConstantVRegVal(Src1Def->getOffsetReg(), MRI);
  if (!C1)
    return false;
  auto C2 = getIConstantVRegVal(Src2Reg, MRI);
  if (!C2)
    return false;

  const APInt &C1APIntVal = *C1;
  const APInt &C2APIntVal = *C2;
  const int64_t CombinedValue = (C1APIntVal + C2APIntVal).getSExtValue();

  for (auto &UseMI : MRI.use_nodbg_instructions(PtrAdd.getReg(0))) {
    // This combine may end up running before ptrtoint/inttoptr combines
    // manage to eliminate redundant conversions, so try to look through them.
    MachineInstr *ConvUseMI = &UseMI;
    unsigned ConvUseOpc = ConvUseMI->getOpcode();
    while (ConvUseOpc == TargetOpcode::G_INTTOPTR ||
           ConvUseOpc == TargetOpcode::G_PTRTOINT) {
      Register DefReg = ConvUseMI->getOperand(0).getReg();
      if (!MRI.hasOneNonDBGUse(DefReg))
        break;
      ConvUseMI = &*MRI.use_instr_nodbg_begin(DefReg);
      ConvUseOpc = ConvUseMI->getOpcode();
    }
    auto *LdStMI = dyn_cast<GLoadStore>(ConvUseMI);
    if (!LdStMI)
      continue;
    // Is x[offset2] already not a legal addressing mode? If so then
    // reassociating the constants breaks nothing (we test offset2 because
    // that's the one we hope to fold into the load or store).
    TargetLoweringBase::AddrMode AM;
    AM.HasBaseReg = true;
    AM.BaseOffs = C2APIntVal.getSExtValue();
    unsigned AS = MRI.getType(LdStMI->getPointerReg()).getAddressSpace();
    Type *AccessTy = getTypeForLLT(LdStMI->getMMO().getMemoryType(),
                                   PtrAdd.getMF()->getFunction().getContext());
    const auto &TLI = *PtrAdd.getMF()->getSubtarget().getTargetLowering();
    if (!TLI.isLegalAddressingMode(PtrAdd.getMF()->getDataLayout(), AM,
                                   AccessTy, AS))
      continue;

    // Would x[offset1+offset2] still be a legal addressing mode?
    AM.BaseOffs = CombinedValue;
    if (!TLI.isLegalAddressingMode(PtrAdd.getMF()->getDataLayout(), AM,
                                   AccessTy, AS))
      return true;
  }

  return false;
}

bool CombinerHelper::matchReassocConstantInnerRHS(GPtrAdd &MI,
                                                  MachineInstr *RHS,
                                                  BuildFnTy &MatchInfo) {
  // G_PTR_ADD(BASE, G_ADD(X, C)) -> G_PTR_ADD(G_PTR_ADD(BASE, X), C)
  Register Src1Reg = MI.getOperand(1).getReg();
  if (RHS->getOpcode() != TargetOpcode::G_ADD)
    return false;
  auto C2 = getIConstantVRegVal(RHS->getOperand(2).getReg(), MRI);
  if (!C2)
    return false;

  MatchInfo = [=, &MI](MachineIRBuilder &B) {
    LLT PtrTy = MRI.getType(MI.getOperand(0).getReg());

    auto NewBase =
        Builder.buildPtrAdd(PtrTy, Src1Reg, RHS->getOperand(1).getReg());
    Observer.changingInstr(MI);
    MI.getOperand(1).setReg(NewBase.getReg(0));
    MI.getOperand(2).setReg(RHS->getOperand(2).getReg());
    Observer.changedInstr(MI);
  };
  return !reassociationCanBreakAddressingModePattern(MI);
}

bool CombinerHelper::matchReassocConstantInnerLHS(GPtrAdd &MI,
                                                  MachineInstr *LHS,
                                                  MachineInstr *RHS,
                                                  BuildFnTy &MatchInfo) {
  // G_PTR_ADD (G_PTR_ADD X, C), Y) -> (G_PTR_ADD (G_PTR_ADD(X, Y), C)
  // if and only if (G_PTR_ADD X, C) has one use.
  Register LHSBase;
  std::optional<ValueAndVReg> LHSCstOff;
  if (!mi_match(MI.getBaseReg(), MRI,
                m_OneNonDBGUse(m_GPtrAdd(m_Reg(LHSBase), m_GCst(LHSCstOff)))))
    return false;

  auto *LHSPtrAdd = cast<GPtrAdd>(LHS);
  MatchInfo = [=, &MI](MachineIRBuilder &B) {
    // When we change LHSPtrAdd's offset register we might cause it to use a reg
    // before its def. Sink the instruction so the outer PTR_ADD to ensure this
    // doesn't happen.
    LHSPtrAdd->moveBefore(&MI);
    Register RHSReg = MI.getOffsetReg();
    // set VReg will cause type mismatch if it comes from extend/trunc
    auto NewCst = B.buildConstant(MRI.getType(RHSReg), LHSCstOff->Value);
    Observer.changingInstr(MI);
    MI.getOperand(2).setReg(NewCst.getReg(0));
    Observer.changedInstr(MI);
    Observer.changingInstr(*LHSPtrAdd);
    LHSPtrAdd->getOperand(2).setReg(RHSReg);
    Observer.changedInstr(*LHSPtrAdd);
  };
  return !reassociationCanBreakAddressingModePattern(MI);
}

bool CombinerHelper::matchReassocFoldConstantsInSubTree(GPtrAdd &MI,
                                                        MachineInstr *LHS,
                                                        MachineInstr *RHS,
                                                        BuildFnTy &MatchInfo) {
  // G_PTR_ADD(G_PTR_ADD(BASE, C1), C2) -> G_PTR_ADD(BASE, C1+C2)
  auto *LHSPtrAdd = dyn_cast<GPtrAdd>(LHS);
  if (!LHSPtrAdd)
    return false;

  Register Src2Reg = MI.getOperand(2).getReg();
  Register LHSSrc1 = LHSPtrAdd->getBaseReg();
  Register LHSSrc2 = LHSPtrAdd->getOffsetReg();
  auto C1 = getIConstantVRegVal(LHSSrc2, MRI);
  if (!C1)
    return false;
  auto C2 = getIConstantVRegVal(Src2Reg, MRI);
  if (!C2)
    return false;

  MatchInfo = [=, &MI](MachineIRBuilder &B) {
    auto NewCst = B.buildConstant(MRI.getType(Src2Reg), *C1 + *C2);
    Observer.changingInstr(MI);
    MI.getOperand(1).setReg(LHSSrc1);
    MI.getOperand(2).setReg(NewCst.getReg(0));
    Observer.changedInstr(MI);
  };
  return !reassociationCanBreakAddressingModePattern(MI);
}

bool CombinerHelper::matchReassocPtrAdd(MachineInstr &MI,
                                        BuildFnTy &MatchInfo) {
  auto &PtrAdd = cast<GPtrAdd>(MI);
  // We're trying to match a few pointer computation patterns here for
  // re-association opportunities.
  // 1) Isolating a constant operand to be on the RHS, e.g.:
  // G_PTR_ADD(BASE, G_ADD(X, C)) -> G_PTR_ADD(G_PTR_ADD(BASE, X), C)
  //
  // 2) Folding two constants in each sub-tree as long as such folding
  // doesn't break a legal addressing mode.
  // G_PTR_ADD(G_PTR_ADD(BASE, C1), C2) -> G_PTR_ADD(BASE, C1+C2)
  //
  // 3) Move a constant from the LHS of an inner op to the RHS of the outer.
  // G_PTR_ADD (G_PTR_ADD X, C), Y) -> G_PTR_ADD (G_PTR_ADD(X, Y), C)
  // iif (G_PTR_ADD X, C) has one use.
  MachineInstr *LHS = MRI.getVRegDef(PtrAdd.getBaseReg());
  MachineInstr *RHS = MRI.getVRegDef(PtrAdd.getOffsetReg());

  // Try to match example 2.
  if (matchReassocFoldConstantsInSubTree(PtrAdd, LHS, RHS, MatchInfo))
    return true;

  // Try to match example 3.
  if (matchReassocConstantInnerLHS(PtrAdd, LHS, RHS, MatchInfo))
    return true;

  // Try to match example 1.
  if (matchReassocConstantInnerRHS(PtrAdd, RHS, MatchInfo))
    return true;

  return false;
}
bool CombinerHelper::tryReassocBinOp(unsigned Opc, Register DstReg,
                                     Register OpLHS, Register OpRHS,
                                     BuildFnTy &MatchInfo) {
  LLT OpRHSTy = MRI.getType(OpRHS);
  MachineInstr *OpLHSDef = MRI.getVRegDef(OpLHS);

  if (OpLHSDef->getOpcode() != Opc)
    return false;

  MachineInstr *OpRHSDef = MRI.getVRegDef(OpRHS);
  Register OpLHSLHS = OpLHSDef->getOperand(1).getReg();
  Register OpLHSRHS = OpLHSDef->getOperand(2).getReg();

  // If the inner op is (X op C), pull the constant out so it can be folded with
  // other constants in the expression tree. Folding is not guaranteed so we
  // might have (C1 op C2). In that case do not pull a constant out because it
  // won't help and can lead to infinite loops.
  if (isConstantOrConstantSplatVector(*MRI.getVRegDef(OpLHSRHS), MRI) &&
      !isConstantOrConstantSplatVector(*MRI.getVRegDef(OpLHSLHS), MRI)) {
    if (isConstantOrConstantSplatVector(*OpRHSDef, MRI)) {
      // (Opc (Opc X, C1), C2) -> (Opc X, (Opc C1, C2))
      MatchInfo = [=](MachineIRBuilder &B) {
        auto NewCst = B.buildInstr(Opc, {OpRHSTy}, {OpLHSRHS, OpRHS});
        B.buildInstr(Opc, {DstReg}, {OpLHSLHS, NewCst});
      };
      return true;
    }
    if (getTargetLowering().isReassocProfitable(MRI, OpLHS, OpRHS)) {
      // Reassociate: (op (op x, c1), y) -> (op (op x, y), c1)
      //              iff (op x, c1) has one use
      MatchInfo = [=](MachineIRBuilder &B) {
        auto NewLHSLHS = B.buildInstr(Opc, {OpRHSTy}, {OpLHSLHS, OpRHS});
        B.buildInstr(Opc, {DstReg}, {NewLHSLHS, OpLHSRHS});
      };
      return true;
    }
  }

  return false;
}

bool CombinerHelper::matchReassocCommBinOp(MachineInstr &MI,
                                           BuildFnTy &MatchInfo) {
  // We don't check if the reassociation will break a legal addressing mode
  // here since pointer arithmetic is handled by G_PTR_ADD.
  unsigned Opc = MI.getOpcode();
  Register DstReg = MI.getOperand(0).getReg();
  Register LHSReg = MI.getOperand(1).getReg();
  Register RHSReg = MI.getOperand(2).getReg();

  if (tryReassocBinOp(Opc, DstReg, LHSReg, RHSReg, MatchInfo))
    return true;
  if (tryReassocBinOp(Opc, DstReg, RHSReg, LHSReg, MatchInfo))
    return true;
  return false;
}

bool CombinerHelper::matchConstantFoldCastOp(MachineInstr &MI, APInt &MatchInfo) {
  LLT DstTy = MRI.getType(MI.getOperand(0).getReg());
  Register SrcOp = MI.getOperand(1).getReg();

  if (auto MaybeCst = ConstantFoldCastOp(MI.getOpcode(), DstTy, SrcOp, MRI)) {
    MatchInfo = *MaybeCst;
    return true;
  }

  return false;
}

bool CombinerHelper::matchConstantFoldBinOp(MachineInstr &MI, APInt &MatchInfo) {
  Register Op1 = MI.getOperand(1).getReg();
  Register Op2 = MI.getOperand(2).getReg();
  auto MaybeCst = ConstantFoldBinOp(MI.getOpcode(), Op1, Op2, MRI);
  if (!MaybeCst)
    return false;
  MatchInfo = *MaybeCst;
  return true;
}

bool CombinerHelper::matchConstantFoldFPBinOp(MachineInstr &MI, ConstantFP* &MatchInfo) {
  Register Op1 = MI.getOperand(1).getReg();
  Register Op2 = MI.getOperand(2).getReg();
  auto MaybeCst = ConstantFoldFPBinOp(MI.getOpcode(), Op1, Op2, MRI);
  if (!MaybeCst)
    return false;
  MatchInfo =
      ConstantFP::get(MI.getMF()->getFunction().getContext(), *MaybeCst);
  return true;
}

bool CombinerHelper::matchConstantFoldFMA(MachineInstr &MI,
                                          ConstantFP *&MatchInfo) {
  assert(MI.getOpcode() == TargetOpcode::G_FMA ||
         MI.getOpcode() == TargetOpcode::G_FMAD);
  auto [_, Op1, Op2, Op3] = MI.getFirst4Regs();

  const ConstantFP *Op3Cst = getConstantFPVRegVal(Op3, MRI);
  if (!Op3Cst)
    return false;

  const ConstantFP *Op2Cst = getConstantFPVRegVal(Op2, MRI);
  if (!Op2Cst)
    return false;

  const ConstantFP *Op1Cst = getConstantFPVRegVal(Op1, MRI);
  if (!Op1Cst)
    return false;

  APFloat Op1F = Op1Cst->getValueAPF();
  Op1F.fusedMultiplyAdd(Op2Cst->getValueAPF(), Op3Cst->getValueAPF(),
                        APFloat::rmNearestTiesToEven);
  MatchInfo = ConstantFP::get(MI.getMF()->getFunction().getContext(), Op1F);
  return true;
}

bool CombinerHelper::matchNarrowBinopFeedingAnd(
    MachineInstr &MI, std::function<void(MachineIRBuilder &)> &MatchInfo) {
  // Look for a binop feeding into an AND with a mask:
  //
  // %add = G_ADD %lhs, %rhs
  // %and = G_AND %add, 000...11111111
  //
  // Check if it's possible to perform the binop at a narrower width and zext
  // back to the original width like so:
  //
  // %narrow_lhs = G_TRUNC %lhs
  // %narrow_rhs = G_TRUNC %rhs
  // %narrow_add = G_ADD %narrow_lhs, %narrow_rhs
  // %new_add = G_ZEXT %narrow_add
  // %and = G_AND %new_add, 000...11111111
  //
  // This can allow later combines to eliminate the G_AND if it turns out
  // that the mask is irrelevant.
  assert(MI.getOpcode() == TargetOpcode::G_AND);
  Register Dst = MI.getOperand(0).getReg();
  Register AndLHS = MI.getOperand(1).getReg();
  Register AndRHS = MI.getOperand(2).getReg();
  LLT WideTy = MRI.getType(Dst);

  // If the potential binop has more than one use, then it's possible that one
  // of those uses will need its full width.
  if (!WideTy.isScalar() || !MRI.hasOneNonDBGUse(AndLHS))
    return false;

  // Check if the LHS feeding the AND is impacted by the high bits that we're
  // masking out.
  //
  // e.g. for 64-bit x, y:
  //
  // add_64(x, y) & 65535 == zext(add_16(trunc(x), trunc(y))) & 65535
  MachineInstr *LHSInst = getDefIgnoringCopies(AndLHS, MRI);
  if (!LHSInst)
    return false;
  unsigned LHSOpc = LHSInst->getOpcode();
  switch (LHSOpc) {
  default:
    return false;
  case TargetOpcode::G_ADD:
  case TargetOpcode::G_SUB:
  case TargetOpcode::G_MUL:
  case TargetOpcode::G_AND:
  case TargetOpcode::G_OR:
  case TargetOpcode::G_XOR:
    break;
  }

  // Find the mask on the RHS.
  auto Cst = getIConstantVRegValWithLookThrough(AndRHS, MRI);
  if (!Cst)
    return false;
  auto Mask = Cst->Value;
  if (!Mask.isMask())
    return false;

  // No point in combining if there's nothing to truncate.
  unsigned NarrowWidth = Mask.countr_one();
  if (NarrowWidth == WideTy.getSizeInBits())
    return false;
  LLT NarrowTy = LLT::scalar(NarrowWidth);

  // Check if adding the zext + truncates could be harmful.
  auto &MF = *MI.getMF();
  const auto &TLI = getTargetLowering();
  LLVMContext &Ctx = MF.getFunction().getContext();
  auto &DL = MF.getDataLayout();
  if (!TLI.isTruncateFree(WideTy, NarrowTy, DL, Ctx) ||
      !TLI.isZExtFree(NarrowTy, WideTy, DL, Ctx))
    return false;
  if (!isLegalOrBeforeLegalizer({TargetOpcode::G_TRUNC, {NarrowTy, WideTy}}) ||
      !isLegalOrBeforeLegalizer({TargetOpcode::G_ZEXT, {WideTy, NarrowTy}}))
    return false;
  Register BinOpLHS = LHSInst->getOperand(1).getReg();
  Register BinOpRHS = LHSInst->getOperand(2).getReg();
  MatchInfo = [=, &MI](MachineIRBuilder &B) {
    auto NarrowLHS = Builder.buildTrunc(NarrowTy, BinOpLHS);
    auto NarrowRHS = Builder.buildTrunc(NarrowTy, BinOpRHS);
    auto NarrowBinOp =
        Builder.buildInstr(LHSOpc, {NarrowTy}, {NarrowLHS, NarrowRHS});
    auto Ext = Builder.buildZExt(WideTy, NarrowBinOp);
    Observer.changingInstr(MI);
    MI.getOperand(1).setReg(Ext.getReg(0));
    Observer.changedInstr(MI);
  };
  return true;
}

bool CombinerHelper::matchMulOBy2(MachineInstr &MI, BuildFnTy &MatchInfo) {
  unsigned Opc = MI.getOpcode();
  assert(Opc == TargetOpcode::G_UMULO || Opc == TargetOpcode::G_SMULO);

  if (!mi_match(MI.getOperand(3).getReg(), MRI, m_SpecificICstOrSplat(2)))
    return false;

  MatchInfo = [=, &MI](MachineIRBuilder &B) {
    Observer.changingInstr(MI);
    unsigned NewOpc = Opc == TargetOpcode::G_UMULO ? TargetOpcode::G_UADDO
                                                   : TargetOpcode::G_SADDO;
    MI.setDesc(Builder.getTII().get(NewOpc));
    MI.getOperand(3).setReg(MI.getOperand(2).getReg());
    Observer.changedInstr(MI);
  };
  return true;
}

bool CombinerHelper::matchMulOBy0(MachineInstr &MI, BuildFnTy &MatchInfo) {
  // (G_*MULO x, 0) -> 0 + no carry out
  assert(MI.getOpcode() == TargetOpcode::G_UMULO ||
         MI.getOpcode() == TargetOpcode::G_SMULO);
  if (!mi_match(MI.getOperand(3).getReg(), MRI, m_SpecificICstOrSplat(0)))
    return false;
  Register Dst = MI.getOperand(0).getReg();
  Register Carry = MI.getOperand(1).getReg();
  if (!isConstantLegalOrBeforeLegalizer(MRI.getType(Dst)) ||
      !isConstantLegalOrBeforeLegalizer(MRI.getType(Carry)))
    return false;
  MatchInfo = [=](MachineIRBuilder &B) {
    B.buildConstant(Dst, 0);
    B.buildConstant(Carry, 0);
  };
  return true;
}

bool CombinerHelper::matchAddEToAddO(MachineInstr &MI, BuildFnTy &MatchInfo) {
  // (G_*ADDE x, y, 0) -> (G_*ADDO x, y)
  // (G_*SUBE x, y, 0) -> (G_*SUBO x, y)
  assert(MI.getOpcode() == TargetOpcode::G_UADDE ||
         MI.getOpcode() == TargetOpcode::G_SADDE ||
         MI.getOpcode() == TargetOpcode::G_USUBE ||
         MI.getOpcode() == TargetOpcode::G_SSUBE);
  if (!mi_match(MI.getOperand(4).getReg(), MRI, m_SpecificICstOrSplat(0)))
    return false;
  MatchInfo = [&](MachineIRBuilder &B) {
    unsigned NewOpcode;
    switch (MI.getOpcode()) {
    case TargetOpcode::G_UADDE:
      NewOpcode = TargetOpcode::G_UADDO;
      break;
    case TargetOpcode::G_SADDE:
      NewOpcode = TargetOpcode::G_SADDO;
      break;
    case TargetOpcode::G_USUBE:
      NewOpcode = TargetOpcode::G_USUBO;
      break;
    case TargetOpcode::G_SSUBE:
      NewOpcode = TargetOpcode::G_SSUBO;
      break;
    }
    Observer.changingInstr(MI);
    MI.setDesc(B.getTII().get(NewOpcode));
    MI.removeOperand(4);
    Observer.changedInstr(MI);
  };
  return true;
}

bool CombinerHelper::matchSubAddSameReg(MachineInstr &MI,
                                        BuildFnTy &MatchInfo) {
  assert(MI.getOpcode() == TargetOpcode::G_SUB);
  Register Dst = MI.getOperand(0).getReg();
  // (x + y) - z -> x (if y == z)
  // (x + y) - z -> y (if x == z)
  Register X, Y, Z;
  if (mi_match(Dst, MRI, m_GSub(m_GAdd(m_Reg(X), m_Reg(Y)), m_Reg(Z)))) {
    Register ReplaceReg;
    int64_t CstX, CstY;
    if (Y == Z || (mi_match(Y, MRI, m_ICstOrSplat(CstY)) &&
                   mi_match(Z, MRI, m_SpecificICstOrSplat(CstY))))
      ReplaceReg = X;
    else if (X == Z || (mi_match(X, MRI, m_ICstOrSplat(CstX)) &&
                        mi_match(Z, MRI, m_SpecificICstOrSplat(CstX))))
      ReplaceReg = Y;
    if (ReplaceReg) {
      MatchInfo = [=](MachineIRBuilder &B) { B.buildCopy(Dst, ReplaceReg); };
      return true;
    }
  }

  // x - (y + z) -> 0 - y (if x == z)
  // x - (y + z) -> 0 - z (if x == y)
  if (mi_match(Dst, MRI, m_GSub(m_Reg(X), m_GAdd(m_Reg(Y), m_Reg(Z))))) {
    Register ReplaceReg;
    int64_t CstX;
    if (X == Z || (mi_match(X, MRI, m_ICstOrSplat(CstX)) &&
                   mi_match(Z, MRI, m_SpecificICstOrSplat(CstX))))
      ReplaceReg = Y;
    else if (X == Y || (mi_match(X, MRI, m_ICstOrSplat(CstX)) &&
                        mi_match(Y, MRI, m_SpecificICstOrSplat(CstX))))
      ReplaceReg = Z;
    if (ReplaceReg) {
      MatchInfo = [=](MachineIRBuilder &B) {
        auto Zero = B.buildConstant(MRI.getType(Dst), 0);
        B.buildSub(Dst, Zero, ReplaceReg);
      };
      return true;
    }
  }
  return false;
}

MachineInstr *CombinerHelper::buildUDivUsingMul(MachineInstr &MI) {
  assert(MI.getOpcode() == TargetOpcode::G_UDIV);
  auto &UDiv = cast<GenericMachineInstr>(MI);
  Register Dst = UDiv.getReg(0);
  Register LHS = UDiv.getReg(1);
  Register RHS = UDiv.getReg(2);
  LLT Ty = MRI.getType(Dst);
  LLT ScalarTy = Ty.getScalarType();
  const unsigned EltBits = ScalarTy.getScalarSizeInBits();
  LLT ShiftAmtTy = getTargetLowering().getPreferredShiftAmountTy(Ty);
  LLT ScalarShiftAmtTy = ShiftAmtTy.getScalarType();

  auto &MIB = Builder;

  bool UseSRL = false;
  SmallVector<Register, 16> Shifts, Factors;
  auto *RHSDefInstr = cast<GenericMachineInstr>(getDefIgnoringCopies(RHS, MRI));
  bool IsSplat = getIConstantSplatVal(*RHSDefInstr, MRI).has_value();

  auto BuildExactUDIVPattern = [&](const Constant *C) {
    // Don't recompute inverses for each splat element.
    if (IsSplat && !Factors.empty()) {
      Shifts.push_back(Shifts[0]);
      Factors.push_back(Factors[0]);
      return true;
    }

    auto *CI = cast<ConstantInt>(C);
    APInt Divisor = CI->getValue();
    unsigned Shift = Divisor.countr_zero();
    if (Shift) {
      Divisor.lshrInPlace(Shift);
      UseSRL = true;
    }

    // Calculate the multiplicative inverse modulo BW.
    APInt Factor = Divisor.multiplicativeInverse();
    Shifts.push_back(MIB.buildConstant(ScalarShiftAmtTy, Shift).getReg(0));
    Factors.push_back(MIB.buildConstant(ScalarTy, Factor).getReg(0));
    return true;
  };

  if (MI.getFlag(MachineInstr::MIFlag::IsExact)) {
    // Collect all magic values from the build vector.
    if (!matchUnaryPredicate(MRI, RHS, BuildExactUDIVPattern))
      llvm_unreachable("Expected unary predicate match to succeed");

    Register Shift, Factor;
    if (Ty.isVector()) {
      Shift = MIB.buildBuildVector(ShiftAmtTy, Shifts).getReg(0);
      Factor = MIB.buildBuildVector(Ty, Factors).getReg(0);
    } else {
      Shift = Shifts[0];
      Factor = Factors[0];
    }

    Register Res = LHS;

    if (UseSRL)
      Res = MIB.buildLShr(Ty, Res, Shift, MachineInstr::IsExact).getReg(0);

    return MIB.buildMul(Ty, Res, Factor);
  }

  unsigned KnownLeadingZeros =
      KB ? KB->getKnownBits(LHS).countMinLeadingZeros() : 0;

  bool UseNPQ = false;
  SmallVector<Register, 16> PreShifts, PostShifts, MagicFactors, NPQFactors;
  auto BuildUDIVPattern = [&](const Constant *C) {
    auto *CI = cast<ConstantInt>(C);
    const APInt &Divisor = CI->getValue();

    bool SelNPQ = false;
    APInt Magic(Divisor.getBitWidth(), 0);
    unsigned PreShift = 0, PostShift = 0;

    // Magic algorithm doesn't work for division by 1. We need to emit a select
    // at the end.
    // TODO: Use undef values for divisor of 1.
    if (!Divisor.isOne()) {

      // UnsignedDivisionByConstantInfo doesn't work correctly if leading zeros
      // in the dividend exceeds the leading zeros for the divisor.
      UnsignedDivisionByConstantInfo magics =
          UnsignedDivisionByConstantInfo::get(
              Divisor, std::min(KnownLeadingZeros, Divisor.countl_zero()));

      Magic = std::move(magics.Magic);

      assert(magics.PreShift < Divisor.getBitWidth() &&
             "We shouldn't generate an undefined shift!");
      assert(magics.PostShift < Divisor.getBitWidth() &&
             "We shouldn't generate an undefined shift!");
      assert((!magics.IsAdd || magics.PreShift == 0) && "Unexpected pre-shift");
      PreShift = magics.PreShift;
      PostShift = magics.PostShift;
      SelNPQ = magics.IsAdd;
    }

    PreShifts.push_back(
        MIB.buildConstant(ScalarShiftAmtTy, PreShift).getReg(0));
    MagicFactors.push_back(MIB.buildConstant(ScalarTy, Magic).getReg(0));
    NPQFactors.push_back(
        MIB.buildConstant(ScalarTy,
                          SelNPQ ? APInt::getOneBitSet(EltBits, EltBits - 1)
                                 : APInt::getZero(EltBits))
            .getReg(0));
    PostShifts.push_back(
        MIB.buildConstant(ScalarShiftAmtTy, PostShift).getReg(0));
    UseNPQ |= SelNPQ;
    return true;
  };

  // Collect the shifts/magic values from each element.
  bool Matched = matchUnaryPredicate(MRI, RHS, BuildUDIVPattern);
  (void)Matched;
  assert(Matched && "Expected unary predicate match to succeed");

  Register PreShift, PostShift, MagicFactor, NPQFactor;
  auto *RHSDef = getOpcodeDef<GBuildVector>(RHS, MRI);
  if (RHSDef) {
    PreShift = MIB.buildBuildVector(ShiftAmtTy, PreShifts).getReg(0);
    MagicFactor = MIB.buildBuildVector(Ty, MagicFactors).getReg(0);
    NPQFactor = MIB.buildBuildVector(Ty, NPQFactors).getReg(0);
    PostShift = MIB.buildBuildVector(ShiftAmtTy, PostShifts).getReg(0);
  } else {
    assert(MRI.getType(RHS).isScalar() &&
           "Non-build_vector operation should have been a scalar");
    PreShift = PreShifts[0];
    MagicFactor = MagicFactors[0];
    PostShift = PostShifts[0];
  }

  Register Q = LHS;
  Q = MIB.buildLShr(Ty, Q, PreShift).getReg(0);

  // Multiply the numerator (operand 0) by the magic value.
  Q = MIB.buildUMulH(Ty, Q, MagicFactor).getReg(0);

  if (UseNPQ) {
    Register NPQ = MIB.buildSub(Ty, LHS, Q).getReg(0);

    // For vectors we might have a mix of non-NPQ/NPQ paths, so use
    // G_UMULH to act as a SRL-by-1 for NPQ, else multiply by zero.
    if (Ty.isVector())
      NPQ = MIB.buildUMulH(Ty, NPQ, NPQFactor).getReg(0);
    else
      NPQ = MIB.buildLShr(Ty, NPQ, MIB.buildConstant(ShiftAmtTy, 1)).getReg(0);

    Q = MIB.buildAdd(Ty, NPQ, Q).getReg(0);
  }

  Q = MIB.buildLShr(Ty, Q, PostShift).getReg(0);
  auto One = MIB.buildConstant(Ty, 1);
  auto IsOne = MIB.buildICmp(
      CmpInst::Predicate::ICMP_EQ,
      Ty.isScalar() ? LLT::scalar(1) : Ty.changeElementSize(1), RHS, One);
  return MIB.buildSelect(Ty, IsOne, LHS, Q);
}

bool CombinerHelper::matchUDivByConst(MachineInstr &MI) {
  assert(MI.getOpcode() == TargetOpcode::G_UDIV);
  Register Dst = MI.getOperand(0).getReg();
  Register RHS = MI.getOperand(2).getReg();
  LLT DstTy = MRI.getType(Dst);

  auto &MF = *MI.getMF();
  AttributeList Attr = MF.getFunction().getAttributes();
  const auto &TLI = getTargetLowering();
  LLVMContext &Ctx = MF.getFunction().getContext();
  auto &DL = MF.getDataLayout();
  if (TLI.isIntDivCheap(getApproximateEVTForLLT(DstTy, DL, Ctx), Attr))
    return false;

  // Don't do this for minsize because the instruction sequence is usually
  // larger.
  if (MF.getFunction().hasMinSize())
    return false;

  if (MI.getFlag(MachineInstr::MIFlag::IsExact)) {
    return matchUnaryPredicate(
        MRI, RHS, [](const Constant *C) { return C && !C->isNullValue(); });
  }

  auto *RHSDef = MRI.getVRegDef(RHS);
  if (!isConstantOrConstantVector(*RHSDef, MRI))
    return false;

  // Don't do this if the types are not going to be legal.
  if (LI) {
    if (!isLegalOrBeforeLegalizer({TargetOpcode::G_MUL, {DstTy, DstTy}}))
      return false;
    if (!isLegalOrBeforeLegalizer({TargetOpcode::G_UMULH, {DstTy}}))
      return false;
    if (!isLegalOrBeforeLegalizer(
            {TargetOpcode::G_ICMP,
             {DstTy.isVector() ? DstTy.changeElementSize(1) : LLT::scalar(1),
              DstTy}}))
      return false;
  }

  return matchUnaryPredicate(
      MRI, RHS, [](const Constant *C) { return C && !C->isNullValue(); });
}

void CombinerHelper::applyUDivByConst(MachineInstr &MI) {
  auto *NewMI = buildUDivUsingMul(MI);
  replaceSingleDefInstWithReg(MI, NewMI->getOperand(0).getReg());
}

bool CombinerHelper::matchSDivByConst(MachineInstr &MI) {
  assert(MI.getOpcode() == TargetOpcode::G_SDIV && "Expected SDIV");
  Register Dst = MI.getOperand(0).getReg();
  Register RHS = MI.getOperand(2).getReg();
  LLT DstTy = MRI.getType(Dst);

  auto &MF = *MI.getMF();
  AttributeList Attr = MF.getFunction().getAttributes();
  const auto &TLI = getTargetLowering();
  LLVMContext &Ctx = MF.getFunction().getContext();
  auto &DL = MF.getDataLayout();
  if (TLI.isIntDivCheap(getApproximateEVTForLLT(DstTy, DL, Ctx), Attr))
    return false;

  // Don't do this for minsize because the instruction sequence is usually
  // larger.
  if (MF.getFunction().hasMinSize())
    return false;

  // If the sdiv has an 'exact' flag we can use a simpler lowering.
  if (MI.getFlag(MachineInstr::MIFlag::IsExact)) {
    return matchUnaryPredicate(
        MRI, RHS, [](const Constant *C) { return C && !C->isNullValue(); });
  }

  // Don't support the general case for now.
  return false;
}

void CombinerHelper::applySDivByConst(MachineInstr &MI) {
  auto *NewMI = buildSDivUsingMul(MI);
  replaceSingleDefInstWithReg(MI, NewMI->getOperand(0).getReg());
}

MachineInstr *CombinerHelper::buildSDivUsingMul(MachineInstr &MI) {
  assert(MI.getOpcode() == TargetOpcode::G_SDIV && "Expected SDIV");
  auto &SDiv = cast<GenericMachineInstr>(MI);
  Register Dst = SDiv.getReg(0);
  Register LHS = SDiv.getReg(1);
  Register RHS = SDiv.getReg(2);
  LLT Ty = MRI.getType(Dst);
  LLT ScalarTy = Ty.getScalarType();
  LLT ShiftAmtTy = getTargetLowering().getPreferredShiftAmountTy(Ty);
  LLT ScalarShiftAmtTy = ShiftAmtTy.getScalarType();
  auto &MIB = Builder;

  bool UseSRA = false;
  SmallVector<Register, 16> Shifts, Factors;

  auto *RHSDef = cast<GenericMachineInstr>(getDefIgnoringCopies(RHS, MRI));
  bool IsSplat = getIConstantSplatVal(*RHSDef, MRI).has_value();

  auto BuildSDIVPattern = [&](const Constant *C) {
    // Don't recompute inverses for each splat element.
    if (IsSplat && !Factors.empty()) {
      Shifts.push_back(Shifts[0]);
      Factors.push_back(Factors[0]);
      return true;
    }

    auto *CI = cast<ConstantInt>(C);
    APInt Divisor = CI->getValue();
    unsigned Shift = Divisor.countr_zero();
    if (Shift) {
      Divisor.ashrInPlace(Shift);
      UseSRA = true;
    }

    // Calculate the multiplicative inverse modulo BW.
    // 2^W requires W + 1 bits, so we have to extend and then truncate.
    APInt Factor = Divisor.multiplicativeInverse();
    Shifts.push_back(MIB.buildConstant(ScalarShiftAmtTy, Shift).getReg(0));
    Factors.push_back(MIB.buildConstant(ScalarTy, Factor).getReg(0));
    return true;
  };

  // Collect all magic values from the build vector.
  bool Matched = matchUnaryPredicate(MRI, RHS, BuildSDIVPattern);
  (void)Matched;
  assert(Matched && "Expected unary predicate match to succeed");

  Register Shift, Factor;
  if (Ty.isVector()) {
    Shift = MIB.buildBuildVector(ShiftAmtTy, Shifts).getReg(0);
    Factor = MIB.buildBuildVector(Ty, Factors).getReg(0);
  } else {
    Shift = Shifts[0];
    Factor = Factors[0];
  }

  Register Res = LHS;

  if (UseSRA)
    Res = MIB.buildAShr(Ty, Res, Shift, MachineInstr::IsExact).getReg(0);

  return MIB.buildMul(Ty, Res, Factor);
}

bool CombinerHelper::matchDivByPow2(MachineInstr &MI, bool IsSigned) {
  assert((MI.getOpcode() == TargetOpcode::G_SDIV ||
          MI.getOpcode() == TargetOpcode::G_UDIV) &&
         "Expected SDIV or UDIV");
  auto &Div = cast<GenericMachineInstr>(MI);
  Register RHS = Div.getReg(2);
  auto MatchPow2 = [&](const Constant *C) {
    auto *CI = dyn_cast<ConstantInt>(C);
    return CI && (CI->getValue().isPowerOf2() ||
                  (IsSigned && CI->getValue().isNegatedPowerOf2()));
  };
  return matchUnaryPredicate(MRI, RHS, MatchPow2, /*AllowUndefs=*/false);
}

void CombinerHelper::applySDivByPow2(MachineInstr &MI) {
  assert(MI.getOpcode() == TargetOpcode::G_SDIV && "Expected SDIV");
  auto &SDiv = cast<GenericMachineInstr>(MI);
  Register Dst = SDiv.getReg(0);
  Register LHS = SDiv.getReg(1);
  Register RHS = SDiv.getReg(2);
  LLT Ty = MRI.getType(Dst);
  LLT ShiftAmtTy = getTargetLowering().getPreferredShiftAmountTy(Ty);
  LLT CCVT =
      Ty.isVector() ? LLT::vector(Ty.getElementCount(), 1) : LLT::scalar(1);

  // Effectively we want to lower G_SDIV %lhs, %rhs, where %rhs is a power of 2,
  // to the following version:
  //
  // %c1 = G_CTTZ %rhs
  // %inexact = G_SUB $bitwidth, %c1
  // %sign = %G_ASHR %lhs, $(bitwidth - 1)
  // %lshr = G_LSHR %sign, %inexact
  // %add = G_ADD %lhs, %lshr
  // %ashr = G_ASHR %add, %c1
  // %ashr = G_SELECT, %isoneorallones, %lhs, %ashr
  // %zero = G_CONSTANT $0
  // %neg = G_NEG %ashr
  // %isneg = G_ICMP SLT %rhs, %zero
  // %res = G_SELECT %isneg, %neg, %ashr

  unsigned BitWidth = Ty.getScalarSizeInBits();
  auto Zero = Builder.buildConstant(Ty, 0);

  auto Bits = Builder.buildConstant(ShiftAmtTy, BitWidth);
  auto C1 = Builder.buildCTTZ(ShiftAmtTy, RHS);
  auto Inexact = Builder.buildSub(ShiftAmtTy, Bits, C1);
  // Splat the sign bit into the register
  auto Sign = Builder.buildAShr(
      Ty, LHS, Builder.buildConstant(ShiftAmtTy, BitWidth - 1));

  // Add (LHS < 0) ? abs2 - 1 : 0;
  auto LSrl = Builder.buildLShr(Ty, Sign, Inexact);
  auto Add = Builder.buildAdd(Ty, LHS, LSrl);
  auto AShr = Builder.buildAShr(Ty, Add, C1);

  // Special case: (sdiv X, 1) -> X
  // Special Case: (sdiv X, -1) -> 0-X
  auto One = Builder.buildConstant(Ty, 1);
  auto MinusOne = Builder.buildConstant(Ty, -1);
  auto IsOne = Builder.buildICmp(CmpInst::Predicate::ICMP_EQ, CCVT, RHS, One);
  auto IsMinusOne =
      Builder.buildICmp(CmpInst::Predicate::ICMP_EQ, CCVT, RHS, MinusOne);
  auto IsOneOrMinusOne = Builder.buildOr(CCVT, IsOne, IsMinusOne);
  AShr = Builder.buildSelect(Ty, IsOneOrMinusOne, LHS, AShr);

  // If divided by a positive value, we're done. Otherwise, the result must be
  // negated.
  auto Neg = Builder.buildNeg(Ty, AShr);
  auto IsNeg = Builder.buildICmp(CmpInst::Predicate::ICMP_SLT, CCVT, RHS, Zero);
  Builder.buildSelect(MI.getOperand(0).getReg(), IsNeg, Neg, AShr);
  MI.eraseFromParent();
}

void CombinerHelper::applyUDivByPow2(MachineInstr &MI) {
  assert(MI.getOpcode() == TargetOpcode::G_UDIV && "Expected UDIV");
  auto &UDiv = cast<GenericMachineInstr>(MI);
  Register Dst = UDiv.getReg(0);
  Register LHS = UDiv.getReg(1);
  Register RHS = UDiv.getReg(2);
  LLT Ty = MRI.getType(Dst);
  LLT ShiftAmtTy = getTargetLowering().getPreferredShiftAmountTy(Ty);

  auto C1 = Builder.buildCTTZ(ShiftAmtTy, RHS);
  Builder.buildLShr(MI.getOperand(0).getReg(), LHS, C1);
  MI.eraseFromParent();
}

bool CombinerHelper::matchUMulHToLShr(MachineInstr &MI) {
  assert(MI.getOpcode() == TargetOpcode::G_UMULH);
  Register RHS = MI.getOperand(2).getReg();
  Register Dst = MI.getOperand(0).getReg();
  LLT Ty = MRI.getType(Dst);
  LLT ShiftAmtTy = getTargetLowering().getPreferredShiftAmountTy(Ty);
  auto MatchPow2ExceptOne = [&](const Constant *C) {
    if (auto *CI = dyn_cast<ConstantInt>(C))
      return CI->getValue().isPowerOf2() && !CI->getValue().isOne();
    return false;
  };
  if (!matchUnaryPredicate(MRI, RHS, MatchPow2ExceptOne, false))
    return false;
  return isLegalOrBeforeLegalizer({TargetOpcode::G_LSHR, {Ty, ShiftAmtTy}});
}

void CombinerHelper::applyUMulHToLShr(MachineInstr &MI) {
  Register LHS = MI.getOperand(1).getReg();
  Register RHS = MI.getOperand(2).getReg();
  Register Dst = MI.getOperand(0).getReg();
  LLT Ty = MRI.getType(Dst);
  LLT ShiftAmtTy = getTargetLowering().getPreferredShiftAmountTy(Ty);
  unsigned NumEltBits = Ty.getScalarSizeInBits();

  auto LogBase2 = buildLogBase2(RHS, Builder);
  auto ShiftAmt =
      Builder.buildSub(Ty, Builder.buildConstant(Ty, NumEltBits), LogBase2);
  auto Trunc = Builder.buildZExtOrTrunc(ShiftAmtTy, ShiftAmt);
  Builder.buildLShr(Dst, LHS, Trunc);
  MI.eraseFromParent();
}

bool CombinerHelper::matchRedundantNegOperands(MachineInstr &MI,
                                               BuildFnTy &MatchInfo) {
  unsigned Opc = MI.getOpcode();
  assert(Opc == TargetOpcode::G_FADD || Opc == TargetOpcode::G_FSUB ||
         Opc == TargetOpcode::G_FMUL || Opc == TargetOpcode::G_FDIV ||
         Opc == TargetOpcode::G_FMAD || Opc == TargetOpcode::G_FMA);

  Register Dst = MI.getOperand(0).getReg();
  Register X = MI.getOperand(1).getReg();
  Register Y = MI.getOperand(2).getReg();
  LLT Type = MRI.getType(Dst);

  // fold (fadd x, fneg(y)) -> (fsub x, y)
  // fold (fadd fneg(y), x) -> (fsub x, y)
  // G_ADD is commutative so both cases are checked by m_GFAdd
  if (mi_match(Dst, MRI, m_GFAdd(m_Reg(X), m_GFNeg(m_Reg(Y)))) &&
      isLegalOrBeforeLegalizer({TargetOpcode::G_FSUB, {Type}})) {
    Opc = TargetOpcode::G_FSUB;
  }
  /// fold (fsub x, fneg(y)) -> (fadd x, y)
  else if (mi_match(Dst, MRI, m_GFSub(m_Reg(X), m_GFNeg(m_Reg(Y)))) &&
           isLegalOrBeforeLegalizer({TargetOpcode::G_FADD, {Type}})) {
    Opc = TargetOpcode::G_FADD;
  }
  // fold (fmul fneg(x), fneg(y)) -> (fmul x, y)
  // fold (fdiv fneg(x), fneg(y)) -> (fdiv x, y)
  // fold (fmad fneg(x), fneg(y), z) -> (fmad x, y, z)
  // fold (fma fneg(x), fneg(y), z) -> (fma x, y, z)
  else if ((Opc == TargetOpcode::G_FMUL || Opc == TargetOpcode::G_FDIV ||
            Opc == TargetOpcode::G_FMAD || Opc == TargetOpcode::G_FMA) &&
           mi_match(X, MRI, m_GFNeg(m_Reg(X))) &&
           mi_match(Y, MRI, m_GFNeg(m_Reg(Y)))) {
    // no opcode change
  } else
    return false;

  MatchInfo = [=, &MI](MachineIRBuilder &B) {
    Observer.changingInstr(MI);
    MI.setDesc(B.getTII().get(Opc));
    MI.getOperand(1).setReg(X);
    MI.getOperand(2).setReg(Y);
    Observer.changedInstr(MI);
  };
  return true;
}

bool CombinerHelper::matchFsubToFneg(MachineInstr &MI, Register &MatchInfo) {
  assert(MI.getOpcode() == TargetOpcode::G_FSUB);

  Register LHS = MI.getOperand(1).getReg();
  MatchInfo = MI.getOperand(2).getReg();
  LLT Ty = MRI.getType(MI.getOperand(0).getReg());

  const auto LHSCst = Ty.isVector()
                          ? getFConstantSplat(LHS, MRI, /* allowUndef */ true)
                          : getFConstantVRegValWithLookThrough(LHS, MRI);
  if (!LHSCst)
    return false;

  // -0.0 is always allowed
  if (LHSCst->Value.isNegZero())
    return true;

  // +0.0 is only allowed if nsz is set.
  if (LHSCst->Value.isPosZero())
    return MI.getFlag(MachineInstr::FmNsz);

  return false;
}

void CombinerHelper::applyFsubToFneg(MachineInstr &MI, Register &MatchInfo) {
  Register Dst = MI.getOperand(0).getReg();
  Builder.buildFNeg(
      Dst, Builder.buildFCanonicalize(MRI.getType(Dst), MatchInfo).getReg(0));
  eraseInst(MI);
}

/// Checks if \p MI is TargetOpcode::G_FMUL and contractable either
/// due to global flags or MachineInstr flags.
static bool isContractableFMul(MachineInstr &MI, bool AllowFusionGlobally) {
  if (MI.getOpcode() != TargetOpcode::G_FMUL)
    return false;
  return AllowFusionGlobally || MI.getFlag(MachineInstr::MIFlag::FmContract);
}

static bool hasMoreUses(const MachineInstr &MI0, const MachineInstr &MI1,
                        const MachineRegisterInfo &MRI) {
  return std::distance(MRI.use_instr_nodbg_begin(MI0.getOperand(0).getReg()),
                       MRI.use_instr_nodbg_end()) >
         std::distance(MRI.use_instr_nodbg_begin(MI1.getOperand(0).getReg()),
                       MRI.use_instr_nodbg_end());
}

bool CombinerHelper::canCombineFMadOrFMA(MachineInstr &MI,
                                         bool &AllowFusionGlobally,
                                         bool &HasFMAD, bool &Aggressive,
                                         bool CanReassociate) {

  auto *MF = MI.getMF();
  const auto &TLI = *MF->getSubtarget().getTargetLowering();
  const TargetOptions &Options = MF->getTarget().Options;
  LLT DstType = MRI.getType(MI.getOperand(0).getReg());

  if (CanReassociate &&
      !(Options.UnsafeFPMath || MI.getFlag(MachineInstr::MIFlag::FmReassoc)))
    return false;

  // Floating-point multiply-add with intermediate rounding.
  HasFMAD = (!isPreLegalize() && TLI.isFMADLegal(MI, DstType));
  // Floating-point multiply-add without intermediate rounding.
  bool HasFMA = TLI.isFMAFasterThanFMulAndFAdd(*MF, DstType) &&
                isLegalOrBeforeLegalizer({TargetOpcode::G_FMA, {DstType}});
  // No valid opcode, do not combine.
  if (!HasFMAD && !HasFMA)
    return false;

  AllowFusionGlobally = Options.AllowFPOpFusion == FPOpFusion::Fast ||
                        Options.UnsafeFPMath || HasFMAD;
  // If the addition is not contractable, do not combine.
  if (!AllowFusionGlobally && !MI.getFlag(MachineInstr::MIFlag::FmContract))
    return false;

  Aggressive = TLI.enableAggressiveFMAFusion(DstType);
  return true;
}

bool CombinerHelper::matchCombineFAddFMulToFMadOrFMA(
    MachineInstr &MI, std::function<void(MachineIRBuilder &)> &MatchInfo) {
  assert(MI.getOpcode() == TargetOpcode::G_FADD);

  bool AllowFusionGlobally, HasFMAD, Aggressive;
  if (!canCombineFMadOrFMA(MI, AllowFusionGlobally, HasFMAD, Aggressive))
    return false;

  Register Op1 = MI.getOperand(1).getReg();
  Register Op2 = MI.getOperand(2).getReg();
  DefinitionAndSourceRegister LHS = {MRI.getVRegDef(Op1), Op1};
  DefinitionAndSourceRegister RHS = {MRI.getVRegDef(Op2), Op2};
  unsigned PreferredFusedOpcode =
      HasFMAD ? TargetOpcode::G_FMAD : TargetOpcode::G_FMA;

  // If we have two choices trying to fold (fadd (fmul u, v), (fmul x, y)),
  // prefer to fold the multiply with fewer uses.
  if (Aggressive && isContractableFMul(*LHS.MI, AllowFusionGlobally) &&
      isContractableFMul(*RHS.MI, AllowFusionGlobally)) {
    if (hasMoreUses(*LHS.MI, *RHS.MI, MRI))
      std::swap(LHS, RHS);
  }

  // fold (fadd (fmul x, y), z) -> (fma x, y, z)
  if (isContractableFMul(*LHS.MI, AllowFusionGlobally) &&
      (Aggressive || MRI.hasOneNonDBGUse(LHS.Reg))) {
    MatchInfo = [=, &MI](MachineIRBuilder &B) {
      B.buildInstr(PreferredFusedOpcode, {MI.getOperand(0).getReg()},
                   {LHS.MI->getOperand(1).getReg(),
                    LHS.MI->getOperand(2).getReg(), RHS.Reg});
    };
    return true;
  }

  // fold (fadd x, (fmul y, z)) -> (fma y, z, x)
  if (isContractableFMul(*RHS.MI, AllowFusionGlobally) &&
      (Aggressive || MRI.hasOneNonDBGUse(RHS.Reg))) {
    MatchInfo = [=, &MI](MachineIRBuilder &B) {
      B.buildInstr(PreferredFusedOpcode, {MI.getOperand(0).getReg()},
                   {RHS.MI->getOperand(1).getReg(),
                    RHS.MI->getOperand(2).getReg(), LHS.Reg});
    };
    return true;
  }

  return false;
}

bool CombinerHelper::matchCombineFAddFpExtFMulToFMadOrFMA(
    MachineInstr &MI, std::function<void(MachineIRBuilder &)> &MatchInfo) {
  assert(MI.getOpcode() == TargetOpcode::G_FADD);

  bool AllowFusionGlobally, HasFMAD, Aggressive;
  if (!canCombineFMadOrFMA(MI, AllowFusionGlobally, HasFMAD, Aggressive))
    return false;

  const auto &TLI = *MI.getMF()->getSubtarget().getTargetLowering();
  Register Op1 = MI.getOperand(1).getReg();
  Register Op2 = MI.getOperand(2).getReg();
  DefinitionAndSourceRegister LHS = {MRI.getVRegDef(Op1), Op1};
  DefinitionAndSourceRegister RHS = {MRI.getVRegDef(Op2), Op2};
  LLT DstType = MRI.getType(MI.getOperand(0).getReg());

  unsigned PreferredFusedOpcode =
      HasFMAD ? TargetOpcode::G_FMAD : TargetOpcode::G_FMA;

  // If we have two choices trying to fold (fadd (fmul u, v), (fmul x, y)),
  // prefer to fold the multiply with fewer uses.
  if (Aggressive && isContractableFMul(*LHS.MI, AllowFusionGlobally) &&
      isContractableFMul(*RHS.MI, AllowFusionGlobally)) {
    if (hasMoreUses(*LHS.MI, *RHS.MI, MRI))
      std::swap(LHS, RHS);
  }

  // fold (fadd (fpext (fmul x, y)), z) -> (fma (fpext x), (fpext y), z)
  MachineInstr *FpExtSrc;
  if (mi_match(LHS.Reg, MRI, m_GFPExt(m_MInstr(FpExtSrc))) &&
      isContractableFMul(*FpExtSrc, AllowFusionGlobally) &&
      TLI.isFPExtFoldable(MI, PreferredFusedOpcode, DstType,
                          MRI.getType(FpExtSrc->getOperand(1).getReg()))) {
    MatchInfo = [=, &MI](MachineIRBuilder &B) {
      auto FpExtX = B.buildFPExt(DstType, FpExtSrc->getOperand(1).getReg());
      auto FpExtY = B.buildFPExt(DstType, FpExtSrc->getOperand(2).getReg());
      B.buildInstr(PreferredFusedOpcode, {MI.getOperand(0).getReg()},
                   {FpExtX.getReg(0), FpExtY.getReg(0), RHS.Reg});
    };
    return true;
  }

  // fold (fadd z, (fpext (fmul x, y))) -> (fma (fpext x), (fpext y), z)
  // Note: Commutes FADD operands.
  if (mi_match(RHS.Reg, MRI, m_GFPExt(m_MInstr(FpExtSrc))) &&
      isContractableFMul(*FpExtSrc, AllowFusionGlobally) &&
      TLI.isFPExtFoldable(MI, PreferredFusedOpcode, DstType,
                          MRI.getType(FpExtSrc->getOperand(1).getReg()))) {
    MatchInfo = [=, &MI](MachineIRBuilder &B) {
      auto FpExtX = B.buildFPExt(DstType, FpExtSrc->getOperand(1).getReg());
      auto FpExtY = B.buildFPExt(DstType, FpExtSrc->getOperand(2).getReg());
      B.buildInstr(PreferredFusedOpcode, {MI.getOperand(0).getReg()},
                   {FpExtX.getReg(0), FpExtY.getReg(0), LHS.Reg});
    };
    return true;
  }

  return false;
}

bool CombinerHelper::matchCombineFAddFMAFMulToFMadOrFMA(
    MachineInstr &MI, std::function<void(MachineIRBuilder &)> &MatchInfo) {
  assert(MI.getOpcode() == TargetOpcode::G_FADD);

  bool AllowFusionGlobally, HasFMAD, Aggressive;
  if (!canCombineFMadOrFMA(MI, AllowFusionGlobally, HasFMAD, Aggressive, true))
    return false;

  Register Op1 = MI.getOperand(1).getReg();
  Register Op2 = MI.getOperand(2).getReg();
  DefinitionAndSourceRegister LHS = {MRI.getVRegDef(Op1), Op1};
  DefinitionAndSourceRegister RHS = {MRI.getVRegDef(Op2), Op2};
  LLT DstTy = MRI.getType(MI.getOperand(0).getReg());

  unsigned PreferredFusedOpcode =
      HasFMAD ? TargetOpcode::G_FMAD : TargetOpcode::G_FMA;

  // If we have two choices trying to fold (fadd (fmul u, v), (fmul x, y)),
  // prefer to fold the multiply with fewer uses.
  if (Aggressive && isContractableFMul(*LHS.MI, AllowFusionGlobally) &&
      isContractableFMul(*RHS.MI, AllowFusionGlobally)) {
    if (hasMoreUses(*LHS.MI, *RHS.MI, MRI))
      std::swap(LHS, RHS);
  }

  MachineInstr *FMA = nullptr;
  Register Z;
  // fold (fadd (fma x, y, (fmul u, v)), z) -> (fma x, y, (fma u, v, z))
  if (LHS.MI->getOpcode() == PreferredFusedOpcode &&
      (MRI.getVRegDef(LHS.MI->getOperand(3).getReg())->getOpcode() ==
       TargetOpcode::G_FMUL) &&
      MRI.hasOneNonDBGUse(LHS.MI->getOperand(0).getReg()) &&
      MRI.hasOneNonDBGUse(LHS.MI->getOperand(3).getReg())) {
    FMA = LHS.MI;
    Z = RHS.Reg;
  }
  // fold (fadd z, (fma x, y, (fmul u, v))) -> (fma x, y, (fma u, v, z))
  else if (RHS.MI->getOpcode() == PreferredFusedOpcode &&
           (MRI.getVRegDef(RHS.MI->getOperand(3).getReg())->getOpcode() ==
            TargetOpcode::G_FMUL) &&
           MRI.hasOneNonDBGUse(RHS.MI->getOperand(0).getReg()) &&
           MRI.hasOneNonDBGUse(RHS.MI->getOperand(3).getReg())) {
    Z = LHS.Reg;
    FMA = RHS.MI;
  }

  if (FMA) {
    MachineInstr *FMulMI = MRI.getVRegDef(FMA->getOperand(3).getReg());
    Register X = FMA->getOperand(1).getReg();
    Register Y = FMA->getOperand(2).getReg();
    Register U = FMulMI->getOperand(1).getReg();
    Register V = FMulMI->getOperand(2).getReg();

    MatchInfo = [=, &MI](MachineIRBuilder &B) {
      Register InnerFMA = MRI.createGenericVirtualRegister(DstTy);
      B.buildInstr(PreferredFusedOpcode, {InnerFMA}, {U, V, Z});
      B.buildInstr(PreferredFusedOpcode, {MI.getOperand(0).getReg()},
                   {X, Y, InnerFMA});
    };
    return true;
  }

  return false;
}

bool CombinerHelper::matchCombineFAddFpExtFMulToFMadOrFMAAggressive(
    MachineInstr &MI, std::function<void(MachineIRBuilder &)> &MatchInfo) {
  assert(MI.getOpcode() == TargetOpcode::G_FADD);

  bool AllowFusionGlobally, HasFMAD, Aggressive;
  if (!canCombineFMadOrFMA(MI, AllowFusionGlobally, HasFMAD, Aggressive))
    return false;

  if (!Aggressive)
    return false;

  const auto &TLI = *MI.getMF()->getSubtarget().getTargetLowering();
  LLT DstType = MRI.getType(MI.getOperand(0).getReg());
  Register Op1 = MI.getOperand(1).getReg();
  Register Op2 = MI.getOperand(2).getReg();
  DefinitionAndSourceRegister LHS = {MRI.getVRegDef(Op1), Op1};
  DefinitionAndSourceRegister RHS = {MRI.getVRegDef(Op2), Op2};

  unsigned PreferredFusedOpcode =
      HasFMAD ? TargetOpcode::G_FMAD : TargetOpcode::G_FMA;

  // If we have two choices trying to fold (fadd (fmul u, v), (fmul x, y)),
  // prefer to fold the multiply with fewer uses.
  if (Aggressive && isContractableFMul(*LHS.MI, AllowFusionGlobally) &&
      isContractableFMul(*RHS.MI, AllowFusionGlobally)) {
    if (hasMoreUses(*LHS.MI, *RHS.MI, MRI))
      std::swap(LHS, RHS);
  }

  // Builds: (fma x, y, (fma (fpext u), (fpext v), z))
  auto buildMatchInfo = [=, &MI](Register U, Register V, Register Z, Register X,
                                 Register Y, MachineIRBuilder &B) {
    Register FpExtU = B.buildFPExt(DstType, U).getReg(0);
    Register FpExtV = B.buildFPExt(DstType, V).getReg(0);
    Register InnerFMA =
        B.buildInstr(PreferredFusedOpcode, {DstType}, {FpExtU, FpExtV, Z})
            .getReg(0);
    B.buildInstr(PreferredFusedOpcode, {MI.getOperand(0).getReg()},
                 {X, Y, InnerFMA});
  };

  MachineInstr *FMulMI, *FMAMI;
  // fold (fadd (fma x, y, (fpext (fmul u, v))), z)
  //   -> (fma x, y, (fma (fpext u), (fpext v), z))
  if (LHS.MI->getOpcode() == PreferredFusedOpcode &&
      mi_match(LHS.MI->getOperand(3).getReg(), MRI,
               m_GFPExt(m_MInstr(FMulMI))) &&
      isContractableFMul(*FMulMI, AllowFusionGlobally) &&
      TLI.isFPExtFoldable(MI, PreferredFusedOpcode, DstType,
                          MRI.getType(FMulMI->getOperand(0).getReg()))) {
    MatchInfo = [=](MachineIRBuilder &B) {
      buildMatchInfo(FMulMI->getOperand(1).getReg(),
                     FMulMI->getOperand(2).getReg(), RHS.Reg,
                     LHS.MI->getOperand(1).getReg(),
                     LHS.MI->getOperand(2).getReg(), B);
    };
    return true;
  }

  // fold (fadd (fpext (fma x, y, (fmul u, v))), z)
  //   -> (fma (fpext x), (fpext y), (fma (fpext u), (fpext v), z))
  // FIXME: This turns two single-precision and one double-precision
  // operation into two double-precision operations, which might not be
  // interesting for all targets, especially GPUs.
  if (mi_match(LHS.Reg, MRI, m_GFPExt(m_MInstr(FMAMI))) &&
      FMAMI->getOpcode() == PreferredFusedOpcode) {
    MachineInstr *FMulMI = MRI.getVRegDef(FMAMI->getOperand(3).getReg());
    if (isContractableFMul(*FMulMI, AllowFusionGlobally) &&
        TLI.isFPExtFoldable(MI, PreferredFusedOpcode, DstType,
                            MRI.getType(FMAMI->getOperand(0).getReg()))) {
      MatchInfo = [=](MachineIRBuilder &B) {
        Register X = FMAMI->getOperand(1).getReg();
        Register Y = FMAMI->getOperand(2).getReg();
        X = B.buildFPExt(DstType, X).getReg(0);
        Y = B.buildFPExt(DstType, Y).getReg(0);
        buildMatchInfo(FMulMI->getOperand(1).getReg(),
                       FMulMI->getOperand(2).getReg(), RHS.Reg, X, Y, B);
      };

      return true;
    }
  }

  // fold (fadd z, (fma x, y, (fpext (fmul u, v)))
  //   -> (fma x, y, (fma (fpext u), (fpext v), z))
  if (RHS.MI->getOpcode() == PreferredFusedOpcode &&
      mi_match(RHS.MI->getOperand(3).getReg(), MRI,
               m_GFPExt(m_MInstr(FMulMI))) &&
      isContractableFMul(*FMulMI, AllowFusionGlobally) &&
      TLI.isFPExtFoldable(MI, PreferredFusedOpcode, DstType,
                          MRI.getType(FMulMI->getOperand(0).getReg()))) {
    MatchInfo = [=](MachineIRBuilder &B) {
      buildMatchInfo(FMulMI->getOperand(1).getReg(),
                     FMulMI->getOperand(2).getReg(), LHS.Reg,
                     RHS.MI->getOperand(1).getReg(),
                     RHS.MI->getOperand(2).getReg(), B);
    };
    return true;
  }

  // fold (fadd z, (fpext (fma x, y, (fmul u, v)))
  //   -> (fma (fpext x), (fpext y), (fma (fpext u), (fpext v), z))
  // FIXME: This turns two single-precision and one double-precision
  // operation into two double-precision operations, which might not be
  // interesting for all targets, especially GPUs.
  if (mi_match(RHS.Reg, MRI, m_GFPExt(m_MInstr(FMAMI))) &&
      FMAMI->getOpcode() == PreferredFusedOpcode) {
    MachineInstr *FMulMI = MRI.getVRegDef(FMAMI->getOperand(3).getReg());
    if (isContractableFMul(*FMulMI, AllowFusionGlobally) &&
        TLI.isFPExtFoldable(MI, PreferredFusedOpcode, DstType,
                            MRI.getType(FMAMI->getOperand(0).getReg()))) {
      MatchInfo = [=](MachineIRBuilder &B) {
        Register X = FMAMI->getOperand(1).getReg();
        Register Y = FMAMI->getOperand(2).getReg();
        X = B.buildFPExt(DstType, X).getReg(0);
        Y = B.buildFPExt(DstType, Y).getReg(0);
        buildMatchInfo(FMulMI->getOperand(1).getReg(),
                       FMulMI->getOperand(2).getReg(), LHS.Reg, X, Y, B);
      };
      return true;
    }
  }

  return false;
}

bool CombinerHelper::matchCombineFSubFMulToFMadOrFMA(
    MachineInstr &MI, std::function<void(MachineIRBuilder &)> &MatchInfo) {
  assert(MI.getOpcode() == TargetOpcode::G_FSUB);

  bool AllowFusionGlobally, HasFMAD, Aggressive;
  if (!canCombineFMadOrFMA(MI, AllowFusionGlobally, HasFMAD, Aggressive))
    return false;

  Register Op1 = MI.getOperand(1).getReg();
  Register Op2 = MI.getOperand(2).getReg();
  DefinitionAndSourceRegister LHS = {MRI.getVRegDef(Op1), Op1};
  DefinitionAndSourceRegister RHS = {MRI.getVRegDef(Op2), Op2};
  LLT DstTy = MRI.getType(MI.getOperand(0).getReg());

  // If we have two choices trying to fold (fadd (fmul u, v), (fmul x, y)),
  // prefer to fold the multiply with fewer uses.
  int FirstMulHasFewerUses = true;
  if (isContractableFMul(*LHS.MI, AllowFusionGlobally) &&
      isContractableFMul(*RHS.MI, AllowFusionGlobally) &&
      hasMoreUses(*LHS.MI, *RHS.MI, MRI))
    FirstMulHasFewerUses = false;

  unsigned PreferredFusedOpcode =
      HasFMAD ? TargetOpcode::G_FMAD : TargetOpcode::G_FMA;

  // fold (fsub (fmul x, y), z) -> (fma x, y, -z)
  if (FirstMulHasFewerUses &&
      (isContractableFMul(*LHS.MI, AllowFusionGlobally) &&
       (Aggressive || MRI.hasOneNonDBGUse(LHS.Reg)))) {
    MatchInfo = [=, &MI](MachineIRBuilder &B) {
      Register NegZ = B.buildFNeg(DstTy, RHS.Reg).getReg(0);
      B.buildInstr(PreferredFusedOpcode, {MI.getOperand(0).getReg()},
                   {LHS.MI->getOperand(1).getReg(),
                    LHS.MI->getOperand(2).getReg(), NegZ});
    };
    return true;
  }
  // fold (fsub x, (fmul y, z)) -> (fma -y, z, x)
  else if ((isContractableFMul(*RHS.MI, AllowFusionGlobally) &&
            (Aggressive || MRI.hasOneNonDBGUse(RHS.Reg)))) {
    MatchInfo = [=, &MI](MachineIRBuilder &B) {
      Register NegY =
          B.buildFNeg(DstTy, RHS.MI->getOperand(1).getReg()).getReg(0);
      B.buildInstr(PreferredFusedOpcode, {MI.getOperand(0).getReg()},
                   {NegY, RHS.MI->getOperand(2).getReg(), LHS.Reg});
    };
    return true;
  }

  return false;
}

bool CombinerHelper::matchCombineFSubFNegFMulToFMadOrFMA(
    MachineInstr &MI, std::function<void(MachineIRBuilder &)> &MatchInfo) {
  assert(MI.getOpcode() == TargetOpcode::G_FSUB);

  bool AllowFusionGlobally, HasFMAD, Aggressive;
  if (!canCombineFMadOrFMA(MI, AllowFusionGlobally, HasFMAD, Aggressive))
    return false;

  Register LHSReg = MI.getOperand(1).getReg();
  Register RHSReg = MI.getOperand(2).getReg();
  LLT DstTy = MRI.getType(MI.getOperand(0).getReg());

  unsigned PreferredFusedOpcode =
      HasFMAD ? TargetOpcode::G_FMAD : TargetOpcode::G_FMA;

  MachineInstr *FMulMI;
  // fold (fsub (fneg (fmul x, y)), z) -> (fma (fneg x), y, (fneg z))
  if (mi_match(LHSReg, MRI, m_GFNeg(m_MInstr(FMulMI))) &&
      (Aggressive || (MRI.hasOneNonDBGUse(LHSReg) &&
                      MRI.hasOneNonDBGUse(FMulMI->getOperand(0).getReg()))) &&
      isContractableFMul(*FMulMI, AllowFusionGlobally)) {
    MatchInfo = [=, &MI](MachineIRBuilder &B) {
      Register NegX =
          B.buildFNeg(DstTy, FMulMI->getOperand(1).getReg()).getReg(0);
      Register NegZ = B.buildFNeg(DstTy, RHSReg).getReg(0);
      B.buildInstr(PreferredFusedOpcode, {MI.getOperand(0).getReg()},
                   {NegX, FMulMI->getOperand(2).getReg(), NegZ});
    };
    return true;
  }

  // fold (fsub x, (fneg (fmul, y, z))) -> (fma y, z, x)
  if (mi_match(RHSReg, MRI, m_GFNeg(m_MInstr(FMulMI))) &&
      (Aggressive || (MRI.hasOneNonDBGUse(RHSReg) &&
                      MRI.hasOneNonDBGUse(FMulMI->getOperand(0).getReg()))) &&
      isContractableFMul(*FMulMI, AllowFusionGlobally)) {
    MatchInfo = [=, &MI](MachineIRBuilder &B) {
      B.buildInstr(PreferredFusedOpcode, {MI.getOperand(0).getReg()},
                   {FMulMI->getOperand(1).getReg(),
                    FMulMI->getOperand(2).getReg(), LHSReg});
    };
    return true;
  }

  return false;
}

bool CombinerHelper::matchCombineFSubFpExtFMulToFMadOrFMA(
    MachineInstr &MI, std::function<void(MachineIRBuilder &)> &MatchInfo) {
  assert(MI.getOpcode() == TargetOpcode::G_FSUB);

  bool AllowFusionGlobally, HasFMAD, Aggressive;
  if (!canCombineFMadOrFMA(MI, AllowFusionGlobally, HasFMAD, Aggressive))
    return false;

  Register LHSReg = MI.getOperand(1).getReg();
  Register RHSReg = MI.getOperand(2).getReg();
  LLT DstTy = MRI.getType(MI.getOperand(0).getReg());

  unsigned PreferredFusedOpcode =
      HasFMAD ? TargetOpcode::G_FMAD : TargetOpcode::G_FMA;

  MachineInstr *FMulMI;
  // fold (fsub (fpext (fmul x, y)), z) -> (fma (fpext x), (fpext y), (fneg z))
  if (mi_match(LHSReg, MRI, m_GFPExt(m_MInstr(FMulMI))) &&
      isContractableFMul(*FMulMI, AllowFusionGlobally) &&
      (Aggressive || MRI.hasOneNonDBGUse(LHSReg))) {
    MatchInfo = [=, &MI](MachineIRBuilder &B) {
      Register FpExtX =
          B.buildFPExt(DstTy, FMulMI->getOperand(1).getReg()).getReg(0);
      Register FpExtY =
          B.buildFPExt(DstTy, FMulMI->getOperand(2).getReg()).getReg(0);
      Register NegZ = B.buildFNeg(DstTy, RHSReg).getReg(0);
      B.buildInstr(PreferredFusedOpcode, {MI.getOperand(0).getReg()},
                   {FpExtX, FpExtY, NegZ});
    };
    return true;
  }

  // fold (fsub x, (fpext (fmul y, z))) -> (fma (fneg (fpext y)), (fpext z), x)
  if (mi_match(RHSReg, MRI, m_GFPExt(m_MInstr(FMulMI))) &&
      isContractableFMul(*FMulMI, AllowFusionGlobally) &&
      (Aggressive || MRI.hasOneNonDBGUse(RHSReg))) {
    MatchInfo = [=, &MI](MachineIRBuilder &B) {
      Register FpExtY =
          B.buildFPExt(DstTy, FMulMI->getOperand(1).getReg()).getReg(0);
      Register NegY = B.buildFNeg(DstTy, FpExtY).getReg(0);
      Register FpExtZ =
          B.buildFPExt(DstTy, FMulMI->getOperand(2).getReg()).getReg(0);
      B.buildInstr(PreferredFusedOpcode, {MI.getOperand(0).getReg()},
                   {NegY, FpExtZ, LHSReg});
    };
    return true;
  }

  return false;
}

bool CombinerHelper::matchCombineFSubFpExtFNegFMulToFMadOrFMA(
    MachineInstr &MI, std::function<void(MachineIRBuilder &)> &MatchInfo) {
  assert(MI.getOpcode() == TargetOpcode::G_FSUB);

  bool AllowFusionGlobally, HasFMAD, Aggressive;
  if (!canCombineFMadOrFMA(MI, AllowFusionGlobally, HasFMAD, Aggressive))
    return false;

  const auto &TLI = *MI.getMF()->getSubtarget().getTargetLowering();
  LLT DstTy = MRI.getType(MI.getOperand(0).getReg());
  Register LHSReg = MI.getOperand(1).getReg();
  Register RHSReg = MI.getOperand(2).getReg();

  unsigned PreferredFusedOpcode =
      HasFMAD ? TargetOpcode::G_FMAD : TargetOpcode::G_FMA;

  auto buildMatchInfo = [=](Register Dst, Register X, Register Y, Register Z,
                            MachineIRBuilder &B) {
    Register FpExtX = B.buildFPExt(DstTy, X).getReg(0);
    Register FpExtY = B.buildFPExt(DstTy, Y).getReg(0);
    B.buildInstr(PreferredFusedOpcode, {Dst}, {FpExtX, FpExtY, Z});
  };

  MachineInstr *FMulMI;
  // fold (fsub (fpext (fneg (fmul x, y))), z) ->
  //      (fneg (fma (fpext x), (fpext y), z))
  // fold (fsub (fneg (fpext (fmul x, y))), z) ->
  //      (fneg (fma (fpext x), (fpext y), z))
  if ((mi_match(LHSReg, MRI, m_GFPExt(m_GFNeg(m_MInstr(FMulMI)))) ||
       mi_match(LHSReg, MRI, m_GFNeg(m_GFPExt(m_MInstr(FMulMI))))) &&
      isContractableFMul(*FMulMI, AllowFusionGlobally) &&
      TLI.isFPExtFoldable(MI, PreferredFusedOpcode, DstTy,
                          MRI.getType(FMulMI->getOperand(0).getReg()))) {
    MatchInfo = [=, &MI](MachineIRBuilder &B) {
      Register FMAReg = MRI.createGenericVirtualRegister(DstTy);
      buildMatchInfo(FMAReg, FMulMI->getOperand(1).getReg(),
                     FMulMI->getOperand(2).getReg(), RHSReg, B);
      B.buildFNeg(MI.getOperand(0).getReg(), FMAReg);
    };
    return true;
  }

  // fold (fsub x, (fpext (fneg (fmul y, z)))) -> (fma (fpext y), (fpext z), x)
  // fold (fsub x, (fneg (fpext (fmul y, z)))) -> (fma (fpext y), (fpext z), x)
  if ((mi_match(RHSReg, MRI, m_GFPExt(m_GFNeg(m_MInstr(FMulMI)))) ||
       mi_match(RHSReg, MRI, m_GFNeg(m_GFPExt(m_MInstr(FMulMI))))) &&
      isContractableFMul(*FMulMI, AllowFusionGlobally) &&
      TLI.isFPExtFoldable(MI, PreferredFusedOpcode, DstTy,
                          MRI.getType(FMulMI->getOperand(0).getReg()))) {
    MatchInfo = [=, &MI](MachineIRBuilder &B) {
      buildMatchInfo(MI.getOperand(0).getReg(), FMulMI->getOperand(1).getReg(),
                     FMulMI->getOperand(2).getReg(), LHSReg, B);
    };
    return true;
  }

  return false;
}

bool CombinerHelper::matchCombineFMinMaxNaN(MachineInstr &MI,
                                            unsigned &IdxToPropagate) {
  bool PropagateNaN;
  switch (MI.getOpcode()) {
  default:
    return false;
  case TargetOpcode::G_FMINNUM:
  case TargetOpcode::G_FMAXNUM:
    PropagateNaN = false;
    break;
  case TargetOpcode::G_FMINIMUM:
  case TargetOpcode::G_FMAXIMUM:
    PropagateNaN = true;
    break;
  }

  auto MatchNaN = [&](unsigned Idx) {
    Register MaybeNaNReg = MI.getOperand(Idx).getReg();
    const ConstantFP *MaybeCst = getConstantFPVRegVal(MaybeNaNReg, MRI);
    if (!MaybeCst || !MaybeCst->getValueAPF().isNaN())
      return false;
    IdxToPropagate = PropagateNaN ? Idx : (Idx == 1 ? 2 : 1);
    return true;
  };

  return MatchNaN(1) || MatchNaN(2);
}

bool CombinerHelper::matchAddSubSameReg(MachineInstr &MI, Register &Src) {
  assert(MI.getOpcode() == TargetOpcode::G_ADD && "Expected a G_ADD");
  Register LHS = MI.getOperand(1).getReg();
  Register RHS = MI.getOperand(2).getReg();

  // Helper lambda to check for opportunities for
  // A + (B - A) -> B
  // (B - A) + A -> B
  auto CheckFold = [&](Register MaybeSub, Register MaybeSameReg) {
    Register Reg;
    return mi_match(MaybeSub, MRI, m_GSub(m_Reg(Src), m_Reg(Reg))) &&
           Reg == MaybeSameReg;
  };
  return CheckFold(LHS, RHS) || CheckFold(RHS, LHS);
}

bool CombinerHelper::matchBuildVectorIdentityFold(MachineInstr &MI,
                                                  Register &MatchInfo) {
  // This combine folds the following patterns:
  //
  //  G_BUILD_VECTOR_TRUNC (G_BITCAST(x), G_LSHR(G_BITCAST(x), k))
  //  G_BUILD_VECTOR(G_TRUNC(G_BITCAST(x)), G_TRUNC(G_LSHR(G_BITCAST(x), k)))
  //    into
  //      x
  //    if
  //      k == sizeof(VecEltTy)/2
  //      type(x) == type(dst)
  //
  //  G_BUILD_VECTOR(G_TRUNC(G_BITCAST(x)), undef)
  //    into
  //      x
  //    if
  //      type(x) == type(dst)

  LLT DstVecTy = MRI.getType(MI.getOperand(0).getReg());
  LLT DstEltTy = DstVecTy.getElementType();

  Register Lo, Hi;

  if (mi_match(
          MI, MRI,
          m_GBuildVector(m_GTrunc(m_GBitcast(m_Reg(Lo))), m_GImplicitDef()))) {
    MatchInfo = Lo;
    return MRI.getType(MatchInfo) == DstVecTy;
  }

  std::optional<ValueAndVReg> ShiftAmount;
  const auto LoPattern = m_GBitcast(m_Reg(Lo));
  const auto HiPattern = m_GLShr(m_GBitcast(m_Reg(Hi)), m_GCst(ShiftAmount));
  if (mi_match(
          MI, MRI,
          m_any_of(m_GBuildVectorTrunc(LoPattern, HiPattern),
                   m_GBuildVector(m_GTrunc(LoPattern), m_GTrunc(HiPattern))))) {
    if (Lo == Hi && ShiftAmount->Value == DstEltTy.getSizeInBits()) {
      MatchInfo = Lo;
      return MRI.getType(MatchInfo) == DstVecTy;
    }
  }

  return false;
}

bool CombinerHelper::matchTruncBuildVectorFold(MachineInstr &MI,
                                               Register &MatchInfo) {
  // Replace (G_TRUNC (G_BITCAST (G_BUILD_VECTOR x, y)) with just x
  // if type(x) == type(G_TRUNC)
  if (!mi_match(MI.getOperand(1).getReg(), MRI,
                m_GBitcast(m_GBuildVector(m_Reg(MatchInfo), m_Reg()))))
    return false;

  return MRI.getType(MatchInfo) == MRI.getType(MI.getOperand(0).getReg());
}

bool CombinerHelper::matchTruncLshrBuildVectorFold(MachineInstr &MI,
                                                   Register &MatchInfo) {
  // Replace (G_TRUNC (G_LSHR (G_BITCAST (G_BUILD_VECTOR x, y)), K)) with
  //    y if K == size of vector element type
  std::optional<ValueAndVReg> ShiftAmt;
  if (!mi_match(MI.getOperand(1).getReg(), MRI,
                m_GLShr(m_GBitcast(m_GBuildVector(m_Reg(), m_Reg(MatchInfo))),
                        m_GCst(ShiftAmt))))
    return false;

  LLT MatchTy = MRI.getType(MatchInfo);
  return ShiftAmt->Value.getZExtValue() == MatchTy.getSizeInBits() &&
         MatchTy == MRI.getType(MI.getOperand(0).getReg());
}

unsigned CombinerHelper::getFPMinMaxOpcForSelect(
    CmpInst::Predicate Pred, LLT DstTy,
    SelectPatternNaNBehaviour VsNaNRetVal) const {
  assert(VsNaNRetVal != SelectPatternNaNBehaviour::NOT_APPLICABLE &&
         "Expected a NaN behaviour?");
  // Choose an opcode based off of legality or the behaviour when one of the
  // LHS/RHS may be NaN.
  switch (Pred) {
  default:
    return 0;
  case CmpInst::FCMP_UGT:
  case CmpInst::FCMP_UGE:
  case CmpInst::FCMP_OGT:
  case CmpInst::FCMP_OGE:
    if (VsNaNRetVal == SelectPatternNaNBehaviour::RETURNS_OTHER)
      return TargetOpcode::G_FMAXNUM;
    if (VsNaNRetVal == SelectPatternNaNBehaviour::RETURNS_NAN)
      return TargetOpcode::G_FMAXIMUM;
    if (isLegal({TargetOpcode::G_FMAXNUM, {DstTy}}))
      return TargetOpcode::G_FMAXNUM;
    if (isLegal({TargetOpcode::G_FMAXIMUM, {DstTy}}))
      return TargetOpcode::G_FMAXIMUM;
    return 0;
  case CmpInst::FCMP_ULT:
  case CmpInst::FCMP_ULE:
  case CmpInst::FCMP_OLT:
  case CmpInst::FCMP_OLE:
    if (VsNaNRetVal == SelectPatternNaNBehaviour::RETURNS_OTHER)
      return TargetOpcode::G_FMINNUM;
    if (VsNaNRetVal == SelectPatternNaNBehaviour::RETURNS_NAN)
      return TargetOpcode::G_FMINIMUM;
    if (isLegal({TargetOpcode::G_FMINNUM, {DstTy}}))
      return TargetOpcode::G_FMINNUM;
    if (!isLegal({TargetOpcode::G_FMINIMUM, {DstTy}}))
      return 0;
    return TargetOpcode::G_FMINIMUM;
  }
}

CombinerHelper::SelectPatternNaNBehaviour
CombinerHelper::computeRetValAgainstNaN(Register LHS, Register RHS,
                                        bool IsOrderedComparison) const {
  bool LHSSafe = isKnownNeverNaN(LHS, MRI);
  bool RHSSafe = isKnownNeverNaN(RHS, MRI);
  // Completely unsafe.
  if (!LHSSafe && !RHSSafe)
    return SelectPatternNaNBehaviour::NOT_APPLICABLE;
  if (LHSSafe && RHSSafe)
    return SelectPatternNaNBehaviour::RETURNS_ANY;
  // An ordered comparison will return false when given a NaN, so it
  // returns the RHS.
  if (IsOrderedComparison)
    return LHSSafe ? SelectPatternNaNBehaviour::RETURNS_NAN
                   : SelectPatternNaNBehaviour::RETURNS_OTHER;
  // An unordered comparison will return true when given a NaN, so it
  // returns the LHS.
  return LHSSafe ? SelectPatternNaNBehaviour::RETURNS_OTHER
                 : SelectPatternNaNBehaviour::RETURNS_NAN;
}

bool CombinerHelper::matchFPSelectToMinMax(Register Dst, Register Cond,
                                           Register TrueVal, Register FalseVal,
                                           BuildFnTy &MatchInfo) {
  // Match: select (fcmp cond x, y) x, y
  //        select (fcmp cond x, y) y, x
  // And turn it into fminnum/fmaxnum or fmin/fmax based off of the condition.
  LLT DstTy = MRI.getType(Dst);
  // Bail out early on pointers, since we'll never want to fold to a min/max.
  if (DstTy.isPointer())
    return false;
  // Match a floating point compare with a less-than/greater-than predicate.
  // TODO: Allow multiple users of the compare if they are all selects.
  CmpInst::Predicate Pred;
  Register CmpLHS, CmpRHS;
  if (!mi_match(Cond, MRI,
                m_OneNonDBGUse(
                    m_GFCmp(m_Pred(Pred), m_Reg(CmpLHS), m_Reg(CmpRHS)))) ||
      CmpInst::isEquality(Pred))
    return false;
  SelectPatternNaNBehaviour ResWithKnownNaNInfo =
      computeRetValAgainstNaN(CmpLHS, CmpRHS, CmpInst::isOrdered(Pred));
  if (ResWithKnownNaNInfo == SelectPatternNaNBehaviour::NOT_APPLICABLE)
    return false;
  if (TrueVal == CmpRHS && FalseVal == CmpLHS) {
    std::swap(CmpLHS, CmpRHS);
    Pred = CmpInst::getSwappedPredicate(Pred);
    if (ResWithKnownNaNInfo == SelectPatternNaNBehaviour::RETURNS_NAN)
      ResWithKnownNaNInfo = SelectPatternNaNBehaviour::RETURNS_OTHER;
    else if (ResWithKnownNaNInfo == SelectPatternNaNBehaviour::RETURNS_OTHER)
      ResWithKnownNaNInfo = SelectPatternNaNBehaviour::RETURNS_NAN;
  }
  if (TrueVal != CmpLHS || FalseVal != CmpRHS)
    return false;
  // Decide what type of max/min this should be based off of the predicate.
  unsigned Opc = getFPMinMaxOpcForSelect(Pred, DstTy, ResWithKnownNaNInfo);
  if (!Opc || !isLegal({Opc, {DstTy}}))
    return false;
  // Comparisons between signed zero and zero may have different results...
  // unless we have fmaximum/fminimum. In that case, we know -0 < 0.
  if (Opc != TargetOpcode::G_FMAXIMUM && Opc != TargetOpcode::G_FMINIMUM) {
    // We don't know if a comparison between two 0s will give us a consistent
    // result. Be conservative and only proceed if at least one side is
    // non-zero.
    auto KnownNonZeroSide = getFConstantVRegValWithLookThrough(CmpLHS, MRI);
    if (!KnownNonZeroSide || !KnownNonZeroSide->Value.isNonZero()) {
      KnownNonZeroSide = getFConstantVRegValWithLookThrough(CmpRHS, MRI);
      if (!KnownNonZeroSide || !KnownNonZeroSide->Value.isNonZero())
        return false;
    }
  }
  MatchInfo = [=](MachineIRBuilder &B) {
    B.buildInstr(Opc, {Dst}, {CmpLHS, CmpRHS});
  };
  return true;
}

bool CombinerHelper::matchSimplifySelectToMinMax(MachineInstr &MI,
                                                 BuildFnTy &MatchInfo) {
  // TODO: Handle integer cases.
  assert(MI.getOpcode() == TargetOpcode::G_SELECT);
  // Condition may be fed by a truncated compare.
  Register Cond = MI.getOperand(1).getReg();
  Register MaybeTrunc;
  if (mi_match(Cond, MRI, m_OneNonDBGUse(m_GTrunc(m_Reg(MaybeTrunc)))))
    Cond = MaybeTrunc;
  Register Dst = MI.getOperand(0).getReg();
  Register TrueVal = MI.getOperand(2).getReg();
  Register FalseVal = MI.getOperand(3).getReg();
  return matchFPSelectToMinMax(Dst, Cond, TrueVal, FalseVal, MatchInfo);
}

bool CombinerHelper::matchRedundantBinOpInEquality(MachineInstr &MI,
                                                   BuildFnTy &MatchInfo) {
  assert(MI.getOpcode() == TargetOpcode::G_ICMP);
  // (X + Y) == X --> Y == 0
  // (X + Y) != X --> Y != 0
  // (X - Y) == X --> Y == 0
  // (X - Y) != X --> Y != 0
  // (X ^ Y) == X --> Y == 0
  // (X ^ Y) != X --> Y != 0
  Register Dst = MI.getOperand(0).getReg();
  CmpInst::Predicate Pred;
  Register X, Y, OpLHS, OpRHS;
  bool MatchedSub = mi_match(
      Dst, MRI,
      m_c_GICmp(m_Pred(Pred), m_Reg(X), m_GSub(m_Reg(OpLHS), m_Reg(Y))));
  if (MatchedSub && X != OpLHS)
    return false;
  if (!MatchedSub) {
    if (!mi_match(Dst, MRI,
                  m_c_GICmp(m_Pred(Pred), m_Reg(X),
                            m_any_of(m_GAdd(m_Reg(OpLHS), m_Reg(OpRHS)),
                                     m_GXor(m_Reg(OpLHS), m_Reg(OpRHS))))))
      return false;
    Y = X == OpLHS ? OpRHS : X == OpRHS ? OpLHS : Register();
  }
  MatchInfo = [=](MachineIRBuilder &B) {
    auto Zero = B.buildConstant(MRI.getType(Y), 0);
    B.buildICmp(Pred, Dst, Y, Zero);
  };
  return CmpInst::isEquality(Pred) && Y.isValid();
}

bool CombinerHelper::matchShiftsTooBig(MachineInstr &MI) {
  Register ShiftReg = MI.getOperand(2).getReg();
  LLT ResTy = MRI.getType(MI.getOperand(0).getReg());
  auto IsShiftTooBig = [&](const Constant *C) {
    auto *CI = dyn_cast<ConstantInt>(C);
    return CI && CI->uge(ResTy.getScalarSizeInBits());
  };
  return matchUnaryPredicate(MRI, ShiftReg, IsShiftTooBig);
}

bool CombinerHelper::matchCommuteConstantToRHS(MachineInstr &MI) {
  unsigned LHSOpndIdx = 1;
  unsigned RHSOpndIdx = 2;
  switch (MI.getOpcode()) {
  case TargetOpcode::G_UADDO:
  case TargetOpcode::G_SADDO:
  case TargetOpcode::G_UMULO:
  case TargetOpcode::G_SMULO:
    LHSOpndIdx = 2;
    RHSOpndIdx = 3;
    break;
  default:
    break;
  }
  Register LHS = MI.getOperand(LHSOpndIdx).getReg();
  Register RHS = MI.getOperand(RHSOpndIdx).getReg();
  if (!getIConstantVRegVal(LHS, MRI)) {
    // Skip commuting if LHS is not a constant. But, LHS may be a
    // G_CONSTANT_FOLD_BARRIER. If so we commute as long as we don't already
    // have a constant on the RHS.
    if (MRI.getVRegDef(LHS)->getOpcode() !=
        TargetOpcode::G_CONSTANT_FOLD_BARRIER)
      return false;
  }
  // Commute as long as RHS is not a constant or G_CONSTANT_FOLD_BARRIER.
  return MRI.getVRegDef(RHS)->getOpcode() !=
             TargetOpcode::G_CONSTANT_FOLD_BARRIER &&
         !getIConstantVRegVal(RHS, MRI);
}

bool CombinerHelper::matchCommuteFPConstantToRHS(MachineInstr &MI) {
  Register LHS = MI.getOperand(1).getReg();
  Register RHS = MI.getOperand(2).getReg();
  std::optional<FPValueAndVReg> ValAndVReg;
  if (!mi_match(LHS, MRI, m_GFCstOrSplat(ValAndVReg)))
    return false;
  return !mi_match(RHS, MRI, m_GFCstOrSplat(ValAndVReg));
}

void CombinerHelper::applyCommuteBinOpOperands(MachineInstr &MI) {
  Observer.changingInstr(MI);
  unsigned LHSOpndIdx = 1;
  unsigned RHSOpndIdx = 2;
  switch (MI.getOpcode()) {
  case TargetOpcode::G_UADDO:
  case TargetOpcode::G_SADDO:
  case TargetOpcode::G_UMULO:
  case TargetOpcode::G_SMULO:
    LHSOpndIdx = 2;
    RHSOpndIdx = 3;
    break;
  default:
    break;
  }
  Register LHSReg = MI.getOperand(LHSOpndIdx).getReg();
  Register RHSReg = MI.getOperand(RHSOpndIdx).getReg();
  MI.getOperand(LHSOpndIdx).setReg(RHSReg);
  MI.getOperand(RHSOpndIdx).setReg(LHSReg);
  Observer.changedInstr(MI);
}

bool CombinerHelper::isOneOrOneSplat(Register Src, bool AllowUndefs) {
  LLT SrcTy = MRI.getType(Src);
  if (SrcTy.isFixedVector())
    return isConstantSplatVector(Src, 1, AllowUndefs);
  if (SrcTy.isScalar()) {
    if (AllowUndefs && getOpcodeDef<GImplicitDef>(Src, MRI) != nullptr)
      return true;
    auto IConstant = getIConstantVRegValWithLookThrough(Src, MRI);
    return IConstant && IConstant->Value == 1;
  }
  return false; // scalable vector
}

bool CombinerHelper::isZeroOrZeroSplat(Register Src, bool AllowUndefs) {
  LLT SrcTy = MRI.getType(Src);
  if (SrcTy.isFixedVector())
    return isConstantSplatVector(Src, 0, AllowUndefs);
  if (SrcTy.isScalar()) {
    if (AllowUndefs && getOpcodeDef<GImplicitDef>(Src, MRI) != nullptr)
      return true;
    auto IConstant = getIConstantVRegValWithLookThrough(Src, MRI);
    return IConstant && IConstant->Value == 0;
  }
  return false; // scalable vector
}

// Ignores COPYs during conformance checks.
// FIXME scalable vectors.
bool CombinerHelper::isConstantSplatVector(Register Src, int64_t SplatValue,
                                           bool AllowUndefs) {
  GBuildVector *BuildVector = getOpcodeDef<GBuildVector>(Src, MRI);
  if (!BuildVector)
    return false;
  unsigned NumSources = BuildVector->getNumSources();

  for (unsigned I = 0; I < NumSources; ++I) {
    GImplicitDef *ImplicitDef =
        getOpcodeDef<GImplicitDef>(BuildVector->getSourceReg(I), MRI);
    if (ImplicitDef && AllowUndefs)
      continue;
    if (ImplicitDef && !AllowUndefs)
      return false;
    std::optional<ValueAndVReg> IConstant =
        getIConstantVRegValWithLookThrough(BuildVector->getSourceReg(I), MRI);
    if (IConstant && IConstant->Value == SplatValue)
      continue;
    return false;
  }
  return true;
}

// Ignores COPYs during lookups.
// FIXME scalable vectors
std::optional<APInt>
CombinerHelper::getConstantOrConstantSplatVector(Register Src) {
  auto IConstant = getIConstantVRegValWithLookThrough(Src, MRI);
  if (IConstant)
    return IConstant->Value;

  GBuildVector *BuildVector = getOpcodeDef<GBuildVector>(Src, MRI);
  if (!BuildVector)
    return std::nullopt;
  unsigned NumSources = BuildVector->getNumSources();

  std::optional<APInt> Value = std::nullopt;
  for (unsigned I = 0; I < NumSources; ++I) {
    std::optional<ValueAndVReg> IConstant =
        getIConstantVRegValWithLookThrough(BuildVector->getSourceReg(I), MRI);
    if (!IConstant)
      return std::nullopt;
    if (!Value)
      Value = IConstant->Value;
    else if (*Value != IConstant->Value)
      return std::nullopt;
  }
  return Value;
}

// FIXME G_SPLAT_VECTOR
bool CombinerHelper::isConstantOrConstantVectorI(Register Src) const {
  auto IConstant = getIConstantVRegValWithLookThrough(Src, MRI);
  if (IConstant)
    return true;

  GBuildVector *BuildVector = getOpcodeDef<GBuildVector>(Src, MRI);
  if (!BuildVector)
    return false;

  unsigned NumSources = BuildVector->getNumSources();
  for (unsigned I = 0; I < NumSources; ++I) {
    std::optional<ValueAndVReg> IConstant =
        getIConstantVRegValWithLookThrough(BuildVector->getSourceReg(I), MRI);
    if (!IConstant)
      return false;
  }
  return true;
}

// TODO: use knownbits to determine zeros
bool CombinerHelper::tryFoldSelectOfConstants(GSelect *Select,
                                              BuildFnTy &MatchInfo) {
  uint32_t Flags = Select->getFlags();
  Register Dest = Select->getReg(0);
  Register Cond = Select->getCondReg();
  Register True = Select->getTrueReg();
  Register False = Select->getFalseReg();
  LLT CondTy = MRI.getType(Select->getCondReg());
  LLT TrueTy = MRI.getType(Select->getTrueReg());

  // We only do this combine for scalar boolean conditions.
  if (CondTy != LLT::scalar(1))
    return false;

  if (TrueTy.isPointer())
    return false;

  // Both are scalars.
  std::optional<ValueAndVReg> TrueOpt =
      getIConstantVRegValWithLookThrough(True, MRI);
  std::optional<ValueAndVReg> FalseOpt =
      getIConstantVRegValWithLookThrough(False, MRI);

  if (!TrueOpt || !FalseOpt)
    return false;

  APInt TrueValue = TrueOpt->Value;
  APInt FalseValue = FalseOpt->Value;

  // select Cond, 1, 0 --> zext (Cond)
  if (TrueValue.isOne() && FalseValue.isZero()) {
    MatchInfo = [=](MachineIRBuilder &B) {
      B.setInstrAndDebugLoc(*Select);
      B.buildZExtOrTrunc(Dest, Cond);
    };
    return true;
  }

  // select Cond, -1, 0 --> sext (Cond)
  if (TrueValue.isAllOnes() && FalseValue.isZero()) {
    MatchInfo = [=](MachineIRBuilder &B) {
      B.setInstrAndDebugLoc(*Select);
      B.buildSExtOrTrunc(Dest, Cond);
    };
    return true;
  }

  // select Cond, 0, 1 --> zext (!Cond)
  if (TrueValue.isZero() && FalseValue.isOne()) {
    MatchInfo = [=](MachineIRBuilder &B) {
      B.setInstrAndDebugLoc(*Select);
      Register Inner = MRI.createGenericVirtualRegister(CondTy);
      B.buildNot(Inner, Cond);
      B.buildZExtOrTrunc(Dest, Inner);
    };
    return true;
  }

  // select Cond, 0, -1 --> sext (!Cond)
  if (TrueValue.isZero() && FalseValue.isAllOnes()) {
    MatchInfo = [=](MachineIRBuilder &B) {
      B.setInstrAndDebugLoc(*Select);
      Register Inner = MRI.createGenericVirtualRegister(CondTy);
      B.buildNot(Inner, Cond);
      B.buildSExtOrTrunc(Dest, Inner);
    };
    return true;
  }

  // select Cond, C1, C1-1 --> add (zext Cond), C1-1
  if (TrueValue - 1 == FalseValue) {
    MatchInfo = [=](MachineIRBuilder &B) {
      B.setInstrAndDebugLoc(*Select);
      Register Inner = MRI.createGenericVirtualRegister(TrueTy);
      B.buildZExtOrTrunc(Inner, Cond);
      B.buildAdd(Dest, Inner, False);
    };
    return true;
  }

  // select Cond, C1, C1+1 --> add (sext Cond), C1+1
  if (TrueValue + 1 == FalseValue) {
    MatchInfo = [=](MachineIRBuilder &B) {
      B.setInstrAndDebugLoc(*Select);
      Register Inner = MRI.createGenericVirtualRegister(TrueTy);
      B.buildSExtOrTrunc(Inner, Cond);
      B.buildAdd(Dest, Inner, False);
    };
    return true;
  }

  // select Cond, Pow2, 0 --> (zext Cond) << log2(Pow2)
  if (TrueValue.isPowerOf2() && FalseValue.isZero()) {
    MatchInfo = [=](MachineIRBuilder &B) {
      B.setInstrAndDebugLoc(*Select);
      Register Inner = MRI.createGenericVirtualRegister(TrueTy);
      B.buildZExtOrTrunc(Inner, Cond);
      // The shift amount must be scalar.
      LLT ShiftTy = TrueTy.isVector() ? TrueTy.getElementType() : TrueTy;
      auto ShAmtC = B.buildConstant(ShiftTy, TrueValue.exactLogBase2());
      B.buildShl(Dest, Inner, ShAmtC, Flags);
    };
    return true;
  }
  // select Cond, -1, C --> or (sext Cond), C
  if (TrueValue.isAllOnes()) {
    MatchInfo = [=](MachineIRBuilder &B) {
      B.setInstrAndDebugLoc(*Select);
      Register Inner = MRI.createGenericVirtualRegister(TrueTy);
      B.buildSExtOrTrunc(Inner, Cond);
      B.buildOr(Dest, Inner, False, Flags);
    };
    return true;
  }

  // select Cond, C, -1 --> or (sext (not Cond)), C
  if (FalseValue.isAllOnes()) {
    MatchInfo = [=](MachineIRBuilder &B) {
      B.setInstrAndDebugLoc(*Select);
      Register Not = MRI.createGenericVirtualRegister(CondTy);
      B.buildNot(Not, Cond);
      Register Inner = MRI.createGenericVirtualRegister(TrueTy);
      B.buildSExtOrTrunc(Inner, Not);
      B.buildOr(Dest, Inner, True, Flags);
    };
    return true;
  }

  return false;
}

// TODO: use knownbits to determine zeros
bool CombinerHelper::tryFoldBoolSelectToLogic(GSelect *Select,
                                              BuildFnTy &MatchInfo) {
  uint32_t Flags = Select->getFlags();
  Register DstReg = Select->getReg(0);
  Register Cond = Select->getCondReg();
  Register True = Select->getTrueReg();
  Register False = Select->getFalseReg();
  LLT CondTy = MRI.getType(Select->getCondReg());
  LLT TrueTy = MRI.getType(Select->getTrueReg());

  // Boolean or fixed vector of booleans.
  if (CondTy.isScalableVector() ||
      (CondTy.isFixedVector() &&
       CondTy.getElementType().getScalarSizeInBits() != 1) ||
      CondTy.getScalarSizeInBits() != 1)
    return false;

  if (CondTy != TrueTy)
    return false;

  // select Cond, Cond, F --> or Cond, F
  // select Cond, 1, F    --> or Cond, F
  if ((Cond == True) || isOneOrOneSplat(True, /* AllowUndefs */ true)) {
    MatchInfo = [=](MachineIRBuilder &B) {
      B.setInstrAndDebugLoc(*Select);
      Register Ext = MRI.createGenericVirtualRegister(TrueTy);
      B.buildZExtOrTrunc(Ext, Cond);
      auto FreezeFalse = B.buildFreeze(TrueTy, False);
      B.buildOr(DstReg, Ext, FreezeFalse, Flags);
    };
    return true;
  }

  // select Cond, T, Cond --> and Cond, T
  // select Cond, T, 0    --> and Cond, T
  if ((Cond == False) || isZeroOrZeroSplat(False, /* AllowUndefs */ true)) {
    MatchInfo = [=](MachineIRBuilder &B) {
      B.setInstrAndDebugLoc(*Select);
      Register Ext = MRI.createGenericVirtualRegister(TrueTy);
      B.buildZExtOrTrunc(Ext, Cond);
      auto FreezeTrue = B.buildFreeze(TrueTy, True);
      B.buildAnd(DstReg, Ext, FreezeTrue);
    };
    return true;
  }

  // select Cond, T, 1 --> or (not Cond), T
  if (isOneOrOneSplat(False, /* AllowUndefs */ true)) {
    MatchInfo = [=](MachineIRBuilder &B) {
      B.setInstrAndDebugLoc(*Select);
      // First the not.
      Register Inner = MRI.createGenericVirtualRegister(CondTy);
      B.buildNot(Inner, Cond);
      // Then an ext to match the destination register.
      Register Ext = MRI.createGenericVirtualRegister(TrueTy);
      B.buildZExtOrTrunc(Ext, Inner);
      auto FreezeTrue = B.buildFreeze(TrueTy, True);
      B.buildOr(DstReg, Ext, FreezeTrue, Flags);
    };
    return true;
  }

  // select Cond, 0, F --> and (not Cond), F
  if (isZeroOrZeroSplat(True, /* AllowUndefs */ true)) {
    MatchInfo = [=](MachineIRBuilder &B) {
      B.setInstrAndDebugLoc(*Select);
      // First the not.
      Register Inner = MRI.createGenericVirtualRegister(CondTy);
      B.buildNot(Inner, Cond);
      // Then an ext to match the destination register.
      Register Ext = MRI.createGenericVirtualRegister(TrueTy);
      B.buildZExtOrTrunc(Ext, Inner);
      auto FreezeFalse = B.buildFreeze(TrueTy, False);
      B.buildAnd(DstReg, Ext, FreezeFalse);
    };
    return true;
  }

  return false;
}

bool CombinerHelper::matchSelectIMinMax(const MachineOperand &MO,
                                        BuildFnTy &MatchInfo) {
  GSelect *Select = cast<GSelect>(MRI.getVRegDef(MO.getReg()));
  GICmp *Cmp = cast<GICmp>(MRI.getVRegDef(Select->getCondReg()));

  Register DstReg = Select->getReg(0);
  Register True = Select->getTrueReg();
  Register False = Select->getFalseReg();
  LLT DstTy = MRI.getType(DstReg);

  if (DstTy.isPointer())
    return false;

  // We want to fold the icmp and replace the select.
  if (!MRI.hasOneNonDBGUse(Cmp->getReg(0)))
    return false;

  CmpInst::Predicate Pred = Cmp->getCond();
  // We need a larger or smaller predicate for
  // canonicalization.
  if (CmpInst::isEquality(Pred))
    return false;

  Register CmpLHS = Cmp->getLHSReg();
  Register CmpRHS = Cmp->getRHSReg();

  // We can swap CmpLHS and CmpRHS for higher hitrate.
  if (True == CmpRHS && False == CmpLHS) {
    std::swap(CmpLHS, CmpRHS);
    Pred = CmpInst::getSwappedPredicate(Pred);
  }

  // (icmp X, Y) ? X : Y -> integer minmax.
  // see matchSelectPattern in ValueTracking.
  // Legality between G_SELECT and integer minmax can differ.
  if (True != CmpLHS || False != CmpRHS)
    return false;

  switch (Pred) {
  case ICmpInst::ICMP_UGT:
  case ICmpInst::ICMP_UGE: {
    if (!isLegalOrBeforeLegalizer({TargetOpcode::G_UMAX, DstTy}))
      return false;
    MatchInfo = [=](MachineIRBuilder &B) { B.buildUMax(DstReg, True, False); };
    return true;
  }
  case ICmpInst::ICMP_SGT:
  case ICmpInst::ICMP_SGE: {
    if (!isLegalOrBeforeLegalizer({TargetOpcode::G_SMAX, DstTy}))
      return false;
    MatchInfo = [=](MachineIRBuilder &B) { B.buildSMax(DstReg, True, False); };
    return true;
  }
  case ICmpInst::ICMP_ULT:
  case ICmpInst::ICMP_ULE: {
    if (!isLegalOrBeforeLegalizer({TargetOpcode::G_UMIN, DstTy}))
      return false;
    MatchInfo = [=](MachineIRBuilder &B) { B.buildUMin(DstReg, True, False); };
    return true;
  }
  case ICmpInst::ICMP_SLT:
  case ICmpInst::ICMP_SLE: {
    if (!isLegalOrBeforeLegalizer({TargetOpcode::G_SMIN, DstTy}))
      return false;
    MatchInfo = [=](MachineIRBuilder &B) { B.buildSMin(DstReg, True, False); };
    return true;
  }
  default:
    return false;
  }
}

bool CombinerHelper::matchSelect(MachineInstr &MI, BuildFnTy &MatchInfo) {
  GSelect *Select = cast<GSelect>(&MI);

  if (tryFoldSelectOfConstants(Select, MatchInfo))
    return true;

  if (tryFoldBoolSelectToLogic(Select, MatchInfo))
    return true;

  return false;
}

/// Fold (icmp Pred1 V1, C1) && (icmp Pred2 V2, C2)
/// or   (icmp Pred1 V1, C1) || (icmp Pred2 V2, C2)
/// into a single comparison using range-based reasoning.
/// see InstCombinerImpl::foldAndOrOfICmpsUsingRanges.
bool CombinerHelper::tryFoldAndOrOrICmpsUsingRanges(GLogicalBinOp *Logic,
                                                    BuildFnTy &MatchInfo) {
  assert(Logic->getOpcode() != TargetOpcode::G_XOR && "unexpected xor");
  bool IsAnd = Logic->getOpcode() == TargetOpcode::G_AND;
  Register DstReg = Logic->getReg(0);
  Register LHS = Logic->getLHSReg();
  Register RHS = Logic->getRHSReg();
  unsigned Flags = Logic->getFlags();

  // We need an G_ICMP on the LHS register.
  GICmp *Cmp1 = getOpcodeDef<GICmp>(LHS, MRI);
  if (!Cmp1)
    return false;

  // We need an G_ICMP on the RHS register.
  GICmp *Cmp2 = getOpcodeDef<GICmp>(RHS, MRI);
  if (!Cmp2)
    return false;

  // We want to fold the icmps.
  if (!MRI.hasOneNonDBGUse(Cmp1->getReg(0)) ||
      !MRI.hasOneNonDBGUse(Cmp2->getReg(0)))
    return false;

  APInt C1;
  APInt C2;
  std::optional<ValueAndVReg> MaybeC1 =
      getIConstantVRegValWithLookThrough(Cmp1->getRHSReg(), MRI);
  if (!MaybeC1)
    return false;
  C1 = MaybeC1->Value;

  std::optional<ValueAndVReg> MaybeC2 =
      getIConstantVRegValWithLookThrough(Cmp2->getRHSReg(), MRI);
  if (!MaybeC2)
    return false;
  C2 = MaybeC2->Value;

  Register R1 = Cmp1->getLHSReg();
  Register R2 = Cmp2->getLHSReg();
  CmpInst::Predicate Pred1 = Cmp1->getCond();
  CmpInst::Predicate Pred2 = Cmp2->getCond();
  LLT CmpTy = MRI.getType(Cmp1->getReg(0));
  LLT CmpOperandTy = MRI.getType(R1);

  if (CmpOperandTy.isPointer())
    return false;

  // We build ands, adds, and constants of type CmpOperandTy.
  // They must be legal to build.
  if (!isLegalOrBeforeLegalizer({TargetOpcode::G_AND, CmpOperandTy}) ||
      !isLegalOrBeforeLegalizer({TargetOpcode::G_ADD, CmpOperandTy}) ||
      !isConstantLegalOrBeforeLegalizer(CmpOperandTy))
    return false;

  // Look through add of a constant offset on R1, R2, or both operands. This
  // allows us to interpret the R + C' < C'' range idiom into a proper range.
  std::optional<APInt> Offset1;
  std::optional<APInt> Offset2;
  if (R1 != R2) {
    if (GAdd *Add = getOpcodeDef<GAdd>(R1, MRI)) {
      std::optional<ValueAndVReg> MaybeOffset1 =
          getIConstantVRegValWithLookThrough(Add->getRHSReg(), MRI);
      if (MaybeOffset1) {
        R1 = Add->getLHSReg();
        Offset1 = MaybeOffset1->Value;
      }
    }
    if (GAdd *Add = getOpcodeDef<GAdd>(R2, MRI)) {
      std::optional<ValueAndVReg> MaybeOffset2 =
          getIConstantVRegValWithLookThrough(Add->getRHSReg(), MRI);
      if (MaybeOffset2) {
        R2 = Add->getLHSReg();
        Offset2 = MaybeOffset2->Value;
      }
    }
  }

  if (R1 != R2)
    return false;

  // We calculate the icmp ranges including maybe offsets.
  ConstantRange CR1 = ConstantRange::makeExactICmpRegion(
      IsAnd ? ICmpInst::getInversePredicate(Pred1) : Pred1, C1);
  if (Offset1)
    CR1 = CR1.subtract(*Offset1);

  ConstantRange CR2 = ConstantRange::makeExactICmpRegion(
      IsAnd ? ICmpInst::getInversePredicate(Pred2) : Pred2, C2);
  if (Offset2)
    CR2 = CR2.subtract(*Offset2);

  bool CreateMask = false;
  APInt LowerDiff;
  std::optional<ConstantRange> CR = CR1.exactUnionWith(CR2);
  if (!CR) {
    // We need non-wrapping ranges.
    if (CR1.isWrappedSet() || CR2.isWrappedSet())
      return false;

    // Check whether we have equal-size ranges that only differ by one bit.
    // In that case we can apply a mask to map one range onto the other.
    LowerDiff = CR1.getLower() ^ CR2.getLower();
    APInt UpperDiff = (CR1.getUpper() - 1) ^ (CR2.getUpper() - 1);
    APInt CR1Size = CR1.getUpper() - CR1.getLower();
    if (!LowerDiff.isPowerOf2() || LowerDiff != UpperDiff ||
        CR1Size != CR2.getUpper() - CR2.getLower())
      return false;

    CR = CR1.getLower().ult(CR2.getLower()) ? CR1 : CR2;
    CreateMask = true;
  }

  if (IsAnd)
    CR = CR->inverse();

  CmpInst::Predicate NewPred;
  APInt NewC, Offset;
  CR->getEquivalentICmp(NewPred, NewC, Offset);

  // We take the result type of one of the original icmps, CmpTy, for
  // the to be build icmp. The operand type, CmpOperandTy, is used for
  // the other instructions and constants to be build. The types of
  // the parameters and output are the same for add and and.  CmpTy
  // and the type of DstReg might differ. That is why we zext or trunc
  // the icmp into the destination register.

  MatchInfo = [=](MachineIRBuilder &B) {
    if (CreateMask && Offset != 0) {
      auto TildeLowerDiff = B.buildConstant(CmpOperandTy, ~LowerDiff);
      auto And = B.buildAnd(CmpOperandTy, R1, TildeLowerDiff); // the mask.
      auto OffsetC = B.buildConstant(CmpOperandTy, Offset);
      auto Add = B.buildAdd(CmpOperandTy, And, OffsetC, Flags);
      auto NewCon = B.buildConstant(CmpOperandTy, NewC);
      auto ICmp = B.buildICmp(NewPred, CmpTy, Add, NewCon);
      B.buildZExtOrTrunc(DstReg, ICmp);
    } else if (CreateMask && Offset == 0) {
      auto TildeLowerDiff = B.buildConstant(CmpOperandTy, ~LowerDiff);
      auto And = B.buildAnd(CmpOperandTy, R1, TildeLowerDiff); // the mask.
      auto NewCon = B.buildConstant(CmpOperandTy, NewC);
      auto ICmp = B.buildICmp(NewPred, CmpTy, And, NewCon);
      B.buildZExtOrTrunc(DstReg, ICmp);
    } else if (!CreateMask && Offset != 0) {
      auto OffsetC = B.buildConstant(CmpOperandTy, Offset);
      auto Add = B.buildAdd(CmpOperandTy, R1, OffsetC, Flags);
      auto NewCon = B.buildConstant(CmpOperandTy, NewC);
      auto ICmp = B.buildICmp(NewPred, CmpTy, Add, NewCon);
      B.buildZExtOrTrunc(DstReg, ICmp);
    } else if (!CreateMask && Offset == 0) {
      auto NewCon = B.buildConstant(CmpOperandTy, NewC);
      auto ICmp = B.buildICmp(NewPred, CmpTy, R1, NewCon);
      B.buildZExtOrTrunc(DstReg, ICmp);
    } else {
      llvm_unreachable("unexpected configuration of CreateMask and Offset");
    }
  };
  return true;
}

bool CombinerHelper::tryFoldLogicOfFCmps(GLogicalBinOp *Logic,
                                         BuildFnTy &MatchInfo) {
  assert(Logic->getOpcode() != TargetOpcode::G_XOR && "unexpecte xor");
  Register DestReg = Logic->getReg(0);
  Register LHS = Logic->getLHSReg();
  Register RHS = Logic->getRHSReg();
  bool IsAnd = Logic->getOpcode() == TargetOpcode::G_AND;

  // We need a compare on the LHS register.
  GFCmp *Cmp1 = getOpcodeDef<GFCmp>(LHS, MRI);
  if (!Cmp1)
    return false;

  // We need a compare on the RHS register.
  GFCmp *Cmp2 = getOpcodeDef<GFCmp>(RHS, MRI);
  if (!Cmp2)
    return false;

  LLT CmpTy = MRI.getType(Cmp1->getReg(0));
  LLT CmpOperandTy = MRI.getType(Cmp1->getLHSReg());

  // We build one fcmp, want to fold the fcmps, replace the logic op,
  // and the fcmps must have the same shape.
  if (!isLegalOrBeforeLegalizer(
          {TargetOpcode::G_FCMP, {CmpTy, CmpOperandTy}}) ||
      !MRI.hasOneNonDBGUse(Logic->getReg(0)) ||
      !MRI.hasOneNonDBGUse(Cmp1->getReg(0)) ||
      !MRI.hasOneNonDBGUse(Cmp2->getReg(0)) ||
      MRI.getType(Cmp1->getLHSReg()) != MRI.getType(Cmp2->getLHSReg()))
    return false;

  CmpInst::Predicate PredL = Cmp1->getCond();
  CmpInst::Predicate PredR = Cmp2->getCond();
  Register LHS0 = Cmp1->getLHSReg();
  Register LHS1 = Cmp1->getRHSReg();
  Register RHS0 = Cmp2->getLHSReg();
  Register RHS1 = Cmp2->getRHSReg();

  if (LHS0 == RHS1 && LHS1 == RHS0) {
    // Swap RHS operands to match LHS.
    PredR = CmpInst::getSwappedPredicate(PredR);
    std::swap(RHS0, RHS1);
  }

  if (LHS0 == RHS0 && LHS1 == RHS1) {
    // We determine the new predicate.
    unsigned CmpCodeL = getFCmpCode(PredL);
    unsigned CmpCodeR = getFCmpCode(PredR);
    unsigned NewPred = IsAnd ? CmpCodeL & CmpCodeR : CmpCodeL | CmpCodeR;
    unsigned Flags = Cmp1->getFlags() | Cmp2->getFlags();
    MatchInfo = [=](MachineIRBuilder &B) {
      // The fcmp predicates fill the lower part of the enum.
      FCmpInst::Predicate Pred = static_cast<FCmpInst::Predicate>(NewPred);
      if (Pred == FCmpInst::FCMP_FALSE &&
          isConstantLegalOrBeforeLegalizer(CmpTy)) {
        auto False = B.buildConstant(CmpTy, 0);
        B.buildZExtOrTrunc(DestReg, False);
      } else if (Pred == FCmpInst::FCMP_TRUE &&
                 isConstantLegalOrBeforeLegalizer(CmpTy)) {
        auto True =
            B.buildConstant(CmpTy, getICmpTrueVal(getTargetLowering(),
                                                  CmpTy.isVector() /*isVector*/,
                                                  true /*isFP*/));
        B.buildZExtOrTrunc(DestReg, True);
      } else { // We take the predicate without predicate optimizations.
        auto Cmp = B.buildFCmp(Pred, CmpTy, LHS0, LHS1, Flags);
        B.buildZExtOrTrunc(DestReg, Cmp);
      }
    };
    return true;
  }

  return false;
}

bool CombinerHelper::matchAnd(MachineInstr &MI, BuildFnTy &MatchInfo) {
  GAnd *And = cast<GAnd>(&MI);

  if (tryFoldAndOrOrICmpsUsingRanges(And, MatchInfo))
    return true;

  if (tryFoldLogicOfFCmps(And, MatchInfo))
    return true;

  return false;
}

bool CombinerHelper::matchOr(MachineInstr &MI, BuildFnTy &MatchInfo) {
  GOr *Or = cast<GOr>(&MI);

  if (tryFoldAndOrOrICmpsUsingRanges(Or, MatchInfo))
    return true;

  if (tryFoldLogicOfFCmps(Or, MatchInfo))
    return true;

  return false;
}

bool CombinerHelper::matchAddOverflow(MachineInstr &MI, BuildFnTy &MatchInfo) {
  GAddCarryOut *Add = cast<GAddCarryOut>(&MI);

  // Addo has no flags
  Register Dst = Add->getReg(0);
  Register Carry = Add->getReg(1);
  Register LHS = Add->getLHSReg();
  Register RHS = Add->getRHSReg();
  bool IsSigned = Add->isSigned();
  LLT DstTy = MRI.getType(Dst);
  LLT CarryTy = MRI.getType(Carry);

  // Fold addo, if the carry is dead -> add, undef.
  if (MRI.use_nodbg_empty(Carry) &&
      isLegalOrBeforeLegalizer({TargetOpcode::G_ADD, {DstTy}})) {
    MatchInfo = [=](MachineIRBuilder &B) {
      B.buildAdd(Dst, LHS, RHS);
      B.buildUndef(Carry);
    };
    return true;
  }

  // Canonicalize constant to RHS.
  if (isConstantOrConstantVectorI(LHS) && !isConstantOrConstantVectorI(RHS)) {
    if (IsSigned) {
      MatchInfo = [=](MachineIRBuilder &B) {
        B.buildSAddo(Dst, Carry, RHS, LHS);
      };
      return true;
    }
    // !IsSigned
    MatchInfo = [=](MachineIRBuilder &B) {
      B.buildUAddo(Dst, Carry, RHS, LHS);
    };
    return true;
  }

  std::optional<APInt> MaybeLHS = getConstantOrConstantSplatVector(LHS);
  std::optional<APInt> MaybeRHS = getConstantOrConstantSplatVector(RHS);

  // Fold addo(c1, c2) -> c3, carry.
  if (MaybeLHS && MaybeRHS && isConstantLegalOrBeforeLegalizer(DstTy) &&
      isConstantLegalOrBeforeLegalizer(CarryTy)) {
    bool Overflow;
    APInt Result = IsSigned ? MaybeLHS->sadd_ov(*MaybeRHS, Overflow)
                            : MaybeLHS->uadd_ov(*MaybeRHS, Overflow);
    MatchInfo = [=](MachineIRBuilder &B) {
      B.buildConstant(Dst, Result);
      B.buildConstant(Carry, Overflow);
    };
    return true;
  }

  // Fold (addo x, 0) -> x, no carry
  if (MaybeRHS && *MaybeRHS == 0 && isConstantLegalOrBeforeLegalizer(CarryTy)) {
    MatchInfo = [=](MachineIRBuilder &B) {
      B.buildCopy(Dst, LHS);
      B.buildConstant(Carry, 0);
    };
    return true;
  }

  // Given 2 constant operands whose sum does not overflow:
  // uaddo (X +nuw C0), C1 -> uaddo X, C0 + C1
  // saddo (X +nsw C0), C1 -> saddo X, C0 + C1
  GAdd *AddLHS = getOpcodeDef<GAdd>(LHS, MRI);
  if (MaybeRHS && AddLHS && MRI.hasOneNonDBGUse(Add->getReg(0)) &&
      ((IsSigned && AddLHS->getFlag(MachineInstr::MIFlag::NoSWrap)) ||
       (!IsSigned && AddLHS->getFlag(MachineInstr::MIFlag::NoUWrap)))) {
    std::optional<APInt> MaybeAddRHS =
        getConstantOrConstantSplatVector(AddLHS->getRHSReg());
    if (MaybeAddRHS) {
      bool Overflow;
      APInt NewC = IsSigned ? MaybeAddRHS->sadd_ov(*MaybeRHS, Overflow)
                            : MaybeAddRHS->uadd_ov(*MaybeRHS, Overflow);
      if (!Overflow && isConstantLegalOrBeforeLegalizer(DstTy)) {
        if (IsSigned) {
          MatchInfo = [=](MachineIRBuilder &B) {
            auto ConstRHS = B.buildConstant(DstTy, NewC);
            B.buildSAddo(Dst, Carry, AddLHS->getLHSReg(), ConstRHS);
          };
          return true;
        }
        // !IsSigned
        MatchInfo = [=](MachineIRBuilder &B) {
          auto ConstRHS = B.buildConstant(DstTy, NewC);
          B.buildUAddo(Dst, Carry, AddLHS->getLHSReg(), ConstRHS);
        };
        return true;
      }
    }
  };

  // We try to combine addo to non-overflowing add.
  if (!isLegalOrBeforeLegalizer({TargetOpcode::G_ADD, {DstTy}}) ||
      !isConstantLegalOrBeforeLegalizer(CarryTy))
    return false;

  // We try to combine uaddo to non-overflowing add.
  if (!IsSigned) {
    ConstantRange CRLHS =
        ConstantRange::fromKnownBits(KB->getKnownBits(LHS), /*IsSigned=*/false);
    ConstantRange CRRHS =
        ConstantRange::fromKnownBits(KB->getKnownBits(RHS), /*IsSigned=*/false);

    switch (CRLHS.unsignedAddMayOverflow(CRRHS)) {
    case ConstantRange::OverflowResult::MayOverflow:
      return false;
    case ConstantRange::OverflowResult::NeverOverflows: {
      MatchInfo = [=](MachineIRBuilder &B) {
        B.buildAdd(Dst, LHS, RHS, MachineInstr::MIFlag::NoUWrap);
        B.buildConstant(Carry, 0);
      };
      return true;
    }
    case ConstantRange::OverflowResult::AlwaysOverflowsLow:
    case ConstantRange::OverflowResult::AlwaysOverflowsHigh: {
      MatchInfo = [=](MachineIRBuilder &B) {
        B.buildAdd(Dst, LHS, RHS);
        B.buildConstant(Carry, 1);
      };
      return true;
    }
    }
    return false;
  }

  // We try to combine saddo to non-overflowing add.

  // If LHS and RHS each have at least two sign bits, then there is no signed
  // overflow.
  if (KB->computeNumSignBits(RHS) > 1 && KB->computeNumSignBits(LHS) > 1) {
    MatchInfo = [=](MachineIRBuilder &B) {
      B.buildAdd(Dst, LHS, RHS, MachineInstr::MIFlag::NoSWrap);
      B.buildConstant(Carry, 0);
    };
    return true;
  }

  ConstantRange CRLHS =
      ConstantRange::fromKnownBits(KB->getKnownBits(LHS), /*IsSigned=*/true);
  ConstantRange CRRHS =
      ConstantRange::fromKnownBits(KB->getKnownBits(RHS), /*IsSigned=*/true);

  switch (CRLHS.signedAddMayOverflow(CRRHS)) {
  case ConstantRange::OverflowResult::MayOverflow:
    return false;
  case ConstantRange::OverflowResult::NeverOverflows: {
    MatchInfo = [=](MachineIRBuilder &B) {
      B.buildAdd(Dst, LHS, RHS, MachineInstr::MIFlag::NoSWrap);
      B.buildConstant(Carry, 0);
    };
    return true;
  }
  case ConstantRange::OverflowResult::AlwaysOverflowsLow:
  case ConstantRange::OverflowResult::AlwaysOverflowsHigh: {
    MatchInfo = [=](MachineIRBuilder &B) {
      B.buildAdd(Dst, LHS, RHS);
      B.buildConstant(Carry, 1);
    };
    return true;
  }
  }

  return false;
}

void CombinerHelper::applyBuildFnMO(const MachineOperand &MO,
                                    BuildFnTy &MatchInfo) {
  MachineInstr *Root = getDefIgnoringCopies(MO.getReg(), MRI);
  MatchInfo(Builder);
  Root->eraseFromParent();
}

bool CombinerHelper::matchFPowIExpansion(MachineInstr &MI, int64_t Exponent) {
  bool OptForSize = MI.getMF()->getFunction().hasOptSize();
  return getTargetLowering().isBeneficialToExpandPowI(Exponent, OptForSize);
}

void CombinerHelper::applyExpandFPowI(MachineInstr &MI, int64_t Exponent) {
  auto [Dst, Base] = MI.getFirst2Regs();
  LLT Ty = MRI.getType(Dst);
  int64_t ExpVal = Exponent;

  if (ExpVal == 0) {
    Builder.buildFConstant(Dst, 1.0);
    MI.removeFromParent();
    return;
  }

  if (ExpVal < 0)
    ExpVal = -ExpVal;

  // We use the simple binary decomposition method from SelectionDAG ExpandPowI
  // to generate the multiply sequence. There are more optimal ways to do this
  // (for example, powi(x,15) generates one more multiply than it should), but
  // this has the benefit of being both really simple and much better than a
  // libcall.
  std::optional<SrcOp> Res;
  SrcOp CurSquare = Base;
  while (ExpVal > 0) {
    if (ExpVal & 1) {
      if (!Res)
        Res = CurSquare;
      else
        Res = Builder.buildFMul(Ty, *Res, CurSquare);
    }

    CurSquare = Builder.buildFMul(Ty, CurSquare, CurSquare);
    ExpVal >>= 1;
  }

  // If the original exponent was negative, invert the result, producing
  // 1/(x*x*x).
  if (Exponent < 0)
    Res = Builder.buildFDiv(Ty, Builder.buildFConstant(Ty, 1.0), *Res,
                            MI.getFlags());

  Builder.buildCopy(Dst, *Res);
  MI.eraseFromParent();
<<<<<<< HEAD
=======
}

bool CombinerHelper::matchFoldAPlusC1MinusC2(const MachineInstr &MI,
                                             BuildFnTy &MatchInfo) {
  // fold (A+C1)-C2 -> A+(C1-C2)
  const GSub *Sub = cast<GSub>(&MI);
  GAdd *Add = cast<GAdd>(MRI.getVRegDef(Sub->getLHSReg()));

  if (!MRI.hasOneNonDBGUse(Add->getReg(0)))
    return false;

  APInt C2 = getIConstantFromReg(Sub->getRHSReg(), MRI);
  APInt C1 = getIConstantFromReg(Add->getRHSReg(), MRI);

  Register Dst = Sub->getReg(0);
  LLT DstTy = MRI.getType(Dst);

  MatchInfo = [=](MachineIRBuilder &B) {
    auto Const = B.buildConstant(DstTy, C1 - C2);
    B.buildAdd(Dst, Add->getLHSReg(), Const);
  };

  return true;
}

bool CombinerHelper::matchFoldC2MinusAPlusC1(const MachineInstr &MI,
                                             BuildFnTy &MatchInfo) {
  // fold C2-(A+C1) -> (C2-C1)-A
  const GSub *Sub = cast<GSub>(&MI);
  GAdd *Add = cast<GAdd>(MRI.getVRegDef(Sub->getRHSReg()));

  if (!MRI.hasOneNonDBGUse(Add->getReg(0)))
    return false;

  APInt C2 = getIConstantFromReg(Sub->getLHSReg(), MRI);
  APInt C1 = getIConstantFromReg(Add->getRHSReg(), MRI);

  Register Dst = Sub->getReg(0);
  LLT DstTy = MRI.getType(Dst);

  MatchInfo = [=](MachineIRBuilder &B) {
    auto Const = B.buildConstant(DstTy, C2 - C1);
    B.buildSub(Dst, Const, Add->getLHSReg());
  };

  return true;
}

bool CombinerHelper::matchFoldAMinusC1MinusC2(const MachineInstr &MI,
                                              BuildFnTy &MatchInfo) {
  // fold (A-C1)-C2 -> A-(C1+C2)
  const GSub *Sub1 = cast<GSub>(&MI);
  GSub *Sub2 = cast<GSub>(MRI.getVRegDef(Sub1->getLHSReg()));

  if (!MRI.hasOneNonDBGUse(Sub2->getReg(0)))
    return false;

  APInt C2 = getIConstantFromReg(Sub1->getRHSReg(), MRI);
  APInt C1 = getIConstantFromReg(Sub2->getRHSReg(), MRI);

  Register Dst = Sub1->getReg(0);
  LLT DstTy = MRI.getType(Dst);

  MatchInfo = [=](MachineIRBuilder &B) {
    auto Const = B.buildConstant(DstTy, C1 + C2);
    B.buildSub(Dst, Sub2->getLHSReg(), Const);
  };

  return true;
}

bool CombinerHelper::matchFoldC1Minus2MinusC2(const MachineInstr &MI,
                                              BuildFnTy &MatchInfo) {
  // fold (C1-A)-C2 -> (C1-C2)-A
  const GSub *Sub1 = cast<GSub>(&MI);
  GSub *Sub2 = cast<GSub>(MRI.getVRegDef(Sub1->getLHSReg()));

  if (!MRI.hasOneNonDBGUse(Sub2->getReg(0)))
    return false;

  APInt C2 = getIConstantFromReg(Sub1->getRHSReg(), MRI);
  APInt C1 = getIConstantFromReg(Sub2->getLHSReg(), MRI);

  Register Dst = Sub1->getReg(0);
  LLT DstTy = MRI.getType(Dst);

  MatchInfo = [=](MachineIRBuilder &B) {
    auto Const = B.buildConstant(DstTy, C1 - C2);
    B.buildSub(Dst, Const, Sub2->getRHSReg());
  };

  return true;
}

bool CombinerHelper::matchFoldAMinusC1PlusC2(const MachineInstr &MI,
                                             BuildFnTy &MatchInfo) {
  // fold ((A-C1)+C2) -> (A+(C2-C1))
  const GAdd *Add = cast<GAdd>(&MI);
  GSub *Sub = cast<GSub>(MRI.getVRegDef(Add->getLHSReg()));

  if (!MRI.hasOneNonDBGUse(Sub->getReg(0)))
    return false;

  APInt C2 = getIConstantFromReg(Add->getRHSReg(), MRI);
  APInt C1 = getIConstantFromReg(Sub->getRHSReg(), MRI);

  Register Dst = Add->getReg(0);
  LLT DstTy = MRI.getType(Dst);

  MatchInfo = [=](MachineIRBuilder &B) {
    auto Const = B.buildConstant(DstTy, C2 - C1);
    B.buildAdd(Dst, Sub->getLHSReg(), Const);
  };

  return true;
>>>>>>> 98391913
}<|MERGE_RESOLUTION|>--- conflicted
+++ resolved
@@ -2538,63 +2538,6 @@
   return false;
 }
 
-<<<<<<< HEAD
-bool CombinerHelper::matchCombineExtOfExt(
-    MachineInstr &MI, std::tuple<Register, unsigned> &MatchInfo) {
-  assert((MI.getOpcode() == TargetOpcode::G_ANYEXT ||
-          MI.getOpcode() == TargetOpcode::G_SEXT ||
-          MI.getOpcode() == TargetOpcode::G_ZEXT) &&
-         "Expected a G_[ASZ]EXT");
-  Register SrcReg = MI.getOperand(1).getReg();
-  Register OriginalSrcReg = getSrcRegIgnoringCopies(SrcReg, MRI);
-  if (OriginalSrcReg.isValid())
-    SrcReg = OriginalSrcReg;
-  MachineInstr *SrcMI = MRI.getVRegDef(SrcReg);
-  // Match exts with the same opcode, anyext([sz]ext) and sext(zext).
-  unsigned Opc = MI.getOpcode();
-  unsigned SrcOpc = SrcMI->getOpcode();
-  if (Opc == SrcOpc ||
-      (Opc == TargetOpcode::G_ANYEXT &&
-       (SrcOpc == TargetOpcode::G_SEXT || SrcOpc == TargetOpcode::G_ZEXT)) ||
-      (Opc == TargetOpcode::G_SEXT && SrcOpc == TargetOpcode::G_ZEXT)) {
-    MatchInfo = std::make_tuple(SrcMI->getOperand(1).getReg(), SrcOpc);
-    return true;
-  }
-  return false;
-}
-
-void CombinerHelper::applyCombineExtOfExt(
-    MachineInstr &MI, std::tuple<Register, unsigned> &MatchInfo) {
-  assert((MI.getOpcode() == TargetOpcode::G_ANYEXT ||
-          MI.getOpcode() == TargetOpcode::G_SEXT ||
-          MI.getOpcode() == TargetOpcode::G_ZEXT) &&
-         "Expected a G_[ASZ]EXT");
-
-  Register Reg = std::get<0>(MatchInfo);
-  unsigned SrcExtOp = std::get<1>(MatchInfo);
-
-  // Combine exts with the same opcode.
-  if (MI.getOpcode() == SrcExtOp) {
-    Observer.changingInstr(MI);
-    MI.getOperand(1).setReg(Reg);
-    Observer.changedInstr(MI);
-    return;
-  }
-
-  // Combine:
-  // - anyext([sz]ext x) to [sz]ext x
-  // - sext(zext x) to zext x
-  if (MI.getOpcode() == TargetOpcode::G_ANYEXT ||
-      (MI.getOpcode() == TargetOpcode::G_SEXT &&
-       SrcExtOp == TargetOpcode::G_ZEXT)) {
-    Register DstReg = MI.getOperand(0).getReg();
-    Builder.buildInstr(SrcExtOp, {DstReg}, {Reg});
-    MI.eraseFromParent();
-  }
-}
-
-=======
->>>>>>> 98391913
 static LLT getMidVTForTruncRightShiftCombine(LLT ShiftTy, LLT TruncTy) {
   const unsigned ShiftSize = ShiftTy.getScalarSizeInBits();
   const unsigned TruncSize = TruncTy.getScalarSizeInBits();
@@ -7435,8 +7378,6 @@
 
   Builder.buildCopy(Dst, *Res);
   MI.eraseFromParent();
-<<<<<<< HEAD
-=======
 }
 
 bool CombinerHelper::matchFoldAPlusC1MinusC2(const MachineInstr &MI,
@@ -7552,5 +7493,4 @@
   };
 
   return true;
->>>>>>> 98391913
 }