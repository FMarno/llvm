--- conflicted
+++ resolved
@@ -7401,39 +7401,6 @@
   return Legalized;
 }
 
-<<<<<<< HEAD
-LegalizerHelper::LegalizeResult LegalizerHelper::lowerIsNaN(MachineInstr &MI) {
-  Register Dst = MI.getOperand(0).getReg();
-  Register Src = MI.getOperand(1).getReg();
-  LLT SrcTy = MRI.getType(Src);
-  if (MI.getFlags() & MachineInstr::NoFPExcept) {
-    // Lower to an unordered comparison.
-    auto Zero = MIRBuilder.buildFConstant(SrcTy, 0.0);
-    MIRBuilder.buildFCmp(CmpInst::Predicate::FCMP_UNO, Dst, Src, Zero);
-    MI.eraseFromParent();
-    return Legalized;
-  }
-
-  // Use integer operations to avoid traps if the argument is SNaN.
-
-  // NaN has all exp bits set and a non zero significand. Therefore:
-  // isnan(V) == exp mask < abs(V)
-  auto Mask = APInt::getSignedMaxValue(SrcTy.getScalarSizeInBits());
-  auto MaskCst = MIRBuilder.buildConstant(SrcTy, Mask);
-  auto AbsV = MIRBuilder.buildAnd(SrcTy, Src, MaskCst);
-  auto *FloatTy = getFloatTypeForLLT(MI.getMF()->getFunction().getContext(),
-                                     SrcTy.getScalarType());
-  if (!FloatTy)
-    return UnableToLegalize;
-  auto ExpMask = APFloat::getInf(FloatTy->getFltSemantics()).bitcastToAPInt();
-  auto ExpMaskCst = MIRBuilder.buildConstant(SrcTy, ExpMask);
-  MIRBuilder.buildICmp(CmpInst::Predicate::ICMP_SLT, Dst, ExpMaskCst, AbsV);
-  MI.eraseFromParent();
-  return Legalized;
-}
-
-=======
->>>>>>> ce42012e
 LegalizerHelper::LegalizeResult
 LegalizerHelper::lowerVectorReduction(MachineInstr &MI) {
   Register SrcReg = MI.getOperand(1).getReg();
