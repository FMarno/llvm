--- conflicted
+++ resolved
@@ -574,8 +574,6 @@
   }
 }
 
-<<<<<<< HEAD
-=======
 void RTLIB::initCmpLibcallCCs(ISD::CondCode *CmpLibcallCCs) {
   std::fill(CmpLibcallCCs, CmpLibcallCCs + RTLIB::UNKNOWN_LIBCALL,
             ISD::SETCC_INVALID);
@@ -609,7 +607,6 @@
   CmpLibcallCCs[RTLIB::UO_PPCF128] = ISD::SETNE;
 }
 
->>>>>>> 9c4aab8c
 /// NOTE: The TargetMachine owns TLOF.
 TargetLoweringBase::TargetLoweringBase(const TargetMachine &tm)
     : TM(tm), Libcalls(TM.getTargetTriple()) {
@@ -644,11 +641,8 @@
 
   MinCmpXchgSizeInBits = 0;
   SupportsUnalignedAtomics = false;
-<<<<<<< HEAD
-=======
 
   RTLIB::initCmpLibcallCCs(CmpLibcallCCs);
->>>>>>> 9c4aab8c
 }
 
 void TargetLoweringBase::initActions() {
@@ -830,16 +824,6 @@
                      Expand);
 
   // These library functions default to expand.
-<<<<<<< HEAD
-  setOperationAction({ISD::FCBRT,      ISD::FLOG,    ISD::FLOG2,  ISD::FLOG10,
-                      ISD::FEXP,       ISD::FEXP2,   ISD::FEXP10, ISD::FFLOOR,
-                      ISD::FNEARBYINT, ISD::FCEIL,   ISD::FRINT,  ISD::FTRUNC,
-                      ISD::LROUND,     ISD::LLROUND, ISD::LRINT,  ISD::LLRINT,
-                      ISD::FROUNDEVEN, ISD::FTAN,    ISD::FACOS,  ISD::FASIN,
-                      ISD::FATAN,      ISD::FCOSH,   ISD::FSINH,  ISD::FTANH},
-                     {MVT::f32, MVT::f64, MVT::f128}, Expand);
-
-=======
   setOperationAction({ISD::FCBRT,      ISD::FLOG,  ISD::FLOG2,  ISD::FLOG10,
                       ISD::FEXP,       ISD::FEXP2, ISD::FEXP10, ISD::FFLOOR,
                       ISD::FNEARBYINT, ISD::FCEIL, ISD::FRINT,  ISD::FTRUNC,
@@ -851,7 +835,6 @@
   setOperationAction({ISD::LRINT, ISD::LLRINT, ISD::LROUND, ISD::LLROUND},
                      {MVT::f32, MVT::f64, MVT::f128}, LibCall);
 
->>>>>>> 9c4aab8c
   setOperationAction({ISD::FTAN, ISD::FACOS, ISD::FASIN, ISD::FATAN, ISD::FCOSH,
                       ISD::FSINH, ISD::FTANH},
                      MVT::f16, Promote);
