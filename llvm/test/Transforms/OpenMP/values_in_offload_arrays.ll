<<<<<<< HEAD
=======
; Pass is not designed for the old pass manager -- CallGraph is not updated.
; Disable first run till the moment when NewPM is enabled by default.
; RUN-OLD-PM: opt -S -openmp-opt-cgscc -aa-pipeline=basic-aa -openmp-hide-memory-transfer-latency -debug-only=openmp-opt < %s 2>&1 | FileCheck %s
>>>>>>> 2e65058a
; RUN: opt -S -passes=openmp-opt-cgscc -aa-pipeline=basic-aa -openmp-hide-memory-transfer-latency -debug-only=openmp-opt < %s 2>&1 | FileCheck %s
; REQUIRES: asserts

target datalayout = "e-m:e-p270:32:32-p271:32:32-p272:64:64-i64:64-f80:128-n8:16:32:64-S128"

@.__omp_offloading_heavyComputation.region_id = weak constant i8 0
@.offload_maptypes. = private unnamed_addr constant [2 x i64] [i64 35, i64 35]

%struct.ident_t = type { i32, i32, i32, i32, i8* }

@.str = private unnamed_addr constant [23 x i8] c";unknown;unknown;0;0;;\00", align 1
@0 = private unnamed_addr global %struct.ident_t { i32 0, i32 2, i32 0, i32 0, i8* getelementptr inbounds ([23 x i8], [23 x i8]* @.str, i32 0, i32 0) }, align 8

; CHECK-LABEL: {{[^@]+}}Successfully got offload values:
; CHECK-NEXT: offload_baseptrs: double* %a ---   %size.addr = alloca i32, align 4 ---
; CHECK-NEXT: offload_ptrs: double* %a ---   %size.addr = alloca i32, align 4 ---
; CHECK-NEXT: offload_sizes:   %0 = shl nuw nsw i64 %conv, 3 --- i64 4 ---

;int heavyComputation(double* a, unsigned size) {
;  int random = rand() % 7;
;
;  //#pragma omp target data map(a[0:size], size)
;  void* args[2];
;  args[0] = &a;
;  args[1] = &size;
;  __tgt_target_data_begin(..., args, ...)
;
;  #pragma omp target teams
;  for (int i = 0; i < size; ++i) {
;    a[i] = ++a[i] * 3.141624;
;  }
;
;  return random;
;}
define dso_local i32 @heavyComputation(double* %a, i32 %size) {
entry:
  %size.addr = alloca i32, align 4
  %.offload_baseptrs = alloca [2 x i8*], align 8
  %.offload_ptrs = alloca [2 x i8*], align 8
  %.offload_sizes = alloca [2 x i64], align 8

  store i32 %size, i32* %size.addr, align 4
  %call = tail call i32 (...) @rand()

  %conv = zext i32 %size to i64
  %0 = shl nuw nsw i64 %conv, 3
  %1 = getelementptr inbounds [2 x i8*], [2 x i8*]* %.offload_baseptrs, i64 0, i64 0
  %2 = bitcast [2 x i8*]* %.offload_baseptrs to double**
  store double* %a, double** %2, align 8
  %3 = getelementptr inbounds [2 x i8*], [2 x i8*]* %.offload_ptrs, i64 0, i64 0
  %4 = bitcast [2 x i8*]* %.offload_ptrs to double**
  store double* %a, double** %4, align 8
  %5 = getelementptr inbounds [2 x i64], [2 x i64]* %.offload_sizes, i64 0, i64 0
  store i64 %0, i64* %5, align 8
  %6 = getelementptr inbounds [2 x i8*], [2 x i8*]* %.offload_baseptrs, i64 0, i64 1
  %7 = bitcast i8** %6 to i32**
  store i32* %size.addr, i32** %7, align 8
  %8 = getelementptr inbounds [2 x i8*], [2 x i8*]* %.offload_ptrs, i64 0, i64 1
  %9 = bitcast i8** %8 to i32**
  store i32* %size.addr, i32** %9, align 8
  %10 = getelementptr inbounds [2 x i64], [2 x i64]* %.offload_sizes, i64 0, i64 1
  store i64 4, i64* %10, align 8
  call void @__tgt_target_data_begin_mapper(%struct.ident_t* @0, i64 -1, i32 2, i8** nonnull %1, i8** nonnull %3, i64* nonnull %5, i64* getelementptr inbounds ([2 x i64], [2 x i64]* @.offload_maptypes., i64 0, i64 0), i8** null, i8** null)
  %rem = srem i32 %call, 7
  call void @__tgt_target_data_end_mapper(%struct.ident_t* @0, i64 -1, i32 2, i8** nonnull %1, i8** nonnull %3, i64* nonnull %5, i64* getelementptr inbounds ([2 x i64], [2 x i64]* @.offload_maptypes., i64 0, i64 0), i8** null, i8** null)
  ret i32 %rem
}

declare void @__tgt_target_data_begin_mapper(%struct.ident_t*, i64, i32, i8**, i8**, i64*, i64*, i8**, i8**)
declare void @__tgt_target_data_end_mapper(%struct.ident_t*, i64, i32, i8**, i8**, i64*, i64*, i8**, i8**)

declare dso_local i32 @rand(...)<|MERGE_RESOLUTION|>--- conflicted
+++ resolved
@@ -1,9 +1,6 @@
-<<<<<<< HEAD
-=======
 ; Pass is not designed for the old pass manager -- CallGraph is not updated.
 ; Disable first run till the moment when NewPM is enabled by default.
 ; RUN-OLD-PM: opt -S -openmp-opt-cgscc -aa-pipeline=basic-aa -openmp-hide-memory-transfer-latency -debug-only=openmp-opt < %s 2>&1 | FileCheck %s
->>>>>>> 2e65058a
 ; RUN: opt -S -passes=openmp-opt-cgscc -aa-pipeline=basic-aa -openmp-hide-memory-transfer-latency -debug-only=openmp-opt < %s 2>&1 | FileCheck %s
 ; REQUIRES: asserts
 
