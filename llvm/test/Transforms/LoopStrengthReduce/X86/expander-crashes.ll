; NOTE: Assertions have been autogenerated by utils/update_test_checks.py
; RUN: opt -loop-reduce %s -S | FileCheck %s

target datalayout = "e-m:o-p270:32:32-p271:32:32-p272:64:64-i64:64-f80:128-n8:16:32:64-S128"
target triple = "x86_64-apple-macosx10.15.0"

; Tests for crashes during SCEV expansion.

%struct.hoge = type { i32, i32, i32, i32 }

define i64 @blam(ptr %start, ptr %end, ptr %ptr.2) {
; CHECK-LABEL: @blam(
; CHECK-NEXT:  entry:
; CHECK-NEXT:    [[START1:%.*]] = ptrtoint ptr [[START:%.*]] to i64
; CHECK-NEXT:    br label [[LOOP_1_HEADER:%.*]]
; CHECK:       loop.1.header:
; CHECK-NEXT:    [[LSR_IV4:%.*]] = phi i64 [ [[LSR_IV_NEXT5:%.*]], [[LOOP_1_HEADER]] ], [ [[START1]], [[ENTRY:%.*]] ]
; CHECK-NEXT:    [[IV:%.*]] = phi ptr [ [[IV_NEXT:%.*]], [[LOOP_1_HEADER]] ], [ [[START]], [[ENTRY]] ]
; CHECK-NEXT:    [[IV_NEXT]] = getelementptr inbounds [[STRUCT_HOGE:%.*]], ptr [[IV]], i64 1
; CHECK-NEXT:    [[LSR_IV_NEXT5]] = add nuw i64 [[LSR_IV4]], 16
; CHECK-NEXT:    [[EC:%.*]] = icmp eq ptr [[IV_NEXT]], [[END:%.*]]
; CHECK-NEXT:    br i1 [[EC]], label [[LOOP_2_PH:%.*]], label [[LOOP_1_HEADER]]
; CHECK:       loop.2.ph:
<<<<<<< HEAD
; CHECK-NEXT:    [[IV_NEXT_LCSSA:%.*]] = phi %struct.hoge* [ [[IV_NEXT]], [[LOOP_1_HEADER]] ]
; CHECK-NEXT:    [[LSR_IV_NEXT6_LCSSA:%.*]] = phi i64 [ [[LSR_IV_NEXT6]], [[LOOP_1_HEADER]] ]
; CHECK-NEXT:    br label [[LOOP_2_HEADER:%.*]]
; CHECK:       loop.2.header:
; CHECK-NEXT:    [[LSR_IV2:%.*]] = phi i64 [ [[LSR_IV_NEXT3:%.*]], [[LOOP_2_LATCH:%.*]] ], [ [[LSR_IV_NEXT6_LCSSA]], [[LOOP_2_PH]] ]
; CHECK-NEXT:    [[IV2:%.*]] = phi %struct.hoge* [ [[IV2_NEXT:%.*]], [[LOOP_2_LATCH]] ], [ [[IV_NEXT_LCSSA]], [[LOOP_2_PH]] ]
; CHECK-NEXT:    [[IV24:%.*]] = bitcast %struct.hoge* [[IV2]] to i32*
=======
; CHECK-NEXT:    [[IV_NEXT_LCSSA:%.*]] = phi ptr [ [[IV_NEXT]], [[LOOP_1_HEADER]] ]
; CHECK-NEXT:    [[LSR_IV_NEXT5_LCSSA:%.*]] = phi i64 [ [[LSR_IV_NEXT5]], [[LOOP_1_HEADER]] ]
; CHECK-NEXT:    br label [[LOOP_2_HEADER:%.*]]
; CHECK:       loop.2.header:
; CHECK-NEXT:    [[LSR_IV2:%.*]] = phi i64 [ [[LSR_IV_NEXT3:%.*]], [[LOOP_2_LATCH:%.*]] ], [ [[LSR_IV_NEXT5_LCSSA]], [[LOOP_2_PH]] ]
; CHECK-NEXT:    [[IV2:%.*]] = phi ptr [ [[IV2_NEXT:%.*]], [[LOOP_2_LATCH]] ], [ [[IV_NEXT_LCSSA]], [[LOOP_2_PH]] ]
>>>>>>> 16592a3e
; CHECK-NEXT:    [[TMP0:%.*]] = add i64 [[LSR_IV2]], 12
; CHECK-NEXT:    call void @use.i64(i64 [[TMP0]])
; CHECK-NEXT:    [[SCEVGEP:%.*]] = getelementptr i8, ptr [[IV2]], i64 8
; CHECK-NEXT:    store i32 10, ptr [[SCEVGEP]], align 8
; CHECK-NEXT:    [[EC_2:%.*]] = icmp ugt ptr [[IV2]], [[PTR_2:%.*]]
; CHECK-NEXT:    br i1 [[EC_2]], label [[LOOP_2_EXIT:%.*]], label [[LOOP_2_LATCH]]
; CHECK:       loop.2.latch:
; CHECK-NEXT:    [[IV2_NEXT]] = getelementptr inbounds [[STRUCT_HOGE]], ptr [[IV2]], i64 1
; CHECK-NEXT:    [[LSR_IV_NEXT3]] = add i64 [[LSR_IV2]], 16
; CHECK-NEXT:    br label [[LOOP_2_HEADER]]
; CHECK:       loop.2.exit:
; CHECK-NEXT:    ret i64 [[LSR_IV2]]
;
entry:
  br label %loop.1.header

loop.1.header:
  %iv = phi ptr [ %iv.next, %loop.1.header ], [ %start, %entry ]
  %iv.next = getelementptr inbounds %struct.hoge, ptr %iv, i64 1
  %ec = icmp eq ptr %iv.next, %end
  br i1 %ec, label %loop.2.ph, label %loop.1.header

loop.2.ph:
  br label %loop.2.header

loop.2.header:
  %iv2 = phi ptr [ %iv2.next, %loop.2.latch ], [ %iv.next, %loop.2.ph ]
  %tmp7 = getelementptr inbounds %struct.hoge, ptr %iv2, i64 0, i32 3
  %tmp8 = ptrtoint ptr %tmp7 to i64
  call void @use.i64(i64 %tmp8)
  %tmp9 = getelementptr inbounds %struct.hoge, ptr %iv2, i64 0, i32 2
  store i32 10, ptr %tmp9, align 8
  %ec.2 = icmp ugt ptr %iv2, %ptr.2
  br i1 %ec.2, label %loop.2.exit, label %loop.2.latch

loop.2.latch:
  %iv2.next = getelementptr inbounds %struct.hoge, ptr %iv2, i64 1
  br label %loop.2.header

loop.2.exit:                                             ; preds = %bb6
  %iv2.cast = ptrtoint ptr %iv2 to i64
  ret i64 %iv2.cast
}


declare void @use.i64(i64)<|MERGE_RESOLUTION|>--- conflicted
+++ resolved
@@ -21,22 +21,12 @@
 ; CHECK-NEXT:    [[EC:%.*]] = icmp eq ptr [[IV_NEXT]], [[END:%.*]]
 ; CHECK-NEXT:    br i1 [[EC]], label [[LOOP_2_PH:%.*]], label [[LOOP_1_HEADER]]
 ; CHECK:       loop.2.ph:
-<<<<<<< HEAD
-; CHECK-NEXT:    [[IV_NEXT_LCSSA:%.*]] = phi %struct.hoge* [ [[IV_NEXT]], [[LOOP_1_HEADER]] ]
-; CHECK-NEXT:    [[LSR_IV_NEXT6_LCSSA:%.*]] = phi i64 [ [[LSR_IV_NEXT6]], [[LOOP_1_HEADER]] ]
-; CHECK-NEXT:    br label [[LOOP_2_HEADER:%.*]]
-; CHECK:       loop.2.header:
-; CHECK-NEXT:    [[LSR_IV2:%.*]] = phi i64 [ [[LSR_IV_NEXT3:%.*]], [[LOOP_2_LATCH:%.*]] ], [ [[LSR_IV_NEXT6_LCSSA]], [[LOOP_2_PH]] ]
-; CHECK-NEXT:    [[IV2:%.*]] = phi %struct.hoge* [ [[IV2_NEXT:%.*]], [[LOOP_2_LATCH]] ], [ [[IV_NEXT_LCSSA]], [[LOOP_2_PH]] ]
-; CHECK-NEXT:    [[IV24:%.*]] = bitcast %struct.hoge* [[IV2]] to i32*
-=======
 ; CHECK-NEXT:    [[IV_NEXT_LCSSA:%.*]] = phi ptr [ [[IV_NEXT]], [[LOOP_1_HEADER]] ]
 ; CHECK-NEXT:    [[LSR_IV_NEXT5_LCSSA:%.*]] = phi i64 [ [[LSR_IV_NEXT5]], [[LOOP_1_HEADER]] ]
 ; CHECK-NEXT:    br label [[LOOP_2_HEADER:%.*]]
 ; CHECK:       loop.2.header:
 ; CHECK-NEXT:    [[LSR_IV2:%.*]] = phi i64 [ [[LSR_IV_NEXT3:%.*]], [[LOOP_2_LATCH:%.*]] ], [ [[LSR_IV_NEXT5_LCSSA]], [[LOOP_2_PH]] ]
 ; CHECK-NEXT:    [[IV2:%.*]] = phi ptr [ [[IV2_NEXT:%.*]], [[LOOP_2_LATCH]] ], [ [[IV_NEXT_LCSSA]], [[LOOP_2_PH]] ]
->>>>>>> 16592a3e
 ; CHECK-NEXT:    [[TMP0:%.*]] = add i64 [[LSR_IV2]], 12
 ; CHECK-NEXT:    call void @use.i64(i64 [[TMP0]])
 ; CHECK-NEXT:    [[SCEVGEP:%.*]] = getelementptr i8, ptr [[IV2]], i64 8
