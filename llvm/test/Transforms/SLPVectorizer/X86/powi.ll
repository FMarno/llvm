--- conflicted
+++ resolved
@@ -38,75 +38,9 @@
 }
 
 define <4 x float> @buildvector_powi_4f32_3(<4 x float> %a) {
-<<<<<<< HEAD
-; SSE-LABEL: @buildvector_powi_4f32_3(
-; SSE-NEXT:    [[A0:%.*]] = extractelement <4 x float> [[A:%.*]], i32 0
-; SSE-NEXT:    [[A1:%.*]] = extractelement <4 x float> [[A]], i32 1
-; SSE-NEXT:    [[A2:%.*]] = extractelement <4 x float> [[A]], i32 2
-; SSE-NEXT:    [[A3:%.*]] = extractelement <4 x float> [[A]], i32 3
-; SSE-NEXT:    [[TMP1:%.*]] = insertelement <2 x float> poison, float [[A0]], i32 0
-; SSE-NEXT:    [[TMP2:%.*]] = insertelement <2 x float> [[TMP1]], float [[A1]], i32 1
-; SSE-NEXT:    [[TMP3:%.*]] = call <2 x float> @llvm.powi.v2f32.i32(<2 x float> [[TMP2]], i32 3)
-; SSE-NEXT:    [[TMP4:%.*]] = insertelement <2 x float> poison, float [[A2]], i32 0
-; SSE-NEXT:    [[TMP5:%.*]] = insertelement <2 x float> [[TMP4]], float [[A3]], i32 1
-; SSE-NEXT:    [[TMP6:%.*]] = call <2 x float> @llvm.powi.v2f32.i32(<2 x float> [[TMP5]], i32 3)
-; SSE-NEXT:    [[TMP7:%.*]] = shufflevector <2 x float> [[TMP3]], <2 x float> poison, <4 x i32> <i32 0, i32 1, i32 undef, i32 undef>
-; SSE-NEXT:    [[TMP8:%.*]] = shufflevector <2 x float> [[TMP6]], <2 x float> poison, <4 x i32> <i32 0, i32 1, i32 undef, i32 undef>
-; SSE-NEXT:    [[R31:%.*]] = shufflevector <4 x float> [[TMP7]], <4 x float> [[TMP8]], <4 x i32> <i32 0, i32 1, i32 4, i32 5>
-; SSE-NEXT:    ret <4 x float> [[R31]]
-;
-; AVX1-LABEL: @buildvector_powi_4f32_3(
-; AVX1-NEXT:    [[A0:%.*]] = extractelement <4 x float> [[A:%.*]], i32 0
-; AVX1-NEXT:    [[A1:%.*]] = extractelement <4 x float> [[A]], i32 1
-; AVX1-NEXT:    [[A2:%.*]] = extractelement <4 x float> [[A]], i32 2
-; AVX1-NEXT:    [[A3:%.*]] = extractelement <4 x float> [[A]], i32 3
-; AVX1-NEXT:    [[C0:%.*]] = call float @llvm.powi.f32.i32(float [[A0]], i32 3)
-; AVX1-NEXT:    [[C1:%.*]] = call float @llvm.powi.f32.i32(float [[A1]], i32 3)
-; AVX1-NEXT:    [[TMP1:%.*]] = insertelement <2 x float> poison, float [[A2]], i32 0
-; AVX1-NEXT:    [[TMP2:%.*]] = insertelement <2 x float> [[TMP1]], float [[A3]], i32 1
-; AVX1-NEXT:    [[TMP3:%.*]] = call <2 x float> @llvm.powi.v2f32.i32(<2 x float> [[TMP2]], i32 3)
-; AVX1-NEXT:    [[R0:%.*]] = insertelement <4 x float> poison, float [[C0]], i32 0
-; AVX1-NEXT:    [[R1:%.*]] = insertelement <4 x float> [[R0]], float [[C1]], i32 1
-; AVX1-NEXT:    [[TMP4:%.*]] = shufflevector <2 x float> [[TMP3]], <2 x float> poison, <4 x i32> <i32 0, i32 1, i32 undef, i32 undef>
-; AVX1-NEXT:    [[R31:%.*]] = shufflevector <4 x float> [[R1]], <4 x float> [[TMP4]], <4 x i32> <i32 0, i32 1, i32 4, i32 5>
-; AVX1-NEXT:    ret <4 x float> [[R31]]
-;
-; AVX2-LABEL: @buildvector_powi_4f32_3(
-; AVX2-NEXT:    [[A0:%.*]] = extractelement <4 x float> [[A:%.*]], i32 0
-; AVX2-NEXT:    [[A1:%.*]] = extractelement <4 x float> [[A]], i32 1
-; AVX2-NEXT:    [[A2:%.*]] = extractelement <4 x float> [[A]], i32 2
-; AVX2-NEXT:    [[A3:%.*]] = extractelement <4 x float> [[A]], i32 3
-; AVX2-NEXT:    [[C0:%.*]] = call float @llvm.powi.f32.i32(float [[A0]], i32 3)
-; AVX2-NEXT:    [[C1:%.*]] = call float @llvm.powi.f32.i32(float [[A1]], i32 3)
-; AVX2-NEXT:    [[TMP1:%.*]] = insertelement <2 x float> poison, float [[A2]], i32 0
-; AVX2-NEXT:    [[TMP2:%.*]] = insertelement <2 x float> [[TMP1]], float [[A3]], i32 1
-; AVX2-NEXT:    [[TMP3:%.*]] = call <2 x float> @llvm.powi.v2f32.i32(<2 x float> [[TMP2]], i32 3)
-; AVX2-NEXT:    [[R0:%.*]] = insertelement <4 x float> poison, float [[C0]], i32 0
-; AVX2-NEXT:    [[R1:%.*]] = insertelement <4 x float> [[R0]], float [[C1]], i32 1
-; AVX2-NEXT:    [[TMP4:%.*]] = shufflevector <2 x float> [[TMP3]], <2 x float> poison, <4 x i32> <i32 0, i32 1, i32 undef, i32 undef>
-; AVX2-NEXT:    [[R31:%.*]] = shufflevector <4 x float> [[R1]], <4 x float> [[TMP4]], <4 x i32> <i32 0, i32 1, i32 4, i32 5>
-; AVX2-NEXT:    ret <4 x float> [[R31]]
-;
-; AVX512-LABEL: @buildvector_powi_4f32_3(
-; AVX512-NEXT:    [[A0:%.*]] = extractelement <4 x float> [[A:%.*]], i32 0
-; AVX512-NEXT:    [[A1:%.*]] = extractelement <4 x float> [[A]], i32 1
-; AVX512-NEXT:    [[A2:%.*]] = extractelement <4 x float> [[A]], i32 2
-; AVX512-NEXT:    [[A3:%.*]] = extractelement <4 x float> [[A]], i32 3
-; AVX512-NEXT:    [[C0:%.*]] = call float @llvm.powi.f32.i32(float [[A0]], i32 3)
-; AVX512-NEXT:    [[C1:%.*]] = call float @llvm.powi.f32.i32(float [[A1]], i32 3)
-; AVX512-NEXT:    [[TMP1:%.*]] = insertelement <2 x float> poison, float [[A2]], i32 0
-; AVX512-NEXT:    [[TMP2:%.*]] = insertelement <2 x float> [[TMP1]], float [[A3]], i32 1
-; AVX512-NEXT:    [[TMP3:%.*]] = call <2 x float> @llvm.powi.v2f32.i32(<2 x float> [[TMP2]], i32 3)
-; AVX512-NEXT:    [[R0:%.*]] = insertelement <4 x float> poison, float [[C0]], i32 0
-; AVX512-NEXT:    [[R1:%.*]] = insertelement <4 x float> [[R0]], float [[C1]], i32 1
-; AVX512-NEXT:    [[TMP4:%.*]] = shufflevector <2 x float> [[TMP3]], <2 x float> poison, <4 x i32> <i32 0, i32 1, i32 undef, i32 undef>
-; AVX512-NEXT:    [[R31:%.*]] = shufflevector <4 x float> [[R1]], <4 x float> [[TMP4]], <4 x i32> <i32 0, i32 1, i32 4, i32 5>
-; AVX512-NEXT:    ret <4 x float> [[R31]]
-=======
 ; CHECK-LABEL: @buildvector_powi_4f32_3(
 ; CHECK-NEXT:    [[TMP1:%.*]] = call <4 x float> @llvm.powi.v4f32.i32(<4 x float> [[A:%.*]], i32 3)
 ; CHECK-NEXT:    ret <4 x float> [[TMP1]]
->>>>>>> 3de04b6d
 ;
   %a0 = extractelement <4 x float> %a, i32 0
   %a1 = extractelement <4 x float> %a, i32 1
@@ -148,72 +82,9 @@
 }
 
 define <8 x float> @buildvector_powi_8f32_4(<8 x float> %a) {
-<<<<<<< HEAD
-; SSE-LABEL: @buildvector_powi_8f32_4(
-; SSE-NEXT:    [[A0:%.*]] = extractelement <8 x float> [[A:%.*]], i32 0
-; SSE-NEXT:    [[A1:%.*]] = extractelement <8 x float> [[A]], i32 1
-; SSE-NEXT:    [[A2:%.*]] = extractelement <8 x float> [[A]], i32 2
-; SSE-NEXT:    [[A3:%.*]] = extractelement <8 x float> [[A]], i32 3
-; SSE-NEXT:    [[A4:%.*]] = extractelement <8 x float> [[A]], i32 4
-; SSE-NEXT:    [[A5:%.*]] = extractelement <8 x float> [[A]], i32 5
-; SSE-NEXT:    [[A6:%.*]] = extractelement <8 x float> [[A]], i32 6
-; SSE-NEXT:    [[A7:%.*]] = extractelement <8 x float> [[A]], i32 7
-; SSE-NEXT:    [[TMP1:%.*]] = insertelement <4 x float> poison, float [[A0]], i32 0
-; SSE-NEXT:    [[TMP2:%.*]] = insertelement <4 x float> [[TMP1]], float [[A1]], i32 1
-; SSE-NEXT:    [[TMP3:%.*]] = insertelement <4 x float> [[TMP2]], float [[A2]], i32 2
-; SSE-NEXT:    [[TMP4:%.*]] = insertelement <4 x float> [[TMP3]], float [[A3]], i32 3
-; SSE-NEXT:    [[TMP5:%.*]] = call <4 x float> @llvm.powi.v4f32.i32(<4 x float> [[TMP4]], i32 4)
-; SSE-NEXT:    [[TMP6:%.*]] = insertelement <4 x float> poison, float [[A4]], i32 0
-; SSE-NEXT:    [[TMP7:%.*]] = insertelement <4 x float> [[TMP6]], float [[A5]], i32 1
-; SSE-NEXT:    [[TMP8:%.*]] = insertelement <4 x float> [[TMP7]], float [[A6]], i32 2
-; SSE-NEXT:    [[TMP9:%.*]] = insertelement <4 x float> [[TMP8]], float [[A7]], i32 3
-; SSE-NEXT:    [[TMP10:%.*]] = call <4 x float> @llvm.powi.v4f32.i32(<4 x float> [[TMP9]], i32 4)
-; SSE-NEXT:    [[TMP11:%.*]] = shufflevector <4 x float> [[TMP5]], <4 x float> poison, <8 x i32> <i32 0, i32 1, i32 2, i32 3, i32 undef, i32 undef, i32 undef, i32 undef>
-; SSE-NEXT:    [[TMP12:%.*]] = shufflevector <4 x float> [[TMP10]], <4 x float> poison, <8 x i32> <i32 0, i32 1, i32 2, i32 3, i32 undef, i32 undef, i32 undef, i32 undef>
-; SSE-NEXT:    [[R71:%.*]] = shufflevector <8 x float> [[TMP11]], <8 x float> [[TMP12]], <8 x i32> <i32 0, i32 1, i32 2, i32 3, i32 8, i32 9, i32 10, i32 11>
-; SSE-NEXT:    ret <8 x float> [[R71]]
-;
-; AVX1-LABEL: @buildvector_powi_8f32_4(
-; AVX1-NEXT:    [[A0:%.*]] = extractelement <8 x float> [[A:%.*]], i32 0
-; AVX1-NEXT:    [[A1:%.*]] = extractelement <8 x float> [[A]], i32 1
-; AVX1-NEXT:    [[A2:%.*]] = extractelement <8 x float> [[A]], i32 2
-; AVX1-NEXT:    [[A3:%.*]] = extractelement <8 x float> [[A]], i32 3
-; AVX1-NEXT:    [[A4:%.*]] = extractelement <8 x float> [[A]], i32 4
-; AVX1-NEXT:    [[A5:%.*]] = extractelement <8 x float> [[A]], i32 5
-; AVX1-NEXT:    [[A6:%.*]] = extractelement <8 x float> [[A]], i32 6
-; AVX1-NEXT:    [[A7:%.*]] = extractelement <8 x float> [[A]], i32 7
-; AVX1-NEXT:    [[C0:%.*]] = call float @llvm.powi.f32.i32(float [[A0]], i32 4)
-; AVX1-NEXT:    [[C1:%.*]] = call float @llvm.powi.f32.i32(float [[A1]], i32 4)
-; AVX1-NEXT:    [[TMP1:%.*]] = insertelement <2 x float> poison, float [[A2]], i32 0
-; AVX1-NEXT:    [[TMP2:%.*]] = insertelement <2 x float> [[TMP1]], float [[A3]], i32 1
-; AVX1-NEXT:    [[TMP3:%.*]] = call <2 x float> @llvm.powi.v2f32.i32(<2 x float> [[TMP2]], i32 4)
-; AVX1-NEXT:    [[C4:%.*]] = call float @llvm.powi.f32.i32(float [[A4]], i32 4)
-; AVX1-NEXT:    [[C5:%.*]] = call float @llvm.powi.f32.i32(float [[A5]], i32 4)
-; AVX1-NEXT:    [[TMP4:%.*]] = insertelement <2 x float> poison, float [[A6]], i32 0
-; AVX1-NEXT:    [[TMP5:%.*]] = insertelement <2 x float> [[TMP4]], float [[A7]], i32 1
-; AVX1-NEXT:    [[TMP6:%.*]] = call <2 x float> @llvm.powi.v2f32.i32(<2 x float> [[TMP5]], i32 4)
-; AVX1-NEXT:    [[R0:%.*]] = insertelement <8 x float> poison, float [[C0]], i32 0
-; AVX1-NEXT:    [[R1:%.*]] = insertelement <8 x float> [[R0]], float [[C1]], i32 1
-; AVX1-NEXT:    [[TMP7:%.*]] = shufflevector <2 x float> [[TMP3]], <2 x float> poison, <8 x i32> <i32 0, i32 1, i32 undef, i32 undef, i32 undef, i32 undef, i32 undef, i32 undef>
-; AVX1-NEXT:    [[R32:%.*]] = shufflevector <8 x float> [[R1]], <8 x float> [[TMP7]], <8 x i32> <i32 0, i32 1, i32 8, i32 9, i32 4, i32 5, i32 6, i32 7>
-; AVX1-NEXT:    [[R4:%.*]] = insertelement <8 x float> [[R32]], float [[C4]], i32 4
-; AVX1-NEXT:    [[R5:%.*]] = insertelement <8 x float> [[R4]], float [[C5]], i32 5
-; AVX1-NEXT:    [[TMP8:%.*]] = shufflevector <2 x float> [[TMP6]], <2 x float> poison, <8 x i32> <i32 0, i32 1, i32 undef, i32 undef, i32 undef, i32 undef, i32 undef, i32 undef>
-; AVX1-NEXT:    [[R71:%.*]] = shufflevector <8 x float> [[R5]], <8 x float> [[TMP8]], <8 x i32> <i32 0, i32 1, i32 2, i32 3, i32 4, i32 5, i32 8, i32 9>
-; AVX1-NEXT:    ret <8 x float> [[R71]]
-;
-; AVX2-LABEL: @buildvector_powi_8f32_4(
-; AVX2-NEXT:    [[TMP1:%.*]] = call <8 x float> @llvm.powi.v8f32.i32(<8 x float> [[A:%.*]], i32 4)
-; AVX2-NEXT:    ret <8 x float> [[TMP1]]
-;
-; AVX512-LABEL: @buildvector_powi_8f32_4(
-; AVX512-NEXT:    [[TMP1:%.*]] = call <8 x float> @llvm.powi.v8f32.i32(<8 x float> [[A:%.*]], i32 4)
-; AVX512-NEXT:    ret <8 x float> [[TMP1]]
-=======
 ; CHECK-LABEL: @buildvector_powi_8f32_4(
 ; CHECK-NEXT:    [[TMP1:%.*]] = call <8 x float> @llvm.powi.v8f32.i32(<8 x float> [[A:%.*]], i32 4)
 ; CHECK-NEXT:    ret <8 x float> [[TMP1]]
->>>>>>> 3de04b6d
 ;
   %a0 = extractelement <8 x float> %a, i32 0
   %a1 = extractelement <8 x float> %a, i32 1
@@ -334,114 +205,9 @@
 }
 
 define <16 x float> @buildvector_powi_16f32_n13(<16 x float> %a) {
-<<<<<<< HEAD
-; SSE-LABEL: @buildvector_powi_16f32_n13(
-; SSE-NEXT:    [[A0:%.*]] = extractelement <16 x float> [[A:%.*]], i32 0
-; SSE-NEXT:    [[A1:%.*]] = extractelement <16 x float> [[A]], i32 1
-; SSE-NEXT:    [[A2:%.*]] = extractelement <16 x float> [[A]], i32 2
-; SSE-NEXT:    [[A3:%.*]] = extractelement <16 x float> [[A]], i32 3
-; SSE-NEXT:    [[A4:%.*]] = extractelement <16 x float> [[A]], i32 4
-; SSE-NEXT:    [[A5:%.*]] = extractelement <16 x float> [[A]], i32 5
-; SSE-NEXT:    [[A6:%.*]] = extractelement <16 x float> [[A]], i32 6
-; SSE-NEXT:    [[A7:%.*]] = extractelement <16 x float> [[A]], i32 7
-; SSE-NEXT:    [[A8:%.*]] = extractelement <16 x float> [[A]], i32 8
-; SSE-NEXT:    [[A9:%.*]] = extractelement <16 x float> [[A]], i32 9
-; SSE-NEXT:    [[A10:%.*]] = extractelement <16 x float> [[A]], i32 10
-; SSE-NEXT:    [[A11:%.*]] = extractelement <16 x float> [[A]], i32 11
-; SSE-NEXT:    [[A12:%.*]] = extractelement <16 x float> [[A]], i32 12
-; SSE-NEXT:    [[A13:%.*]] = extractelement <16 x float> [[A]], i32 13
-; SSE-NEXT:    [[A14:%.*]] = extractelement <16 x float> [[A]], i32 14
-; SSE-NEXT:    [[A15:%.*]] = extractelement <16 x float> [[A]], i32 15
-; SSE-NEXT:    [[TMP1:%.*]] = insertelement <8 x float> poison, float [[A0]], i32 0
-; SSE-NEXT:    [[TMP2:%.*]] = insertelement <8 x float> [[TMP1]], float [[A1]], i32 1
-; SSE-NEXT:    [[TMP3:%.*]] = insertelement <8 x float> [[TMP2]], float [[A2]], i32 2
-; SSE-NEXT:    [[TMP4:%.*]] = insertelement <8 x float> [[TMP3]], float [[A3]], i32 3
-; SSE-NEXT:    [[TMP5:%.*]] = insertelement <8 x float> [[TMP4]], float [[A4]], i32 4
-; SSE-NEXT:    [[TMP6:%.*]] = insertelement <8 x float> [[TMP5]], float [[A5]], i32 5
-; SSE-NEXT:    [[TMP7:%.*]] = insertelement <8 x float> [[TMP6]], float [[A6]], i32 6
-; SSE-NEXT:    [[TMP8:%.*]] = insertelement <8 x float> [[TMP7]], float [[A7]], i32 7
-; SSE-NEXT:    [[TMP9:%.*]] = call <8 x float> @llvm.powi.v8f32.i32(<8 x float> [[TMP8]], i32 -13)
-; SSE-NEXT:    [[TMP10:%.*]] = insertelement <8 x float> poison, float [[A8]], i32 0
-; SSE-NEXT:    [[TMP11:%.*]] = insertelement <8 x float> [[TMP10]], float [[A9]], i32 1
-; SSE-NEXT:    [[TMP12:%.*]] = insertelement <8 x float> [[TMP11]], float [[A10]], i32 2
-; SSE-NEXT:    [[TMP13:%.*]] = insertelement <8 x float> [[TMP12]], float [[A11]], i32 3
-; SSE-NEXT:    [[TMP14:%.*]] = insertelement <8 x float> [[TMP13]], float [[A12]], i32 4
-; SSE-NEXT:    [[TMP15:%.*]] = insertelement <8 x float> [[TMP14]], float [[A13]], i32 5
-; SSE-NEXT:    [[TMP16:%.*]] = insertelement <8 x float> [[TMP15]], float [[A14]], i32 6
-; SSE-NEXT:    [[TMP17:%.*]] = insertelement <8 x float> [[TMP16]], float [[A15]], i32 7
-; SSE-NEXT:    [[TMP18:%.*]] = call <8 x float> @llvm.powi.v8f32.i32(<8 x float> [[TMP17]], i32 -13)
-; SSE-NEXT:    [[TMP19:%.*]] = shufflevector <8 x float> [[TMP9]], <8 x float> poison, <16 x i32> <i32 0, i32 1, i32 2, i32 3, i32 4, i32 5, i32 6, i32 7, i32 undef, i32 undef, i32 undef, i32 undef, i32 undef, i32 undef, i32 undef, i32 undef>
-; SSE-NEXT:    [[TMP20:%.*]] = shufflevector <8 x float> [[TMP18]], <8 x float> poison, <16 x i32> <i32 0, i32 1, i32 2, i32 3, i32 4, i32 5, i32 6, i32 7, i32 undef, i32 undef, i32 undef, i32 undef, i32 undef, i32 undef, i32 undef, i32 undef>
-; SSE-NEXT:    [[R151:%.*]] = shufflevector <16 x float> [[TMP19]], <16 x float> [[TMP20]], <16 x i32> <i32 0, i32 1, i32 2, i32 3, i32 4, i32 5, i32 6, i32 7, i32 16, i32 17, i32 18, i32 19, i32 20, i32 21, i32 22, i32 23>
-; SSE-NEXT:    ret <16 x float> [[R151]]
-;
-; AVX1-LABEL: @buildvector_powi_16f32_n13(
-; AVX1-NEXT:    [[A0:%.*]] = extractelement <16 x float> [[A:%.*]], i32 0
-; AVX1-NEXT:    [[A1:%.*]] = extractelement <16 x float> [[A]], i32 1
-; AVX1-NEXT:    [[A2:%.*]] = extractelement <16 x float> [[A]], i32 2
-; AVX1-NEXT:    [[A3:%.*]] = extractelement <16 x float> [[A]], i32 3
-; AVX1-NEXT:    [[A4:%.*]] = extractelement <16 x float> [[A]], i32 4
-; AVX1-NEXT:    [[A5:%.*]] = extractelement <16 x float> [[A]], i32 5
-; AVX1-NEXT:    [[A6:%.*]] = extractelement <16 x float> [[A]], i32 6
-; AVX1-NEXT:    [[A7:%.*]] = extractelement <16 x float> [[A]], i32 7
-; AVX1-NEXT:    [[A8:%.*]] = extractelement <16 x float> [[A]], i32 8
-; AVX1-NEXT:    [[A9:%.*]] = extractelement <16 x float> [[A]], i32 9
-; AVX1-NEXT:    [[A10:%.*]] = extractelement <16 x float> [[A]], i32 10
-; AVX1-NEXT:    [[A11:%.*]] = extractelement <16 x float> [[A]], i32 11
-; AVX1-NEXT:    [[A12:%.*]] = extractelement <16 x float> [[A]], i32 12
-; AVX1-NEXT:    [[A13:%.*]] = extractelement <16 x float> [[A]], i32 13
-; AVX1-NEXT:    [[A14:%.*]] = extractelement <16 x float> [[A]], i32 14
-; AVX1-NEXT:    [[A15:%.*]] = extractelement <16 x float> [[A]], i32 15
-; AVX1-NEXT:    [[C0:%.*]] = call float @llvm.powi.f32.i32(float [[A0]], i32 -13)
-; AVX1-NEXT:    [[C1:%.*]] = call float @llvm.powi.f32.i32(float [[A1]], i32 -13)
-; AVX1-NEXT:    [[TMP1:%.*]] = insertelement <2 x float> poison, float [[A2]], i32 0
-; AVX1-NEXT:    [[TMP2:%.*]] = insertelement <2 x float> [[TMP1]], float [[A3]], i32 1
-; AVX1-NEXT:    [[TMP3:%.*]] = call <2 x float> @llvm.powi.v2f32.i32(<2 x float> [[TMP2]], i32 -13)
-; AVX1-NEXT:    [[C4:%.*]] = call float @llvm.powi.f32.i32(float [[A4]], i32 -13)
-; AVX1-NEXT:    [[C5:%.*]] = call float @llvm.powi.f32.i32(float [[A5]], i32 -13)
-; AVX1-NEXT:    [[TMP4:%.*]] = insertelement <2 x float> poison, float [[A6]], i32 0
-; AVX1-NEXT:    [[TMP5:%.*]] = insertelement <2 x float> [[TMP4]], float [[A7]], i32 1
-; AVX1-NEXT:    [[TMP6:%.*]] = call <2 x float> @llvm.powi.v2f32.i32(<2 x float> [[TMP5]], i32 -13)
-; AVX1-NEXT:    [[C8:%.*]] = call float @llvm.powi.f32.i32(float [[A8]], i32 -13)
-; AVX1-NEXT:    [[C9:%.*]] = call float @llvm.powi.f32.i32(float [[A9]], i32 -13)
-; AVX1-NEXT:    [[TMP7:%.*]] = insertelement <2 x float> poison, float [[A10]], i32 0
-; AVX1-NEXT:    [[TMP8:%.*]] = insertelement <2 x float> [[TMP7]], float [[A11]], i32 1
-; AVX1-NEXT:    [[TMP9:%.*]] = call <2 x float> @llvm.powi.v2f32.i32(<2 x float> [[TMP8]], i32 -13)
-; AVX1-NEXT:    [[C12:%.*]] = call float @llvm.powi.f32.i32(float [[A12]], i32 -13)
-; AVX1-NEXT:    [[C13:%.*]] = call float @llvm.powi.f32.i32(float [[A13]], i32 -13)
-; AVX1-NEXT:    [[TMP10:%.*]] = insertelement <2 x float> poison, float [[A14]], i32 0
-; AVX1-NEXT:    [[TMP11:%.*]] = insertelement <2 x float> [[TMP10]], float [[A15]], i32 1
-; AVX1-NEXT:    [[TMP12:%.*]] = call <2 x float> @llvm.powi.v2f32.i32(<2 x float> [[TMP11]], i32 -13)
-; AVX1-NEXT:    [[R0:%.*]] = insertelement <16 x float> poison, float [[C0]], i32 0
-; AVX1-NEXT:    [[R1:%.*]] = insertelement <16 x float> [[R0]], float [[C1]], i32 1
-; AVX1-NEXT:    [[TMP13:%.*]] = shufflevector <2 x float> [[TMP3]], <2 x float> poison, <16 x i32> <i32 0, i32 1, i32 undef, i32 undef, i32 undef, i32 undef, i32 undef, i32 undef, i32 undef, i32 undef, i32 undef, i32 undef, i32 undef, i32 undef, i32 undef, i32 undef>
-; AVX1-NEXT:    [[R34:%.*]] = shufflevector <16 x float> [[R1]], <16 x float> [[TMP13]], <16 x i32> <i32 0, i32 1, i32 16, i32 17, i32 4, i32 5, i32 6, i32 7, i32 8, i32 9, i32 10, i32 11, i32 12, i32 13, i32 14, i32 15>
-; AVX1-NEXT:    [[R4:%.*]] = insertelement <16 x float> [[R34]], float [[C4]], i32 4
-; AVX1-NEXT:    [[R5:%.*]] = insertelement <16 x float> [[R4]], float [[C5]], i32 5
-; AVX1-NEXT:    [[TMP14:%.*]] = shufflevector <2 x float> [[TMP6]], <2 x float> poison, <16 x i32> <i32 0, i32 1, i32 undef, i32 undef, i32 undef, i32 undef, i32 undef, i32 undef, i32 undef, i32 undef, i32 undef, i32 undef, i32 undef, i32 undef, i32 undef, i32 undef>
-; AVX1-NEXT:    [[R73:%.*]] = shufflevector <16 x float> [[R5]], <16 x float> [[TMP14]], <16 x i32> <i32 0, i32 1, i32 2, i32 3, i32 4, i32 5, i32 16, i32 17, i32 8, i32 9, i32 10, i32 11, i32 12, i32 13, i32 14, i32 15>
-; AVX1-NEXT:    [[R8:%.*]] = insertelement <16 x float> [[R73]], float [[C8]], i32 8
-; AVX1-NEXT:    [[R9:%.*]] = insertelement <16 x float> [[R8]], float [[C9]], i32 9
-; AVX1-NEXT:    [[TMP15:%.*]] = shufflevector <2 x float> [[TMP9]], <2 x float> poison, <16 x i32> <i32 0, i32 1, i32 undef, i32 undef, i32 undef, i32 undef, i32 undef, i32 undef, i32 undef, i32 undef, i32 undef, i32 undef, i32 undef, i32 undef, i32 undef, i32 undef>
-; AVX1-NEXT:    [[R112:%.*]] = shufflevector <16 x float> [[R9]], <16 x float> [[TMP15]], <16 x i32> <i32 0, i32 1, i32 2, i32 3, i32 4, i32 5, i32 6, i32 7, i32 8, i32 9, i32 16, i32 17, i32 12, i32 13, i32 14, i32 15>
-; AVX1-NEXT:    [[R12:%.*]] = insertelement <16 x float> [[R112]], float [[C12]], i32 12
-; AVX1-NEXT:    [[R13:%.*]] = insertelement <16 x float> [[R12]], float [[C13]], i32 13
-; AVX1-NEXT:    [[TMP16:%.*]] = shufflevector <2 x float> [[TMP12]], <2 x float> poison, <16 x i32> <i32 0, i32 1, i32 undef, i32 undef, i32 undef, i32 undef, i32 undef, i32 undef, i32 undef, i32 undef, i32 undef, i32 undef, i32 undef, i32 undef, i32 undef, i32 undef>
-; AVX1-NEXT:    [[R151:%.*]] = shufflevector <16 x float> [[R13]], <16 x float> [[TMP16]], <16 x i32> <i32 0, i32 1, i32 2, i32 3, i32 4, i32 5, i32 6, i32 7, i32 8, i32 9, i32 10, i32 11, i32 12, i32 13, i32 16, i32 17>
-; AVX1-NEXT:    ret <16 x float> [[R151]]
-;
-; AVX2-LABEL: @buildvector_powi_16f32_n13(
-; AVX2-NEXT:    [[TMP1:%.*]] = call <16 x float> @llvm.powi.v16f32.i32(<16 x float> [[A:%.*]], i32 -13)
-; AVX2-NEXT:    ret <16 x float> [[TMP1]]
-;
-; AVX512-LABEL: @buildvector_powi_16f32_n13(
-; AVX512-NEXT:    [[TMP1:%.*]] = call <16 x float> @llvm.powi.v16f32.i32(<16 x float> [[A:%.*]], i32 -13)
-; AVX512-NEXT:    ret <16 x float> [[TMP1]]
-=======
 ; CHECK-LABEL: @buildvector_powi_16f32_n13(
 ; CHECK-NEXT:    [[TMP1:%.*]] = call <16 x float> @llvm.powi.v16f32.i32(<16 x float> [[A:%.*]], i32 -13)
 ; CHECK-NEXT:    ret <16 x float> [[TMP1]]
->>>>>>> 3de04b6d
 ;
   %a0  = extractelement <16 x float> %a, i32 0
   %a1  = extractelement <16 x float> %a, i32 1
