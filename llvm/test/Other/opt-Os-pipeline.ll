; RUN: opt -enable-new-pm=0 -mtriple=x86_64-- -Os -debug-pass=Structure < %s -o /dev/null 2>&1 | FileCheck --check-prefixes=CHECK,%llvmcheckext %s

; REQUIRES: asserts

; CHECK-LABEL: Pass Arguments:
; CHECK-NEXT: Target Transform Information
; CHECK-NEXT: Type-Based Alias Analysis
; CHECK-NEXT: Scoped NoAlias Alias Analysis
; CHECK-NEXT: Assumption Cache Tracker
; CHECK-NEXT: Target Library Information
; CHECK-NEXT:   FunctionPass Manager
; CHECK-NEXT:     Module Verifier
; CHECK-EXT:      Good Bye World Pass
; CHECK-NOEXT-NOT:      Good Bye World Pass
; CHECK-NEXT:     Instrument function entry/exit with calls to e.g. mcount() (pre inlining)
; CHECK-NEXT:     Simplify the CFG
; CHECK-NEXT:     Dominator Tree Construction
; CHECK-NEXT:     SROA
; CHECK-NEXT:     Early CSE
; CHECK-NEXT:     Lower 'expect' Intrinsics
; CHECK-NEXT: Pass Arguments:
; CHECK-NEXT: Target Library Information
; CHECK-NEXT: Target Transform Information
;             Target Pass Configuration
; CHECK:      Type-Based Alias Analysis
; CHECK-NEXT: Scoped NoAlias Alias Analysis
; CHECK-NEXT: Assumption Cache Tracker
; CHECK-NEXT: Profile summary info
; CHECK-NEXT:   ModulePass Manager
; CHECK-NEXT:     Force set function attributes
; CHECK-NEXT:     Infer set function attributes
; CHECK-NEXT:     Interprocedural Sparse Conditional Constant Propagation
; CHECK-NEXT:       FunctionPass Manager
; CHECK-NEXT:         Dominator Tree Construction
; CHECK-NEXT:     Called Value Propagation
; CHECK-NEXT:     Global Variable Optimizer
; CHECK-NEXT:       FunctionPass Manager
; CHECK-NEXT:         Dominator Tree Construction
; CHECK-NEXT:         Natural Loop Information
; CHECK-NEXT:         Post-Dominator Tree Construction
; CHECK-NEXT:         Branch Probability Analysis
; CHECK-NEXT:         Block Frequency Analysis
; CHECK-NEXT:     FunctionPass Manager
; CHECK-NEXT:       Dominator Tree Construction
; CHECK-NEXT:       Promote Memory to Register
; CHECK-NEXT:     Dead Argument Elimination
; CHECK-NEXT:     FunctionPass Manager
; CHECK-NEXT:       Dominator Tree Construction
; CHECK-NEXT:       Basic Alias Analysis (stateless AA impl)
; CHECK-NEXT:       Function Alias Analysis Results
; CHECK-NEXT:       Natural Loop Information
; CHECK-NEXT:       Lazy Branch Probability Analysis
; CHECK-NEXT:       Lazy Block Frequency Analysis
; CHECK-NEXT:       Optimization Remark Emitter
; CHECK-NEXT:       Combine redundant instructions
; CHECK-NEXT:       Simplify the CFG
; CHECK-NEXT:     CallGraph Construction
; CHECK-NEXT:     Globals Alias Analysis
; CHECK-NEXT:     Call Graph SCC Pass Manager
; CHECK-NEXT:       Remove unused exception handling info
; CHECK-NEXT:       Function Integration/Inlining
; CHECK-NEXT:       OpenMP specific optimizations
; CHECK-NEXT:       Deduce function attributes
; CHECK-NEXT:       FunctionPass Manager
; CHECK-NEXT:         Dominator Tree Construction
; CHECK-NEXT:         SROA
; CHECK-NEXT:         Basic Alias Analysis (stateless AA impl)
; CHECK-NEXT:         Function Alias Analysis Results
; CHECK-NEXT:         Memory SSA
; CHECK-NEXT:         Early CSE w/ MemorySSA
; CHECK-NEXT:         Speculatively execute instructions if target has divergent branches
; CHECK-NEXT:         Function Alias Analysis Results
; CHECK-NEXT:         Lazy Value Information Analysis
; CHECK-NEXT:         Jump Threading
; CHECK-NEXT:         Value Propagation
; CHECK-NEXT:         Simplify the CFG
; CHECK-NEXT:         Dominator Tree Construction
; CHECK-NEXT:         Basic Alias Analysis (stateless AA impl)
; CHECK-NEXT:         Function Alias Analysis Results
; CHECK-NEXT:         Natural Loop Information
; CHECK-NEXT:         Lazy Branch Probability Analysis
; CHECK-NEXT:         Lazy Block Frequency Analysis
; CHECK-NEXT:         Optimization Remark Emitter
; CHECK-NEXT:         Combine redundant instructions
; CHECK-NEXT:         Optimization Remark Emitter
; CHECK-NEXT:         Tail Call Elimination
; CHECK-NEXT:         Simplify the CFG
; CHECK-NEXT:         Reassociate expressions
; CHECK-NEXT:         Dominator Tree Construction
; CHECK-NEXT:         Natural Loop Information
; CHECK-NEXT:         Canonicalize natural loops
; CHECK-NEXT:         LCSSA Verifier
; CHECK-NEXT:         Loop-Closed SSA Form Pass
; CHECK-NEXT:         Basic Alias Analysis (stateless AA impl)
; CHECK-NEXT:         Function Alias Analysis Results
; CHECK-NEXT:         Scalar Evolution Analysis
; CHECK-NEXT:         Loop Pass Manager
; CHECK-NEXT:           Rotate Loops
; CHECK-NEXT:         Memory SSA
; CHECK-NEXT:         Lazy Branch Probability Analysis
; CHECK-NEXT:         Lazy Block Frequency Analysis
; CHECK-NEXT:         Loop Pass Manager
; CHECK-NEXT:           Loop Invariant Code Motion
; CHECK-NEXT:           Unswitch loops
; CHECK-NEXT:         Simplify the CFG
; CHECK-NEXT:         Dominator Tree Construction
; CHECK-NEXT:         Basic Alias Analysis (stateless AA impl)
; CHECK-NEXT:         Function Alias Analysis Results
; CHECK-NEXT:         Natural Loop Information
; CHECK-NEXT:         Lazy Branch Probability Analysis
; CHECK-NEXT:         Lazy Block Frequency Analysis
; CHECK-NEXT:         Optimization Remark Emitter
; CHECK-NEXT:         Combine redundant instructions
; CHECK-NEXT:         Canonicalize natural loops
; CHECK-NEXT:         LCSSA Verifier
; CHECK-NEXT:         Loop-Closed SSA Form Pass
; CHECK-NEXT:         Scalar Evolution Analysis
; CHECK-NEXT:         Loop Pass Manager
; CHECK-NEXT:           Induction Variable Simplification
; CHECK-NEXT:           Recognize loop idioms
; CHECK-NEXT:           Delete dead loops
; CHECK-NEXT:           Unroll loops
; CHECK-NEXT:         SROA
; CHECK-NEXT:         Function Alias Analysis Results
; CHECK-NEXT:         MergedLoadStoreMotion
; CHECK-NEXT:         Phi Values Analysis
; CHECK-NEXT:         Function Alias Analysis Results
; CHECK-NEXT:         Memory Dependence Analysis
; CHECK-NEXT:         Lazy Branch Probability Analysis
; CHECK-NEXT:         Lazy Block Frequency Analysis
; CHECK-NEXT:         Optimization Remark Emitter
; CHECK-NEXT:         Global Value Numbering
; CHECK-NEXT:         Phi Values Analysis
; CHECK-NEXT:         Basic Alias Analysis (stateless AA impl)
; CHECK-NEXT:         Function Alias Analysis Results
; CHECK-NEXT:         Memory Dependence Analysis
; CHECK-NEXT:         MemCpy Optimization
; CHECK-NEXT:         Sparse Conditional Constant Propagation
; CHECK-NEXT:         Demanded bits analysis
; CHECK-NEXT:         Bit-Tracking Dead Code Elimination
; CHECK-NEXT:         Function Alias Analysis Results
; CHECK-NEXT:         Lazy Branch Probability Analysis
; CHECK-NEXT:         Lazy Block Frequency Analysis
; CHECK-NEXT:         Optimization Remark Emitter
; CHECK-NEXT:         Combine redundant instructions
; CHECK-NEXT:         Lazy Value Information Analysis
; CHECK-NEXT:         Jump Threading
; CHECK-NEXT:         Value Propagation
; CHECK-NEXT:         Post-Dominator Tree Construction
; CHECK-NEXT:         Aggressive Dead Code Elimination
; CHECK-NEXT:         Basic Alias Analysis (stateless AA impl)
; CHECK-NEXT:         Function Alias Analysis Results
<<<<<<< HEAD
; CHECK-NEXT:         Post-Dominator Tree Construction
=======
>>>>>>> a4eefe45
; CHECK-NEXT:         Memory SSA
; CHECK-NEXT:         Dead Store Elimination
; CHECK-NEXT:         Natural Loop Information
; CHECK-NEXT:         Canonicalize natural loops
; CHECK-NEXT:         LCSSA Verifier
; CHECK-NEXT:         Loop-Closed SSA Form Pass
; CHECK-NEXT:         Function Alias Analysis Results
; CHECK-NEXT:         Scalar Evolution Analysis
; CHECK-NEXT:         Lazy Branch Probability Analysis
; CHECK-NEXT:         Lazy Block Frequency Analysis
; CHECK-NEXT:         Loop Pass Manager
; CHECK-NEXT:           Loop Invariant Code Motion
; CHECK-NEXT:         Simplify the CFG
; CHECK-NEXT:         Dominator Tree Construction
; CHECK-NEXT:         Basic Alias Analysis (stateless AA impl)
; CHECK-NEXT:         Function Alias Analysis Results
; CHECK-NEXT:         Natural Loop Information
; CHECK-NEXT:         Lazy Branch Probability Analysis
; CHECK-NEXT:         Lazy Block Frequency Analysis
; CHECK-NEXT:         Optimization Remark Emitter
; CHECK-NEXT:         Combine redundant instructions
; CHECK-NEXT:     A No-Op Barrier Pass
; CHECK-NEXT:     Eliminate Available Externally Globals
; CHECK-NEXT:     CallGraph Construction
; CHECK-NEXT:     Deduce function attributes in RPO
; CHECK-NEXT:     Global Variable Optimizer
; CHECK-NEXT:       FunctionPass Manager
; CHECK-NEXT:         Dominator Tree Construction
; CHECK-NEXT:         Natural Loop Information
; CHECK-NEXT:         Post-Dominator Tree Construction
; CHECK-NEXT:         Branch Probability Analysis
; CHECK-NEXT:         Block Frequency Analysis
; CHECK-NEXT:     Dead Global Elimination
; CHECK-NEXT:     CallGraph Construction
; CHECK-NEXT:     Globals Alias Analysis
; CHECK-NEXT:     FunctionPass Manager
; CHECK-NEXT:       Dominator Tree Construction
; CHECK-NEXT:       Float to int
; CHECK-NEXT:       Lower constant intrinsics
; CHECK-NEXT:       Dominator Tree Construction
; CHECK-NEXT:       Natural Loop Information
; CHECK-NEXT:       Canonicalize natural loops
; CHECK-NEXT:       LCSSA Verifier
; CHECK-NEXT:       Loop-Closed SSA Form Pass
; CHECK-NEXT:       Basic Alias Analysis (stateless AA impl)
; CHECK-NEXT:       Function Alias Analysis Results
; CHECK-NEXT:       Scalar Evolution Analysis
; CHECK-NEXT:       Loop Pass Manager
; CHECK-NEXT:         Rotate Loops
; CHECK-NEXT:       Loop Access Analysis
; CHECK-NEXT:       Lazy Branch Probability Analysis
; CHECK-NEXT:       Lazy Block Frequency Analysis
; CHECK-NEXT:       Optimization Remark Emitter
; CHECK-NEXT:       Loop Distribution
; CHECK-NEXT:       Post-Dominator Tree Construction
; CHECK-NEXT:       Branch Probability Analysis
; CHECK-NEXT:       Block Frequency Analysis
; CHECK-NEXT:       Scalar Evolution Analysis
; CHECK-NEXT:       Basic Alias Analysis (stateless AA impl)
; CHECK-NEXT:       Function Alias Analysis Results
; CHECK-NEXT:       Loop Access Analysis
; CHECK-NEXT:       Demanded bits analysis
; CHECK-NEXT:       Lazy Branch Probability Analysis
; CHECK-NEXT:       Lazy Block Frequency Analysis
; CHECK-NEXT:       Optimization Remark Emitter
; CHECK-NEXT:       Inject TLI Mappings
; CHECK-NEXT:       Loop Vectorization
; CHECK-NEXT:       Canonicalize natural loops
; CHECK-NEXT:       Scalar Evolution Analysis
; CHECK-NEXT:       Function Alias Analysis Results
; CHECK-NEXT:       Loop Access Analysis
; CHECK-NEXT:       Lazy Branch Probability Analysis
; CHECK-NEXT:       Lazy Block Frequency Analysis
; CHECK-NEXT:       Loop Load Elimination
; CHECK-NEXT:       Basic Alias Analysis (stateless AA impl)
; CHECK-NEXT:       Function Alias Analysis Results
; CHECK-NEXT:       Lazy Branch Probability Analysis
; CHECK-NEXT:       Lazy Block Frequency Analysis
; CHECK-NEXT:       Optimization Remark Emitter
; CHECK-NEXT:       Combine redundant instructions
; CHECK-NEXT:       Simplify the CFG
; CHECK-NEXT:       Dominator Tree Construction
; CHECK-NEXT:       Natural Loop Information
; CHECK-NEXT:       Scalar Evolution Analysis
; CHECK-NEXT:       Basic Alias Analysis (stateless AA impl)
; CHECK-NEXT:       Function Alias Analysis Results
; CHECK-NEXT:       Demanded bits analysis
; CHECK-NEXT:       Lazy Branch Probability Analysis
; CHECK-NEXT:       Lazy Block Frequency Analysis
; CHECK-NEXT:       Optimization Remark Emitter
; CHECK-NEXT:       Inject TLI Mappings
; CHECK-NEXT:       SLP Vectorizer
; CHECK-NEXT:       Optimize scalar/vector ops
; CHECK-NEXT:       Optimization Remark Emitter
; CHECK-NEXT:       Combine redundant instructions
; CHECK-NEXT:       Canonicalize natural loops
; CHECK-NEXT:       LCSSA Verifier
; CHECK-NEXT:       Loop-Closed SSA Form Pass
; CHECK-NEXT:       Scalar Evolution Analysis
; CHECK-NEXT:       Loop Pass Manager
; CHECK-NEXT:         Unroll loops
; CHECK-NEXT:       Lazy Branch Probability Analysis
; CHECK-NEXT:       Lazy Block Frequency Analysis
; CHECK-NEXT:       Optimization Remark Emitter
; CHECK-NEXT:       Combine redundant instructions
; CHECK-NEXT:       Memory SSA
; CHECK-NEXT:       Canonicalize natural loops
; CHECK-NEXT:       LCSSA Verifier
; CHECK-NEXT:       Loop-Closed SSA Form Pass
; CHECK-NEXT:       Scalar Evolution Analysis
; CHECK-NEXT:       Lazy Branch Probability Analysis
; CHECK-NEXT:       Lazy Block Frequency Analysis
; CHECK-NEXT:       Loop Pass Manager
; CHECK-NEXT:         Loop Invariant Code Motion
; CHECK-NEXT:       Optimization Remark Emitter
; CHECK-NEXT:       Warn about non-applied transformations
; CHECK-NEXT:       Alignment from assumptions
; CHECK-NEXT:     Strip Unused Function Prototypes
; CHECK-NEXT:     Dead Global Elimination
; CHECK-NEXT:     Merge Duplicate Global Constants
; CHECK-NEXT:     Call Graph Profile
; CHECK-NEXT:       FunctionPass Manager
; CHECK-NEXT:         Dominator Tree Construction
; CHECK-NEXT:         Natural Loop Information
; CHECK-NEXT:         Lazy Branch Probability Analysis
; CHECK-NEXT:         Lazy Block Frequency Analysis
; CHECK-NEXT:     FunctionPass Manager
; CHECK-NEXT:       Dominator Tree Construction
; CHECK-NEXT:       Natural Loop Information
; CHECK-NEXT:       Post-Dominator Tree Construction
; CHECK-NEXT:       Branch Probability Analysis
; CHECK-NEXT:       Block Frequency Analysis
; CHECK-NEXT:       Canonicalize natural loops
; CHECK-NEXT:       LCSSA Verifier
; CHECK-NEXT:       Loop-Closed SSA Form Pass
; CHECK-NEXT:       Basic Alias Analysis (stateless AA impl)
; CHECK-NEXT:       Function Alias Analysis Results
; CHECK-NEXT:       Scalar Evolution Analysis
; CHECK-NEXT:       Block Frequency Analysis
; CHECK-NEXT:       Loop Pass Manager
; CHECK-NEXT:         Loop Sink
; CHECK-NEXT:       Lazy Branch Probability Analysis
; CHECK-NEXT:       Lazy Block Frequency Analysis
; CHECK-NEXT:       Optimization Remark Emitter
; CHECK-NEXT:       Remove redundant instructions
; CHECK-NEXT:       Hoist/decompose integer division and remainder
; CHECK-NEXT:       Simplify the CFG
; CHECK-NEXT:       Module Verifier
; CHECK-NEXT:     Bitcode Writer
; CHECK-NEXT: Pass Arguments:
; CHECK-NEXT:  FunctionPass Manager
; CHECK-NEXT:     Dominator Tree Construction
; CHECK-NEXT: Pass Arguments:
; CHECK-NEXT: Target Library Information
; CHECK-NEXT:   FunctionPass Manager
; CHECK-NEXT:     Dominator Tree Construction
; CHECK-NEXT:     Natural Loop Information
; CHECK-NEXT:     Post-Dominator Tree Construction
; CHECK-NEXT:     Branch Probability Analysis
; CHECK-NEXT:     Block Frequency Analysis
; CHECK-NEXT: Pass Arguments:
; CHECK-NEXT: Target Library Information
; CHECK-NEXT:   FunctionPass Manager
; CHECK-NEXT:     Dominator Tree Construction
; CHECK-NEXT:     Natural Loop Information
; CHECK-NEXT:     Post-Dominator Tree Construction
; CHECK-NEXT:     Branch Probability Analysis
; CHECK-NEXT:     Block Frequency Analysis

define void @f() {
  ret void
}<|MERGE_RESOLUTION|>--- conflicted
+++ resolved
@@ -150,10 +150,6 @@
 ; CHECK-NEXT:         Aggressive Dead Code Elimination
 ; CHECK-NEXT:         Basic Alias Analysis (stateless AA impl)
 ; CHECK-NEXT:         Function Alias Analysis Results
-<<<<<<< HEAD
-; CHECK-NEXT:         Post-Dominator Tree Construction
-=======
->>>>>>> a4eefe45
 ; CHECK-NEXT:         Memory SSA
 ; CHECK-NEXT:         Dead Store Elimination
 ; CHECK-NEXT:         Natural Loop Information
