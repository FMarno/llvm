// RUN: llvm-mc -triple x86_64-unknown-unknown --show-encoding < %s  | FileCheck %s

// CHECK: vmovsh %xmm28, %xmm29, %xmm30
// CHECK: encoding: [0x62,0x05,0x16,0x00,0x10,0xf4]
          vmovsh %xmm28, %xmm29, %xmm30

// CHECK: vmovsh 268435456(%rbp,%r14,8), %xmm30 {%k7}
// CHECK: encoding: [0x62,0x25,0x7e,0x0f,0x10,0xb4,0xf5,0x00,0x00,0x00,0x10]
          vmovsh 268435456(%rbp,%r14,8), %xmm30 {%k7}

// CHECK: vmovsh (%r9), %xmm30
// CHECK: encoding: [0x62,0x45,0x7e,0x08,0x10,0x31]
          vmovsh (%r9), %xmm30

// CHECK: vmovsh 254(%rcx), %xmm30
// CHECK: encoding: [0x62,0x65,0x7e,0x08,0x10,0x71,0x7f]
          vmovsh 254(%rcx), %xmm30

// CHECK: vmovsh -256(%rdx), %xmm30 {%k7} {z}
// CHECK: encoding: [0x62,0x65,0x7e,0x8f,0x10,0x72,0x80]
          vmovsh -256(%rdx), %xmm30 {%k7} {z}

// CHECK: vmovsh %xmm30, 268435456(%rbp,%r14,8) {%k7}
// CHECK: encoding: [0x62,0x25,0x7e,0x0f,0x11,0xb4,0xf5,0x00,0x00,0x00,0x10]
          vmovsh %xmm30, 268435456(%rbp,%r14,8) {%k7}

// CHECK: vmovsh %xmm30, (%r9)
// CHECK: encoding: [0x62,0x45,0x7e,0x08,0x11,0x31]
          vmovsh %xmm30, (%r9)

// CHECK: vmovsh %xmm30, 254(%rcx)
// CHECK: encoding: [0x62,0x65,0x7e,0x08,0x11,0x71,0x7f]
          vmovsh %xmm30, 254(%rcx)

// CHECK: vmovsh %xmm30, -256(%rdx) {%k7}
// CHECK: encoding: [0x62,0x65,0x7e,0x0f,0x11,0x72,0x80]
          vmovsh %xmm30, -256(%rdx) {%k7}

// CHECK: vmovw %r12d, %xmm30
// CHECK: encoding: [0x62,0x45,0x7d,0x08,0x6e,0xf4]
          vmovw %r12d, %xmm30

// CHECK: vmovw %xmm30, %r12d
// CHECK: encoding: [0x62,0x45,0x7d,0x08,0x7e,0xf4]
          vmovw %xmm30, %r12d

// CHECK: vmovw 268435456(%rbp,%r14,8), %xmm30
// CHECK: encoding: [0x62,0x25,0x7d,0x08,0x6e,0xb4,0xf5,0x00,0x00,0x00,0x10]
          vmovw 268435456(%rbp,%r14,8), %xmm30

// CHECK: vmovw (%r9), %xmm30
// CHECK: encoding: [0x62,0x45,0x7d,0x08,0x6e,0x31]
          vmovw (%r9), %xmm30

// CHECK: vmovw 254(%rcx), %xmm30
// CHECK: encoding: [0x62,0x65,0x7d,0x08,0x6e,0x71,0x7f]
          vmovw 254(%rcx), %xmm30

// CHECK: vmovw -256(%rdx), %xmm30
// CHECK: encoding: [0x62,0x65,0x7d,0x08,0x6e,0x72,0x80]
          vmovw -256(%rdx), %xmm30

// CHECK: vmovw %xmm30, 268435456(%rbp,%r14,8)
// CHECK: encoding: [0x62,0x25,0x7d,0x08,0x7e,0xb4,0xf5,0x00,0x00,0x00,0x10]
          vmovw %xmm30, 268435456(%rbp,%r14,8)

// CHECK: vmovw %xmm30, (%r9)
// CHECK: encoding: [0x62,0x45,0x7d,0x08,0x7e,0x31]
          vmovw %xmm30, (%r9)

// CHECK: vmovw %xmm30, 254(%rcx)
// CHECK: encoding: [0x62,0x65,0x7d,0x08,0x7e,0x71,0x7f]
          vmovw %xmm30, 254(%rcx)

// CHECK: vmovw %xmm30, -256(%rdx)
// CHECK: encoding: [0x62,0x65,0x7d,0x08,0x7e,0x72,0x80]
          vmovw %xmm30, -256(%rdx)

// CHECK: vaddph %zmm28, %zmm29, %zmm30
// CHECK: encoding: [0x62,0x05,0x14,0x40,0x58,0xf4]
          vaddph %zmm28, %zmm29, %zmm30

// CHECK: vaddph {rn-sae}, %zmm28, %zmm29, %zmm30
// CHECK: encoding: [0x62,0x05,0x14,0x10,0x58,0xf4]
          vaddph {rn-sae}, %zmm28, %zmm29, %zmm30

// CHECK: vaddph  268435456(%rbp,%r14,8), %zmm29, %zmm30 {%k7}
// CHECK: encoding: [0x62,0x25,0x14,0x47,0x58,0xb4,0xf5,0x00,0x00,0x00,0x10]
          vaddph  268435456(%rbp,%r14,8), %zmm29, %zmm30 {%k7}

// CHECK: vaddph  (%r9){1to32}, %zmm29, %zmm30
// CHECK: encoding: [0x62,0x45,0x14,0x50,0x58,0x31]
          vaddph  (%r9){1to32}, %zmm29, %zmm30

// CHECK: vaddph  8128(%rcx), %zmm29, %zmm30
// CHECK: encoding: [0x62,0x65,0x14,0x40,0x58,0x71,0x7f]
          vaddph  8128(%rcx), %zmm29, %zmm30

// CHECK: vaddph  -256(%rdx){1to32}, %zmm29, %zmm30 {%k7} {z}
// CHECK: encoding: [0x62,0x65,0x14,0xd7,0x58,0x72,0x80]
          vaddph  -256(%rdx){1to32}, %zmm29, %zmm30 {%k7} {z}

// CHECK: vaddsh %xmm28, %xmm29, %xmm30
// CHECK: encoding: [0x62,0x05,0x16,0x00,0x58,0xf4]
          vaddsh %xmm28, %xmm29, %xmm30

// CHECK: vaddsh {rn-sae}, %xmm28, %xmm29, %xmm30
// CHECK: encoding: [0x62,0x05,0x16,0x10,0x58,0xf4]
          vaddsh {rn-sae}, %xmm28, %xmm29, %xmm30

// CHECK: vaddsh  268435456(%rbp,%r14,8), %xmm29, %xmm30 {%k7}
// CHECK: encoding: [0x62,0x25,0x16,0x07,0x58,0xb4,0xf5,0x00,0x00,0x00,0x10]
          vaddsh  268435456(%rbp,%r14,8), %xmm29, %xmm30 {%k7}

// CHECK: vaddsh  (%r9), %xmm29, %xmm30
// CHECK: encoding: [0x62,0x45,0x16,0x00,0x58,0x31]
          vaddsh  (%r9), %xmm29, %xmm30

// CHECK: vaddsh  254(%rcx), %xmm29, %xmm30
// CHECK: encoding: [0x62,0x65,0x16,0x00,0x58,0x71,0x7f]
          vaddsh  254(%rcx), %xmm29, %xmm30

// CHECK: vaddsh  -256(%rdx), %xmm29, %xmm30 {%k7} {z}
// CHECK: encoding: [0x62,0x65,0x16,0x87,0x58,0x72,0x80]
          vaddsh  -256(%rdx), %xmm29, %xmm30 {%k7} {z}

// CHECK: vcmpneq_usph %zmm28, %zmm29, %k5
// CHECK: encoding: [0x62,0x93,0x14,0x40,0xc2,0xec,0x14]
          vcmpneq_usph %zmm28, %zmm29, %k5

// CHECK: vcmpnlt_uqph {sae}, %zmm28, %zmm29, %k5
// CHECK: encoding: [0x62,0x93,0x14,0x10,0xc2,0xec,0x15]
          vcmpnlt_uqph {sae}, %zmm28, %zmm29, %k5

// CHECK: vcmpnle_uqph 268435456(%rbp,%r14,8), %zmm29, %k5 {%k7}
// CHECK: encoding: [0x62,0xb3,0x14,0x47,0xc2,0xac,0xf5,0x00,0x00,0x00,0x10,0x16]
          vcmpnle_uqph 268435456(%rbp,%r14,8), %zmm29, %k5 {%k7}

// CHECK: vcmpord_sph (%r9){1to32}, %zmm29, %k5
// CHECK: encoding: [0x62,0xd3,0x14,0x50,0xc2,0x29,0x17]
          vcmpord_sph (%r9){1to32}, %zmm29, %k5

// CHECK: vcmpeq_usph 8128(%rcx), %zmm29, %k5
// CHECK: encoding: [0x62,0xf3,0x14,0x40,0xc2,0x69,0x7f,0x18]
          vcmpeq_usph 8128(%rcx), %zmm29, %k5

// CHECK: vcmpnge_uqph -256(%rdx){1to32}, %zmm29, %k5 {%k7}
// CHECK: encoding: [0x62,0xf3,0x14,0x57,0xc2,0x6a,0x80,0x19]
          vcmpnge_uqph -256(%rdx){1to32}, %zmm29, %k5 {%k7}

// CHECK: vcmpngt_uqsh %xmm28, %xmm29, %k5
// CHECK: encoding: [0x62,0x93,0x16,0x00,0xc2,0xec,0x1a]
          vcmpngt_uqsh %xmm28, %xmm29, %k5

// CHECK: vcmpfalse_ossh {sae}, %xmm28, %xmm29, %k5
// CHECK: encoding: [0x62,0x93,0x16,0x10,0xc2,0xec,0x1b]
          vcmpfalse_ossh {sae}, %xmm28, %xmm29, %k5

// CHECK: vcmpneq_ossh 268435456(%rbp,%r14,8), %xmm29, %k5 {%k7}
// CHECK: encoding: [0x62,0xb3,0x16,0x07,0xc2,0xac,0xf5,0x00,0x00,0x00,0x10,0x1c]
          vcmpneq_ossh 268435456(%rbp,%r14,8), %xmm29, %k5 {%k7}

// CHECK: vcmpge_oqsh (%r9), %xmm29, %k5
// CHECK: encoding: [0x62,0xd3,0x16,0x00,0xc2,0x29,0x1d]
          vcmpge_oqsh (%r9), %xmm29, %k5

// CHECK: vcmpgt_oqsh 254(%rcx), %xmm29, %k5
// CHECK: encoding: [0x62,0xf3,0x16,0x00,0xc2,0x69,0x7f,0x1e]
          vcmpgt_oqsh 254(%rcx), %xmm29, %k5

// CHECK: vcmptrue_ussh -256(%rdx), %xmm29, %k5 {%k7}
// CHECK: encoding: [0x62,0xf3,0x16,0x07,0xc2,0x6a,0x80,0x1f]
          vcmptrue_ussh -256(%rdx), %xmm29, %k5 {%k7}

// CHECK: vcomish %xmm29, %xmm30
// CHECK: encoding: [0x62,0x05,0x7c,0x08,0x2f,0xf5]
          vcomish %xmm29, %xmm30

// CHECK: vcomish {sae}, %xmm29, %xmm30
// CHECK: encoding: [0x62,0x05,0x7c,0x18,0x2f,0xf5]
          vcomish {sae}, %xmm29, %xmm30

// CHECK: vcomish  268435456(%rbp,%r14,8), %xmm30
// CHECK: encoding: [0x62,0x25,0x7c,0x08,0x2f,0xb4,0xf5,0x00,0x00,0x00,0x10]
          vcomish  268435456(%rbp,%r14,8), %xmm30

// CHECK: vcomish  (%r9), %xmm30
// CHECK: encoding: [0x62,0x45,0x7c,0x08,0x2f,0x31]
          vcomish  (%r9), %xmm30

// CHECK: vcomish  254(%rcx), %xmm30
// CHECK: encoding: [0x62,0x65,0x7c,0x08,0x2f,0x71,0x7f]
          vcomish  254(%rcx), %xmm30

// CHECK: vcomish  -256(%rdx), %xmm30
// CHECK: encoding: [0x62,0x65,0x7c,0x08,0x2f,0x72,0x80]
          vcomish  -256(%rdx), %xmm30

// CHECK: vdivph %zmm28, %zmm29, %zmm30
// CHECK: encoding: [0x62,0x05,0x14,0x40,0x5e,0xf4]
          vdivph %zmm28, %zmm29, %zmm30

// CHECK: vdivph {rn-sae}, %zmm28, %zmm29, %zmm30
// CHECK: encoding: [0x62,0x05,0x14,0x10,0x5e,0xf4]
          vdivph {rn-sae}, %zmm28, %zmm29, %zmm30

// CHECK: vdivph  268435456(%rbp,%r14,8), %zmm29, %zmm30 {%k7}
// CHECK: encoding: [0x62,0x25,0x14,0x47,0x5e,0xb4,0xf5,0x00,0x00,0x00,0x10]
          vdivph  268435456(%rbp,%r14,8), %zmm29, %zmm30 {%k7}

// CHECK: vdivph  (%r9){1to32}, %zmm29, %zmm30
// CHECK: encoding: [0x62,0x45,0x14,0x50,0x5e,0x31]
          vdivph  (%r9){1to32}, %zmm29, %zmm30

// CHECK: vdivph  8128(%rcx), %zmm29, %zmm30
// CHECK: encoding: [0x62,0x65,0x14,0x40,0x5e,0x71,0x7f]
          vdivph  8128(%rcx), %zmm29, %zmm30

// CHECK: vdivph  -256(%rdx){1to32}, %zmm29, %zmm30 {%k7} {z}
// CHECK: encoding: [0x62,0x65,0x14,0xd7,0x5e,0x72,0x80]
          vdivph  -256(%rdx){1to32}, %zmm29, %zmm30 {%k7} {z}

// CHECK: vdivsh %xmm28, %xmm29, %xmm30
// CHECK: encoding: [0x62,0x05,0x16,0x00,0x5e,0xf4]
          vdivsh %xmm28, %xmm29, %xmm30

// CHECK: vdivsh {rn-sae}, %xmm28, %xmm29, %xmm30
// CHECK: encoding: [0x62,0x05,0x16,0x10,0x5e,0xf4]
          vdivsh {rn-sae}, %xmm28, %xmm29, %xmm30

// CHECK: vdivsh  268435456(%rbp,%r14,8), %xmm29, %xmm30 {%k7}
// CHECK: encoding: [0x62,0x25,0x16,0x07,0x5e,0xb4,0xf5,0x00,0x00,0x00,0x10]
          vdivsh  268435456(%rbp,%r14,8), %xmm29, %xmm30 {%k7}

// CHECK: vdivsh  (%r9), %xmm29, %xmm30
// CHECK: encoding: [0x62,0x45,0x16,0x00,0x5e,0x31]
          vdivsh  (%r9), %xmm29, %xmm30

// CHECK: vdivsh  254(%rcx), %xmm29, %xmm30
// CHECK: encoding: [0x62,0x65,0x16,0x00,0x5e,0x71,0x7f]
          vdivsh  254(%rcx), %xmm29, %xmm30

// CHECK: vdivsh  -256(%rdx), %xmm29, %xmm30 {%k7} {z}
// CHECK: encoding: [0x62,0x65,0x16,0x87,0x5e,0x72,0x80]
          vdivsh  -256(%rdx), %xmm29, %xmm30 {%k7} {z}

// CHECK: vmaxph %zmm28, %zmm29, %zmm30
// CHECK: encoding: [0x62,0x05,0x14,0x40,0x5f,0xf4]
          vmaxph %zmm28, %zmm29, %zmm30

// CHECK: vmaxph {sae}, %zmm28, %zmm29, %zmm30
// CHECK: encoding: [0x62,0x05,0x14,0x10,0x5f,0xf4]
          vmaxph {sae}, %zmm28, %zmm29, %zmm30

// CHECK: vmaxph  268435456(%rbp,%r14,8), %zmm29, %zmm30 {%k7}
// CHECK: encoding: [0x62,0x25,0x14,0x47,0x5f,0xb4,0xf5,0x00,0x00,0x00,0x10]
          vmaxph  268435456(%rbp,%r14,8), %zmm29, %zmm30 {%k7}

// CHECK: vmaxph  (%r9){1to32}, %zmm29, %zmm30
// CHECK: encoding: [0x62,0x45,0x14,0x50,0x5f,0x31]
          vmaxph  (%r9){1to32}, %zmm29, %zmm30

// CHECK: vmaxph  8128(%rcx), %zmm29, %zmm30
// CHECK: encoding: [0x62,0x65,0x14,0x40,0x5f,0x71,0x7f]
          vmaxph  8128(%rcx), %zmm29, %zmm30

// CHECK: vmaxph  -256(%rdx){1to32}, %zmm29, %zmm30 {%k7} {z}
// CHECK: encoding: [0x62,0x65,0x14,0xd7,0x5f,0x72,0x80]
          vmaxph  -256(%rdx){1to32}, %zmm29, %zmm30 {%k7} {z}

// CHECK: vmaxsh %xmm28, %xmm29, %xmm30
// CHECK: encoding: [0x62,0x05,0x16,0x00,0x5f,0xf4]
          vmaxsh %xmm28, %xmm29, %xmm30

// CHECK: vmaxsh {sae}, %xmm28, %xmm29, %xmm30
// CHECK: encoding: [0x62,0x05,0x16,0x10,0x5f,0xf4]
          vmaxsh {sae}, %xmm28, %xmm29, %xmm30

// CHECK: vmaxsh  268435456(%rbp,%r14,8), %xmm29, %xmm30 {%k7}
// CHECK: encoding: [0x62,0x25,0x16,0x07,0x5f,0xb4,0xf5,0x00,0x00,0x00,0x10]
          vmaxsh  268435456(%rbp,%r14,8), %xmm29, %xmm30 {%k7}

// CHECK: vmaxsh  (%r9), %xmm29, %xmm30
// CHECK: encoding: [0x62,0x45,0x16,0x00,0x5f,0x31]
          vmaxsh  (%r9), %xmm29, %xmm30

// CHECK: vmaxsh  254(%rcx), %xmm29, %xmm30
// CHECK: encoding: [0x62,0x65,0x16,0x00,0x5f,0x71,0x7f]
          vmaxsh  254(%rcx), %xmm29, %xmm30

// CHECK: vmaxsh  -256(%rdx), %xmm29, %xmm30 {%k7} {z}
// CHECK: encoding: [0x62,0x65,0x16,0x87,0x5f,0x72,0x80]
          vmaxsh  -256(%rdx), %xmm29, %xmm30 {%k7} {z}

// CHECK: vminph %zmm28, %zmm29, %zmm30
// CHECK: encoding: [0x62,0x05,0x14,0x40,0x5d,0xf4]
          vminph %zmm28, %zmm29, %zmm30

// CHECK: vminph {sae}, %zmm28, %zmm29, %zmm30
// CHECK: encoding: [0x62,0x05,0x14,0x10,0x5d,0xf4]
          vminph {sae}, %zmm28, %zmm29, %zmm30

// CHECK: vminph  268435456(%rbp,%r14,8), %zmm29, %zmm30 {%k7}
// CHECK: encoding: [0x62,0x25,0x14,0x47,0x5d,0xb4,0xf5,0x00,0x00,0x00,0x10]
          vminph  268435456(%rbp,%r14,8), %zmm29, %zmm30 {%k7}

// CHECK: vminph  (%r9){1to32}, %zmm29, %zmm30
// CHECK: encoding: [0x62,0x45,0x14,0x50,0x5d,0x31]
          vminph  (%r9){1to32}, %zmm29, %zmm30

// CHECK: vminph  8128(%rcx), %zmm29, %zmm30
// CHECK: encoding: [0x62,0x65,0x14,0x40,0x5d,0x71,0x7f]
          vminph  8128(%rcx), %zmm29, %zmm30

// CHECK: vminph  -256(%rdx){1to32}, %zmm29, %zmm30 {%k7} {z}
// CHECK: encoding: [0x62,0x65,0x14,0xd7,0x5d,0x72,0x80]
          vminph  -256(%rdx){1to32}, %zmm29, %zmm30 {%k7} {z}

// CHECK: vminsh %xmm28, %xmm29, %xmm30
// CHECK: encoding: [0x62,0x05,0x16,0x00,0x5d,0xf4]
          vminsh %xmm28, %xmm29, %xmm30

// CHECK: vminsh {sae}, %xmm28, %xmm29, %xmm30
// CHECK: encoding: [0x62,0x05,0x16,0x10,0x5d,0xf4]
          vminsh {sae}, %xmm28, %xmm29, %xmm30

// CHECK: vminsh  268435456(%rbp,%r14,8), %xmm29, %xmm30 {%k7}
// CHECK: encoding: [0x62,0x25,0x16,0x07,0x5d,0xb4,0xf5,0x00,0x00,0x00,0x10]
          vminsh  268435456(%rbp,%r14,8), %xmm29, %xmm30 {%k7}

// CHECK: vminsh  (%r9), %xmm29, %xmm30
// CHECK: encoding: [0x62,0x45,0x16,0x00,0x5d,0x31]
          vminsh  (%r9), %xmm29, %xmm30

// CHECK: vminsh  254(%rcx), %xmm29, %xmm30
// CHECK: encoding: [0x62,0x65,0x16,0x00,0x5d,0x71,0x7f]
          vminsh  254(%rcx), %xmm29, %xmm30

// CHECK: vminsh  -256(%rdx), %xmm29, %xmm30 {%k7} {z}
// CHECK: encoding: [0x62,0x65,0x16,0x87,0x5d,0x72,0x80]
          vminsh  -256(%rdx), %xmm29, %xmm30 {%k7} {z}

// CHECK: vmulph %zmm28, %zmm29, %zmm30
// CHECK: encoding: [0x62,0x05,0x14,0x40,0x59,0xf4]
          vmulph %zmm28, %zmm29, %zmm30

// CHECK: vmulph {rn-sae}, %zmm28, %zmm29, %zmm30
// CHECK: encoding: [0x62,0x05,0x14,0x10,0x59,0xf4]
          vmulph {rn-sae}, %zmm28, %zmm29, %zmm30

// CHECK: vmulph  268435456(%rbp,%r14,8), %zmm29, %zmm30 {%k7}
// CHECK: encoding: [0x62,0x25,0x14,0x47,0x59,0xb4,0xf5,0x00,0x00,0x00,0x10]
          vmulph  268435456(%rbp,%r14,8), %zmm29, %zmm30 {%k7}

// CHECK: vmulph  (%r9){1to32}, %zmm29, %zmm30
// CHECK: encoding: [0x62,0x45,0x14,0x50,0x59,0x31]
          vmulph  (%r9){1to32}, %zmm29, %zmm30

// CHECK: vmulph  8128(%rcx), %zmm29, %zmm30
// CHECK: encoding: [0x62,0x65,0x14,0x40,0x59,0x71,0x7f]
          vmulph  8128(%rcx), %zmm29, %zmm30

// CHECK: vmulph  -256(%rdx){1to32}, %zmm29, %zmm30 {%k7} {z}
// CHECK: encoding: [0x62,0x65,0x14,0xd7,0x59,0x72,0x80]
          vmulph  -256(%rdx){1to32}, %zmm29, %zmm30 {%k7} {z}

// CHECK: vmulsh %xmm28, %xmm29, %xmm30
// CHECK: encoding: [0x62,0x05,0x16,0x00,0x59,0xf4]
          vmulsh %xmm28, %xmm29, %xmm30

// CHECK: vmulsh {rn-sae}, %xmm28, %xmm29, %xmm30
// CHECK: encoding: [0x62,0x05,0x16,0x10,0x59,0xf4]
          vmulsh {rn-sae}, %xmm28, %xmm29, %xmm30

// CHECK: vmulsh  268435456(%rbp,%r14,8), %xmm29, %xmm30 {%k7}
// CHECK: encoding: [0x62,0x25,0x16,0x07,0x59,0xb4,0xf5,0x00,0x00,0x00,0x10]
          vmulsh  268435456(%rbp,%r14,8), %xmm29, %xmm30 {%k7}

// CHECK: vmulsh  (%r9), %xmm29, %xmm30
// CHECK: encoding: [0x62,0x45,0x16,0x00,0x59,0x31]
          vmulsh  (%r9), %xmm29, %xmm30

// CHECK: vmulsh  254(%rcx), %xmm29, %xmm30
// CHECK: encoding: [0x62,0x65,0x16,0x00,0x59,0x71,0x7f]
          vmulsh  254(%rcx), %xmm29, %xmm30

// CHECK: vmulsh  -256(%rdx), %xmm29, %xmm30 {%k7} {z}
// CHECK: encoding: [0x62,0x65,0x16,0x87,0x59,0x72,0x80]
          vmulsh  -256(%rdx), %xmm29, %xmm30 {%k7} {z}

// CHECK: vsubph %zmm28, %zmm29, %zmm30
// CHECK: encoding: [0x62,0x05,0x14,0x40,0x5c,0xf4]
          vsubph %zmm28, %zmm29, %zmm30

// CHECK: vsubph {rn-sae}, %zmm28, %zmm29, %zmm30
// CHECK: encoding: [0x62,0x05,0x14,0x10,0x5c,0xf4]
          vsubph {rn-sae}, %zmm28, %zmm29, %zmm30

// CHECK: vsubph  268435456(%rbp,%r14,8), %zmm29, %zmm30 {%k7}
// CHECK: encoding: [0x62,0x25,0x14,0x47,0x5c,0xb4,0xf5,0x00,0x00,0x00,0x10]
          vsubph  268435456(%rbp,%r14,8), %zmm29, %zmm30 {%k7}

// CHECK: vsubph  (%r9){1to32}, %zmm29, %zmm30
// CHECK: encoding: [0x62,0x45,0x14,0x50,0x5c,0x31]
          vsubph  (%r9){1to32}, %zmm29, %zmm30

// CHECK: vsubph  8128(%rcx), %zmm29, %zmm30
// CHECK: encoding: [0x62,0x65,0x14,0x40,0x5c,0x71,0x7f]
          vsubph  8128(%rcx), %zmm29, %zmm30

// CHECK: vsubph  -256(%rdx){1to32}, %zmm29, %zmm30 {%k7} {z}
// CHECK: encoding: [0x62,0x65,0x14,0xd7,0x5c,0x72,0x80]
          vsubph  -256(%rdx){1to32}, %zmm29, %zmm30 {%k7} {z}

// CHECK: vsubsh %xmm28, %xmm29, %xmm30
// CHECK: encoding: [0x62,0x05,0x16,0x00,0x5c,0xf4]
          vsubsh %xmm28, %xmm29, %xmm30

// CHECK: vsubsh {rn-sae}, %xmm28, %xmm29, %xmm30
// CHECK: encoding: [0x62,0x05,0x16,0x10,0x5c,0xf4]
          vsubsh {rn-sae}, %xmm28, %xmm29, %xmm30

// CHECK: vsubsh  268435456(%rbp,%r14,8), %xmm29, %xmm30 {%k7}
// CHECK: encoding: [0x62,0x25,0x16,0x07,0x5c,0xb4,0xf5,0x00,0x00,0x00,0x10]
          vsubsh  268435456(%rbp,%r14,8), %xmm29, %xmm30 {%k7}

// CHECK: vsubsh  (%r9), %xmm29, %xmm30
// CHECK: encoding: [0x62,0x45,0x16,0x00,0x5c,0x31]
          vsubsh  (%r9), %xmm29, %xmm30

// CHECK: vsubsh  254(%rcx), %xmm29, %xmm30
// CHECK: encoding: [0x62,0x65,0x16,0x00,0x5c,0x71,0x7f]
          vsubsh  254(%rcx), %xmm29, %xmm30

// CHECK: vsubsh  -256(%rdx), %xmm29, %xmm30 {%k7} {z}
// CHECK: encoding: [0x62,0x65,0x16,0x87,0x5c,0x72,0x80]
          vsubsh  -256(%rdx), %xmm29, %xmm30 {%k7} {z}

// CHECK: vucomish %xmm29, %xmm30
// CHECK: encoding: [0x62,0x05,0x7c,0x08,0x2e,0xf5]
          vucomish %xmm29, %xmm30

// CHECK: vucomish {sae}, %xmm29, %xmm30
// CHECK: encoding: [0x62,0x05,0x7c,0x18,0x2e,0xf5]
          vucomish {sae}, %xmm29, %xmm30

// CHECK: vucomish  268435456(%rbp,%r14,8), %xmm30
// CHECK: encoding: [0x62,0x25,0x7c,0x08,0x2e,0xb4,0xf5,0x00,0x00,0x00,0x10]
          vucomish  268435456(%rbp,%r14,8), %xmm30

// CHECK: vucomish  (%r9), %xmm30
// CHECK: encoding: [0x62,0x45,0x7c,0x08,0x2e,0x31]
          vucomish  (%r9), %xmm30

// CHECK: vucomish  254(%rcx), %xmm30
// CHECK: encoding: [0x62,0x65,0x7c,0x08,0x2e,0x71,0x7f]
          vucomish  254(%rcx), %xmm30

// CHECK: vucomish  -256(%rdx), %xmm30
// CHECK: encoding: [0x62,0x65,0x7c,0x08,0x2e,0x72,0x80]
          vucomish  -256(%rdx), %xmm30

// CHECK: vcvtdq2ph %zmm29, %ymm30
// CHECK: encoding: [0x62,0x05,0x7c,0x48,0x5b,0xf5]
          vcvtdq2ph %zmm29, %ymm30

// CHECK: vcvtdq2ph {rn-sae}, %zmm29, %ymm30
// CHECK: encoding: [0x62,0x05,0x7c,0x18,0x5b,0xf5]
          vcvtdq2ph {rn-sae}, %zmm29, %ymm30

// CHECK: vcvtdq2ph  268435456(%rbp,%r14,8), %ymm30 {%k7}
// CHECK: encoding: [0x62,0x25,0x7c,0x4f,0x5b,0xb4,0xf5,0x00,0x00,0x00,0x10]
          vcvtdq2ph  268435456(%rbp,%r14,8), %ymm30 {%k7}

// CHECK: vcvtdq2ph  (%r9){1to16}, %ymm30
// CHECK: encoding: [0x62,0x45,0x7c,0x58,0x5b,0x31]
          vcvtdq2ph  (%r9){1to16}, %ymm30

// CHECK: vcvtdq2ph  8128(%rcx), %ymm30
// CHECK: encoding: [0x62,0x65,0x7c,0x48,0x5b,0x71,0x7f]
          vcvtdq2ph  8128(%rcx), %ymm30

// CHECK: vcvtdq2ph  -512(%rdx){1to16}, %ymm30 {%k7} {z}
// CHECK: encoding: [0x62,0x65,0x7c,0xdf,0x5b,0x72,0x80]
          vcvtdq2ph  -512(%rdx){1to16}, %ymm30 {%k7} {z}

// CHECK: vcvtpd2ph %zmm29, %xmm30
// CHECK: encoding: [0x62,0x05,0xfd,0x48,0x5a,0xf5]
          vcvtpd2ph %zmm29, %xmm30

// CHECK: vcvtpd2ph {rn-sae}, %zmm29, %xmm30
// CHECK: encoding: [0x62,0x05,0xfd,0x18,0x5a,0xf5]
          vcvtpd2ph {rn-sae}, %zmm29, %xmm30

// CHECK: vcvtpd2phz  268435456(%rbp,%r14,8), %xmm30 {%k7}
// CHECK: encoding: [0x62,0x25,0xfd,0x4f,0x5a,0xb4,0xf5,0x00,0x00,0x00,0x10]
          vcvtpd2phz  268435456(%rbp,%r14,8), %xmm30 {%k7}

// CHECK: vcvtpd2ph  (%r9){1to8}, %xmm30
// CHECK: encoding: [0x62,0x45,0xfd,0x58,0x5a,0x31]
          vcvtpd2ph  (%r9){1to8}, %xmm30

// CHECK: vcvtpd2phz  8128(%rcx), %xmm30
// CHECK: encoding: [0x62,0x65,0xfd,0x48,0x5a,0x71,0x7f]
          vcvtpd2phz  8128(%rcx), %xmm30

// CHECK: vcvtpd2ph  -1024(%rdx){1to8}, %xmm30 {%k7} {z}
// CHECK: encoding: [0x62,0x65,0xfd,0xdf,0x5a,0x72,0x80]
          vcvtpd2ph  -1024(%rdx){1to8}, %xmm30 {%k7} {z}

// CHECK: vcvtph2dq %ymm29, %zmm30
// CHECK: encoding: [0x62,0x05,0x7d,0x48,0x5b,0xf5]
          vcvtph2dq %ymm29, %zmm30

// CHECK: vcvtph2dq {rn-sae}, %ymm29, %zmm30
// CHECK: encoding: [0x62,0x05,0x7d,0x18,0x5b,0xf5]
          vcvtph2dq {rn-sae}, %ymm29, %zmm30

// CHECK: vcvtph2dq  268435456(%rbp,%r14,8), %zmm30 {%k7}
// CHECK: encoding: [0x62,0x25,0x7d,0x4f,0x5b,0xb4,0xf5,0x00,0x00,0x00,0x10]
          vcvtph2dq  268435456(%rbp,%r14,8), %zmm30 {%k7}

// CHECK: vcvtph2dq  (%r9){1to16}, %zmm30
// CHECK: encoding: [0x62,0x45,0x7d,0x58,0x5b,0x31]
          vcvtph2dq  (%r9){1to16}, %zmm30

// CHECK: vcvtph2dq  4064(%rcx), %zmm30
// CHECK: encoding: [0x62,0x65,0x7d,0x48,0x5b,0x71,0x7f]
          vcvtph2dq  4064(%rcx), %zmm30

// CHECK: vcvtph2dq  -256(%rdx){1to16}, %zmm30 {%k7} {z}
// CHECK: encoding: [0x62,0x65,0x7d,0xdf,0x5b,0x72,0x80]
          vcvtph2dq  -256(%rdx){1to16}, %zmm30 {%k7} {z}

// CHECK: vcvtph2pd %xmm29, %zmm30
// CHECK: encoding: [0x62,0x05,0x7c,0x48,0x5a,0xf5]
          vcvtph2pd %xmm29, %zmm30

// CHECK: vcvtph2pd {sae}, %xmm29, %zmm30
// CHECK: encoding: [0x62,0x05,0x7c,0x18,0x5a,0xf5]
          vcvtph2pd {sae}, %xmm29, %zmm30

// CHECK: vcvtph2pd  268435456(%rbp,%r14,8), %zmm30 {%k7}
// CHECK: encoding: [0x62,0x25,0x7c,0x4f,0x5a,0xb4,0xf5,0x00,0x00,0x00,0x10]
          vcvtph2pd  268435456(%rbp,%r14,8), %zmm30 {%k7}

// CHECK: vcvtph2pd  (%r9){1to8}, %zmm30
// CHECK: encoding: [0x62,0x45,0x7c,0x58,0x5a,0x31]
          vcvtph2pd  (%r9){1to8}, %zmm30

// CHECK: vcvtph2pd  2032(%rcx), %zmm30
// CHECK: encoding: [0x62,0x65,0x7c,0x48,0x5a,0x71,0x7f]
          vcvtph2pd  2032(%rcx), %zmm30

// CHECK: vcvtph2pd  -256(%rdx){1to8}, %zmm30 {%k7} {z}
// CHECK: encoding: [0x62,0x65,0x7c,0xdf,0x5a,0x72,0x80]
          vcvtph2pd  -256(%rdx){1to8}, %zmm30 {%k7} {z}

// CHECK: vcvtph2psx %ymm29, %zmm30
// CHECK: encoding: [0x62,0x06,0x7d,0x48,0x13,0xf5]
          vcvtph2psx %ymm29, %zmm30

// CHECK: vcvtph2psx {sae}, %ymm29, %zmm30
// CHECK: encoding: [0x62,0x06,0x7d,0x18,0x13,0xf5]
          vcvtph2psx {sae}, %ymm29, %zmm30

// CHECK: vcvtph2psx  268435456(%rbp,%r14,8), %zmm30 {%k7}
// CHECK: encoding: [0x62,0x26,0x7d,0x4f,0x13,0xb4,0xf5,0x00,0x00,0x00,0x10]
          vcvtph2psx  268435456(%rbp,%r14,8), %zmm30 {%k7}

// CHECK: vcvtph2psx  (%r9){1to16}, %zmm30
// CHECK: encoding: [0x62,0x46,0x7d,0x58,0x13,0x31]
          vcvtph2psx  (%r9){1to16}, %zmm30

// CHECK: vcvtph2psx  4064(%rcx), %zmm30
// CHECK: encoding: [0x62,0x66,0x7d,0x48,0x13,0x71,0x7f]
          vcvtph2psx  4064(%rcx), %zmm30

// CHECK: vcvtph2psx  -256(%rdx){1to16}, %zmm30 {%k7} {z}
// CHECK: encoding: [0x62,0x66,0x7d,0xdf,0x13,0x72,0x80]
          vcvtph2psx  -256(%rdx){1to16}, %zmm30 {%k7} {z}

// CHECK: vcvtph2qq %xmm29, %zmm30
// CHECK: encoding: [0x62,0x05,0x7d,0x48,0x7b,0xf5]
          vcvtph2qq %xmm29, %zmm30

// CHECK: vcvtph2qq {rn-sae}, %xmm29, %zmm30
// CHECK: encoding: [0x62,0x05,0x7d,0x18,0x7b,0xf5]
          vcvtph2qq {rn-sae}, %xmm29, %zmm30

// CHECK: vcvtph2qq  268435456(%rbp,%r14,8), %zmm30 {%k7}
// CHECK: encoding: [0x62,0x25,0x7d,0x4f,0x7b,0xb4,0xf5,0x00,0x00,0x00,0x10]
          vcvtph2qq  268435456(%rbp,%r14,8), %zmm30 {%k7}

// CHECK: vcvtph2qq  (%r9){1to8}, %zmm30
// CHECK: encoding: [0x62,0x45,0x7d,0x58,0x7b,0x31]
          vcvtph2qq  (%r9){1to8}, %zmm30

// CHECK: vcvtph2qq  2032(%rcx), %zmm30
// CHECK: encoding: [0x62,0x65,0x7d,0x48,0x7b,0x71,0x7f]
          vcvtph2qq  2032(%rcx), %zmm30

// CHECK: vcvtph2qq  -256(%rdx){1to8}, %zmm30 {%k7} {z}
// CHECK: encoding: [0x62,0x65,0x7d,0xdf,0x7b,0x72,0x80]
          vcvtph2qq  -256(%rdx){1to8}, %zmm30 {%k7} {z}

// CHECK: vcvtph2udq %ymm29, %zmm30
// CHECK: encoding: [0x62,0x05,0x7c,0x48,0x79,0xf5]
          vcvtph2udq %ymm29, %zmm30

// CHECK: vcvtph2udq {rn-sae}, %ymm29, %zmm30
// CHECK: encoding: [0x62,0x05,0x7c,0x18,0x79,0xf5]
          vcvtph2udq {rn-sae}, %ymm29, %zmm30

// CHECK: vcvtph2udq  268435456(%rbp,%r14,8), %zmm30 {%k7}
// CHECK: encoding: [0x62,0x25,0x7c,0x4f,0x79,0xb4,0xf5,0x00,0x00,0x00,0x10]
          vcvtph2udq  268435456(%rbp,%r14,8), %zmm30 {%k7}

// CHECK: vcvtph2udq  (%r9){1to16}, %zmm30
// CHECK: encoding: [0x62,0x45,0x7c,0x58,0x79,0x31]
          vcvtph2udq  (%r9){1to16}, %zmm30

// CHECK: vcvtph2udq  4064(%rcx), %zmm30
// CHECK: encoding: [0x62,0x65,0x7c,0x48,0x79,0x71,0x7f]
          vcvtph2udq  4064(%rcx), %zmm30

// CHECK: vcvtph2udq  -256(%rdx){1to16}, %zmm30 {%k7} {z}
// CHECK: encoding: [0x62,0x65,0x7c,0xdf,0x79,0x72,0x80]
          vcvtph2udq  -256(%rdx){1to16}, %zmm30 {%k7} {z}

// CHECK: vcvtph2uqq %xmm29, %zmm30
// CHECK: encoding: [0x62,0x05,0x7d,0x48,0x79,0xf5]
          vcvtph2uqq %xmm29, %zmm30

// CHECK: vcvtph2uqq {rn-sae}, %xmm29, %zmm30
// CHECK: encoding: [0x62,0x05,0x7d,0x18,0x79,0xf5]
          vcvtph2uqq {rn-sae}, %xmm29, %zmm30

// CHECK: vcvtph2uqq  268435456(%rbp,%r14,8), %zmm30 {%k7}
// CHECK: encoding: [0x62,0x25,0x7d,0x4f,0x79,0xb4,0xf5,0x00,0x00,0x00,0x10]
          vcvtph2uqq  268435456(%rbp,%r14,8), %zmm30 {%k7}

// CHECK: vcvtph2uqq  (%r9){1to8}, %zmm30
// CHECK: encoding: [0x62,0x45,0x7d,0x58,0x79,0x31]
          vcvtph2uqq  (%r9){1to8}, %zmm30

// CHECK: vcvtph2uqq  2032(%rcx), %zmm30
// CHECK: encoding: [0x62,0x65,0x7d,0x48,0x79,0x71,0x7f]
          vcvtph2uqq  2032(%rcx), %zmm30

// CHECK: vcvtph2uqq  -256(%rdx){1to8}, %zmm30 {%k7} {z}
// CHECK: encoding: [0x62,0x65,0x7d,0xdf,0x79,0x72,0x80]
          vcvtph2uqq  -256(%rdx){1to8}, %zmm30 {%k7} {z}

// CHECK: vcvtph2uw %zmm29, %zmm30
// CHECK: encoding: [0x62,0x05,0x7c,0x48,0x7d,0xf5]
          vcvtph2uw %zmm29, %zmm30

// CHECK: vcvtph2uw {rn-sae}, %zmm29, %zmm30
// CHECK: encoding: [0x62,0x05,0x7c,0x18,0x7d,0xf5]
          vcvtph2uw {rn-sae}, %zmm29, %zmm30

// CHECK: vcvtph2uw  268435456(%rbp,%r14,8), %zmm30 {%k7}
// CHECK: encoding: [0x62,0x25,0x7c,0x4f,0x7d,0xb4,0xf5,0x00,0x00,0x00,0x10]
          vcvtph2uw  268435456(%rbp,%r14,8), %zmm30 {%k7}

// CHECK: vcvtph2uw  (%r9){1to32}, %zmm30
// CHECK: encoding: [0x62,0x45,0x7c,0x58,0x7d,0x31]
          vcvtph2uw  (%r9){1to32}, %zmm30

// CHECK: vcvtph2uw  8128(%rcx), %zmm30
// CHECK: encoding: [0x62,0x65,0x7c,0x48,0x7d,0x71,0x7f]
          vcvtph2uw  8128(%rcx), %zmm30

// CHECK: vcvtph2uw  -256(%rdx){1to32}, %zmm30 {%k7} {z}
// CHECK: encoding: [0x62,0x65,0x7c,0xdf,0x7d,0x72,0x80]
          vcvtph2uw  -256(%rdx){1to32}, %zmm30 {%k7} {z}

// CHECK: vcvtph2w %zmm29, %zmm30
// CHECK: encoding: [0x62,0x05,0x7d,0x48,0x7d,0xf5]
          vcvtph2w %zmm29, %zmm30

// CHECK: vcvtph2w {rn-sae}, %zmm29, %zmm30
// CHECK: encoding: [0x62,0x05,0x7d,0x18,0x7d,0xf5]
          vcvtph2w {rn-sae}, %zmm29, %zmm30

// CHECK: vcvtph2w  268435456(%rbp,%r14,8), %zmm30 {%k7}
// CHECK: encoding: [0x62,0x25,0x7d,0x4f,0x7d,0xb4,0xf5,0x00,0x00,0x00,0x10]
          vcvtph2w  268435456(%rbp,%r14,8), %zmm30 {%k7}

// CHECK: vcvtph2w  (%r9){1to32}, %zmm30
// CHECK: encoding: [0x62,0x45,0x7d,0x58,0x7d,0x31]
          vcvtph2w  (%r9){1to32}, %zmm30

// CHECK: vcvtph2w  8128(%rcx), %zmm30
// CHECK: encoding: [0x62,0x65,0x7d,0x48,0x7d,0x71,0x7f]
          vcvtph2w  8128(%rcx), %zmm30

// CHECK: vcvtph2w  -256(%rdx){1to32}, %zmm30 {%k7} {z}
// CHECK: encoding: [0x62,0x65,0x7d,0xdf,0x7d,0x72,0x80]
          vcvtph2w  -256(%rdx){1to32}, %zmm30 {%k7} {z}

// CHECK: vcvtps2phx %zmm29, %ymm30
// CHECK: encoding: [0x62,0x05,0x7d,0x48,0x1d,0xf5]
          vcvtps2phx %zmm29, %ymm30

// CHECK: vcvtps2phx {rn-sae}, %zmm29, %ymm30
// CHECK: encoding: [0x62,0x05,0x7d,0x18,0x1d,0xf5]
          vcvtps2phx {rn-sae}, %zmm29, %ymm30

// CHECK: vcvtps2phx  268435456(%rbp,%r14,8), %ymm30 {%k7}
// CHECK: encoding: [0x62,0x25,0x7d,0x4f,0x1d,0xb4,0xf5,0x00,0x00,0x00,0x10]
          vcvtps2phx  268435456(%rbp,%r14,8), %ymm30 {%k7}

// CHECK: vcvtps2phx  (%r9){1to16}, %ymm30
// CHECK: encoding: [0x62,0x45,0x7d,0x58,0x1d,0x31]
          vcvtps2phx  (%r9){1to16}, %ymm30

// CHECK: vcvtps2phx  8128(%rcx), %ymm30
// CHECK: encoding: [0x62,0x65,0x7d,0x48,0x1d,0x71,0x7f]
          vcvtps2phx  8128(%rcx), %ymm30

// CHECK: vcvtps2phx  -512(%rdx){1to16}, %ymm30 {%k7} {z}
// CHECK: encoding: [0x62,0x65,0x7d,0xdf,0x1d,0x72,0x80]
          vcvtps2phx  -512(%rdx){1to16}, %ymm30 {%k7} {z}

// CHECK: vcvtqq2ph %zmm29, %xmm30
// CHECK: encoding: [0x62,0x05,0xfc,0x48,0x5b,0xf5]
          vcvtqq2ph %zmm29, %xmm30

// CHECK: vcvtqq2ph {rn-sae}, %zmm29, %xmm30
// CHECK: encoding: [0x62,0x05,0xfc,0x18,0x5b,0xf5]
          vcvtqq2ph {rn-sae}, %zmm29, %xmm30

// CHECK: vcvtqq2phz  268435456(%rbp,%r14,8), %xmm30 {%k7}
// CHECK: encoding: [0x62,0x25,0xfc,0x4f,0x5b,0xb4,0xf5,0x00,0x00,0x00,0x10]
          vcvtqq2phz  268435456(%rbp,%r14,8), %xmm30 {%k7}

// CHECK: vcvtqq2ph  (%r9){1to8}, %xmm30
// CHECK: encoding: [0x62,0x45,0xfc,0x58,0x5b,0x31]
          vcvtqq2ph  (%r9){1to8}, %xmm30

// CHECK: vcvtqq2phz  8128(%rcx), %xmm30
// CHECK: encoding: [0x62,0x65,0xfc,0x48,0x5b,0x71,0x7f]
          vcvtqq2phz  8128(%rcx), %xmm30

// CHECK: vcvtqq2ph  -1024(%rdx){1to8}, %xmm30 {%k7} {z}
// CHECK: encoding: [0x62,0x65,0xfc,0xdf,0x5b,0x72,0x80]
          vcvtqq2ph  -1024(%rdx){1to8}, %xmm30 {%k7} {z}

// CHECK: vcvtsd2sh %xmm28, %xmm29, %xmm30
// CHECK: encoding: [0x62,0x05,0x97,0x00,0x5a,0xf4]
          vcvtsd2sh %xmm28, %xmm29, %xmm30

// CHECK: vcvtsd2sh {rn-sae}, %xmm28, %xmm29, %xmm30
// CHECK: encoding: [0x62,0x05,0x97,0x10,0x5a,0xf4]
          vcvtsd2sh {rn-sae}, %xmm28, %xmm29, %xmm30

// CHECK: vcvtsd2sh  268435456(%rbp,%r14,8), %xmm29, %xmm30 {%k7}
// CHECK: encoding: [0x62,0x25,0x97,0x07,0x5a,0xb4,0xf5,0x00,0x00,0x00,0x10]
          vcvtsd2sh  268435456(%rbp,%r14,8), %xmm29, %xmm30 {%k7}

// CHECK: vcvtsd2sh  (%r9), %xmm29, %xmm30
// CHECK: encoding: [0x62,0x45,0x97,0x00,0x5a,0x31]
          vcvtsd2sh  (%r9), %xmm29, %xmm30

// CHECK: vcvtsd2sh  1016(%rcx), %xmm29, %xmm30
// CHECK: encoding: [0x62,0x65,0x97,0x00,0x5a,0x71,0x7f]
          vcvtsd2sh  1016(%rcx), %xmm29, %xmm30

// CHECK: vcvtsd2sh  -1024(%rdx), %xmm29, %xmm30 {%k7} {z}
// CHECK: encoding: [0x62,0x65,0x97,0x87,0x5a,0x72,0x80]
          vcvtsd2sh  -1024(%rdx), %xmm29, %xmm30 {%k7} {z}

// CHECK: vcvtsh2sd %xmm28, %xmm29, %xmm30
// CHECK: encoding: [0x62,0x05,0x16,0x00,0x5a,0xf4]
          vcvtsh2sd %xmm28, %xmm29, %xmm30

// CHECK: vcvtsh2sd {sae}, %xmm28, %xmm29, %xmm30
// CHECK: encoding: [0x62,0x05,0x16,0x10,0x5a,0xf4]
          vcvtsh2sd {sae}, %xmm28, %xmm29, %xmm30

// CHECK: vcvtsh2sd  268435456(%rbp,%r14,8), %xmm29, %xmm30 {%k7}
// CHECK: encoding: [0x62,0x25,0x16,0x07,0x5a,0xb4,0xf5,0x00,0x00,0x00,0x10]
          vcvtsh2sd  268435456(%rbp,%r14,8), %xmm29, %xmm30 {%k7}

// CHECK: vcvtsh2sd  (%r9), %xmm29, %xmm30
// CHECK: encoding: [0x62,0x45,0x16,0x00,0x5a,0x31]
          vcvtsh2sd  (%r9), %xmm29, %xmm30

// CHECK: vcvtsh2sd  254(%rcx), %xmm29, %xmm30
// CHECK: encoding: [0x62,0x65,0x16,0x00,0x5a,0x71,0x7f]
          vcvtsh2sd  254(%rcx), %xmm29, %xmm30

// CHECK: vcvtsh2sd  -256(%rdx), %xmm29, %xmm30 {%k7} {z}
// CHECK: encoding: [0x62,0x65,0x16,0x87,0x5a,0x72,0x80]
          vcvtsh2sd  -256(%rdx), %xmm29, %xmm30 {%k7} {z}

// CHECK: vcvtsh2si %xmm30, %edx
// CHECK: encoding: [0x62,0x95,0x7e,0x08,0x2d,0xd6]
          vcvtsh2si %xmm30, %edx

// CHECK: vcvtsh2si {rn-sae}, %xmm30, %edx
// CHECK: encoding: [0x62,0x95,0x7e,0x18,0x2d,0xd6]
          vcvtsh2si {rn-sae}, %xmm30, %edx

// CHECK: vcvtsh2si %xmm30, %r12
// CHECK: encoding: [0x62,0x15,0xfe,0x08,0x2d,0xe6]
          vcvtsh2si %xmm30, %r12

// CHECK: vcvtsh2si {rn-sae}, %xmm30, %r12
// CHECK: encoding: [0x62,0x15,0xfe,0x18,0x2d,0xe6]
          vcvtsh2si {rn-sae}, %xmm30, %r12

// CHECK: vcvtsh2si  268435456(%rbp,%r14,8), %edx
// CHECK: encoding: [0x62,0xb5,0x7e,0x08,0x2d,0x94,0xf5,0x00,0x00,0x00,0x10]
          vcvtsh2si  268435456(%rbp,%r14,8), %edx

// CHECK: vcvtsh2si  (%r9), %edx
// CHECK: encoding: [0x62,0xd5,0x7e,0x08,0x2d,0x11]
          vcvtsh2si  (%r9), %edx

// CHECK: vcvtsh2si  254(%rcx), %edx
// CHECK: encoding: [0x62,0xf5,0x7e,0x08,0x2d,0x51,0x7f]
          vcvtsh2si  254(%rcx), %edx

// CHECK: vcvtsh2si  -256(%rdx), %edx
// CHECK: encoding: [0x62,0xf5,0x7e,0x08,0x2d,0x52,0x80]
          vcvtsh2si  -256(%rdx), %edx

// CHECK: vcvtsh2si  268435456(%rbp,%r14,8), %r12
// CHECK: encoding: [0x62,0x35,0xfe,0x08,0x2d,0xa4,0xf5,0x00,0x00,0x00,0x10]
          vcvtsh2si  268435456(%rbp,%r14,8), %r12

// CHECK: vcvtsh2si  (%r9), %r12
// CHECK: encoding: [0x62,0x55,0xfe,0x08,0x2d,0x21]
          vcvtsh2si  (%r9), %r12

// CHECK: vcvtsh2si  254(%rcx), %r12
// CHECK: encoding: [0x62,0x75,0xfe,0x08,0x2d,0x61,0x7f]
          vcvtsh2si  254(%rcx), %r12

// CHECK: vcvtsh2si  -256(%rdx), %r12
// CHECK: encoding: [0x62,0x75,0xfe,0x08,0x2d,0x62,0x80]
          vcvtsh2si  -256(%rdx), %r12

// CHECK: vcvtsh2ss %xmm28, %xmm29, %xmm30
// CHECK: encoding: [0x62,0x06,0x14,0x00,0x13,0xf4]
          vcvtsh2ss %xmm28, %xmm29, %xmm30

// CHECK: vcvtsh2ss {sae}, %xmm28, %xmm29, %xmm30
// CHECK: encoding: [0x62,0x06,0x14,0x10,0x13,0xf4]
          vcvtsh2ss {sae}, %xmm28, %xmm29, %xmm30

// CHECK: vcvtsh2ss  268435456(%rbp,%r14,8), %xmm29, %xmm30 {%k7}
// CHECK: encoding: [0x62,0x26,0x14,0x07,0x13,0xb4,0xf5,0x00,0x00,0x00,0x10]
          vcvtsh2ss  268435456(%rbp,%r14,8), %xmm29, %xmm30 {%k7}

// CHECK: vcvtsh2ss  (%r9), %xmm29, %xmm30
// CHECK: encoding: [0x62,0x46,0x14,0x00,0x13,0x31]
          vcvtsh2ss  (%r9), %xmm29, %xmm30

// CHECK: vcvtsh2ss  254(%rcx), %xmm29, %xmm30
// CHECK: encoding: [0x62,0x66,0x14,0x00,0x13,0x71,0x7f]
          vcvtsh2ss  254(%rcx), %xmm29, %xmm30

// CHECK: vcvtsh2ss  -256(%rdx), %xmm29, %xmm30 {%k7} {z}
// CHECK: encoding: [0x62,0x66,0x14,0x87,0x13,0x72,0x80]
          vcvtsh2ss  -256(%rdx), %xmm29, %xmm30 {%k7} {z}

// CHECK: vcvtsh2usi %xmm30, %edx
// CHECK: encoding: [0x62,0x95,0x7e,0x08,0x79,0xd6]
          vcvtsh2usi %xmm30, %edx

// CHECK: vcvtsh2usi {rn-sae}, %xmm30, %edx
// CHECK: encoding: [0x62,0x95,0x7e,0x18,0x79,0xd6]
          vcvtsh2usi {rn-sae}, %xmm30, %edx

// CHECK: vcvtsh2usi %xmm30, %r12
// CHECK: encoding: [0x62,0x15,0xfe,0x08,0x79,0xe6]
          vcvtsh2usi %xmm30, %r12

// CHECK: vcvtsh2usi {rn-sae}, %xmm30, %r12
// CHECK: encoding: [0x62,0x15,0xfe,0x18,0x79,0xe6]
          vcvtsh2usi {rn-sae}, %xmm30, %r12

// CHECK: vcvtsh2usi  268435456(%rbp,%r14,8), %edx
// CHECK: encoding: [0x62,0xb5,0x7e,0x08,0x79,0x94,0xf5,0x00,0x00,0x00,0x10]
          vcvtsh2usi  268435456(%rbp,%r14,8), %edx

// CHECK: vcvtsh2usi  (%r9), %edx
// CHECK: encoding: [0x62,0xd5,0x7e,0x08,0x79,0x11]
          vcvtsh2usi  (%r9), %edx

// CHECK: vcvtsh2usi  254(%rcx), %edx
// CHECK: encoding: [0x62,0xf5,0x7e,0x08,0x79,0x51,0x7f]
          vcvtsh2usi  254(%rcx), %edx

// CHECK: vcvtsh2usi  -256(%rdx), %edx
// CHECK: encoding: [0x62,0xf5,0x7e,0x08,0x79,0x52,0x80]
          vcvtsh2usi  -256(%rdx), %edx

// CHECK: vcvtsh2usi  268435456(%rbp,%r14,8), %r12
// CHECK: encoding: [0x62,0x35,0xfe,0x08,0x79,0xa4,0xf5,0x00,0x00,0x00,0x10]
          vcvtsh2usi  268435456(%rbp,%r14,8), %r12

// CHECK: vcvtsh2usi  (%r9), %r12
// CHECK: encoding: [0x62,0x55,0xfe,0x08,0x79,0x21]
          vcvtsh2usi  (%r9), %r12

// CHECK: vcvtsh2usi  254(%rcx), %r12
// CHECK: encoding: [0x62,0x75,0xfe,0x08,0x79,0x61,0x7f]
          vcvtsh2usi  254(%rcx), %r12

// CHECK: vcvtsh2usi  -256(%rdx), %r12
// CHECK: encoding: [0x62,0x75,0xfe,0x08,0x79,0x62,0x80]
          vcvtsh2usi  -256(%rdx), %r12

// CHECK: vcvtsi2sh %r12, %xmm29, %xmm30
// CHECK: encoding: [0x62,0x45,0x96,0x00,0x2a,0xf4]
          vcvtsi2sh %r12, %xmm29, %xmm30

// CHECK: vcvtsi2sh %r12, {rn-sae}, %xmm29, %xmm30
// CHECK: encoding: [0x62,0x45,0x96,0x10,0x2a,0xf4]
          vcvtsi2sh %r12, {rn-sae}, %xmm29, %xmm30

// CHECK: vcvtsi2sh %edx, %xmm29, %xmm30
// CHECK: encoding: [0x62,0x65,0x16,0x00,0x2a,0xf2]
          vcvtsi2sh %edx, %xmm29, %xmm30

// CHECK: vcvtsi2sh %edx, {rn-sae}, %xmm29, %xmm30
// CHECK: encoding: [0x62,0x65,0x16,0x10,0x2a,0xf2]
          vcvtsi2sh %edx, {rn-sae}, %xmm29, %xmm30

// CHECK: vcvtsi2shl  268435456(%rbp,%r14,8), %xmm29, %xmm30
// CHECK: encoding: [0x62,0x25,0x16,0x00,0x2a,0xb4,0xf5,0x00,0x00,0x00,0x10]
          vcvtsi2shl  268435456(%rbp,%r14,8), %xmm29, %xmm30

// CHECK: vcvtsi2shl  (%r9), %xmm29, %xmm30
// CHECK: encoding: [0x62,0x45,0x16,0x00,0x2a,0x31]
          vcvtsi2shl  (%r9), %xmm29, %xmm30

// CHECK: vcvtsi2shl  508(%rcx), %xmm29, %xmm30
// CHECK: encoding: [0x62,0x65,0x16,0x00,0x2a,0x71,0x7f]
          vcvtsi2shl  508(%rcx), %xmm29, %xmm30

// CHECK: vcvtsi2shl  -512(%rdx), %xmm29, %xmm30
// CHECK: encoding: [0x62,0x65,0x16,0x00,0x2a,0x72,0x80]
          vcvtsi2shl  -512(%rdx), %xmm29, %xmm30

// CHECK: vcvtsi2shq  1016(%rcx), %xmm29, %xmm30
// CHECK: encoding: [0x62,0x65,0x96,0x00,0x2a,0x71,0x7f]
          vcvtsi2shq  1016(%rcx), %xmm29, %xmm30

// CHECK: vcvtsi2shq  -1024(%rdx), %xmm29, %xmm30
// CHECK: encoding: [0x62,0x65,0x96,0x00,0x2a,0x72,0x80]
          vcvtsi2shq  -1024(%rdx), %xmm29, %xmm30

// CHECK: vcvtss2sh %xmm28, %xmm29, %xmm30
// CHECK: encoding: [0x62,0x05,0x14,0x00,0x1d,0xf4]
          vcvtss2sh %xmm28, %xmm29, %xmm30

// CHECK: vcvtss2sh {rn-sae}, %xmm28, %xmm29, %xmm30
// CHECK: encoding: [0x62,0x05,0x14,0x10,0x1d,0xf4]
          vcvtss2sh {rn-sae}, %xmm28, %xmm29, %xmm30

// CHECK: vcvtss2sh  268435456(%rbp,%r14,8), %xmm29, %xmm30 {%k7}
// CHECK: encoding: [0x62,0x25,0x14,0x07,0x1d,0xb4,0xf5,0x00,0x00,0x00,0x10]
          vcvtss2sh  268435456(%rbp,%r14,8), %xmm29, %xmm30 {%k7}

// CHECK: vcvtss2sh  (%r9), %xmm29, %xmm30
// CHECK: encoding: [0x62,0x45,0x14,0x00,0x1d,0x31]
          vcvtss2sh  (%r9), %xmm29, %xmm30

// CHECK: vcvtss2sh  508(%rcx), %xmm29, %xmm30
// CHECK: encoding: [0x62,0x65,0x14,0x00,0x1d,0x71,0x7f]
          vcvtss2sh  508(%rcx), %xmm29, %xmm30

// CHECK: vcvtss2sh  -512(%rdx), %xmm29, %xmm30 {%k7} {z}
// CHECK: encoding: [0x62,0x65,0x14,0x87,0x1d,0x72,0x80]
          vcvtss2sh  -512(%rdx), %xmm29, %xmm30 {%k7} {z}

// CHECK: vcvttph2dq %ymm29, %zmm30
// CHECK: encoding: [0x62,0x05,0x7e,0x48,0x5b,0xf5]
          vcvttph2dq %ymm29, %zmm30

// CHECK: vcvttph2dq {sae}, %ymm29, %zmm30
// CHECK: encoding: [0x62,0x05,0x7e,0x18,0x5b,0xf5]
          vcvttph2dq {sae}, %ymm29, %zmm30

// CHECK: vcvttph2dq  268435456(%rbp,%r14,8), %zmm30 {%k7}
// CHECK: encoding: [0x62,0x25,0x7e,0x4f,0x5b,0xb4,0xf5,0x00,0x00,0x00,0x10]
          vcvttph2dq  268435456(%rbp,%r14,8), %zmm30 {%k7}

// CHECK: vcvttph2dq  (%r9){1to16}, %zmm30
// CHECK: encoding: [0x62,0x45,0x7e,0x58,0x5b,0x31]
          vcvttph2dq  (%r9){1to16}, %zmm30

// CHECK: vcvttph2dq  4064(%rcx), %zmm30
// CHECK: encoding: [0x62,0x65,0x7e,0x48,0x5b,0x71,0x7f]
          vcvttph2dq  4064(%rcx), %zmm30

// CHECK: vcvttph2dq  -256(%rdx){1to16}, %zmm30 {%k7} {z}
// CHECK: encoding: [0x62,0x65,0x7e,0xdf,0x5b,0x72,0x80]
          vcvttph2dq  -256(%rdx){1to16}, %zmm30 {%k7} {z}

// CHECK: vcvttph2qq %xmm29, %zmm30
// CHECK: encoding: [0x62,0x05,0x7d,0x48,0x7a,0xf5]
          vcvttph2qq %xmm29, %zmm30

// CHECK: vcvttph2qq {sae}, %xmm29, %zmm30
// CHECK: encoding: [0x62,0x05,0x7d,0x18,0x7a,0xf5]
          vcvttph2qq {sae}, %xmm29, %zmm30

// CHECK: vcvttph2qq  268435456(%rbp,%r14,8), %zmm30 {%k7}
// CHECK: encoding: [0x62,0x25,0x7d,0x4f,0x7a,0xb4,0xf5,0x00,0x00,0x00,0x10]
          vcvttph2qq  268435456(%rbp,%r14,8), %zmm30 {%k7}

// CHECK: vcvttph2qq  (%r9){1to8}, %zmm30
// CHECK: encoding: [0x62,0x45,0x7d,0x58,0x7a,0x31]
          vcvttph2qq  (%r9){1to8}, %zmm30

// CHECK: vcvttph2qq  2032(%rcx), %zmm30
// CHECK: encoding: [0x62,0x65,0x7d,0x48,0x7a,0x71,0x7f]
          vcvttph2qq  2032(%rcx), %zmm30

// CHECK: vcvttph2qq  -256(%rdx){1to8}, %zmm30 {%k7} {z}
// CHECK: encoding: [0x62,0x65,0x7d,0xdf,0x7a,0x72,0x80]
          vcvttph2qq  -256(%rdx){1to8}, %zmm30 {%k7} {z}

// CHECK: vcvttph2udq %ymm29, %zmm30
// CHECK: encoding: [0x62,0x05,0x7c,0x48,0x78,0xf5]
          vcvttph2udq %ymm29, %zmm30

// CHECK: vcvttph2udq {sae}, %ymm29, %zmm30
// CHECK: encoding: [0x62,0x05,0x7c,0x18,0x78,0xf5]
          vcvttph2udq {sae}, %ymm29, %zmm30

// CHECK: vcvttph2udq  268435456(%rbp,%r14,8), %zmm30 {%k7}
// CHECK: encoding: [0x62,0x25,0x7c,0x4f,0x78,0xb4,0xf5,0x00,0x00,0x00,0x10]
          vcvttph2udq  268435456(%rbp,%r14,8), %zmm30 {%k7}

// CHECK: vcvttph2udq  (%r9){1to16}, %zmm30
// CHECK: encoding: [0x62,0x45,0x7c,0x58,0x78,0x31]
          vcvttph2udq  (%r9){1to16}, %zmm30

// CHECK: vcvttph2udq  4064(%rcx), %zmm30
// CHECK: encoding: [0x62,0x65,0x7c,0x48,0x78,0x71,0x7f]
          vcvttph2udq  4064(%rcx), %zmm30

// CHECK: vcvttph2udq  -256(%rdx){1to16}, %zmm30 {%k7} {z}
// CHECK: encoding: [0x62,0x65,0x7c,0xdf,0x78,0x72,0x80]
          vcvttph2udq  -256(%rdx){1to16}, %zmm30 {%k7} {z}

// CHECK: vcvttph2uqq %xmm29, %zmm30
// CHECK: encoding: [0x62,0x05,0x7d,0x48,0x78,0xf5]
          vcvttph2uqq %xmm29, %zmm30

// CHECK: vcvttph2uqq {sae}, %xmm29, %zmm30
// CHECK: encoding: [0x62,0x05,0x7d,0x18,0x78,0xf5]
          vcvttph2uqq {sae}, %xmm29, %zmm30

// CHECK: vcvttph2uqq  268435456(%rbp,%r14,8), %zmm30 {%k7}
// CHECK: encoding: [0x62,0x25,0x7d,0x4f,0x78,0xb4,0xf5,0x00,0x00,0x00,0x10]
          vcvttph2uqq  268435456(%rbp,%r14,8), %zmm30 {%k7}

// CHECK: vcvttph2uqq  (%r9){1to8}, %zmm30
// CHECK: encoding: [0x62,0x45,0x7d,0x58,0x78,0x31]
          vcvttph2uqq  (%r9){1to8}, %zmm30

// CHECK: vcvttph2uqq  2032(%rcx), %zmm30
// CHECK: encoding: [0x62,0x65,0x7d,0x48,0x78,0x71,0x7f]
          vcvttph2uqq  2032(%rcx), %zmm30

// CHECK: vcvttph2uqq  -256(%rdx){1to8}, %zmm30 {%k7} {z}
// CHECK: encoding: [0x62,0x65,0x7d,0xdf,0x78,0x72,0x80]
          vcvttph2uqq  -256(%rdx){1to8}, %zmm30 {%k7} {z}

// CHECK: vcvttph2uw %zmm29, %zmm30
// CHECK: encoding: [0x62,0x05,0x7c,0x48,0x7c,0xf5]
          vcvttph2uw %zmm29, %zmm30

// CHECK: vcvttph2uw {sae}, %zmm29, %zmm30
// CHECK: encoding: [0x62,0x05,0x7c,0x18,0x7c,0xf5]
          vcvttph2uw {sae}, %zmm29, %zmm30

// CHECK: vcvttph2uw  268435456(%rbp,%r14,8), %zmm30 {%k7}
// CHECK: encoding: [0x62,0x25,0x7c,0x4f,0x7c,0xb4,0xf5,0x00,0x00,0x00,0x10]
          vcvttph2uw  268435456(%rbp,%r14,8), %zmm30 {%k7}

// CHECK: vcvttph2uw  (%r9){1to32}, %zmm30
// CHECK: encoding: [0x62,0x45,0x7c,0x58,0x7c,0x31]
          vcvttph2uw  (%r9){1to32}, %zmm30

// CHECK: vcvttph2uw  8128(%rcx), %zmm30
// CHECK: encoding: [0x62,0x65,0x7c,0x48,0x7c,0x71,0x7f]
          vcvttph2uw  8128(%rcx), %zmm30

// CHECK: vcvttph2uw  -256(%rdx){1to32}, %zmm30 {%k7} {z}
// CHECK: encoding: [0x62,0x65,0x7c,0xdf,0x7c,0x72,0x80]
          vcvttph2uw  -256(%rdx){1to32}, %zmm30 {%k7} {z}

// CHECK: vcvttph2w %zmm29, %zmm30
// CHECK: encoding: [0x62,0x05,0x7d,0x48,0x7c,0xf5]
          vcvttph2w %zmm29, %zmm30

// CHECK: vcvttph2w {sae}, %zmm29, %zmm30
// CHECK: encoding: [0x62,0x05,0x7d,0x18,0x7c,0xf5]
          vcvttph2w {sae}, %zmm29, %zmm30

// CHECK: vcvttph2w  268435456(%rbp,%r14,8), %zmm30 {%k7}
// CHECK: encoding: [0x62,0x25,0x7d,0x4f,0x7c,0xb4,0xf5,0x00,0x00,0x00,0x10]
          vcvttph2w  268435456(%rbp,%r14,8), %zmm30 {%k7}

// CHECK: vcvttph2w  (%r9){1to32}, %zmm30
// CHECK: encoding: [0x62,0x45,0x7d,0x58,0x7c,0x31]
          vcvttph2w  (%r9){1to32}, %zmm30

// CHECK: vcvttph2w  8128(%rcx), %zmm30
// CHECK: encoding: [0x62,0x65,0x7d,0x48,0x7c,0x71,0x7f]
          vcvttph2w  8128(%rcx), %zmm30

// CHECK: vcvttph2w  -256(%rdx){1to32}, %zmm30 {%k7} {z}
// CHECK: encoding: [0x62,0x65,0x7d,0xdf,0x7c,0x72,0x80]
          vcvttph2w  -256(%rdx){1to32}, %zmm30 {%k7} {z}

// CHECK: vcvttsh2si %xmm30, %edx
// CHECK: encoding: [0x62,0x95,0x7e,0x08,0x2c,0xd6]
          vcvttsh2si %xmm30, %edx

// CHECK: vcvttsh2si {sae}, %xmm30, %edx
// CHECK: encoding: [0x62,0x95,0x7e,0x18,0x2c,0xd6]
          vcvttsh2si {sae}, %xmm30, %edx

// CHECK: vcvttsh2si %xmm30, %r12
// CHECK: encoding: [0x62,0x15,0xfe,0x08,0x2c,0xe6]
          vcvttsh2si %xmm30, %r12

// CHECK: vcvttsh2si {sae}, %xmm30, %r12
// CHECK: encoding: [0x62,0x15,0xfe,0x18,0x2c,0xe6]
          vcvttsh2si {sae}, %xmm30, %r12

// CHECK: vcvttsh2si  268435456(%rbp,%r14,8), %edx
// CHECK: encoding: [0x62,0xb5,0x7e,0x08,0x2c,0x94,0xf5,0x00,0x00,0x00,0x10]
          vcvttsh2si  268435456(%rbp,%r14,8), %edx

// CHECK: vcvttsh2si  (%r9), %edx
// CHECK: encoding: [0x62,0xd5,0x7e,0x08,0x2c,0x11]
          vcvttsh2si  (%r9), %edx

// CHECK: vcvttsh2si  254(%rcx), %edx
// CHECK: encoding: [0x62,0xf5,0x7e,0x08,0x2c,0x51,0x7f]
          vcvttsh2si  254(%rcx), %edx

// CHECK: vcvttsh2si  -256(%rdx), %edx
// CHECK: encoding: [0x62,0xf5,0x7e,0x08,0x2c,0x52,0x80]
          vcvttsh2si  -256(%rdx), %edx

// CHECK: vcvttsh2si  268435456(%rbp,%r14,8), %r12
// CHECK: encoding: [0x62,0x35,0xfe,0x08,0x2c,0xa4,0xf5,0x00,0x00,0x00,0x10]
          vcvttsh2si  268435456(%rbp,%r14,8), %r12

// CHECK: vcvttsh2si  (%r9), %r12
// CHECK: encoding: [0x62,0x55,0xfe,0x08,0x2c,0x21]
          vcvttsh2si  (%r9), %r12

// CHECK: vcvttsh2si  254(%rcx), %r12
// CHECK: encoding: [0x62,0x75,0xfe,0x08,0x2c,0x61,0x7f]
          vcvttsh2si  254(%rcx), %r12

// CHECK: vcvttsh2si  -256(%rdx), %r12
// CHECK: encoding: [0x62,0x75,0xfe,0x08,0x2c,0x62,0x80]
          vcvttsh2si  -256(%rdx), %r12

// CHECK: vcvttsh2usi %xmm30, %edx
// CHECK: encoding: [0x62,0x95,0x7e,0x08,0x78,0xd6]
          vcvttsh2usi %xmm30, %edx

// CHECK: vcvttsh2usi {sae}, %xmm30, %edx
// CHECK: encoding: [0x62,0x95,0x7e,0x18,0x78,0xd6]
          vcvttsh2usi {sae}, %xmm30, %edx

// CHECK: vcvttsh2usi %xmm30, %r12
// CHECK: encoding: [0x62,0x15,0xfe,0x08,0x78,0xe6]
          vcvttsh2usi %xmm30, %r12

// CHECK: vcvttsh2usi {sae}, %xmm30, %r12
// CHECK: encoding: [0x62,0x15,0xfe,0x18,0x78,0xe6]
          vcvttsh2usi {sae}, %xmm30, %r12

// CHECK: vcvttsh2usi  268435456(%rbp,%r14,8), %edx
// CHECK: encoding: [0x62,0xb5,0x7e,0x08,0x78,0x94,0xf5,0x00,0x00,0x00,0x10]
          vcvttsh2usi  268435456(%rbp,%r14,8), %edx

// CHECK: vcvttsh2usi  (%r9), %edx
// CHECK: encoding: [0x62,0xd5,0x7e,0x08,0x78,0x11]
          vcvttsh2usi  (%r9), %edx

// CHECK: vcvttsh2usi  254(%rcx), %edx
// CHECK: encoding: [0x62,0xf5,0x7e,0x08,0x78,0x51,0x7f]
          vcvttsh2usi  254(%rcx), %edx

// CHECK: vcvttsh2usi  -256(%rdx), %edx
// CHECK: encoding: [0x62,0xf5,0x7e,0x08,0x78,0x52,0x80]
          vcvttsh2usi  -256(%rdx), %edx

// CHECK: vcvttsh2usi  268435456(%rbp,%r14,8), %r12
// CHECK: encoding: [0x62,0x35,0xfe,0x08,0x78,0xa4,0xf5,0x00,0x00,0x00,0x10]
          vcvttsh2usi  268435456(%rbp,%r14,8), %r12

// CHECK: vcvttsh2usi  (%r9), %r12
// CHECK: encoding: [0x62,0x55,0xfe,0x08,0x78,0x21]
          vcvttsh2usi  (%r9), %r12

// CHECK: vcvttsh2usi  254(%rcx), %r12
// CHECK: encoding: [0x62,0x75,0xfe,0x08,0x78,0x61,0x7f]
          vcvttsh2usi  254(%rcx), %r12

// CHECK: vcvttsh2usi  -256(%rdx), %r12
// CHECK: encoding: [0x62,0x75,0xfe,0x08,0x78,0x62,0x80]
          vcvttsh2usi  -256(%rdx), %r12

// CHECK: vcvtudq2ph %zmm29, %ymm30
// CHECK: encoding: [0x62,0x05,0x7f,0x48,0x7a,0xf5]
          vcvtudq2ph %zmm29, %ymm30

// CHECK: vcvtudq2ph {rn-sae}, %zmm29, %ymm30
// CHECK: encoding: [0x62,0x05,0x7f,0x18,0x7a,0xf5]
          vcvtudq2ph {rn-sae}, %zmm29, %ymm30

// CHECK: vcvtudq2ph  268435456(%rbp,%r14,8), %ymm30 {%k7}
// CHECK: encoding: [0x62,0x25,0x7f,0x4f,0x7a,0xb4,0xf5,0x00,0x00,0x00,0x10]
          vcvtudq2ph  268435456(%rbp,%r14,8), %ymm30 {%k7}

// CHECK: vcvtudq2ph  (%r9){1to16}, %ymm30
// CHECK: encoding: [0x62,0x45,0x7f,0x58,0x7a,0x31]
          vcvtudq2ph  (%r9){1to16}, %ymm30

// CHECK: vcvtudq2ph  8128(%rcx), %ymm30
// CHECK: encoding: [0x62,0x65,0x7f,0x48,0x7a,0x71,0x7f]
          vcvtudq2ph  8128(%rcx), %ymm30

// CHECK: vcvtudq2ph  -512(%rdx){1to16}, %ymm30 {%k7} {z}
// CHECK: encoding: [0x62,0x65,0x7f,0xdf,0x7a,0x72,0x80]
          vcvtudq2ph  -512(%rdx){1to16}, %ymm30 {%k7} {z}

// CHECK: vcvtuqq2ph %zmm29, %xmm30
// CHECK: encoding: [0x62,0x05,0xff,0x48,0x7a,0xf5]
          vcvtuqq2ph %zmm29, %xmm30

// CHECK: vcvtuqq2ph {rn-sae}, %zmm29, %xmm30
// CHECK: encoding: [0x62,0x05,0xff,0x18,0x7a,0xf5]
          vcvtuqq2ph {rn-sae}, %zmm29, %xmm30

// CHECK: vcvtuqq2phz  268435456(%rbp,%r14,8), %xmm30 {%k7}
// CHECK: encoding: [0x62,0x25,0xff,0x4f,0x7a,0xb4,0xf5,0x00,0x00,0x00,0x10]
          vcvtuqq2phz  268435456(%rbp,%r14,8), %xmm30 {%k7}

// CHECK: vcvtuqq2ph  (%r9){1to8}, %xmm30
// CHECK: encoding: [0x62,0x45,0xff,0x58,0x7a,0x31]
          vcvtuqq2ph  (%r9){1to8}, %xmm30

// CHECK: vcvtuqq2phz  8128(%rcx), %xmm30
// CHECK: encoding: [0x62,0x65,0xff,0x48,0x7a,0x71,0x7f]
          vcvtuqq2phz  8128(%rcx), %xmm30

// CHECK: vcvtuqq2ph  -1024(%rdx){1to8}, %xmm30 {%k7} {z}
// CHECK: encoding: [0x62,0x65,0xff,0xdf,0x7a,0x72,0x80]
          vcvtuqq2ph  -1024(%rdx){1to8}, %xmm30 {%k7} {z}

// CHECK: vcvtusi2sh %r12, %xmm29, %xmm30
// CHECK: encoding: [0x62,0x45,0x96,0x00,0x7b,0xf4]
          vcvtusi2sh %r12, %xmm29, %xmm30

// CHECK: vcvtusi2sh %r12, {rn-sae}, %xmm29, %xmm30
// CHECK: encoding: [0x62,0x45,0x96,0x10,0x7b,0xf4]
          vcvtusi2sh %r12, {rn-sae}, %xmm29, %xmm30

// CHECK: vcvtusi2sh %edx, %xmm29, %xmm30
// CHECK: encoding: [0x62,0x65,0x16,0x00,0x7b,0xf2]
          vcvtusi2sh %edx, %xmm29, %xmm30

// CHECK: vcvtusi2sh %edx, {rn-sae}, %xmm29, %xmm30
// CHECK: encoding: [0x62,0x65,0x16,0x10,0x7b,0xf2]
          vcvtusi2sh %edx, {rn-sae}, %xmm29, %xmm30

// CHECK: vcvtusi2shl  268435456(%rbp,%r14,8), %xmm29, %xmm30
// CHECK: encoding: [0x62,0x25,0x16,0x00,0x7b,0xb4,0xf5,0x00,0x00,0x00,0x10]
          vcvtusi2shl  268435456(%rbp,%r14,8), %xmm29, %xmm30

// CHECK: vcvtusi2shl  (%r9), %xmm29, %xmm30
// CHECK: encoding: [0x62,0x45,0x16,0x00,0x7b,0x31]
          vcvtusi2shl  (%r9), %xmm29, %xmm30

// CHECK: vcvtusi2shl  508(%rcx), %xmm29, %xmm30
// CHECK: encoding: [0x62,0x65,0x16,0x00,0x7b,0x71,0x7f]
          vcvtusi2shl  508(%rcx), %xmm29, %xmm30

// CHECK: vcvtusi2shl  -512(%rdx), %xmm29, %xmm30
// CHECK: encoding: [0x62,0x65,0x16,0x00,0x7b,0x72,0x80]
          vcvtusi2shl  -512(%rdx), %xmm29, %xmm30

// CHECK: vcvtusi2shq  1016(%rcx), %xmm29, %xmm30
// CHECK: encoding: [0x62,0x65,0x96,0x00,0x7b,0x71,0x7f]
          vcvtusi2shq  1016(%rcx), %xmm29, %xmm30

// CHECK: vcvtusi2shq  -1024(%rdx), %xmm29, %xmm30
// CHECK: encoding: [0x62,0x65,0x96,0x00,0x7b,0x72,0x80]
          vcvtusi2shq  -1024(%rdx), %xmm29, %xmm30

// CHECK: vcvtuw2ph %zmm29, %zmm30
// CHECK: encoding: [0x62,0x05,0x7f,0x48,0x7d,0xf5]
          vcvtuw2ph %zmm29, %zmm30

// CHECK: vcvtuw2ph {rn-sae}, %zmm29, %zmm30
// CHECK: encoding: [0x62,0x05,0x7f,0x18,0x7d,0xf5]
          vcvtuw2ph {rn-sae}, %zmm29, %zmm30

// CHECK: vcvtuw2ph  268435456(%rbp,%r14,8), %zmm30 {%k7}
// CHECK: encoding: [0x62,0x25,0x7f,0x4f,0x7d,0xb4,0xf5,0x00,0x00,0x00,0x10]
          vcvtuw2ph  268435456(%rbp,%r14,8), %zmm30 {%k7}

// CHECK: vcvtuw2ph  (%r9){1to32}, %zmm30
// CHECK: encoding: [0x62,0x45,0x7f,0x58,0x7d,0x31]
          vcvtuw2ph  (%r9){1to32}, %zmm30

// CHECK: vcvtuw2ph  8128(%rcx), %zmm30
// CHECK: encoding: [0x62,0x65,0x7f,0x48,0x7d,0x71,0x7f]
          vcvtuw2ph  8128(%rcx), %zmm30

// CHECK: vcvtuw2ph  -256(%rdx){1to32}, %zmm30 {%k7} {z}
// CHECK: encoding: [0x62,0x65,0x7f,0xdf,0x7d,0x72,0x80]
          vcvtuw2ph  -256(%rdx){1to32}, %zmm30 {%k7} {z}

// CHECK: vcvtw2ph %zmm29, %zmm30
// CHECK: encoding: [0x62,0x05,0x7e,0x48,0x7d,0xf5]
          vcvtw2ph %zmm29, %zmm30

// CHECK: vcvtw2ph {rn-sae}, %zmm29, %zmm30
// CHECK: encoding: [0x62,0x05,0x7e,0x18,0x7d,0xf5]
          vcvtw2ph {rn-sae}, %zmm29, %zmm30

// CHECK: vcvtw2ph  268435456(%rbp,%r14,8), %zmm30 {%k7}
// CHECK: encoding: [0x62,0x25,0x7e,0x4f,0x7d,0xb4,0xf5,0x00,0x00,0x00,0x10]
          vcvtw2ph  268435456(%rbp,%r14,8), %zmm30 {%k7}

// CHECK: vcvtw2ph  (%r9){1to32}, %zmm30
// CHECK: encoding: [0x62,0x45,0x7e,0x58,0x7d,0x31]
          vcvtw2ph  (%r9){1to32}, %zmm30

// CHECK: vcvtw2ph  8128(%rcx), %zmm30
// CHECK: encoding: [0x62,0x65,0x7e,0x48,0x7d,0x71,0x7f]
          vcvtw2ph  8128(%rcx), %zmm30

// CHECK: vcvtw2ph  -256(%rdx){1to32}, %zmm30 {%k7} {z}
// CHECK: encoding: [0x62,0x65,0x7e,0xdf,0x7d,0x72,0x80]
          vcvtw2ph  -256(%rdx){1to32}, %zmm30 {%k7} {z}

// CHECK: vfpclassph $123, %zmm30, %k5
// CHECK: encoding: [0x62,0x93,0x7c,0x48,0x66,0xee,0x7b]
          vfpclassph $123, %zmm30, %k5

// CHECK: vfpclassphz  $123, 268435456(%rbp,%r14,8), %k5 {%k7}
// CHECK: encoding: [0x62,0xb3,0x7c,0x4f,0x66,0xac,0xf5,0x00,0x00,0x00,0x10,0x7b]
          vfpclassphz  $123, 268435456(%rbp,%r14,8), %k5 {%k7}

// CHECK: vfpclassph  $123, (%r9){1to32}, %k5
// CHECK: encoding: [0x62,0xd3,0x7c,0x58,0x66,0x29,0x7b]
          vfpclassph  $123, (%r9){1to32}, %k5

// CHECK: vfpclassphz  $123, 8128(%rcx), %k5
// CHECK: encoding: [0x62,0xf3,0x7c,0x48,0x66,0x69,0x7f,0x7b]
          vfpclassphz  $123, 8128(%rcx), %k5

// CHECK: vfpclassph  $123, -256(%rdx){1to32}, %k5 {%k7}
// CHECK: encoding: [0x62,0xf3,0x7c,0x5f,0x66,0x6a,0x80,0x7b]
          vfpclassph  $123, -256(%rdx){1to32}, %k5 {%k7}

// CHECK: vfpclasssh $123, %xmm30, %k5
// CHECK: encoding: [0x62,0x93,0x7c,0x08,0x67,0xee,0x7b]
          vfpclasssh $123, %xmm30, %k5

// CHECK: vfpclasssh  $123, 268435456(%rbp,%r14,8), %k5 {%k7}
// CHECK: encoding: [0x62,0xb3,0x7c,0x0f,0x67,0xac,0xf5,0x00,0x00,0x00,0x10,0x7b]
          vfpclasssh  $123, 268435456(%rbp,%r14,8), %k5 {%k7}

// CHECK: vfpclasssh  $123, (%r9), %k5
// CHECK: encoding: [0x62,0xd3,0x7c,0x08,0x67,0x29,0x7b]
          vfpclasssh  $123, (%r9), %k5

// CHECK: vfpclasssh  $123, 254(%rcx), %k5
// CHECK: encoding: [0x62,0xf3,0x7c,0x08,0x67,0x69,0x7f,0x7b]
          vfpclasssh  $123, 254(%rcx), %k5

// CHECK: vfpclasssh  $123, -256(%rdx), %k5 {%k7}
// CHECK: encoding: [0x62,0xf3,0x7c,0x0f,0x67,0x6a,0x80,0x7b]
          vfpclasssh  $123, -256(%rdx), %k5 {%k7}

// CHECK: vgetexpph %zmm29, %zmm30
// CHECK: encoding: [0x62,0x06,0x7d,0x48,0x42,0xf5]
          vgetexpph %zmm29, %zmm30

// CHECK: vgetexpph {sae}, %zmm29, %zmm30
// CHECK: encoding: [0x62,0x06,0x7d,0x18,0x42,0xf5]
          vgetexpph {sae}, %zmm29, %zmm30

// CHECK: vgetexpph  268435456(%rbp,%r14,8), %zmm30 {%k7}
// CHECK: encoding: [0x62,0x26,0x7d,0x4f,0x42,0xb4,0xf5,0x00,0x00,0x00,0x10]
          vgetexpph  268435456(%rbp,%r14,8), %zmm30 {%k7}

// CHECK: vgetexpph  (%r9){1to32}, %zmm30
// CHECK: encoding: [0x62,0x46,0x7d,0x58,0x42,0x31]
          vgetexpph  (%r9){1to32}, %zmm30

// CHECK: vgetexpph  8128(%rcx), %zmm30
// CHECK: encoding: [0x62,0x66,0x7d,0x48,0x42,0x71,0x7f]
          vgetexpph  8128(%rcx), %zmm30

// CHECK: vgetexpph  -256(%rdx){1to32}, %zmm30 {%k7} {z}
// CHECK: encoding: [0x62,0x66,0x7d,0xdf,0x42,0x72,0x80]
          vgetexpph  -256(%rdx){1to32}, %zmm30 {%k7} {z}

// CHECK: vgetexpsh %xmm28, %xmm29, %xmm30
// CHECK: encoding: [0x62,0x06,0x15,0x00,0x43,0xf4]
          vgetexpsh %xmm28, %xmm29, %xmm30

// CHECK: vgetexpsh {sae}, %xmm28, %xmm29, %xmm30
// CHECK: encoding: [0x62,0x06,0x15,0x10,0x43,0xf4]
          vgetexpsh {sae}, %xmm28, %xmm29, %xmm30

// CHECK: vgetexpsh  268435456(%rbp,%r14,8), %xmm29, %xmm30 {%k7}
// CHECK: encoding: [0x62,0x26,0x15,0x07,0x43,0xb4,0xf5,0x00,0x00,0x00,0x10]
          vgetexpsh  268435456(%rbp,%r14,8), %xmm29, %xmm30 {%k7}

// CHECK: vgetexpsh  (%r9), %xmm29, %xmm30
// CHECK: encoding: [0x62,0x46,0x15,0x00,0x43,0x31]
          vgetexpsh  (%r9), %xmm29, %xmm30

// CHECK: vgetexpsh  254(%rcx), %xmm29, %xmm30
// CHECK: encoding: [0x62,0x66,0x15,0x00,0x43,0x71,0x7f]
          vgetexpsh  254(%rcx), %xmm29, %xmm30

// CHECK: vgetexpsh  -256(%rdx), %xmm29, %xmm30 {%k7} {z}
// CHECK: encoding: [0x62,0x66,0x15,0x87,0x43,0x72,0x80]
          vgetexpsh  -256(%rdx), %xmm29, %xmm30 {%k7} {z}

// CHECK: vgetmantph $123, %zmm29, %zmm30
// CHECK: encoding: [0x62,0x03,0x7c,0x48,0x26,0xf5,0x7b]
          vgetmantph $123, %zmm29, %zmm30

// CHECK: vgetmantph $123, {sae}, %zmm29, %zmm30
// CHECK: encoding: [0x62,0x03,0x7c,0x18,0x26,0xf5,0x7b]
          vgetmantph $123, {sae}, %zmm29, %zmm30

// CHECK: vgetmantph  $123, 268435456(%rbp,%r14,8), %zmm30 {%k7}
// CHECK: encoding: [0x62,0x23,0x7c,0x4f,0x26,0xb4,0xf5,0x00,0x00,0x00,0x10,0x7b]
          vgetmantph  $123, 268435456(%rbp,%r14,8), %zmm30 {%k7}

// CHECK: vgetmantph  $123, (%r9){1to32}, %zmm30
// CHECK: encoding: [0x62,0x43,0x7c,0x58,0x26,0x31,0x7b]
          vgetmantph  $123, (%r9){1to32}, %zmm30

// CHECK: vgetmantph  $123, 8128(%rcx), %zmm30
// CHECK: encoding: [0x62,0x63,0x7c,0x48,0x26,0x71,0x7f,0x7b]
          vgetmantph  $123, 8128(%rcx), %zmm30

// CHECK: vgetmantph  $123, -256(%rdx){1to32}, %zmm30 {%k7} {z}
// CHECK: encoding: [0x62,0x63,0x7c,0xdf,0x26,0x72,0x80,0x7b]
          vgetmantph  $123, -256(%rdx){1to32}, %zmm30 {%k7} {z}

// CHECK: vgetmantsh $123, %xmm28, %xmm29, %xmm30
// CHECK: encoding: [0x62,0x03,0x14,0x00,0x27,0xf4,0x7b]
          vgetmantsh $123, %xmm28, %xmm29, %xmm30

// CHECK: vgetmantsh $123, {sae}, %xmm28, %xmm29, %xmm30
// CHECK: encoding: [0x62,0x03,0x14,0x10,0x27,0xf4,0x7b]
          vgetmantsh $123, {sae}, %xmm28, %xmm29, %xmm30

// CHECK: vgetmantsh  $123, 268435456(%rbp,%r14,8), %xmm29, %xmm30 {%k7}
// CHECK: encoding: [0x62,0x23,0x14,0x07,0x27,0xb4,0xf5,0x00,0x00,0x00,0x10,0x7b]
          vgetmantsh  $123, 268435456(%rbp,%r14,8), %xmm29, %xmm30 {%k7}

// CHECK: vgetmantsh  $123, (%r9), %xmm29, %xmm30
// CHECK: encoding: [0x62,0x43,0x14,0x00,0x27,0x31,0x7b]
          vgetmantsh  $123, (%r9), %xmm29, %xmm30

// CHECK: vgetmantsh  $123, 254(%rcx), %xmm29, %xmm30
// CHECK: encoding: [0x62,0x63,0x14,0x00,0x27,0x71,0x7f,0x7b]
          vgetmantsh  $123, 254(%rcx), %xmm29, %xmm30

// CHECK: vgetmantsh  $123, -256(%rdx), %xmm29, %xmm30 {%k7} {z}
// CHECK: encoding: [0x62,0x63,0x14,0x87,0x27,0x72,0x80,0x7b]
          vgetmantsh  $123, -256(%rdx), %xmm29, %xmm30 {%k7} {z}

// CHECK: vrcpph %zmm29, %zmm30
// CHECK: encoding: [0x62,0x06,0x7d,0x48,0x4c,0xf5]
          vrcpph %zmm29, %zmm30

// CHECK: vrcpph  268435456(%rbp,%r14,8), %zmm30 {%k7}
// CHECK: encoding: [0x62,0x26,0x7d,0x4f,0x4c,0xb4,0xf5,0x00,0x00,0x00,0x10]
          vrcpph  268435456(%rbp,%r14,8), %zmm30 {%k7}

// CHECK: vrcpph  (%r9){1to32}, %zmm30
// CHECK: encoding: [0x62,0x46,0x7d,0x58,0x4c,0x31]
          vrcpph  (%r9){1to32}, %zmm30

// CHECK: vrcpph  8128(%rcx), %zmm30
// CHECK: encoding: [0x62,0x66,0x7d,0x48,0x4c,0x71,0x7f]
          vrcpph  8128(%rcx), %zmm30

// CHECK: vrcpph  -256(%rdx){1to32}, %zmm30 {%k7} {z}
// CHECK: encoding: [0x62,0x66,0x7d,0xdf,0x4c,0x72,0x80]
          vrcpph  -256(%rdx){1to32}, %zmm30 {%k7} {z}

// CHECK: vrcpsh %xmm28, %xmm29, %xmm30
// CHECK: encoding: [0x62,0x06,0x15,0x00,0x4d,0xf4]
          vrcpsh %xmm28, %xmm29, %xmm30

// CHECK: vrcpsh  268435456(%rbp,%r14,8), %xmm29, %xmm30 {%k7}
// CHECK: encoding: [0x62,0x26,0x15,0x07,0x4d,0xb4,0xf5,0x00,0x00,0x00,0x10]
          vrcpsh  268435456(%rbp,%r14,8), %xmm29, %xmm30 {%k7}

// CHECK: vrcpsh  (%r9), %xmm29, %xmm30
// CHECK: encoding: [0x62,0x46,0x15,0x00,0x4d,0x31]
          vrcpsh  (%r9), %xmm29, %xmm30

// CHECK: vrcpsh  254(%rcx), %xmm29, %xmm30
// CHECK: encoding: [0x62,0x66,0x15,0x00,0x4d,0x71,0x7f]
          vrcpsh  254(%rcx), %xmm29, %xmm30

// CHECK: vrcpsh  -256(%rdx), %xmm29, %xmm30 {%k7} {z}
// CHECK: encoding: [0x62,0x66,0x15,0x87,0x4d,0x72,0x80]
          vrcpsh  -256(%rdx), %xmm29, %xmm30 {%k7} {z}

// CHECK: vreduceph $123, %zmm29, %zmm30
// CHECK: encoding: [0x62,0x03,0x7c,0x48,0x56,0xf5,0x7b]
          vreduceph $123, %zmm29, %zmm30

// CHECK: vreduceph $123, {sae}, %zmm29, %zmm30
// CHECK: encoding: [0x62,0x03,0x7c,0x18,0x56,0xf5,0x7b]
          vreduceph $123, {sae}, %zmm29, %zmm30

// CHECK: vreduceph  $123, 268435456(%rbp,%r14,8), %zmm30 {%k7}
// CHECK: encoding: [0x62,0x23,0x7c,0x4f,0x56,0xb4,0xf5,0x00,0x00,0x00,0x10,0x7b]
          vreduceph  $123, 268435456(%rbp,%r14,8), %zmm30 {%k7}

// CHECK: vreduceph  $123, (%r9){1to32}, %zmm30
// CHECK: encoding: [0x62,0x43,0x7c,0x58,0x56,0x31,0x7b]
          vreduceph  $123, (%r9){1to32}, %zmm30

// CHECK: vreduceph  $123, 8128(%rcx), %zmm30
// CHECK: encoding: [0x62,0x63,0x7c,0x48,0x56,0x71,0x7f,0x7b]
          vreduceph  $123, 8128(%rcx), %zmm30

// CHECK: vreduceph  $123, -256(%rdx){1to32}, %zmm30 {%k7} {z}
// CHECK: encoding: [0x62,0x63,0x7c,0xdf,0x56,0x72,0x80,0x7b]
          vreduceph  $123, -256(%rdx){1to32}, %zmm30 {%k7} {z}

// CHECK: vreducesh $123, %xmm28, %xmm29, %xmm30
// CHECK: encoding: [0x62,0x03,0x14,0x00,0x57,0xf4,0x7b]
          vreducesh $123, %xmm28, %xmm29, %xmm30

// CHECK: vreducesh $123, {sae}, %xmm28, %xmm29, %xmm30
// CHECK: encoding: [0x62,0x03,0x14,0x10,0x57,0xf4,0x7b]
          vreducesh $123, {sae}, %xmm28, %xmm29, %xmm30

// CHECK: vreducesh  $123, 268435456(%rbp,%r14,8), %xmm29, %xmm30 {%k7}
// CHECK: encoding: [0x62,0x23,0x14,0x07,0x57,0xb4,0xf5,0x00,0x00,0x00,0x10,0x7b]
          vreducesh  $123, 268435456(%rbp,%r14,8), %xmm29, %xmm30 {%k7}

// CHECK: vreducesh  $123, (%r9), %xmm29, %xmm30
// CHECK: encoding: [0x62,0x43,0x14,0x00,0x57,0x31,0x7b]
          vreducesh  $123, (%r9), %xmm29, %xmm30

// CHECK: vreducesh  $123, 254(%rcx), %xmm29, %xmm30
// CHECK: encoding: [0x62,0x63,0x14,0x00,0x57,0x71,0x7f,0x7b]
          vreducesh  $123, 254(%rcx), %xmm29, %xmm30

// CHECK: vreducesh  $123, -256(%rdx), %xmm29, %xmm30 {%k7} {z}
// CHECK: encoding: [0x62,0x63,0x14,0x87,0x57,0x72,0x80,0x7b]
          vreducesh  $123, -256(%rdx), %xmm29, %xmm30 {%k7} {z}

// CHECK: vrndscaleph $123, %zmm29, %zmm30
// CHECK: encoding: [0x62,0x03,0x7c,0x48,0x08,0xf5,0x7b]
          vrndscaleph $123, %zmm29, %zmm30

// CHECK: vrndscaleph $123, {sae}, %zmm29, %zmm30
// CHECK: encoding: [0x62,0x03,0x7c,0x18,0x08,0xf5,0x7b]
          vrndscaleph $123, {sae}, %zmm29, %zmm30

// CHECK: vrndscaleph  $123, 268435456(%rbp,%r14,8), %zmm30 {%k7}
// CHECK: encoding: [0x62,0x23,0x7c,0x4f,0x08,0xb4,0xf5,0x00,0x00,0x00,0x10,0x7b]
          vrndscaleph  $123, 268435456(%rbp,%r14,8), %zmm30 {%k7}

// CHECK: vrndscaleph  $123, (%r9){1to32}, %zmm30
// CHECK: encoding: [0x62,0x43,0x7c,0x58,0x08,0x31,0x7b]
          vrndscaleph  $123, (%r9){1to32}, %zmm30

// CHECK: vrndscaleph  $123, 8128(%rcx), %zmm30
// CHECK: encoding: [0x62,0x63,0x7c,0x48,0x08,0x71,0x7f,0x7b]
          vrndscaleph  $123, 8128(%rcx), %zmm30

// CHECK: vrndscaleph  $123, -256(%rdx){1to32}, %zmm30 {%k7} {z}
// CHECK: encoding: [0x62,0x63,0x7c,0xdf,0x08,0x72,0x80,0x7b]
          vrndscaleph  $123, -256(%rdx){1to32}, %zmm30 {%k7} {z}

// CHECK: vrndscalesh $123, %xmm28, %xmm29, %xmm30
// CHECK: encoding: [0x62,0x03,0x14,0x00,0x0a,0xf4,0x7b]
          vrndscalesh $123, %xmm28, %xmm29, %xmm30

// CHECK: vrndscalesh $123, {sae}, %xmm28, %xmm29, %xmm30
// CHECK: encoding: [0x62,0x03,0x14,0x10,0x0a,0xf4,0x7b]
          vrndscalesh $123, {sae}, %xmm28, %xmm29, %xmm30

// CHECK: vrndscalesh  $123, 268435456(%rbp,%r14,8), %xmm29, %xmm30 {%k7}
// CHECK: encoding: [0x62,0x23,0x14,0x07,0x0a,0xb4,0xf5,0x00,0x00,0x00,0x10,0x7b]
          vrndscalesh  $123, 268435456(%rbp,%r14,8), %xmm29, %xmm30 {%k7}

// CHECK: vrndscalesh  $123, (%r9), %xmm29, %xmm30
// CHECK: encoding: [0x62,0x43,0x14,0x00,0x0a,0x31,0x7b]
          vrndscalesh  $123, (%r9), %xmm29, %xmm30

// CHECK: vrndscalesh  $123, 254(%rcx), %xmm29, %xmm30
// CHECK: encoding: [0x62,0x63,0x14,0x00,0x0a,0x71,0x7f,0x7b]
          vrndscalesh  $123, 254(%rcx), %xmm29, %xmm30

// CHECK: vrndscalesh  $123, -256(%rdx), %xmm29, %xmm30 {%k7} {z}
// CHECK: encoding: [0x62,0x63,0x14,0x87,0x0a,0x72,0x80,0x7b]
          vrndscalesh  $123, -256(%rdx), %xmm29, %xmm30 {%k7} {z}

// CHECK: vrsqrtph %zmm29, %zmm30
// CHECK: encoding: [0x62,0x06,0x7d,0x48,0x4e,0xf5]
          vrsqrtph %zmm29, %zmm30

// CHECK: vrsqrtph  268435456(%rbp,%r14,8), %zmm30 {%k7}
// CHECK: encoding: [0x62,0x26,0x7d,0x4f,0x4e,0xb4,0xf5,0x00,0x00,0x00,0x10]
          vrsqrtph  268435456(%rbp,%r14,8), %zmm30 {%k7}

// CHECK: vrsqrtph  (%r9){1to32}, %zmm30
// CHECK: encoding: [0x62,0x46,0x7d,0x58,0x4e,0x31]
          vrsqrtph  (%r9){1to32}, %zmm30

// CHECK: vrsqrtph  8128(%rcx), %zmm30
// CHECK: encoding: [0x62,0x66,0x7d,0x48,0x4e,0x71,0x7f]
          vrsqrtph  8128(%rcx), %zmm30

// CHECK: vrsqrtph  -256(%rdx){1to32}, %zmm30 {%k7} {z}
// CHECK: encoding: [0x62,0x66,0x7d,0xdf,0x4e,0x72,0x80]
          vrsqrtph  -256(%rdx){1to32}, %zmm30 {%k7} {z}

// CHECK: vrsqrtsh %xmm28, %xmm29, %xmm30
// CHECK: encoding: [0x62,0x06,0x15,0x00,0x4f,0xf4]
          vrsqrtsh %xmm28, %xmm29, %xmm30

// CHECK: vrsqrtsh  268435456(%rbp,%r14,8), %xmm29, %xmm30 {%k7}
// CHECK: encoding: [0x62,0x26,0x15,0x07,0x4f,0xb4,0xf5,0x00,0x00,0x00,0x10]
          vrsqrtsh  268435456(%rbp,%r14,8), %xmm29, %xmm30 {%k7}

// CHECK: vrsqrtsh  (%r9), %xmm29, %xmm30
// CHECK: encoding: [0x62,0x46,0x15,0x00,0x4f,0x31]
          vrsqrtsh  (%r9), %xmm29, %xmm30

// CHECK: vrsqrtsh  254(%rcx), %xmm29, %xmm30
// CHECK: encoding: [0x62,0x66,0x15,0x00,0x4f,0x71,0x7f]
          vrsqrtsh  254(%rcx), %xmm29, %xmm30

// CHECK: vrsqrtsh  -256(%rdx), %xmm29, %xmm30 {%k7} {z}
// CHECK: encoding: [0x62,0x66,0x15,0x87,0x4f,0x72,0x80]
          vrsqrtsh  -256(%rdx), %xmm29, %xmm30 {%k7} {z}

// CHECK: vscalefph %zmm28, %zmm29, %zmm30
// CHECK: encoding: [0x62,0x06,0x15,0x40,0x2c,0xf4]
          vscalefph %zmm28, %zmm29, %zmm30

// CHECK: vscalefph {rn-sae}, %zmm28, %zmm29, %zmm30
// CHECK: encoding: [0x62,0x06,0x15,0x10,0x2c,0xf4]
          vscalefph {rn-sae}, %zmm28, %zmm29, %zmm30

// CHECK: vscalefph  268435456(%rbp,%r14,8), %zmm29, %zmm30 {%k7}
// CHECK: encoding: [0x62,0x26,0x15,0x47,0x2c,0xb4,0xf5,0x00,0x00,0x00,0x10]
          vscalefph  268435456(%rbp,%r14,8), %zmm29, %zmm30 {%k7}

// CHECK: vscalefph  (%r9){1to32}, %zmm29, %zmm30
// CHECK: encoding: [0x62,0x46,0x15,0x50,0x2c,0x31]
          vscalefph  (%r9){1to32}, %zmm29, %zmm30

// CHECK: vscalefph  8128(%rcx), %zmm29, %zmm30
// CHECK: encoding: [0x62,0x66,0x15,0x40,0x2c,0x71,0x7f]
          vscalefph  8128(%rcx), %zmm29, %zmm30

// CHECK: vscalefph  -256(%rdx){1to32}, %zmm29, %zmm30 {%k7} {z}
// CHECK: encoding: [0x62,0x66,0x15,0xd7,0x2c,0x72,0x80]
          vscalefph  -256(%rdx){1to32}, %zmm29, %zmm30 {%k7} {z}

// CHECK: vscalefsh %xmm28, %xmm29, %xmm30
// CHECK: encoding: [0x62,0x06,0x15,0x00,0x2d,0xf4]
          vscalefsh %xmm28, %xmm29, %xmm30

// CHECK: vscalefsh {rn-sae}, %xmm28, %xmm29, %xmm30
// CHECK: encoding: [0x62,0x06,0x15,0x10,0x2d,0xf4]
          vscalefsh {rn-sae}, %xmm28, %xmm29, %xmm30

// CHECK: vscalefsh  268435456(%rbp,%r14,8), %xmm29, %xmm30 {%k7}
// CHECK: encoding: [0x62,0x26,0x15,0x07,0x2d,0xb4,0xf5,0x00,0x00,0x00,0x10]
          vscalefsh  268435456(%rbp,%r14,8), %xmm29, %xmm30 {%k7}

// CHECK: vscalefsh  (%r9), %xmm29, %xmm30
// CHECK: encoding: [0x62,0x46,0x15,0x00,0x2d,0x31]
          vscalefsh  (%r9), %xmm29, %xmm30

// CHECK: vscalefsh  254(%rcx), %xmm29, %xmm30
// CHECK: encoding: [0x62,0x66,0x15,0x00,0x2d,0x71,0x7f]
          vscalefsh  254(%rcx), %xmm29, %xmm30

// CHECK: vscalefsh  -256(%rdx), %xmm29, %xmm30 {%k7} {z}
// CHECK: encoding: [0x62,0x66,0x15,0x87,0x2d,0x72,0x80]
          vscalefsh  -256(%rdx), %xmm29, %xmm30 {%k7} {z}

// CHECK: vsqrtph %zmm29, %zmm30
// CHECK: encoding: [0x62,0x05,0x7c,0x48,0x51,0xf5]
          vsqrtph %zmm29, %zmm30

// CHECK: vsqrtph {rn-sae}, %zmm29, %zmm30
// CHECK: encoding: [0x62,0x05,0x7c,0x18,0x51,0xf5]
          vsqrtph {rn-sae}, %zmm29, %zmm30

// CHECK: vsqrtph  268435456(%rbp,%r14,8), %zmm30 {%k7}
// CHECK: encoding: [0x62,0x25,0x7c,0x4f,0x51,0xb4,0xf5,0x00,0x00,0x00,0x10]
          vsqrtph  268435456(%rbp,%r14,8), %zmm30 {%k7}

// CHECK: vsqrtph  (%r9){1to32}, %zmm30
// CHECK: encoding: [0x62,0x45,0x7c,0x58,0x51,0x31]
          vsqrtph  (%r9){1to32}, %zmm30

// CHECK: vsqrtph  8128(%rcx), %zmm30
// CHECK: encoding: [0x62,0x65,0x7c,0x48,0x51,0x71,0x7f]
          vsqrtph  8128(%rcx), %zmm30

// CHECK: vsqrtph  -256(%rdx){1to32}, %zmm30 {%k7} {z}
// CHECK: encoding: [0x62,0x65,0x7c,0xdf,0x51,0x72,0x80]
          vsqrtph  -256(%rdx){1to32}, %zmm30 {%k7} {z}

// CHECK: vsqrtsh %xmm28, %xmm29, %xmm30
// CHECK: encoding: [0x62,0x05,0x16,0x00,0x51,0xf4]
          vsqrtsh %xmm28, %xmm29, %xmm30

// CHECK: vsqrtsh {rn-sae}, %xmm28, %xmm29, %xmm30
// CHECK: encoding: [0x62,0x05,0x16,0x10,0x51,0xf4]
          vsqrtsh {rn-sae}, %xmm28, %xmm29, %xmm30

// CHECK: vsqrtsh  268435456(%rbp,%r14,8), %xmm29, %xmm30 {%k7}
// CHECK: encoding: [0x62,0x25,0x16,0x07,0x51,0xb4,0xf5,0x00,0x00,0x00,0x10]
          vsqrtsh  268435456(%rbp,%r14,8), %xmm29, %xmm30 {%k7}

// CHECK: vsqrtsh  (%r9), %xmm29, %xmm30
// CHECK: encoding: [0x62,0x45,0x16,0x00,0x51,0x31]
          vsqrtsh  (%r9), %xmm29, %xmm30

// CHECK: vsqrtsh  254(%rcx), %xmm29, %xmm30
// CHECK: encoding: [0x62,0x65,0x16,0x00,0x51,0x71,0x7f]
          vsqrtsh  254(%rcx), %xmm29, %xmm30

// CHECK: vsqrtsh  -256(%rdx), %xmm29, %xmm30 {%k7} {z}
// CHECK: encoding: [0x62,0x65,0x16,0x87,0x51,0x72,0x80]
<<<<<<< HEAD
          vsqrtsh  -256(%rdx), %xmm29, %xmm30 {%k7} {z}
=======
          vsqrtsh  -256(%rdx), %xmm29, %xmm30 {%k7} {z}

// CHECK: vfmadd132ph %zmm28, %zmm29, %zmm30
// CHECK: encoding: [0x62,0x06,0x15,0x40,0x98,0xf4]
          vfmadd132ph %zmm28, %zmm29, %zmm30

// CHECK: vfmadd132ph {rn-sae}, %zmm28, %zmm29, %zmm30
// CHECK: encoding: [0x62,0x06,0x15,0x10,0x98,0xf4]
          vfmadd132ph {rn-sae}, %zmm28, %zmm29, %zmm30

// CHECK: vfmadd132ph  268435456(%rbp,%r14,8), %zmm29, %zmm30 {%k7}
// CHECK: encoding: [0x62,0x26,0x15,0x47,0x98,0xb4,0xf5,0x00,0x00,0x00,0x10]
          vfmadd132ph  268435456(%rbp,%r14,8), %zmm29, %zmm30 {%k7}

// CHECK: vfmadd132ph  (%r9){1to32}, %zmm29, %zmm30
// CHECK: encoding: [0x62,0x46,0x15,0x50,0x98,0x31]
          vfmadd132ph  (%r9){1to32}, %zmm29, %zmm30

// CHECK: vfmadd132ph  8128(%rcx), %zmm29, %zmm30
// CHECK: encoding: [0x62,0x66,0x15,0x40,0x98,0x71,0x7f]
          vfmadd132ph  8128(%rcx), %zmm29, %zmm30

// CHECK: vfmadd132ph  -256(%rdx){1to32}, %zmm29, %zmm30 {%k7} {z}
// CHECK: encoding: [0x62,0x66,0x15,0xd7,0x98,0x72,0x80]
          vfmadd132ph  -256(%rdx){1to32}, %zmm29, %zmm30 {%k7} {z}

// CHECK: vfmadd132sh %xmm28, %xmm29, %xmm30
// CHECK: encoding: [0x62,0x06,0x15,0x00,0x99,0xf4]
          vfmadd132sh %xmm28, %xmm29, %xmm30

// CHECK: vfmadd132sh {rn-sae}, %xmm28, %xmm29, %xmm30
// CHECK: encoding: [0x62,0x06,0x15,0x10,0x99,0xf4]
          vfmadd132sh {rn-sae}, %xmm28, %xmm29, %xmm30

// CHECK: vfmadd132sh  268435456(%rbp,%r14,8), %xmm29, %xmm30 {%k7}
// CHECK: encoding: [0x62,0x26,0x15,0x07,0x99,0xb4,0xf5,0x00,0x00,0x00,0x10]
          vfmadd132sh  268435456(%rbp,%r14,8), %xmm29, %xmm30 {%k7}

// CHECK: vfmadd132sh  (%r9), %xmm29, %xmm30
// CHECK: encoding: [0x62,0x46,0x15,0x00,0x99,0x31]
          vfmadd132sh  (%r9), %xmm29, %xmm30

// CHECK: vfmadd132sh  254(%rcx), %xmm29, %xmm30
// CHECK: encoding: [0x62,0x66,0x15,0x00,0x99,0x71,0x7f]
          vfmadd132sh  254(%rcx), %xmm29, %xmm30

// CHECK: vfmadd132sh  -256(%rdx), %xmm29, %xmm30 {%k7} {z}
// CHECK: encoding: [0x62,0x66,0x15,0x87,0x99,0x72,0x80]
          vfmadd132sh  -256(%rdx), %xmm29, %xmm30 {%k7} {z}

// CHECK: vfmadd213ph %zmm28, %zmm29, %zmm30
// CHECK: encoding: [0x62,0x06,0x15,0x40,0xa8,0xf4]
          vfmadd213ph %zmm28, %zmm29, %zmm30

// CHECK: vfmadd213ph {rn-sae}, %zmm28, %zmm29, %zmm30
// CHECK: encoding: [0x62,0x06,0x15,0x10,0xa8,0xf4]
          vfmadd213ph {rn-sae}, %zmm28, %zmm29, %zmm30

// CHECK: vfmadd213ph  268435456(%rbp,%r14,8), %zmm29, %zmm30 {%k7}
// CHECK: encoding: [0x62,0x26,0x15,0x47,0xa8,0xb4,0xf5,0x00,0x00,0x00,0x10]
          vfmadd213ph  268435456(%rbp,%r14,8), %zmm29, %zmm30 {%k7}

// CHECK: vfmadd213ph  (%r9){1to32}, %zmm29, %zmm30
// CHECK: encoding: [0x62,0x46,0x15,0x50,0xa8,0x31]
          vfmadd213ph  (%r9){1to32}, %zmm29, %zmm30

// CHECK: vfmadd213ph  8128(%rcx), %zmm29, %zmm30
// CHECK: encoding: [0x62,0x66,0x15,0x40,0xa8,0x71,0x7f]
          vfmadd213ph  8128(%rcx), %zmm29, %zmm30

// CHECK: vfmadd213ph  -256(%rdx){1to32}, %zmm29, %zmm30 {%k7} {z}
// CHECK: encoding: [0x62,0x66,0x15,0xd7,0xa8,0x72,0x80]
          vfmadd213ph  -256(%rdx){1to32}, %zmm29, %zmm30 {%k7} {z}

// CHECK: vfmadd213sh %xmm28, %xmm29, %xmm30
// CHECK: encoding: [0x62,0x06,0x15,0x00,0xa9,0xf4]
          vfmadd213sh %xmm28, %xmm29, %xmm30

// CHECK: vfmadd213sh {rn-sae}, %xmm28, %xmm29, %xmm30
// CHECK: encoding: [0x62,0x06,0x15,0x10,0xa9,0xf4]
          vfmadd213sh {rn-sae}, %xmm28, %xmm29, %xmm30

// CHECK: vfmadd213sh  268435456(%rbp,%r14,8), %xmm29, %xmm30 {%k7}
// CHECK: encoding: [0x62,0x26,0x15,0x07,0xa9,0xb4,0xf5,0x00,0x00,0x00,0x10]
          vfmadd213sh  268435456(%rbp,%r14,8), %xmm29, %xmm30 {%k7}

// CHECK: vfmadd213sh  (%r9), %xmm29, %xmm30
// CHECK: encoding: [0x62,0x46,0x15,0x00,0xa9,0x31]
          vfmadd213sh  (%r9), %xmm29, %xmm30

// CHECK: vfmadd213sh  254(%rcx), %xmm29, %xmm30
// CHECK: encoding: [0x62,0x66,0x15,0x00,0xa9,0x71,0x7f]
          vfmadd213sh  254(%rcx), %xmm29, %xmm30

// CHECK: vfmadd213sh  -256(%rdx), %xmm29, %xmm30 {%k7} {z}
// CHECK: encoding: [0x62,0x66,0x15,0x87,0xa9,0x72,0x80]
          vfmadd213sh  -256(%rdx), %xmm29, %xmm30 {%k7} {z}

// CHECK: vfmadd231ph %zmm28, %zmm29, %zmm30
// CHECK: encoding: [0x62,0x06,0x15,0x40,0xb8,0xf4]
          vfmadd231ph %zmm28, %zmm29, %zmm30

// CHECK: vfmadd231ph {rn-sae}, %zmm28, %zmm29, %zmm30
// CHECK: encoding: [0x62,0x06,0x15,0x10,0xb8,0xf4]
          vfmadd231ph {rn-sae}, %zmm28, %zmm29, %zmm30

// CHECK: vfmadd231ph  268435456(%rbp,%r14,8), %zmm29, %zmm30 {%k7}
// CHECK: encoding: [0x62,0x26,0x15,0x47,0xb8,0xb4,0xf5,0x00,0x00,0x00,0x10]
          vfmadd231ph  268435456(%rbp,%r14,8), %zmm29, %zmm30 {%k7}

// CHECK: vfmadd231ph  (%r9){1to32}, %zmm29, %zmm30
// CHECK: encoding: [0x62,0x46,0x15,0x50,0xb8,0x31]
          vfmadd231ph  (%r9){1to32}, %zmm29, %zmm30

// CHECK: vfmadd231ph  8128(%rcx), %zmm29, %zmm30
// CHECK: encoding: [0x62,0x66,0x15,0x40,0xb8,0x71,0x7f]
          vfmadd231ph  8128(%rcx), %zmm29, %zmm30

// CHECK: vfmadd231ph  -256(%rdx){1to32}, %zmm29, %zmm30 {%k7} {z}
// CHECK: encoding: [0x62,0x66,0x15,0xd7,0xb8,0x72,0x80]
          vfmadd231ph  -256(%rdx){1to32}, %zmm29, %zmm30 {%k7} {z}

// CHECK: vfmadd231sh %xmm28, %xmm29, %xmm30
// CHECK: encoding: [0x62,0x06,0x15,0x00,0xb9,0xf4]
          vfmadd231sh %xmm28, %xmm29, %xmm30

// CHECK: vfmadd231sh {rn-sae}, %xmm28, %xmm29, %xmm30
// CHECK: encoding: [0x62,0x06,0x15,0x10,0xb9,0xf4]
          vfmadd231sh {rn-sae}, %xmm28, %xmm29, %xmm30

// CHECK: vfmadd231sh  268435456(%rbp,%r14,8), %xmm29, %xmm30 {%k7}
// CHECK: encoding: [0x62,0x26,0x15,0x07,0xb9,0xb4,0xf5,0x00,0x00,0x00,0x10]
          vfmadd231sh  268435456(%rbp,%r14,8), %xmm29, %xmm30 {%k7}

// CHECK: vfmadd231sh  (%r9), %xmm29, %xmm30
// CHECK: encoding: [0x62,0x46,0x15,0x00,0xb9,0x31]
          vfmadd231sh  (%r9), %xmm29, %xmm30

// CHECK: vfmadd231sh  254(%rcx), %xmm29, %xmm30
// CHECK: encoding: [0x62,0x66,0x15,0x00,0xb9,0x71,0x7f]
          vfmadd231sh  254(%rcx), %xmm29, %xmm30

// CHECK: vfmadd231sh  -256(%rdx), %xmm29, %xmm30 {%k7} {z}
// CHECK: encoding: [0x62,0x66,0x15,0x87,0xb9,0x72,0x80]
          vfmadd231sh  -256(%rdx), %xmm29, %xmm30 {%k7} {z}

// CHECK: vfmaddsub132ph %zmm28, %zmm29, %zmm30
// CHECK: encoding: [0x62,0x06,0x15,0x40,0x96,0xf4]
          vfmaddsub132ph %zmm28, %zmm29, %zmm30

// CHECK: vfmaddsub132ph {rn-sae}, %zmm28, %zmm29, %zmm30
// CHECK: encoding: [0x62,0x06,0x15,0x10,0x96,0xf4]
          vfmaddsub132ph {rn-sae}, %zmm28, %zmm29, %zmm30

// CHECK: vfmaddsub132ph  268435456(%rbp,%r14,8), %zmm29, %zmm30 {%k7}
// CHECK: encoding: [0x62,0x26,0x15,0x47,0x96,0xb4,0xf5,0x00,0x00,0x00,0x10]
          vfmaddsub132ph  268435456(%rbp,%r14,8), %zmm29, %zmm30 {%k7}

// CHECK: vfmaddsub132ph  (%r9){1to32}, %zmm29, %zmm30
// CHECK: encoding: [0x62,0x46,0x15,0x50,0x96,0x31]
          vfmaddsub132ph  (%r9){1to32}, %zmm29, %zmm30

// CHECK: vfmaddsub132ph  8128(%rcx), %zmm29, %zmm30
// CHECK: encoding: [0x62,0x66,0x15,0x40,0x96,0x71,0x7f]
          vfmaddsub132ph  8128(%rcx), %zmm29, %zmm30

// CHECK: vfmaddsub132ph  -256(%rdx){1to32}, %zmm29, %zmm30 {%k7} {z}
// CHECK: encoding: [0x62,0x66,0x15,0xd7,0x96,0x72,0x80]
          vfmaddsub132ph  -256(%rdx){1to32}, %zmm29, %zmm30 {%k7} {z}

// CHECK: vfmaddsub213ph %zmm28, %zmm29, %zmm30
// CHECK: encoding: [0x62,0x06,0x15,0x40,0xa6,0xf4]
          vfmaddsub213ph %zmm28, %zmm29, %zmm30

// CHECK: vfmaddsub213ph {rn-sae}, %zmm28, %zmm29, %zmm30
// CHECK: encoding: [0x62,0x06,0x15,0x10,0xa6,0xf4]
          vfmaddsub213ph {rn-sae}, %zmm28, %zmm29, %zmm30

// CHECK: vfmaddsub213ph  268435456(%rbp,%r14,8), %zmm29, %zmm30 {%k7}
// CHECK: encoding: [0x62,0x26,0x15,0x47,0xa6,0xb4,0xf5,0x00,0x00,0x00,0x10]
          vfmaddsub213ph  268435456(%rbp,%r14,8), %zmm29, %zmm30 {%k7}

// CHECK: vfmaddsub213ph  (%r9){1to32}, %zmm29, %zmm30
// CHECK: encoding: [0x62,0x46,0x15,0x50,0xa6,0x31]
          vfmaddsub213ph  (%r9){1to32}, %zmm29, %zmm30

// CHECK: vfmaddsub213ph  8128(%rcx), %zmm29, %zmm30
// CHECK: encoding: [0x62,0x66,0x15,0x40,0xa6,0x71,0x7f]
          vfmaddsub213ph  8128(%rcx), %zmm29, %zmm30

// CHECK: vfmaddsub213ph  -256(%rdx){1to32}, %zmm29, %zmm30 {%k7} {z}
// CHECK: encoding: [0x62,0x66,0x15,0xd7,0xa6,0x72,0x80]
          vfmaddsub213ph  -256(%rdx){1to32}, %zmm29, %zmm30 {%k7} {z}

// CHECK: vfmaddsub231ph %zmm28, %zmm29, %zmm30
// CHECK: encoding: [0x62,0x06,0x15,0x40,0xb6,0xf4]
          vfmaddsub231ph %zmm28, %zmm29, %zmm30

// CHECK: vfmaddsub231ph {rn-sae}, %zmm28, %zmm29, %zmm30
// CHECK: encoding: [0x62,0x06,0x15,0x10,0xb6,0xf4]
          vfmaddsub231ph {rn-sae}, %zmm28, %zmm29, %zmm30

// CHECK: vfmaddsub231ph  268435456(%rbp,%r14,8), %zmm29, %zmm30 {%k7}
// CHECK: encoding: [0x62,0x26,0x15,0x47,0xb6,0xb4,0xf5,0x00,0x00,0x00,0x10]
          vfmaddsub231ph  268435456(%rbp,%r14,8), %zmm29, %zmm30 {%k7}

// CHECK: vfmaddsub231ph  (%r9){1to32}, %zmm29, %zmm30
// CHECK: encoding: [0x62,0x46,0x15,0x50,0xb6,0x31]
          vfmaddsub231ph  (%r9){1to32}, %zmm29, %zmm30

// CHECK: vfmaddsub231ph  8128(%rcx), %zmm29, %zmm30
// CHECK: encoding: [0x62,0x66,0x15,0x40,0xb6,0x71,0x7f]
          vfmaddsub231ph  8128(%rcx), %zmm29, %zmm30

// CHECK: vfmaddsub231ph  -256(%rdx){1to32}, %zmm29, %zmm30 {%k7} {z}
// CHECK: encoding: [0x62,0x66,0x15,0xd7,0xb6,0x72,0x80]
          vfmaddsub231ph  -256(%rdx){1to32}, %zmm29, %zmm30 {%k7} {z}

// CHECK: vfmsub132ph %zmm28, %zmm29, %zmm30
// CHECK: encoding: [0x62,0x06,0x15,0x40,0x9a,0xf4]
          vfmsub132ph %zmm28, %zmm29, %zmm30

// CHECK: vfmsub132ph {rn-sae}, %zmm28, %zmm29, %zmm30
// CHECK: encoding: [0x62,0x06,0x15,0x10,0x9a,0xf4]
          vfmsub132ph {rn-sae}, %zmm28, %zmm29, %zmm30

// CHECK: vfmsub132ph  268435456(%rbp,%r14,8), %zmm29, %zmm30 {%k7}
// CHECK: encoding: [0x62,0x26,0x15,0x47,0x9a,0xb4,0xf5,0x00,0x00,0x00,0x10]
          vfmsub132ph  268435456(%rbp,%r14,8), %zmm29, %zmm30 {%k7}

// CHECK: vfmsub132ph  (%r9){1to32}, %zmm29, %zmm30
// CHECK: encoding: [0x62,0x46,0x15,0x50,0x9a,0x31]
          vfmsub132ph  (%r9){1to32}, %zmm29, %zmm30

// CHECK: vfmsub132ph  8128(%rcx), %zmm29, %zmm30
// CHECK: encoding: [0x62,0x66,0x15,0x40,0x9a,0x71,0x7f]
          vfmsub132ph  8128(%rcx), %zmm29, %zmm30

// CHECK: vfmsub132ph  -256(%rdx){1to32}, %zmm29, %zmm30 {%k7} {z}
// CHECK: encoding: [0x62,0x66,0x15,0xd7,0x9a,0x72,0x80]
          vfmsub132ph  -256(%rdx){1to32}, %zmm29, %zmm30 {%k7} {z}

// CHECK: vfmsub132sh %xmm28, %xmm29, %xmm30
// CHECK: encoding: [0x62,0x06,0x15,0x00,0x9b,0xf4]
          vfmsub132sh %xmm28, %xmm29, %xmm30

// CHECK: vfmsub132sh {rn-sae}, %xmm28, %xmm29, %xmm30
// CHECK: encoding: [0x62,0x06,0x15,0x10,0x9b,0xf4]
          vfmsub132sh {rn-sae}, %xmm28, %xmm29, %xmm30

// CHECK: vfmsub132sh  268435456(%rbp,%r14,8), %xmm29, %xmm30 {%k7}
// CHECK: encoding: [0x62,0x26,0x15,0x07,0x9b,0xb4,0xf5,0x00,0x00,0x00,0x10]
          vfmsub132sh  268435456(%rbp,%r14,8), %xmm29, %xmm30 {%k7}

// CHECK: vfmsub132sh  (%r9), %xmm29, %xmm30
// CHECK: encoding: [0x62,0x46,0x15,0x00,0x9b,0x31]
          vfmsub132sh  (%r9), %xmm29, %xmm30

// CHECK: vfmsub132sh  254(%rcx), %xmm29, %xmm30
// CHECK: encoding: [0x62,0x66,0x15,0x00,0x9b,0x71,0x7f]
          vfmsub132sh  254(%rcx), %xmm29, %xmm30

// CHECK: vfmsub132sh  -256(%rdx), %xmm29, %xmm30 {%k7} {z}
// CHECK: encoding: [0x62,0x66,0x15,0x87,0x9b,0x72,0x80]
          vfmsub132sh  -256(%rdx), %xmm29, %xmm30 {%k7} {z}

// CHECK: vfmsub213ph %zmm28, %zmm29, %zmm30
// CHECK: encoding: [0x62,0x06,0x15,0x40,0xaa,0xf4]
          vfmsub213ph %zmm28, %zmm29, %zmm30

// CHECK: vfmsub213ph {rn-sae}, %zmm28, %zmm29, %zmm30
// CHECK: encoding: [0x62,0x06,0x15,0x10,0xaa,0xf4]
          vfmsub213ph {rn-sae}, %zmm28, %zmm29, %zmm30

// CHECK: vfmsub213ph  268435456(%rbp,%r14,8), %zmm29, %zmm30 {%k7}
// CHECK: encoding: [0x62,0x26,0x15,0x47,0xaa,0xb4,0xf5,0x00,0x00,0x00,0x10]
          vfmsub213ph  268435456(%rbp,%r14,8), %zmm29, %zmm30 {%k7}

// CHECK: vfmsub213ph  (%r9){1to32}, %zmm29, %zmm30
// CHECK: encoding: [0x62,0x46,0x15,0x50,0xaa,0x31]
          vfmsub213ph  (%r9){1to32}, %zmm29, %zmm30

// CHECK: vfmsub213ph  8128(%rcx), %zmm29, %zmm30
// CHECK: encoding: [0x62,0x66,0x15,0x40,0xaa,0x71,0x7f]
          vfmsub213ph  8128(%rcx), %zmm29, %zmm30

// CHECK: vfmsub213ph  -256(%rdx){1to32}, %zmm29, %zmm30 {%k7} {z}
// CHECK: encoding: [0x62,0x66,0x15,0xd7,0xaa,0x72,0x80]
          vfmsub213ph  -256(%rdx){1to32}, %zmm29, %zmm30 {%k7} {z}

// CHECK: vfmsub213sh %xmm28, %xmm29, %xmm30
// CHECK: encoding: [0x62,0x06,0x15,0x00,0xab,0xf4]
          vfmsub213sh %xmm28, %xmm29, %xmm30

// CHECK: vfmsub213sh {rn-sae}, %xmm28, %xmm29, %xmm30
// CHECK: encoding: [0x62,0x06,0x15,0x10,0xab,0xf4]
          vfmsub213sh {rn-sae}, %xmm28, %xmm29, %xmm30

// CHECK: vfmsub213sh  268435456(%rbp,%r14,8), %xmm29, %xmm30 {%k7}
// CHECK: encoding: [0x62,0x26,0x15,0x07,0xab,0xb4,0xf5,0x00,0x00,0x00,0x10]
          vfmsub213sh  268435456(%rbp,%r14,8), %xmm29, %xmm30 {%k7}

// CHECK: vfmsub213sh  (%r9), %xmm29, %xmm30
// CHECK: encoding: [0x62,0x46,0x15,0x00,0xab,0x31]
          vfmsub213sh  (%r9), %xmm29, %xmm30

// CHECK: vfmsub213sh  254(%rcx), %xmm29, %xmm30
// CHECK: encoding: [0x62,0x66,0x15,0x00,0xab,0x71,0x7f]
          vfmsub213sh  254(%rcx), %xmm29, %xmm30

// CHECK: vfmsub213sh  -256(%rdx), %xmm29, %xmm30 {%k7} {z}
// CHECK: encoding: [0x62,0x66,0x15,0x87,0xab,0x72,0x80]
          vfmsub213sh  -256(%rdx), %xmm29, %xmm30 {%k7} {z}

// CHECK: vfmsub231ph %zmm28, %zmm29, %zmm30
// CHECK: encoding: [0x62,0x06,0x15,0x40,0xba,0xf4]
          vfmsub231ph %zmm28, %zmm29, %zmm30

// CHECK: vfmsub231ph {rn-sae}, %zmm28, %zmm29, %zmm30
// CHECK: encoding: [0x62,0x06,0x15,0x10,0xba,0xf4]
          vfmsub231ph {rn-sae}, %zmm28, %zmm29, %zmm30

// CHECK: vfmsub231ph  268435456(%rbp,%r14,8), %zmm29, %zmm30 {%k7}
// CHECK: encoding: [0x62,0x26,0x15,0x47,0xba,0xb4,0xf5,0x00,0x00,0x00,0x10]
          vfmsub231ph  268435456(%rbp,%r14,8), %zmm29, %zmm30 {%k7}

// CHECK: vfmsub231ph  (%r9){1to32}, %zmm29, %zmm30
// CHECK: encoding: [0x62,0x46,0x15,0x50,0xba,0x31]
          vfmsub231ph  (%r9){1to32}, %zmm29, %zmm30

// CHECK: vfmsub231ph  8128(%rcx), %zmm29, %zmm30
// CHECK: encoding: [0x62,0x66,0x15,0x40,0xba,0x71,0x7f]
          vfmsub231ph  8128(%rcx), %zmm29, %zmm30

// CHECK: vfmsub231ph  -256(%rdx){1to32}, %zmm29, %zmm30 {%k7} {z}
// CHECK: encoding: [0x62,0x66,0x15,0xd7,0xba,0x72,0x80]
          vfmsub231ph  -256(%rdx){1to32}, %zmm29, %zmm30 {%k7} {z}

// CHECK: vfmsub231sh %xmm28, %xmm29, %xmm30
// CHECK: encoding: [0x62,0x06,0x15,0x00,0xbb,0xf4]
          vfmsub231sh %xmm28, %xmm29, %xmm30

// CHECK: vfmsub231sh {rn-sae}, %xmm28, %xmm29, %xmm30
// CHECK: encoding: [0x62,0x06,0x15,0x10,0xbb,0xf4]
          vfmsub231sh {rn-sae}, %xmm28, %xmm29, %xmm30

// CHECK: vfmsub231sh  268435456(%rbp,%r14,8), %xmm29, %xmm30 {%k7}
// CHECK: encoding: [0x62,0x26,0x15,0x07,0xbb,0xb4,0xf5,0x00,0x00,0x00,0x10]
          vfmsub231sh  268435456(%rbp,%r14,8), %xmm29, %xmm30 {%k7}

// CHECK: vfmsub231sh  (%r9), %xmm29, %xmm30
// CHECK: encoding: [0x62,0x46,0x15,0x00,0xbb,0x31]
          vfmsub231sh  (%r9), %xmm29, %xmm30

// CHECK: vfmsub231sh  254(%rcx), %xmm29, %xmm30
// CHECK: encoding: [0x62,0x66,0x15,0x00,0xbb,0x71,0x7f]
          vfmsub231sh  254(%rcx), %xmm29, %xmm30

// CHECK: vfmsub231sh  -256(%rdx), %xmm29, %xmm30 {%k7} {z}
// CHECK: encoding: [0x62,0x66,0x15,0x87,0xbb,0x72,0x80]
          vfmsub231sh  -256(%rdx), %xmm29, %xmm30 {%k7} {z}

// CHECK: vfmsubadd132ph %zmm28, %zmm29, %zmm30
// CHECK: encoding: [0x62,0x06,0x15,0x40,0x97,0xf4]
          vfmsubadd132ph %zmm28, %zmm29, %zmm30

// CHECK: vfmsubadd132ph {rn-sae}, %zmm28, %zmm29, %zmm30
// CHECK: encoding: [0x62,0x06,0x15,0x10,0x97,0xf4]
          vfmsubadd132ph {rn-sae}, %zmm28, %zmm29, %zmm30

// CHECK: vfmsubadd132ph  268435456(%rbp,%r14,8), %zmm29, %zmm30 {%k7}
// CHECK: encoding: [0x62,0x26,0x15,0x47,0x97,0xb4,0xf5,0x00,0x00,0x00,0x10]
          vfmsubadd132ph  268435456(%rbp,%r14,8), %zmm29, %zmm30 {%k7}

// CHECK: vfmsubadd132ph  (%r9){1to32}, %zmm29, %zmm30
// CHECK: encoding: [0x62,0x46,0x15,0x50,0x97,0x31]
          vfmsubadd132ph  (%r9){1to32}, %zmm29, %zmm30

// CHECK: vfmsubadd132ph  8128(%rcx), %zmm29, %zmm30
// CHECK: encoding: [0x62,0x66,0x15,0x40,0x97,0x71,0x7f]
          vfmsubadd132ph  8128(%rcx), %zmm29, %zmm30

// CHECK: vfmsubadd132ph  -256(%rdx){1to32}, %zmm29, %zmm30 {%k7} {z}
// CHECK: encoding: [0x62,0x66,0x15,0xd7,0x97,0x72,0x80]
          vfmsubadd132ph  -256(%rdx){1to32}, %zmm29, %zmm30 {%k7} {z}

// CHECK: vfmsubadd213ph %zmm28, %zmm29, %zmm30
// CHECK: encoding: [0x62,0x06,0x15,0x40,0xa7,0xf4]
          vfmsubadd213ph %zmm28, %zmm29, %zmm30

// CHECK: vfmsubadd213ph {rn-sae}, %zmm28, %zmm29, %zmm30
// CHECK: encoding: [0x62,0x06,0x15,0x10,0xa7,0xf4]
          vfmsubadd213ph {rn-sae}, %zmm28, %zmm29, %zmm30

// CHECK: vfmsubadd213ph  268435456(%rbp,%r14,8), %zmm29, %zmm30 {%k7}
// CHECK: encoding: [0x62,0x26,0x15,0x47,0xa7,0xb4,0xf5,0x00,0x00,0x00,0x10]
          vfmsubadd213ph  268435456(%rbp,%r14,8), %zmm29, %zmm30 {%k7}

// CHECK: vfmsubadd213ph  (%r9){1to32}, %zmm29, %zmm30
// CHECK: encoding: [0x62,0x46,0x15,0x50,0xa7,0x31]
          vfmsubadd213ph  (%r9){1to32}, %zmm29, %zmm30

// CHECK: vfmsubadd213ph  8128(%rcx), %zmm29, %zmm30
// CHECK: encoding: [0x62,0x66,0x15,0x40,0xa7,0x71,0x7f]
          vfmsubadd213ph  8128(%rcx), %zmm29, %zmm30

// CHECK: vfmsubadd213ph  -256(%rdx){1to32}, %zmm29, %zmm30 {%k7} {z}
// CHECK: encoding: [0x62,0x66,0x15,0xd7,0xa7,0x72,0x80]
          vfmsubadd213ph  -256(%rdx){1to32}, %zmm29, %zmm30 {%k7} {z}

// CHECK: vfmsubadd231ph %zmm28, %zmm29, %zmm30
// CHECK: encoding: [0x62,0x06,0x15,0x40,0xb7,0xf4]
          vfmsubadd231ph %zmm28, %zmm29, %zmm30

// CHECK: vfmsubadd231ph {rn-sae}, %zmm28, %zmm29, %zmm30
// CHECK: encoding: [0x62,0x06,0x15,0x10,0xb7,0xf4]
          vfmsubadd231ph {rn-sae}, %zmm28, %zmm29, %zmm30

// CHECK: vfmsubadd231ph  268435456(%rbp,%r14,8), %zmm29, %zmm30 {%k7}
// CHECK: encoding: [0x62,0x26,0x15,0x47,0xb7,0xb4,0xf5,0x00,0x00,0x00,0x10]
          vfmsubadd231ph  268435456(%rbp,%r14,8), %zmm29, %zmm30 {%k7}

// CHECK: vfmsubadd231ph  (%r9){1to32}, %zmm29, %zmm30
// CHECK: encoding: [0x62,0x46,0x15,0x50,0xb7,0x31]
          vfmsubadd231ph  (%r9){1to32}, %zmm29, %zmm30

// CHECK: vfmsubadd231ph  8128(%rcx), %zmm29, %zmm30
// CHECK: encoding: [0x62,0x66,0x15,0x40,0xb7,0x71,0x7f]
          vfmsubadd231ph  8128(%rcx), %zmm29, %zmm30

// CHECK: vfmsubadd231ph  -256(%rdx){1to32}, %zmm29, %zmm30 {%k7} {z}
// CHECK: encoding: [0x62,0x66,0x15,0xd7,0xb7,0x72,0x80]
          vfmsubadd231ph  -256(%rdx){1to32}, %zmm29, %zmm30 {%k7} {z}

// CHECK: vfnmadd132ph %zmm28, %zmm29, %zmm30
// CHECK: encoding: [0x62,0x06,0x15,0x40,0x9c,0xf4]
          vfnmadd132ph %zmm28, %zmm29, %zmm30

// CHECK: vfnmadd132ph {rn-sae}, %zmm28, %zmm29, %zmm30
// CHECK: encoding: [0x62,0x06,0x15,0x10,0x9c,0xf4]
          vfnmadd132ph {rn-sae}, %zmm28, %zmm29, %zmm30

// CHECK: vfnmadd132ph  268435456(%rbp,%r14,8), %zmm29, %zmm30 {%k7}
// CHECK: encoding: [0x62,0x26,0x15,0x47,0x9c,0xb4,0xf5,0x00,0x00,0x00,0x10]
          vfnmadd132ph  268435456(%rbp,%r14,8), %zmm29, %zmm30 {%k7}

// CHECK: vfnmadd132ph  (%r9){1to32}, %zmm29, %zmm30
// CHECK: encoding: [0x62,0x46,0x15,0x50,0x9c,0x31]
          vfnmadd132ph  (%r9){1to32}, %zmm29, %zmm30

// CHECK: vfnmadd132ph  8128(%rcx), %zmm29, %zmm30
// CHECK: encoding: [0x62,0x66,0x15,0x40,0x9c,0x71,0x7f]
          vfnmadd132ph  8128(%rcx), %zmm29, %zmm30

// CHECK: vfnmadd132ph  -256(%rdx){1to32}, %zmm29, %zmm30 {%k7} {z}
// CHECK: encoding: [0x62,0x66,0x15,0xd7,0x9c,0x72,0x80]
          vfnmadd132ph  -256(%rdx){1to32}, %zmm29, %zmm30 {%k7} {z}

// CHECK: vfnmadd132sh %xmm28, %xmm29, %xmm30
// CHECK: encoding: [0x62,0x06,0x15,0x00,0x9d,0xf4]
          vfnmadd132sh %xmm28, %xmm29, %xmm30

// CHECK: vfnmadd132sh {rn-sae}, %xmm28, %xmm29, %xmm30
// CHECK: encoding: [0x62,0x06,0x15,0x10,0x9d,0xf4]
          vfnmadd132sh {rn-sae}, %xmm28, %xmm29, %xmm30

// CHECK: vfnmadd132sh  268435456(%rbp,%r14,8), %xmm29, %xmm30 {%k7}
// CHECK: encoding: [0x62,0x26,0x15,0x07,0x9d,0xb4,0xf5,0x00,0x00,0x00,0x10]
          vfnmadd132sh  268435456(%rbp,%r14,8), %xmm29, %xmm30 {%k7}

// CHECK: vfnmadd132sh  (%r9), %xmm29, %xmm30
// CHECK: encoding: [0x62,0x46,0x15,0x00,0x9d,0x31]
          vfnmadd132sh  (%r9), %xmm29, %xmm30

// CHECK: vfnmadd132sh  254(%rcx), %xmm29, %xmm30
// CHECK: encoding: [0x62,0x66,0x15,0x00,0x9d,0x71,0x7f]
          vfnmadd132sh  254(%rcx), %xmm29, %xmm30

// CHECK: vfnmadd132sh  -256(%rdx), %xmm29, %xmm30 {%k7} {z}
// CHECK: encoding: [0x62,0x66,0x15,0x87,0x9d,0x72,0x80]
          vfnmadd132sh  -256(%rdx), %xmm29, %xmm30 {%k7} {z}

// CHECK: vfnmadd213ph %zmm28, %zmm29, %zmm30
// CHECK: encoding: [0x62,0x06,0x15,0x40,0xac,0xf4]
          vfnmadd213ph %zmm28, %zmm29, %zmm30

// CHECK: vfnmadd213ph {rn-sae}, %zmm28, %zmm29, %zmm30
// CHECK: encoding: [0x62,0x06,0x15,0x10,0xac,0xf4]
          vfnmadd213ph {rn-sae}, %zmm28, %zmm29, %zmm30

// CHECK: vfnmadd213ph  268435456(%rbp,%r14,8), %zmm29, %zmm30 {%k7}
// CHECK: encoding: [0x62,0x26,0x15,0x47,0xac,0xb4,0xf5,0x00,0x00,0x00,0x10]
          vfnmadd213ph  268435456(%rbp,%r14,8), %zmm29, %zmm30 {%k7}

// CHECK: vfnmadd213ph  (%r9){1to32}, %zmm29, %zmm30
// CHECK: encoding: [0x62,0x46,0x15,0x50,0xac,0x31]
          vfnmadd213ph  (%r9){1to32}, %zmm29, %zmm30

// CHECK: vfnmadd213ph  8128(%rcx), %zmm29, %zmm30
// CHECK: encoding: [0x62,0x66,0x15,0x40,0xac,0x71,0x7f]
          vfnmadd213ph  8128(%rcx), %zmm29, %zmm30

// CHECK: vfnmadd213ph  -256(%rdx){1to32}, %zmm29, %zmm30 {%k7} {z}
// CHECK: encoding: [0x62,0x66,0x15,0xd7,0xac,0x72,0x80]
          vfnmadd213ph  -256(%rdx){1to32}, %zmm29, %zmm30 {%k7} {z}

// CHECK: vfnmadd213sh %xmm28, %xmm29, %xmm30
// CHECK: encoding: [0x62,0x06,0x15,0x00,0xad,0xf4]
          vfnmadd213sh %xmm28, %xmm29, %xmm30

// CHECK: vfnmadd213sh {rn-sae}, %xmm28, %xmm29, %xmm30
// CHECK: encoding: [0x62,0x06,0x15,0x10,0xad,0xf4]
          vfnmadd213sh {rn-sae}, %xmm28, %xmm29, %xmm30

// CHECK: vfnmadd213sh  268435456(%rbp,%r14,8), %xmm29, %xmm30 {%k7}
// CHECK: encoding: [0x62,0x26,0x15,0x07,0xad,0xb4,0xf5,0x00,0x00,0x00,0x10]
          vfnmadd213sh  268435456(%rbp,%r14,8), %xmm29, %xmm30 {%k7}

// CHECK: vfnmadd213sh  (%r9), %xmm29, %xmm30
// CHECK: encoding: [0x62,0x46,0x15,0x00,0xad,0x31]
          vfnmadd213sh  (%r9), %xmm29, %xmm30

// CHECK: vfnmadd213sh  254(%rcx), %xmm29, %xmm30
// CHECK: encoding: [0x62,0x66,0x15,0x00,0xad,0x71,0x7f]
          vfnmadd213sh  254(%rcx), %xmm29, %xmm30

// CHECK: vfnmadd213sh  -256(%rdx), %xmm29, %xmm30 {%k7} {z}
// CHECK: encoding: [0x62,0x66,0x15,0x87,0xad,0x72,0x80]
          vfnmadd213sh  -256(%rdx), %xmm29, %xmm30 {%k7} {z}

// CHECK: vfnmadd231ph %zmm28, %zmm29, %zmm30
// CHECK: encoding: [0x62,0x06,0x15,0x40,0xbc,0xf4]
          vfnmadd231ph %zmm28, %zmm29, %zmm30

// CHECK: vfnmadd231ph {rn-sae}, %zmm28, %zmm29, %zmm30
// CHECK: encoding: [0x62,0x06,0x15,0x10,0xbc,0xf4]
          vfnmadd231ph {rn-sae}, %zmm28, %zmm29, %zmm30

// CHECK: vfnmadd231ph  268435456(%rbp,%r14,8), %zmm29, %zmm30 {%k7}
// CHECK: encoding: [0x62,0x26,0x15,0x47,0xbc,0xb4,0xf5,0x00,0x00,0x00,0x10]
          vfnmadd231ph  268435456(%rbp,%r14,8), %zmm29, %zmm30 {%k7}

// CHECK: vfnmadd231ph  (%r9){1to32}, %zmm29, %zmm30
// CHECK: encoding: [0x62,0x46,0x15,0x50,0xbc,0x31]
          vfnmadd231ph  (%r9){1to32}, %zmm29, %zmm30

// CHECK: vfnmadd231ph  8128(%rcx), %zmm29, %zmm30
// CHECK: encoding: [0x62,0x66,0x15,0x40,0xbc,0x71,0x7f]
          vfnmadd231ph  8128(%rcx), %zmm29, %zmm30

// CHECK: vfnmadd231ph  -256(%rdx){1to32}, %zmm29, %zmm30 {%k7} {z}
// CHECK: encoding: [0x62,0x66,0x15,0xd7,0xbc,0x72,0x80]
          vfnmadd231ph  -256(%rdx){1to32}, %zmm29, %zmm30 {%k7} {z}

// CHECK: vfnmadd231sh %xmm28, %xmm29, %xmm30
// CHECK: encoding: [0x62,0x06,0x15,0x00,0xbd,0xf4]
          vfnmadd231sh %xmm28, %xmm29, %xmm30

// CHECK: vfnmadd231sh {rn-sae}, %xmm28, %xmm29, %xmm30
// CHECK: encoding: [0x62,0x06,0x15,0x10,0xbd,0xf4]
          vfnmadd231sh {rn-sae}, %xmm28, %xmm29, %xmm30

// CHECK: vfnmadd231sh  268435456(%rbp,%r14,8), %xmm29, %xmm30 {%k7}
// CHECK: encoding: [0x62,0x26,0x15,0x07,0xbd,0xb4,0xf5,0x00,0x00,0x00,0x10]
          vfnmadd231sh  268435456(%rbp,%r14,8), %xmm29, %xmm30 {%k7}

// CHECK: vfnmadd231sh  (%r9), %xmm29, %xmm30
// CHECK: encoding: [0x62,0x46,0x15,0x00,0xbd,0x31]
          vfnmadd231sh  (%r9), %xmm29, %xmm30

// CHECK: vfnmadd231sh  254(%rcx), %xmm29, %xmm30
// CHECK: encoding: [0x62,0x66,0x15,0x00,0xbd,0x71,0x7f]
          vfnmadd231sh  254(%rcx), %xmm29, %xmm30

// CHECK: vfnmadd231sh  -256(%rdx), %xmm29, %xmm30 {%k7} {z}
// CHECK: encoding: [0x62,0x66,0x15,0x87,0xbd,0x72,0x80]
          vfnmadd231sh  -256(%rdx), %xmm29, %xmm30 {%k7} {z}

// CHECK: vfnmsub132ph %zmm28, %zmm29, %zmm30
// CHECK: encoding: [0x62,0x06,0x15,0x40,0x9e,0xf4]
          vfnmsub132ph %zmm28, %zmm29, %zmm30

// CHECK: vfnmsub132ph {rn-sae}, %zmm28, %zmm29, %zmm30
// CHECK: encoding: [0x62,0x06,0x15,0x10,0x9e,0xf4]
          vfnmsub132ph {rn-sae}, %zmm28, %zmm29, %zmm30

// CHECK: vfnmsub132ph  268435456(%rbp,%r14,8), %zmm29, %zmm30 {%k7}
// CHECK: encoding: [0x62,0x26,0x15,0x47,0x9e,0xb4,0xf5,0x00,0x00,0x00,0x10]
          vfnmsub132ph  268435456(%rbp,%r14,8), %zmm29, %zmm30 {%k7}

// CHECK: vfnmsub132ph  (%r9){1to32}, %zmm29, %zmm30
// CHECK: encoding: [0x62,0x46,0x15,0x50,0x9e,0x31]
          vfnmsub132ph  (%r9){1to32}, %zmm29, %zmm30

// CHECK: vfnmsub132ph  8128(%rcx), %zmm29, %zmm30
// CHECK: encoding: [0x62,0x66,0x15,0x40,0x9e,0x71,0x7f]
          vfnmsub132ph  8128(%rcx), %zmm29, %zmm30

// CHECK: vfnmsub132ph  -256(%rdx){1to32}, %zmm29, %zmm30 {%k7} {z}
// CHECK: encoding: [0x62,0x66,0x15,0xd7,0x9e,0x72,0x80]
          vfnmsub132ph  -256(%rdx){1to32}, %zmm29, %zmm30 {%k7} {z}

// CHECK: vfnmsub132sh %xmm28, %xmm29, %xmm30
// CHECK: encoding: [0x62,0x06,0x15,0x00,0x9f,0xf4]
          vfnmsub132sh %xmm28, %xmm29, %xmm30

// CHECK: vfnmsub132sh {rn-sae}, %xmm28, %xmm29, %xmm30
// CHECK: encoding: [0x62,0x06,0x15,0x10,0x9f,0xf4]
          vfnmsub132sh {rn-sae}, %xmm28, %xmm29, %xmm30

// CHECK: vfnmsub132sh  268435456(%rbp,%r14,8), %xmm29, %xmm30 {%k7}
// CHECK: encoding: [0x62,0x26,0x15,0x07,0x9f,0xb4,0xf5,0x00,0x00,0x00,0x10]
          vfnmsub132sh  268435456(%rbp,%r14,8), %xmm29, %xmm30 {%k7}

// CHECK: vfnmsub132sh  (%r9), %xmm29, %xmm30
// CHECK: encoding: [0x62,0x46,0x15,0x00,0x9f,0x31]
          vfnmsub132sh  (%r9), %xmm29, %xmm30

// CHECK: vfnmsub132sh  254(%rcx), %xmm29, %xmm30
// CHECK: encoding: [0x62,0x66,0x15,0x00,0x9f,0x71,0x7f]
          vfnmsub132sh  254(%rcx), %xmm29, %xmm30

// CHECK: vfnmsub132sh  -256(%rdx), %xmm29, %xmm30 {%k7} {z}
// CHECK: encoding: [0x62,0x66,0x15,0x87,0x9f,0x72,0x80]
          vfnmsub132sh  -256(%rdx), %xmm29, %xmm30 {%k7} {z}

// CHECK: vfnmsub213ph %zmm28, %zmm29, %zmm30
// CHECK: encoding: [0x62,0x06,0x15,0x40,0xae,0xf4]
          vfnmsub213ph %zmm28, %zmm29, %zmm30

// CHECK: vfnmsub213ph {rn-sae}, %zmm28, %zmm29, %zmm30
// CHECK: encoding: [0x62,0x06,0x15,0x10,0xae,0xf4]
          vfnmsub213ph {rn-sae}, %zmm28, %zmm29, %zmm30

// CHECK: vfnmsub213ph  268435456(%rbp,%r14,8), %zmm29, %zmm30 {%k7}
// CHECK: encoding: [0x62,0x26,0x15,0x47,0xae,0xb4,0xf5,0x00,0x00,0x00,0x10]
          vfnmsub213ph  268435456(%rbp,%r14,8), %zmm29, %zmm30 {%k7}

// CHECK: vfnmsub213ph  (%r9){1to32}, %zmm29, %zmm30
// CHECK: encoding: [0x62,0x46,0x15,0x50,0xae,0x31]
          vfnmsub213ph  (%r9){1to32}, %zmm29, %zmm30

// CHECK: vfnmsub213ph  8128(%rcx), %zmm29, %zmm30
// CHECK: encoding: [0x62,0x66,0x15,0x40,0xae,0x71,0x7f]
          vfnmsub213ph  8128(%rcx), %zmm29, %zmm30

// CHECK: vfnmsub213ph  -256(%rdx){1to32}, %zmm29, %zmm30 {%k7} {z}
// CHECK: encoding: [0x62,0x66,0x15,0xd7,0xae,0x72,0x80]
          vfnmsub213ph  -256(%rdx){1to32}, %zmm29, %zmm30 {%k7} {z}

// CHECK: vfnmsub213sh %xmm28, %xmm29, %xmm30
// CHECK: encoding: [0x62,0x06,0x15,0x00,0xaf,0xf4]
          vfnmsub213sh %xmm28, %xmm29, %xmm30

// CHECK: vfnmsub213sh {rn-sae}, %xmm28, %xmm29, %xmm30
// CHECK: encoding: [0x62,0x06,0x15,0x10,0xaf,0xf4]
          vfnmsub213sh {rn-sae}, %xmm28, %xmm29, %xmm30

// CHECK: vfnmsub213sh  268435456(%rbp,%r14,8), %xmm29, %xmm30 {%k7}
// CHECK: encoding: [0x62,0x26,0x15,0x07,0xaf,0xb4,0xf5,0x00,0x00,0x00,0x10]
          vfnmsub213sh  268435456(%rbp,%r14,8), %xmm29, %xmm30 {%k7}

// CHECK: vfnmsub213sh  (%r9), %xmm29, %xmm30
// CHECK: encoding: [0x62,0x46,0x15,0x00,0xaf,0x31]
          vfnmsub213sh  (%r9), %xmm29, %xmm30

// CHECK: vfnmsub213sh  254(%rcx), %xmm29, %xmm30
// CHECK: encoding: [0x62,0x66,0x15,0x00,0xaf,0x71,0x7f]
          vfnmsub213sh  254(%rcx), %xmm29, %xmm30

// CHECK: vfnmsub213sh  -256(%rdx), %xmm29, %xmm30 {%k7} {z}
// CHECK: encoding: [0x62,0x66,0x15,0x87,0xaf,0x72,0x80]
          vfnmsub213sh  -256(%rdx), %xmm29, %xmm30 {%k7} {z}

// CHECK: vfnmsub231ph %zmm28, %zmm29, %zmm30
// CHECK: encoding: [0x62,0x06,0x15,0x40,0xbe,0xf4]
          vfnmsub231ph %zmm28, %zmm29, %zmm30

// CHECK: vfnmsub231ph {rn-sae}, %zmm28, %zmm29, %zmm30
// CHECK: encoding: [0x62,0x06,0x15,0x10,0xbe,0xf4]
          vfnmsub231ph {rn-sae}, %zmm28, %zmm29, %zmm30

// CHECK: vfnmsub231ph  268435456(%rbp,%r14,8), %zmm29, %zmm30 {%k7}
// CHECK: encoding: [0x62,0x26,0x15,0x47,0xbe,0xb4,0xf5,0x00,0x00,0x00,0x10]
          vfnmsub231ph  268435456(%rbp,%r14,8), %zmm29, %zmm30 {%k7}

// CHECK: vfnmsub231ph  (%r9){1to32}, %zmm29, %zmm30
// CHECK: encoding: [0x62,0x46,0x15,0x50,0xbe,0x31]
          vfnmsub231ph  (%r9){1to32}, %zmm29, %zmm30

// CHECK: vfnmsub231ph  8128(%rcx), %zmm29, %zmm30
// CHECK: encoding: [0x62,0x66,0x15,0x40,0xbe,0x71,0x7f]
          vfnmsub231ph  8128(%rcx), %zmm29, %zmm30

// CHECK: vfnmsub231ph  -256(%rdx){1to32}, %zmm29, %zmm30 {%k7} {z}
// CHECK: encoding: [0x62,0x66,0x15,0xd7,0xbe,0x72,0x80]
          vfnmsub231ph  -256(%rdx){1to32}, %zmm29, %zmm30 {%k7} {z}

// CHECK: vfnmsub231sh %xmm28, %xmm29, %xmm30
// CHECK: encoding: [0x62,0x06,0x15,0x00,0xbf,0xf4]
          vfnmsub231sh %xmm28, %xmm29, %xmm30

// CHECK: vfnmsub231sh {rn-sae}, %xmm28, %xmm29, %xmm30
// CHECK: encoding: [0x62,0x06,0x15,0x10,0xbf,0xf4]
          vfnmsub231sh {rn-sae}, %xmm28, %xmm29, %xmm30

// CHECK: vfnmsub231sh  268435456(%rbp,%r14,8), %xmm29, %xmm30 {%k7}
// CHECK: encoding: [0x62,0x26,0x15,0x07,0xbf,0xb4,0xf5,0x00,0x00,0x00,0x10]
          vfnmsub231sh  268435456(%rbp,%r14,8), %xmm29, %xmm30 {%k7}

// CHECK: vfnmsub231sh  (%r9), %xmm29, %xmm30
// CHECK: encoding: [0x62,0x46,0x15,0x00,0xbf,0x31]
          vfnmsub231sh  (%r9), %xmm29, %xmm30

// CHECK: vfnmsub231sh  254(%rcx), %xmm29, %xmm30
// CHECK: encoding: [0x62,0x66,0x15,0x00,0xbf,0x71,0x7f]
          vfnmsub231sh  254(%rcx), %xmm29, %xmm30

// CHECK: vfnmsub231sh  -256(%rdx), %xmm29, %xmm30 {%k7} {z}
// CHECK: encoding: [0x62,0x66,0x15,0x87,0xbf,0x72,0x80]
          vfnmsub231sh  -256(%rdx), %xmm29, %xmm30 {%k7} {z}

// CHECK: vfcmaddcph %zmm28, %zmm29, %zmm30
// CHECK: encoding: [0x62,0x06,0x17,0x40,0x56,0xf4]
          vfcmaddcph %zmm28, %zmm29, %zmm30

// CHECK: vfcmaddcph {rn-sae}, %zmm28, %zmm29, %zmm30
// CHECK: encoding: [0x62,0x06,0x17,0x10,0x56,0xf4]
          vfcmaddcph {rn-sae}, %zmm28, %zmm29, %zmm30

// CHECK: vfcmaddcph  268435456(%rbp,%r14,8), %zmm29, %zmm30 {%k7}
// CHECK: encoding: [0x62,0x26,0x17,0x47,0x56,0xb4,0xf5,0x00,0x00,0x00,0x10]
          vfcmaddcph  268435456(%rbp,%r14,8), %zmm29, %zmm30 {%k7}

// CHECK: vfcmaddcph  (%r9){1to16}, %zmm29, %zmm30
// CHECK: encoding: [0x62,0x46,0x17,0x50,0x56,0x31]
          vfcmaddcph  (%r9){1to16}, %zmm29, %zmm30

// CHECK: vfcmaddcph  8128(%rcx), %zmm29, %zmm30
// CHECK: encoding: [0x62,0x66,0x17,0x40,0x56,0x71,0x7f]
          vfcmaddcph  8128(%rcx), %zmm29, %zmm30

// CHECK: vfcmaddcph  -512(%rdx){1to16}, %zmm29, %zmm30 {%k7} {z}
// CHECK: encoding: [0x62,0x66,0x17,0xd7,0x56,0x72,0x80]
          vfcmaddcph  -512(%rdx){1to16}, %zmm29, %zmm30 {%k7} {z}

// CHECK: vfcmaddcsh %xmm28, %xmm29, %xmm30
// CHECK: encoding: [0x62,0x06,0x17,0x00,0x57,0xf4]
          vfcmaddcsh %xmm28, %xmm29, %xmm30

// CHECK: vfcmaddcsh {rn-sae}, %xmm28, %xmm29, %xmm30
// CHECK: encoding: [0x62,0x06,0x17,0x10,0x57,0xf4]
          vfcmaddcsh {rn-sae}, %xmm28, %xmm29, %xmm30

// CHECK: vfcmaddcsh  268435456(%rbp,%r14,8), %xmm29, %xmm30 {%k7}
// CHECK: encoding: [0x62,0x26,0x17,0x07,0x57,0xb4,0xf5,0x00,0x00,0x00,0x10]
          vfcmaddcsh  268435456(%rbp,%r14,8), %xmm29, %xmm30 {%k7}

// CHECK: vfcmaddcsh  (%r9), %xmm29, %xmm30
// CHECK: encoding: [0x62,0x46,0x17,0x00,0x57,0x31]
          vfcmaddcsh  (%r9), %xmm29, %xmm30

// CHECK: vfcmaddcsh  508(%rcx), %xmm29, %xmm30
// CHECK: encoding: [0x62,0x66,0x17,0x00,0x57,0x71,0x7f]
          vfcmaddcsh  508(%rcx), %xmm29, %xmm30

// CHECK: vfcmaddcsh  -512(%rdx), %xmm29, %xmm30 {%k7} {z}
// CHECK: encoding: [0x62,0x66,0x17,0x87,0x57,0x72,0x80]
          vfcmaddcsh  -512(%rdx), %xmm29, %xmm30 {%k7} {z}

// CHECK: vfcmulcph %zmm28, %zmm29, %zmm30
// CHECK: encoding: [0x62,0x06,0x17,0x40,0xd6,0xf4]
          vfcmulcph %zmm28, %zmm29, %zmm30

// CHECK: vfcmulcph {rn-sae}, %zmm28, %zmm29, %zmm30
// CHECK: encoding: [0x62,0x06,0x17,0x10,0xd6,0xf4]
          vfcmulcph {rn-sae}, %zmm28, %zmm29, %zmm30

// CHECK: vfcmulcph  268435456(%rbp,%r14,8), %zmm29, %zmm30 {%k7}
// CHECK: encoding: [0x62,0x26,0x17,0x47,0xd6,0xb4,0xf5,0x00,0x00,0x00,0x10]
          vfcmulcph  268435456(%rbp,%r14,8), %zmm29, %zmm30 {%k7}

// CHECK: vfcmulcph  (%r9){1to16}, %zmm29, %zmm30
// CHECK: encoding: [0x62,0x46,0x17,0x50,0xd6,0x31]
          vfcmulcph  (%r9){1to16}, %zmm29, %zmm30

// CHECK: vfcmulcph  8128(%rcx), %zmm29, %zmm30
// CHECK: encoding: [0x62,0x66,0x17,0x40,0xd6,0x71,0x7f]
          vfcmulcph  8128(%rcx), %zmm29, %zmm30

// CHECK: vfcmulcph  -512(%rdx){1to16}, %zmm29, %zmm30 {%k7} {z}
// CHECK: encoding: [0x62,0x66,0x17,0xd7,0xd6,0x72,0x80]
          vfcmulcph  -512(%rdx){1to16}, %zmm29, %zmm30 {%k7} {z}

// CHECK: vfcmulcsh %xmm28, %xmm29, %xmm30
// CHECK: encoding: [0x62,0x06,0x17,0x00,0xd7,0xf4]
          vfcmulcsh %xmm28, %xmm29, %xmm30

// CHECK: vfcmulcsh {rn-sae}, %xmm28, %xmm29, %xmm30
// CHECK: encoding: [0x62,0x06,0x17,0x10,0xd7,0xf4]
          vfcmulcsh {rn-sae}, %xmm28, %xmm29, %xmm30

// CHECK: vfcmulcsh  268435456(%rbp,%r14,8), %xmm29, %xmm30 {%k7}
// CHECK: encoding: [0x62,0x26,0x17,0x07,0xd7,0xb4,0xf5,0x00,0x00,0x00,0x10]
          vfcmulcsh  268435456(%rbp,%r14,8), %xmm29, %xmm30 {%k7}

// CHECK: vfcmulcsh  (%r9), %xmm29, %xmm30
// CHECK: encoding: [0x62,0x46,0x17,0x00,0xd7,0x31]
          vfcmulcsh  (%r9), %xmm29, %xmm30

// CHECK: vfcmulcsh  508(%rcx), %xmm29, %xmm30
// CHECK: encoding: [0x62,0x66,0x17,0x00,0xd7,0x71,0x7f]
          vfcmulcsh  508(%rcx), %xmm29, %xmm30

// CHECK: vfcmulcsh  -512(%rdx), %xmm29, %xmm30 {%k7} {z}
// CHECK: encoding: [0x62,0x66,0x17,0x87,0xd7,0x72,0x80]
          vfcmulcsh  -512(%rdx), %xmm29, %xmm30 {%k7} {z}

// CHECK: vfmaddcph %zmm28, %zmm29, %zmm30
// CHECK: encoding: [0x62,0x06,0x16,0x40,0x56,0xf4]
          vfmaddcph %zmm28, %zmm29, %zmm30

// CHECK: vfmaddcph {rn-sae}, %zmm28, %zmm29, %zmm30
// CHECK: encoding: [0x62,0x06,0x16,0x10,0x56,0xf4]
          vfmaddcph {rn-sae}, %zmm28, %zmm29, %zmm30

// CHECK: vfmaddcph  268435456(%rbp,%r14,8), %zmm29, %zmm30 {%k7}
// CHECK: encoding: [0x62,0x26,0x16,0x47,0x56,0xb4,0xf5,0x00,0x00,0x00,0x10]
          vfmaddcph  268435456(%rbp,%r14,8), %zmm29, %zmm30 {%k7}

// CHECK: vfmaddcph  (%r9){1to16}, %zmm29, %zmm30
// CHECK: encoding: [0x62,0x46,0x16,0x50,0x56,0x31]
          vfmaddcph  (%r9){1to16}, %zmm29, %zmm30

// CHECK: vfmaddcph  8128(%rcx), %zmm29, %zmm30
// CHECK: encoding: [0x62,0x66,0x16,0x40,0x56,0x71,0x7f]
          vfmaddcph  8128(%rcx), %zmm29, %zmm30

// CHECK: vfmaddcph  -512(%rdx){1to16}, %zmm29, %zmm30 {%k7} {z}
// CHECK: encoding: [0x62,0x66,0x16,0xd7,0x56,0x72,0x80]
          vfmaddcph  -512(%rdx){1to16}, %zmm29, %zmm30 {%k7} {z}

// CHECK: vfmaddcsh %xmm28, %xmm29, %xmm30
// CHECK: encoding: [0x62,0x06,0x16,0x00,0x57,0xf4]
          vfmaddcsh %xmm28, %xmm29, %xmm30

// CHECK: vfmaddcsh {rn-sae}, %xmm28, %xmm29, %xmm30
// CHECK: encoding: [0x62,0x06,0x16,0x10,0x57,0xf4]
          vfmaddcsh {rn-sae}, %xmm28, %xmm29, %xmm30

// CHECK: vfmaddcsh  268435456(%rbp,%r14,8), %xmm29, %xmm30 {%k7}
// CHECK: encoding: [0x62,0x26,0x16,0x07,0x57,0xb4,0xf5,0x00,0x00,0x00,0x10]
          vfmaddcsh  268435456(%rbp,%r14,8), %xmm29, %xmm30 {%k7}

// CHECK: vfmaddcsh  (%r9), %xmm29, %xmm30
// CHECK: encoding: [0x62,0x46,0x16,0x00,0x57,0x31]
          vfmaddcsh  (%r9), %xmm29, %xmm30

// CHECK: vfmaddcsh  508(%rcx), %xmm29, %xmm30
// CHECK: encoding: [0x62,0x66,0x16,0x00,0x57,0x71,0x7f]
          vfmaddcsh  508(%rcx), %xmm29, %xmm30

// CHECK: vfmaddcsh  -512(%rdx), %xmm29, %xmm30 {%k7} {z}
// CHECK: encoding: [0x62,0x66,0x16,0x87,0x57,0x72,0x80]
          vfmaddcsh  -512(%rdx), %xmm29, %xmm30 {%k7} {z}

// CHECK: vfmulcph %zmm28, %zmm29, %zmm30
// CHECK: encoding: [0x62,0x06,0x16,0x40,0xd6,0xf4]
          vfmulcph %zmm28, %zmm29, %zmm30

// CHECK: vfmulcph {rn-sae}, %zmm28, %zmm29, %zmm30
// CHECK: encoding: [0x62,0x06,0x16,0x10,0xd6,0xf4]
          vfmulcph {rn-sae}, %zmm28, %zmm29, %zmm30

// CHECK: vfmulcph  268435456(%rbp,%r14,8), %zmm29, %zmm30 {%k7}
// CHECK: encoding: [0x62,0x26,0x16,0x47,0xd6,0xb4,0xf5,0x00,0x00,0x00,0x10]
          vfmulcph  268435456(%rbp,%r14,8), %zmm29, %zmm30 {%k7}

// CHECK: vfmulcph  (%r9){1to16}, %zmm29, %zmm30
// CHECK: encoding: [0x62,0x46,0x16,0x50,0xd6,0x31]
          vfmulcph  (%r9){1to16}, %zmm29, %zmm30

// CHECK: vfmulcph  8128(%rcx), %zmm29, %zmm30
// CHECK: encoding: [0x62,0x66,0x16,0x40,0xd6,0x71,0x7f]
          vfmulcph  8128(%rcx), %zmm29, %zmm30

// CHECK: vfmulcph  -512(%rdx){1to16}, %zmm29, %zmm30 {%k7} {z}
// CHECK: encoding: [0x62,0x66,0x16,0xd7,0xd6,0x72,0x80]
          vfmulcph  -512(%rdx){1to16}, %zmm29, %zmm30 {%k7} {z}

// CHECK: vfmulcsh %xmm28, %xmm29, %xmm30
// CHECK: encoding: [0x62,0x06,0x16,0x00,0xd7,0xf4]
          vfmulcsh %xmm28, %xmm29, %xmm30

// CHECK: vfmulcsh {rn-sae}, %xmm28, %xmm29, %xmm30
// CHECK: encoding: [0x62,0x06,0x16,0x10,0xd7,0xf4]
          vfmulcsh {rn-sae}, %xmm28, %xmm29, %xmm30

// CHECK: vfmulcsh  268435456(%rbp,%r14,8), %xmm29, %xmm30 {%k7}
// CHECK: encoding: [0x62,0x26,0x16,0x07,0xd7,0xb4,0xf5,0x00,0x00,0x00,0x10]
          vfmulcsh  268435456(%rbp,%r14,8), %xmm29, %xmm30 {%k7}

// CHECK: vfmulcsh  (%r9), %xmm29, %xmm30
// CHECK: encoding: [0x62,0x46,0x16,0x00,0xd7,0x31]
          vfmulcsh  (%r9), %xmm29, %xmm30

// CHECK: vfmulcsh  508(%rcx), %xmm29, %xmm30
// CHECK: encoding: [0x62,0x66,0x16,0x00,0xd7,0x71,0x7f]
          vfmulcsh  508(%rcx), %xmm29, %xmm30

// CHECK: vfmulcsh  -512(%rdx), %xmm29, %xmm30 {%k7} {z}
// CHECK: encoding: [0x62,0x66,0x16,0x87,0xd7,0x72,0x80]
          vfmulcsh  -512(%rdx), %xmm29, %xmm30 {%k7} {z}
>>>>>>> ac168fe6
<|MERGE_RESOLUTION|>--- conflicted
+++ resolved
@@ -1762,9 +1762,6 @@
 
 // CHECK: vsqrtsh  -256(%rdx), %xmm29, %xmm30 {%k7} {z}
 // CHECK: encoding: [0x62,0x65,0x16,0x87,0x51,0x72,0x80]
-<<<<<<< HEAD
-          vsqrtsh  -256(%rdx), %xmm29, %xmm30 {%k7} {z}
-=======
           vsqrtsh  -256(%rdx), %xmm29, %xmm30 {%k7} {z}
 
 // CHECK: vfmadd132ph %zmm28, %zmm29, %zmm30
@@ -2677,5 +2674,4 @@
 
 // CHECK: vfmulcsh  -512(%rdx), %xmm29, %xmm30 {%k7} {z}
 // CHECK: encoding: [0x62,0x66,0x16,0x87,0xd7,0x72,0x80]
-          vfmulcsh  -512(%rdx), %xmm29, %xmm30 {%k7} {z}
->>>>>>> ac168fe6
+          vfmulcsh  -512(%rdx), %xmm29, %xmm30 {%k7} {z}