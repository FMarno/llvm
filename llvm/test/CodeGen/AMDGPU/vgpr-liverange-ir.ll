; NOTE: Assertions have been autogenerated by utils/update_mir_test_checks.py
; RUN: llc -mtriple=amdgcn -mcpu=gfx1010 -amdgpu-opt-vgpr-liverange=true -stop-after=si-opt-vgpr-liverange -verify-machineinstrs < %s | FileCheck -check-prefix=SI %s

; a normal if-else
define amdgpu_ps float @else1(i32 %z, float %v) #0 {
  ; SI-LABEL: name: else1
  ; SI: bb.0.main_body:
  ; SI-NEXT:   successors: %bb.3(0x40000000), %bb.1(0x40000000)
  ; SI-NEXT:   liveins: $vgpr0, $vgpr1
  ; SI-NEXT: {{  $}}
  ; SI-NEXT:   [[COPY:%[0-9]+]]:vgpr_32 = COPY killed $vgpr1
  ; SI-NEXT:   [[COPY1:%[0-9]+]]:vgpr_32 = COPY killed $vgpr0
  ; SI-NEXT:   [[V_CMP_GT_I32_e64_:%[0-9]+]]:sreg_32 = V_CMP_GT_I32_e64 6, killed [[COPY1]], implicit $exec
  ; SI-NEXT:   [[SI_IF:%[0-9]+]]:sreg_32 = SI_IF killed [[V_CMP_GT_I32_e64_]], %bb.1, implicit-def dead $exec, implicit-def dead $scc, implicit $exec
  ; SI-NEXT:   S_BRANCH %bb.3
  ; SI-NEXT: {{  $}}
  ; SI-NEXT: bb.1.Flow:
  ; SI-NEXT:   successors: %bb.2(0x40000000), %bb.4(0x40000000)
  ; SI-NEXT: {{  $}}
  ; SI-NEXT:   [[PHI:%[0-9]+]]:vgpr_32 = PHI undef %13:vgpr_32, %bb.0, %4, %bb.3
  ; SI-NEXT:   [[PHI1:%[0-9]+]]:vgpr_32 = PHI [[COPY]], %bb.0, undef %15:vgpr_32, %bb.3
  ; SI-NEXT:   [[SI_ELSE:%[0-9]+]]:sreg_32 = SI_ELSE killed [[SI_IF]], %bb.4, implicit-def dead $exec, implicit-def dead $scc, implicit $exec
  ; SI-NEXT:   S_BRANCH %bb.2
  ; SI-NEXT: {{  $}}
  ; SI-NEXT: bb.2.if:
  ; SI-NEXT:   successors: %bb.4(0x80000000)
  ; SI-NEXT: {{  $}}
  ; SI-NEXT:   [[V_ADD_F32_e64_:%[0-9]+]]:vgpr_32 = nofpexcept V_ADD_F32_e64 0, killed [[PHI1]], 0, [[PHI1]], 0, 0, implicit $mode, implicit $exec
  ; SI-NEXT:   S_BRANCH %bb.4
  ; SI-NEXT: {{  $}}
  ; SI-NEXT: bb.3.else:
  ; SI-NEXT:   successors: %bb.1(0x80000000)
  ; SI-NEXT: {{  $}}
  ; SI-NEXT:   [[V_MUL_F32_e64_:%[0-9]+]]:vgpr_32 = nofpexcept V_MUL_F32_e64 0, 1077936128, 0, killed [[COPY]], 0, 0, implicit $mode, implicit $exec
  ; SI-NEXT:   S_BRANCH %bb.1
  ; SI-NEXT: {{  $}}
  ; SI-NEXT: bb.4.end:
  ; SI-NEXT:   [[PHI2:%[0-9]+]]:vgpr_32 = PHI [[PHI]], %bb.1, [[V_ADD_F32_e64_]], %bb.2
  ; SI-NEXT:   SI_END_CF killed [[SI_ELSE]], implicit-def dead $exec, implicit-def dead $scc, implicit $exec
  ; SI-NEXT:   $vgpr0 = COPY killed [[PHI2]]
  ; SI-NEXT:   SI_RETURN_TO_EPILOG killed $vgpr0
main_body:
  %cc = icmp sgt i32 %z, 5
  br i1 %cc, label %if, label %else

if:
  %v.if = fmul float %v, 2.0
  br label %end

else:
  %v.else = fmul float %v, 3.0
  br label %end

end:
  %r = phi float [ %v.if, %if ], [ %v.else, %else ]
  ret float %r
}


; %v was used after if-else
define amdgpu_ps float @else2(i32 %z, float %v) #0 {
  ; SI-LABEL: name: else2
  ; SI: bb.0.main_body:
  ; SI-NEXT:   successors: %bb.3(0x40000000), %bb.1(0x40000000)
  ; SI-NEXT:   liveins: $vgpr0, $vgpr1
  ; SI-NEXT: {{  $}}
  ; SI-NEXT:   [[COPY:%[0-9]+]]:vgpr_32 = COPY killed $vgpr1
  ; SI-NEXT:   [[COPY1:%[0-9]+]]:vgpr_32 = COPY killed $vgpr0
  ; SI-NEXT:   [[V_CMP_GT_I32_e64_:%[0-9]+]]:sreg_32 = V_CMP_GT_I32_e64 6, killed [[COPY1]], implicit $exec
  ; SI-NEXT:   [[SI_IF:%[0-9]+]]:sreg_32 = SI_IF killed [[V_CMP_GT_I32_e64_]], %bb.1, implicit-def dead $exec, implicit-def dead $scc, implicit $exec
  ; SI-NEXT:   S_BRANCH %bb.3
  ; SI-NEXT: {{  $}}
  ; SI-NEXT: bb.1.Flow:
  ; SI-NEXT:   successors: %bb.2(0x40000000), %bb.4(0x40000000)
  ; SI-NEXT: {{  $}}
  ; SI-NEXT:   [[PHI:%[0-9]+]]:vgpr_32 = PHI undef %16:vgpr_32, %bb.0, %5, %bb.3
  ; SI-NEXT:   [[PHI1:%[0-9]+]]:vgpr_32 = PHI undef %16:vgpr_32, %bb.0, [[COPY]], %bb.3
  ; SI-NEXT:   [[SI_ELSE:%[0-9]+]]:sreg_32 = SI_ELSE killed [[SI_IF]], %bb.4, implicit-def dead $exec, implicit-def dead $scc, implicit $exec
  ; SI-NEXT:   S_BRANCH %bb.2
  ; SI-NEXT: {{  $}}
  ; SI-NEXT: bb.2.if:
  ; SI-NEXT:   successors: %bb.4(0x80000000)
  ; SI-NEXT: {{  $}}
  ; SI-NEXT:   [[V_ADD_F32_e64_:%[0-9]+]]:vgpr_32 = nofpexcept V_ADD_F32_e64 0, killed [[COPY]], 0, [[COPY]], 0, 0, implicit $mode, implicit $exec
  ; SI-NEXT:   S_BRANCH %bb.4
  ; SI-NEXT: {{  $}}
  ; SI-NEXT: bb.3.else:
  ; SI-NEXT:   successors: %bb.1(0x80000000)
  ; SI-NEXT: {{  $}}
  ; SI-NEXT:   [[V_MUL_F32_e64_:%[0-9]+]]:vgpr_32 = nofpexcept V_MUL_F32_e64 0, 1077936128, 0, [[COPY]], 0, 0, implicit $mode, implicit $exec
  ; SI-NEXT:   S_BRANCH %bb.1
  ; SI-NEXT: {{  $}}
  ; SI-NEXT: bb.4.end:
  ; SI-NEXT:   [[PHI2:%[0-9]+]]:vgpr_32 = PHI [[PHI1]], %bb.1, [[V_ADD_F32_e64_]], %bb.2
  ; SI-NEXT:   [[PHI3:%[0-9]+]]:vgpr_32 = PHI [[PHI]], %bb.1, [[V_ADD_F32_e64_]], %bb.2
  ; SI-NEXT:   SI_END_CF killed [[SI_ELSE]], implicit-def dead $exec, implicit-def dead $scc, implicit $exec
  ; SI-NEXT:   [[V_ADD_F32_e64_1:%[0-9]+]]:vgpr_32 = nofpexcept V_ADD_F32_e64 0, killed [[PHI2]], 0, killed [[PHI3]], 0, 0, implicit $mode, implicit $exec
  ; SI-NEXT:   $vgpr0 = COPY killed [[V_ADD_F32_e64_1]]
  ; SI-NEXT:   SI_RETURN_TO_EPILOG killed $vgpr0
main_body:
  %cc = icmp sgt i32 %z, 5
  br i1 %cc, label %if, label %else

if:
  %v.if = fmul float %v, 2.0
  br label %end

else:
  %v.else = fmul float %v, 3.0
  br label %end

end:
  %r0 = phi float [ %v.if, %if ], [ %v, %else ]
  %r1 = phi float [ %v.if, %if ], [ %v.else, %else ]
  %r2 = fadd float %r0, %r1
  ret float %r2
}

; if-else inside loop, %x can be optimized, but %v cannot be.
define amdgpu_ps float @else3(i32 %z, float %v, i32 inreg %bound, i32 %x0) #0 {
  ; SI-LABEL: name: else3
  ; SI: bb.0.entry:
  ; SI-NEXT:   successors: %bb.1(0x80000000)
  ; SI-NEXT:   liveins: $vgpr0, $vgpr1, $sgpr0, $vgpr2
  ; SI-NEXT: {{  $}}
  ; SI-NEXT:   [[COPY:%[0-9]+]]:vgpr_32 = COPY killed $vgpr2
  ; SI-NEXT:   [[COPY1:%[0-9]+]]:sgpr_32 = COPY killed $sgpr0
  ; SI-NEXT:   [[COPY2:%[0-9]+]]:vgpr_32 = COPY killed $vgpr1
  ; SI-NEXT:   [[COPY3:%[0-9]+]]:vgpr_32 = COPY killed $vgpr0
  ; SI-NEXT:   [[V_CMP_GT_I32_e64_:%[0-9]+]]:sreg_32 = V_CMP_GT_I32_e64 6, killed [[COPY3]], implicit $exec
  ; SI-NEXT:   [[S_MOV_B32_:%[0-9]+]]:sreg_32 = S_MOV_B32 0
  ; SI-NEXT: {{  $}}
  ; SI-NEXT: bb.1.for.body:
  ; SI-NEXT:   successors: %bb.4(0x40000000), %bb.2(0x40000000)
  ; SI-NEXT: {{  $}}
  ; SI-NEXT:   [[PHI:%[0-9]+]]:sreg_32 = PHI [[S_MOV_B32_]], %bb.0, %14, %bb.5
  ; SI-NEXT:   [[PHI1:%[0-9]+]]:vgpr_32 = PHI [[COPY]], %bb.0, %13, %bb.5
  ; SI-NEXT:   [[SI_IF:%[0-9]+]]:sreg_32 = SI_IF [[V_CMP_GT_I32_e64_]], %bb.2, implicit-def dead $exec, implicit-def dead $scc, implicit $exec
  ; SI-NEXT:   S_BRANCH %bb.4
  ; SI-NEXT: {{  $}}
  ; SI-NEXT: bb.2.Flow:
  ; SI-NEXT:   successors: %bb.3(0x40000000), %bb.5(0x40000000)
  ; SI-NEXT: {{  $}}
  ; SI-NEXT:   [[PHI2:%[0-9]+]]:vgpr_32 = PHI undef %31:vgpr_32, %bb.1, %10, %bb.4
  ; SI-NEXT:   [[PHI3:%[0-9]+]]:vgpr_32 = PHI undef %32:vgpr_32, %bb.1, %9, %bb.4
  ; SI-NEXT:   [[PHI4:%[0-9]+]]:vgpr_32 = PHI [[PHI1]], %bb.1, undef %34:vgpr_32, %bb.4
  ; SI-NEXT:   [[SI_ELSE:%[0-9]+]]:sreg_32 = SI_ELSE killed [[SI_IF]], %bb.5, implicit-def dead $exec, implicit-def dead $scc, implicit $exec
  ; SI-NEXT:   S_BRANCH %bb.3
  ; SI-NEXT: {{  $}}
  ; SI-NEXT: bb.3.if:
  ; SI-NEXT:   successors: %bb.5(0x80000000)
  ; SI-NEXT: {{  $}}
  ; SI-NEXT:   [[V_MUL_F32_e64_:%[0-9]+]]:vgpr_32 = nofpexcept V_MUL_F32_e64 0, [[PHI]], 0, [[COPY2]], 0, 0, implicit $mode, implicit $exec
  ; SI-NEXT:   [[V_ADD_U32_e64_:%[0-9]+]]:vgpr_32 = V_ADD_U32_e64 1, killed [[PHI4]], 0, implicit $exec
  ; SI-NEXT:   S_BRANCH %bb.5
  ; SI-NEXT: {{  $}}
  ; SI-NEXT: bb.4.else:
  ; SI-NEXT:   successors: %bb.2(0x80000000)
  ; SI-NEXT: {{  $}}
  ; SI-NEXT:   [[V_MUL_F32_e64_1:%[0-9]+]]:vgpr_32 = nofpexcept V_MUL_F32_e64 0, [[COPY2]], 0, [[PHI1]], 0, 0, implicit $mode, implicit $exec
  ; SI-NEXT:   [[V_LSHL_ADD_U32_e64_:%[0-9]+]]:vgpr_32 = V_LSHL_ADD_U32_e64 killed [[PHI1]], 1, [[PHI1]], implicit $exec
  ; SI-NEXT:   S_BRANCH %bb.2
  ; SI-NEXT: {{  $}}
  ; SI-NEXT: bb.5.if.end:
  ; SI-NEXT:   successors: %bb.6(0x04000000), %bb.1(0x7c000000)
  ; SI-NEXT: {{  $}}
  ; SI-NEXT:   [[PHI5:%[0-9]+]]:vgpr_32 = PHI [[PHI3]], %bb.2, [[V_MUL_F32_e64_]], %bb.3
  ; SI-NEXT:   [[PHI6:%[0-9]+]]:vgpr_32 = PHI [[PHI2]], %bb.2, [[V_ADD_U32_e64_]], %bb.3
  ; SI-NEXT:   SI_END_CF killed [[SI_ELSE]], implicit-def dead $exec, implicit-def dead $scc, implicit $exec
  ; SI-NEXT:   [[V_ADD_U32_e64_1:%[0-9]+]]:vgpr_32 = V_ADD_U32_e64 1, [[PHI6]], 0, implicit $exec
  ; SI-NEXT:   [[S_ADD_I32_:%[0-9]+]]:sreg_32 = S_ADD_I32 killed [[PHI]], 1, implicit-def dead $scc
  ; SI-NEXT:   S_CMP_LT_I32 [[S_ADD_I32_]], [[COPY1]], implicit-def $scc
  ; SI-NEXT:   S_CBRANCH_SCC1 %bb.1, implicit killed $scc
  ; SI-NEXT:   S_BRANCH %bb.6
  ; SI-NEXT: {{  $}}
  ; SI-NEXT: bb.6.for.end:
  ; SI-NEXT:   [[V_ADD_F32_e64_:%[0-9]+]]:vgpr_32 = nofpexcept V_ADD_F32_e64 0, killed [[PHI6]], 0, killed [[PHI5]], 0, 0, implicit $mode, implicit $exec
  ; SI-NEXT:   $vgpr0 = COPY killed [[V_ADD_F32_e64_]]
  ; SI-NEXT:   SI_RETURN_TO_EPILOG killed $vgpr0
entry:
  br label %for.body

for.body:
  %i = phi i32 [ 0, %entry ], [ %inc, %if.end ]
  %x = phi i32 [ %x0, %entry ], [ %xinc, %if.end ]
  %cc = icmp sgt i32 %z, 5
  br i1 %cc, label %if, label %else

if:
  %i.tmp = bitcast i32 %i to float
  %v.if = fmul float %v, %i.tmp
  %x.if = add i32 %x, 1
  br label %if.end

else:
  %x.tmp = bitcast i32 %x to float
  %v.else = fmul float %v, %x.tmp
  %x.else = mul i32 %x, 3
  br label %if.end

if.end:
  %v.endif = phi float [ %v.if, %if ], [ %v.else, %else ]
  %x.endif = phi i32 [ %x.if, %if ], [ %x.else, %else ]

  %xinc = add i32 %x.endif, 1
  %inc = add i32 %i, 1
  %cond = icmp slt i32 %inc, %bound
  br i1 %cond, label %for.body, label %for.end

for.end:
  %x_float = bitcast i32 %x.endif to float
  %r = fadd float %x_float, %v.endif
  ret float %r
}

; a loop inside an if-else
define amdgpu_ps float @loop(i32 %z, float %v, i32 inreg %bound, ptr %extern_func, ptr %extern_func2) #0 {
  ; SI-LABEL: name: loop
  ; SI: bb.0.main_body:
  ; SI-NEXT:   successors: %bb.6(0x40000000), %bb.1(0x40000000)
  ; SI-NEXT:   liveins: $vgpr0, $vgpr1, $vgpr2, $vgpr3, $vgpr4, $vgpr5
  ; SI-NEXT: {{  $}}
  ; SI-NEXT:   [[COPY:%[0-9]+]]:vgpr_32 = COPY killed $vgpr5
  ; SI-NEXT:   [[COPY1:%[0-9]+]]:vgpr_32 = COPY killed $vgpr4
  ; SI-NEXT:   [[COPY2:%[0-9]+]]:vgpr_32 = COPY killed $vgpr3
  ; SI-NEXT:   [[COPY3:%[0-9]+]]:vgpr_32 = COPY killed $vgpr2
  ; SI-NEXT:   [[COPY4:%[0-9]+]]:vgpr_32 = COPY killed $vgpr1
  ; SI-NEXT:   [[COPY5:%[0-9]+]]:vgpr_32 = COPY killed $vgpr0
  ; SI-NEXT:   [[V_CMP_GT_I32_e64_:%[0-9]+]]:sreg_32 = V_CMP_GT_I32_e64 6, killed [[COPY5]], implicit $exec
  ; SI-NEXT:   [[SI_IF:%[0-9]+]]:sreg_32 = SI_IF killed [[V_CMP_GT_I32_e64_]], %bb.1, implicit-def dead $exec, implicit-def dead $scc, implicit $exec
  ; SI-NEXT:   S_BRANCH %bb.6
  ; SI-NEXT: {{  $}}
  ; SI-NEXT: bb.1.Flow:
  ; SI-NEXT:   successors: %bb.2(0x40000000), %bb.10(0x40000000)
  ; SI-NEXT: {{  $}}
  ; SI-NEXT:   [[PHI:%[0-9]+]]:vgpr_32 = PHI undef %47:vgpr_32, %bb.0, %4, %bb.9
  ; SI-NEXT:   [[PHI1:%[0-9]+]]:vgpr_32 = PHI [[COPY4]], %bb.0, undef %49:vgpr_32, %bb.9
  ; SI-NEXT:   [[PHI2:%[0-9]+]]:vgpr_32 = PHI [[COPY3]], %bb.0, undef %51:vgpr_32, %bb.9
  ; SI-NEXT:   [[PHI3:%[0-9]+]]:vgpr_32 = PHI [[COPY2]], %bb.0, undef %53:vgpr_32, %bb.9
  ; SI-NEXT:   [[SI_ELSE:%[0-9]+]]:sreg_32 = SI_ELSE killed [[SI_IF]], %bb.10, implicit-def dead $exec, implicit-def dead $scc, implicit $exec
  ; SI-NEXT:   S_BRANCH %bb.2
  ; SI-NEXT: {{  $}}
  ; SI-NEXT: bb.2.if:
  ; SI-NEXT:   successors: %bb.3(0x80000000)
  ; SI-NEXT: {{  $}}
  ; SI-NEXT:   [[REG_SEQUENCE:%[0-9]+]]:vreg_64 = REG_SEQUENCE killed [[PHI2]], %subreg.sub0, killed [[PHI3]], %subreg.sub1
  ; SI-NEXT:   [[S_MOV_B32_:%[0-9]+]]:sreg_32_xm0_xexec = S_MOV_B32 $exec_lo
  ; SI-NEXT:   [[COPY6:%[0-9]+]]:sgpr_128 = COPY $sgpr100_sgpr101_sgpr102_sgpr103
  ; SI-NEXT: {{  $}}
  ; SI-NEXT: bb.3:
  ; SI-NEXT:   successors: %bb.4(0x80000000)
  ; SI-NEXT: {{  $}}
  ; SI-NEXT:   [[PHI4:%[0-9]+]]:vreg_64 = PHI undef %55:vreg_64, %bb.4, [[REG_SEQUENCE]], %bb.2
  ; SI-NEXT:   [[PHI5:%[0-9]+]]:vgpr_32 = PHI undef %57:vgpr_32, %bb.4, [[PHI1]], %bb.2
  ; SI-NEXT:   [[V_READFIRSTLANE_B32_:%[0-9]+]]:sgpr_32 = V_READFIRSTLANE_B32 [[PHI4]].sub0, implicit $exec
  ; SI-NEXT:   [[V_READFIRSTLANE_B32_1:%[0-9]+]]:sgpr_32 = V_READFIRSTLANE_B32 [[PHI4]].sub1, implicit $exec
  ; SI-NEXT:   [[REG_SEQUENCE1:%[0-9]+]]:sgpr_64 = REG_SEQUENCE killed [[V_READFIRSTLANE_B32_]], %subreg.sub0, killed [[V_READFIRSTLANE_B32_1]], %subreg.sub1
  ; SI-NEXT:   [[V_CMP_EQ_U64_e64_:%[0-9]+]]:sreg_32_xm0_xexec = V_CMP_EQ_U64_e64 [[REG_SEQUENCE1]], killed [[PHI4]], implicit $exec
  ; SI-NEXT:   [[S_AND_SAVEEXEC_B32_:%[0-9]+]]:sreg_32_xm0_xexec = S_AND_SAVEEXEC_B32 killed [[V_CMP_EQ_U64_e64_]], implicit-def $exec, implicit-def dead $scc, implicit $exec
  ; SI-NEXT: {{  $}}
  ; SI-NEXT: bb.4:
  ; SI-NEXT:   successors: %bb.3(0x40000000), %bb.5(0x40000000)
  ; SI-NEXT: {{  $}}
  ; SI-NEXT:   ADJCALLSTACKUP 0, 0, implicit-def dead $scc, implicit-def $sgpr32, implicit $sgpr32
  ; SI-NEXT:   $sgpr0_sgpr1_sgpr2_sgpr3 = COPY [[COPY6]]
  ; SI-NEXT:   $vgpr0 = COPY killed [[PHI5]]
  ; SI-NEXT:   dead $sgpr30_sgpr31 = SI_CALL killed [[REG_SEQUENCE1]], 0, csr_amdgpu_si_gfx, implicit killed $sgpr0_sgpr1_sgpr2_sgpr3, implicit killed $vgpr0, implicit-def $vgpr0
  ; SI-NEXT:   ADJCALLSTACKDOWN 0, 0, implicit-def dead $scc, implicit-def $sgpr32, implicit $sgpr32
  ; SI-NEXT:   [[COPY7:%[0-9]+]]:vgpr_32 = COPY killed $vgpr0
  ; SI-NEXT:   $exec_lo = S_XOR_B32_term $exec_lo, killed [[S_AND_SAVEEXEC_B32_]], implicit-def dead $scc
  ; SI-NEXT:   SI_WATERFALL_LOOP %bb.3, implicit $exec
  ; SI-NEXT: {{  $}}
  ; SI-NEXT: bb.5:
  ; SI-NEXT:   successors: %bb.10(0x80000000)
  ; SI-NEXT: {{  $}}
  ; SI-NEXT:   $exec_lo = S_MOV_B32 killed [[S_MOV_B32_]]
  ; SI-NEXT:   [[COPY8:%[0-9]+]]:vgpr_32 = COPY killed [[COPY7]]
  ; SI-NEXT:   S_BRANCH %bb.10
  ; SI-NEXT: {{  $}}
  ; SI-NEXT: bb.6.else:
  ; SI-NEXT:   successors: %bb.7(0x80000000)
  ; SI-NEXT: {{  $}}
  ; SI-NEXT:   [[REG_SEQUENCE2:%[0-9]+]]:vreg_64 = REG_SEQUENCE killed [[COPY1]], %subreg.sub0, killed [[COPY]], %subreg.sub1
  ; SI-NEXT:   [[S_MOV_B32_1:%[0-9]+]]:sreg_32_xm0_xexec = S_MOV_B32 $exec_lo
  ; SI-NEXT:   [[COPY9:%[0-9]+]]:sgpr_128 = COPY $sgpr100_sgpr101_sgpr102_sgpr103
  ; SI-NEXT: {{  $}}
  ; SI-NEXT: bb.7:
  ; SI-NEXT:   successors: %bb.8(0x80000000)
  ; SI-NEXT: {{  $}}
  ; SI-NEXT:   [[PHI6:%[0-9]+]]:vreg_64 = PHI undef %59:vreg_64, %bb.8, [[REG_SEQUENCE2]], %bb.6
  ; SI-NEXT:   [[PHI7:%[0-9]+]]:vgpr_32 = PHI undef %61:vgpr_32, %bb.8, [[COPY4]], %bb.6
  ; SI-NEXT:   [[V_READFIRSTLANE_B32_2:%[0-9]+]]:sgpr_32 = V_READFIRSTLANE_B32 [[PHI6]].sub0, implicit $exec
  ; SI-NEXT:   [[V_READFIRSTLANE_B32_3:%[0-9]+]]:sgpr_32 = V_READFIRSTLANE_B32 [[PHI6]].sub1, implicit $exec
  ; SI-NEXT:   [[REG_SEQUENCE3:%[0-9]+]]:sgpr_64 = REG_SEQUENCE killed [[V_READFIRSTLANE_B32_2]], %subreg.sub0, killed [[V_READFIRSTLANE_B32_3]], %subreg.sub1
  ; SI-NEXT:   [[V_CMP_EQ_U64_e64_1:%[0-9]+]]:sreg_32_xm0_xexec = V_CMP_EQ_U64_e64 [[REG_SEQUENCE3]], killed [[PHI6]], implicit $exec
  ; SI-NEXT:   [[S_AND_SAVEEXEC_B32_1:%[0-9]+]]:sreg_32_xm0_xexec = S_AND_SAVEEXEC_B32 killed [[V_CMP_EQ_U64_e64_1]], implicit-def $exec, implicit-def dead $scc, implicit $exec
  ; SI-NEXT: {{  $}}
  ; SI-NEXT: bb.8:
  ; SI-NEXT:   successors: %bb.7(0x40000000), %bb.9(0x40000000)
  ; SI-NEXT: {{  $}}
  ; SI-NEXT:   ADJCALLSTACKUP 0, 0, implicit-def dead $scc, implicit-def $sgpr32, implicit $sgpr32
  ; SI-NEXT:   $sgpr0_sgpr1_sgpr2_sgpr3 = COPY [[COPY9]]
  ; SI-NEXT:   $vgpr0 = COPY killed [[PHI7]]
  ; SI-NEXT:   dead $sgpr30_sgpr31 = SI_CALL killed [[REG_SEQUENCE3]], 0, csr_amdgpu_si_gfx, implicit killed $sgpr0_sgpr1_sgpr2_sgpr3, implicit killed $vgpr0, implicit-def $vgpr0
  ; SI-NEXT:   ADJCALLSTACKDOWN 0, 0, implicit-def dead $scc, implicit-def $sgpr32, implicit $sgpr32
  ; SI-NEXT:   [[COPY10:%[0-9]+]]:vgpr_32 = COPY killed $vgpr0
  ; SI-NEXT:   $exec_lo = S_XOR_B32_term $exec_lo, killed [[S_AND_SAVEEXEC_B32_1]], implicit-def dead $scc
  ; SI-NEXT:   SI_WATERFALL_LOOP %bb.7, implicit $exec
  ; SI-NEXT: {{  $}}
  ; SI-NEXT: bb.9:
  ; SI-NEXT:   successors: %bb.1(0x80000000)
  ; SI-NEXT: {{  $}}
  ; SI-NEXT:   $exec_lo = S_MOV_B32 killed [[S_MOV_B32_1]]
  ; SI-NEXT:   [[COPY11:%[0-9]+]]:vgpr_32 = COPY killed [[COPY10]]
  ; SI-NEXT:   S_BRANCH %bb.1
  ; SI-NEXT: {{  $}}
  ; SI-NEXT: bb.10.end:
  ; SI-NEXT:   [[PHI8:%[0-9]+]]:vgpr_32 = PHI [[PHI]], %bb.1, [[COPY8]], %bb.5
  ; SI-NEXT:   SI_END_CF killed [[SI_ELSE]], implicit-def dead $exec, implicit-def dead $scc, implicit $exec
  ; SI-NEXT:   $vgpr0 = COPY killed [[PHI8]]
  ; SI-NEXT:   SI_RETURN_TO_EPILOG killed $vgpr0
main_body:
  %cc = icmp sgt i32 %z, 5
  br i1 %cc, label %if, label %else

if:
  %v.if = call amdgpu_gfx float %extern_func(float %v)
  br label %end

else:
  %v.else = call amdgpu_gfx float %extern_func2(float %v)
  br label %end

end:
  %r = phi float [ %v.if, %if ], [ %v.else, %else ]
  ret float %r
}

; a loop inside an if-else, but the variable is still in use after the if-else
define amdgpu_ps float @loop_with_use(i32 %z, float %v, i32 inreg %bound, ptr %extern_func, ptr %extern_func2) #0 {
  ; SI-LABEL: name: loop_with_use
  ; SI: bb.0.main_body:
  ; SI-NEXT:   successors: %bb.6(0x40000000), %bb.1(0x40000000)
  ; SI-NEXT:   liveins: $vgpr0, $vgpr1, $vgpr2, $vgpr3, $vgpr4, $vgpr5
  ; SI-NEXT: {{  $}}
  ; SI-NEXT:   [[COPY:%[0-9]+]]:vgpr_32 = COPY killed $vgpr5
  ; SI-NEXT:   [[COPY1:%[0-9]+]]:vgpr_32 = COPY killed $vgpr4
  ; SI-NEXT:   [[COPY2:%[0-9]+]]:vgpr_32 = COPY killed $vgpr3
  ; SI-NEXT:   [[COPY3:%[0-9]+]]:vgpr_32 = COPY killed $vgpr2
  ; SI-NEXT:   [[COPY4:%[0-9]+]]:vgpr_32 = COPY killed $vgpr1
  ; SI-NEXT:   [[COPY5:%[0-9]+]]:vgpr_32 = COPY killed $vgpr0
  ; SI-NEXT:   [[V_CMP_GT_I32_e64_:%[0-9]+]]:sreg_32 = V_CMP_GT_I32_e64 6, killed [[COPY5]], implicit $exec
  ; SI-NEXT:   [[SI_IF:%[0-9]+]]:sreg_32 = SI_IF killed [[V_CMP_GT_I32_e64_]], %bb.1, implicit-def dead $exec, implicit-def dead $scc, implicit $exec
  ; SI-NEXT:   S_BRANCH %bb.6
  ; SI-NEXT: {{  $}}
  ; SI-NEXT: bb.1.Flow:
  ; SI-NEXT:   successors: %bb.2(0x40000000), %bb.10(0x40000000)
  ; SI-NEXT: {{  $}}
  ; SI-NEXT:   [[PHI:%[0-9]+]]:vgpr_32 = PHI undef %48:vgpr_32, %bb.0, %4, %bb.9
  ; SI-NEXT:   [[PHI1:%[0-9]+]]:vgpr_32 = PHI [[COPY3]], %bb.0, undef %50:vgpr_32, %bb.9
  ; SI-NEXT:   [[PHI2:%[0-9]+]]:vgpr_32 = PHI [[COPY2]], %bb.0, undef %52:vgpr_32, %bb.9
  ; SI-NEXT:   [[SI_ELSE:%[0-9]+]]:sreg_32 = SI_ELSE killed [[SI_IF]], %bb.10, implicit-def dead $exec, implicit-def dead $scc, implicit $exec
  ; SI-NEXT:   S_BRANCH %bb.2
  ; SI-NEXT: {{  $}}
  ; SI-NEXT: bb.2.if:
  ; SI-NEXT:   successors: %bb.3(0x80000000)
  ; SI-NEXT: {{  $}}
  ; SI-NEXT:   [[REG_SEQUENCE:%[0-9]+]]:vreg_64 = REG_SEQUENCE killed [[PHI1]], %subreg.sub0, killed [[PHI2]], %subreg.sub1
  ; SI-NEXT:   [[S_MOV_B32_:%[0-9]+]]:sreg_32_xm0_xexec = S_MOV_B32 $exec_lo
  ; SI-NEXT:   [[COPY6:%[0-9]+]]:sgpr_128 = COPY $sgpr100_sgpr101_sgpr102_sgpr103
  ; SI-NEXT: {{  $}}
  ; SI-NEXT: bb.3:
  ; SI-NEXT:   successors: %bb.4(0x80000000)
  ; SI-NEXT: {{  $}}
  ; SI-NEXT:   [[PHI3:%[0-9]+]]:vreg_64 = PHI undef %54:vreg_64, %bb.4, [[REG_SEQUENCE]], %bb.2
  ; SI-NEXT:   [[V_READFIRSTLANE_B32_:%[0-9]+]]:sgpr_32 = V_READFIRSTLANE_B32 [[PHI3]].sub0, implicit $exec
  ; SI-NEXT:   [[V_READFIRSTLANE_B32_1:%[0-9]+]]:sgpr_32 = V_READFIRSTLANE_B32 [[PHI3]].sub1, implicit $exec
  ; SI-NEXT:   [[REG_SEQUENCE1:%[0-9]+]]:sgpr_64 = REG_SEQUENCE killed [[V_READFIRSTLANE_B32_]], %subreg.sub0, killed [[V_READFIRSTLANE_B32_1]], %subreg.sub1
  ; SI-NEXT:   [[V_CMP_EQ_U64_e64_:%[0-9]+]]:sreg_32_xm0_xexec = V_CMP_EQ_U64_e64 [[REG_SEQUENCE1]], killed [[PHI3]], implicit $exec
  ; SI-NEXT:   [[S_AND_SAVEEXEC_B32_:%[0-9]+]]:sreg_32_xm0_xexec = S_AND_SAVEEXEC_B32 killed [[V_CMP_EQ_U64_e64_]], implicit-def $exec, implicit-def dead $scc, implicit $exec
  ; SI-NEXT: {{  $}}
  ; SI-NEXT: bb.4:
  ; SI-NEXT:   successors: %bb.3(0x40000000), %bb.5(0x40000000)
  ; SI-NEXT: {{  $}}
  ; SI-NEXT:   ADJCALLSTACKUP 0, 0, implicit-def dead $scc, implicit-def $sgpr32, implicit $sgpr32
  ; SI-NEXT:   $sgpr0_sgpr1_sgpr2_sgpr3 = COPY [[COPY6]]
  ; SI-NEXT:   $vgpr0 = COPY [[COPY4]]
  ; SI-NEXT:   dead $sgpr30_sgpr31 = SI_CALL killed [[REG_SEQUENCE1]], 0, csr_amdgpu_si_gfx, implicit killed $sgpr0_sgpr1_sgpr2_sgpr3, implicit killed $vgpr0, implicit-def $vgpr0
  ; SI-NEXT:   ADJCALLSTACKDOWN 0, 0, implicit-def dead $scc, implicit-def $sgpr32, implicit $sgpr32
  ; SI-NEXT:   [[COPY7:%[0-9]+]]:vgpr_32 = COPY killed $vgpr0
  ; SI-NEXT:   $exec_lo = S_XOR_B32_term $exec_lo, killed [[S_AND_SAVEEXEC_B32_]], implicit-def dead $scc
  ; SI-NEXT:   SI_WATERFALL_LOOP %bb.3, implicit $exec
  ; SI-NEXT: {{  $}}
  ; SI-NEXT: bb.5:
  ; SI-NEXT:   successors: %bb.10(0x80000000)
  ; SI-NEXT: {{  $}}
  ; SI-NEXT:   $exec_lo = S_MOV_B32 killed [[S_MOV_B32_]]
  ; SI-NEXT:   [[COPY8:%[0-9]+]]:vgpr_32 = COPY killed [[COPY7]]
  ; SI-NEXT:   S_BRANCH %bb.10
  ; SI-NEXT: {{  $}}
  ; SI-NEXT: bb.6.else:
  ; SI-NEXT:   successors: %bb.7(0x80000000)
  ; SI-NEXT: {{  $}}
  ; SI-NEXT:   [[REG_SEQUENCE2:%[0-9]+]]:vreg_64 = REG_SEQUENCE killed [[COPY1]], %subreg.sub0, killed [[COPY]], %subreg.sub1
  ; SI-NEXT:   [[S_MOV_B32_1:%[0-9]+]]:sreg_32_xm0_xexec = S_MOV_B32 $exec_lo
  ; SI-NEXT:   [[COPY9:%[0-9]+]]:sgpr_128 = COPY $sgpr100_sgpr101_sgpr102_sgpr103
  ; SI-NEXT: {{  $}}
  ; SI-NEXT: bb.7:
  ; SI-NEXT:   successors: %bb.8(0x80000000)
  ; SI-NEXT: {{  $}}
  ; SI-NEXT:   [[PHI4:%[0-9]+]]:vreg_64 = PHI undef %56:vreg_64, %bb.8, [[REG_SEQUENCE2]], %bb.6
  ; SI-NEXT:   [[V_READFIRSTLANE_B32_2:%[0-9]+]]:sgpr_32 = V_READFIRSTLANE_B32 [[PHI4]].sub0, implicit $exec
  ; SI-NEXT:   [[V_READFIRSTLANE_B32_3:%[0-9]+]]:sgpr_32 = V_READFIRSTLANE_B32 [[PHI4]].sub1, implicit $exec
  ; SI-NEXT:   [[REG_SEQUENCE3:%[0-9]+]]:sgpr_64 = REG_SEQUENCE killed [[V_READFIRSTLANE_B32_2]], %subreg.sub0, killed [[V_READFIRSTLANE_B32_3]], %subreg.sub1
  ; SI-NEXT:   [[V_CMP_EQ_U64_e64_1:%[0-9]+]]:sreg_32_xm0_xexec = V_CMP_EQ_U64_e64 [[REG_SEQUENCE3]], killed [[PHI4]], implicit $exec
  ; SI-NEXT:   [[S_AND_SAVEEXEC_B32_1:%[0-9]+]]:sreg_32_xm0_xexec = S_AND_SAVEEXEC_B32 killed [[V_CMP_EQ_U64_e64_1]], implicit-def $exec, implicit-def dead $scc, implicit $exec
  ; SI-NEXT: {{  $}}
  ; SI-NEXT: bb.8:
  ; SI-NEXT:   successors: %bb.7(0x40000000), %bb.9(0x40000000)
  ; SI-NEXT: {{  $}}
  ; SI-NEXT:   ADJCALLSTACKUP 0, 0, implicit-def dead $scc, implicit-def $sgpr32, implicit $sgpr32
  ; SI-NEXT:   $sgpr0_sgpr1_sgpr2_sgpr3 = COPY [[COPY9]]
  ; SI-NEXT:   $vgpr0 = COPY [[COPY4]]
  ; SI-NEXT:   dead $sgpr30_sgpr31 = SI_CALL killed [[REG_SEQUENCE3]], 0, csr_amdgpu_si_gfx, implicit killed $sgpr0_sgpr1_sgpr2_sgpr3, implicit killed $vgpr0, implicit-def $vgpr0
  ; SI-NEXT:   ADJCALLSTACKDOWN 0, 0, implicit-def dead $scc, implicit-def $sgpr32, implicit $sgpr32
  ; SI-NEXT:   [[COPY10:%[0-9]+]]:vgpr_32 = COPY killed $vgpr0
  ; SI-NEXT:   $exec_lo = S_XOR_B32_term $exec_lo, killed [[S_AND_SAVEEXEC_B32_1]], implicit-def dead $scc
  ; SI-NEXT:   SI_WATERFALL_LOOP %bb.7, implicit $exec
  ; SI-NEXT: {{  $}}
  ; SI-NEXT: bb.9:
  ; SI-NEXT:   successors: %bb.1(0x80000000)
  ; SI-NEXT: {{  $}}
  ; SI-NEXT:   $exec_lo = S_MOV_B32 killed [[S_MOV_B32_1]]
  ; SI-NEXT:   [[COPY11:%[0-9]+]]:vgpr_32 = COPY killed [[COPY10]]
  ; SI-NEXT:   S_BRANCH %bb.1
  ; SI-NEXT: {{  $}}
  ; SI-NEXT: bb.10.end:
  ; SI-NEXT:   [[PHI5:%[0-9]+]]:vgpr_32 = PHI [[PHI]], %bb.1, [[COPY8]], %bb.5
  ; SI-NEXT:   SI_END_CF killed [[SI_ELSE]], implicit-def dead $exec, implicit-def dead $scc, implicit $exec
  ; SI-NEXT:   [[V_ADD_F32_e64_:%[0-9]+]]:vgpr_32 = nofpexcept V_ADD_F32_e64 0, killed [[PHI5]], 0, killed [[COPY4]], 0, 0, implicit $mode, implicit $exec
  ; SI-NEXT:   $vgpr0 = COPY killed [[V_ADD_F32_e64_]]
  ; SI-NEXT:   SI_RETURN_TO_EPILOG killed $vgpr0
main_body:
  %cc = icmp sgt i32 %z, 5
  br i1 %cc, label %if, label %else

if:
  %v.if = call amdgpu_gfx float %extern_func(float %v)
  br label %end

else:
  %v.else = call amdgpu_gfx float %extern_func2(float %v)
  br label %end

end:
  %r = phi float [ %v.if, %if ], [ %v.else, %else ]
  %r2 = fadd float %r, %v
  ret float %r2
}

define amdgpu_kernel void @livevariables_update_missed_block(ptr addrspace(1) %src1) {
  ; SI-LABEL: name: livevariables_update_missed_block
  ; SI: bb.0.entry:
  ; SI-NEXT:   successors: %bb.2(0x40000000), %bb.5(0x40000000)
  ; SI-NEXT:   liveins: $vgpr0, $sgpr2_sgpr3
  ; SI-NEXT: {{  $}}
  ; SI-NEXT:   [[COPY:%[0-9]+]]:sgpr_64(p4) = COPY killed $sgpr2_sgpr3
  ; SI-NEXT:   [[COPY1:%[0-9]+]]:vgpr_32(s32) = COPY killed $vgpr0
  ; SI-NEXT:   [[V_CMP_NE_U32_e64_:%[0-9]+]]:sreg_32 = V_CMP_NE_U32_e64 0, [[COPY1]](s32), implicit $exec
  ; SI-NEXT:   [[SI_IF:%[0-9]+]]:sreg_32 = SI_IF killed [[V_CMP_NE_U32_e64_]], %bb.5, implicit-def dead $exec, implicit-def dead $scc, implicit $exec
  ; SI-NEXT:   S_BRANCH %bb.2
  ; SI-NEXT: {{  $}}
  ; SI-NEXT: bb.1.if.then:
  ; SI-NEXT:   successors: %bb.7(0x80000000)
  ; SI-NEXT: {{  $}}
<<<<<<< HEAD
  ; SI-NEXT:   [[S_LOAD_DWORDX2_IMM:%[0-9]+]]:sreg_64_xexec = S_LOAD_DWORDX2_IMM killed [[COPY]](p4), 36, 0 :: (dereferenceable invariant load (s64) from %ir.src1.kernarg.offset, align 4, addrspace 4)
  ; SI-NEXT:   [[V_ADD_CO_U32_e64_:%[0-9]+]]:vgpr_32, [[V_ADD_CO_U32_e64_1:%[0-9]+]]:sreg_32_xm0_xexec = V_ADD_CO_U32_e64 [[S_LOAD_DWORDX2_IMM]].sub0, killed %54, 0, implicit $exec
  ; SI-NEXT:   [[V_ADDC_U32_e64_:%[0-9]+]]:vgpr_32, dead [[V_ADDC_U32_e64_1:%[0-9]+]]:sreg_32_xm0_xexec = V_ADDC_U32_e64 0, killed [[S_LOAD_DWORDX2_IMM]].sub1, killed [[V_ADD_CO_U32_e64_1]], 0, implicit $exec
=======
  ; SI-NEXT:   early-clobber %33:sreg_64_xexec = S_LOAD_DWORDX2_IMM_ec killed [[COPY]](p4), 36, 0 :: (dereferenceable invariant load (s64) from %ir.src1.kernarg.offset, align 4, addrspace 4)
  ; SI-NEXT:   [[V_ADD_CO_U32_e64_:%[0-9]+]]:vgpr_32, [[V_ADD_CO_U32_e64_1:%[0-9]+]]:sreg_32_xm0_xexec = V_ADD_CO_U32_e64 %33.sub0, killed %54, 0, implicit $exec
  ; SI-NEXT:   [[V_ADDC_U32_e64_:%[0-9]+]]:vgpr_32, dead [[V_ADDC_U32_e64_1:%[0-9]+]]:sreg_32_xm0_xexec = V_ADDC_U32_e64 0, killed %33.sub1, killed [[V_ADD_CO_U32_e64_1]], 0, implicit $exec
>>>>>>> 9c4aab8c
  ; SI-NEXT:   [[REG_SEQUENCE:%[0-9]+]]:vreg_64 = REG_SEQUENCE killed [[V_ADD_CO_U32_e64_]], %subreg.sub0, killed [[V_ADDC_U32_e64_]], %subreg.sub1
  ; SI-NEXT:   [[GLOBAL_LOAD_UBYTE:%[0-9]+]]:vgpr_32 = GLOBAL_LOAD_UBYTE killed [[REG_SEQUENCE]], 0, 0, implicit $exec :: (load (s8) from %ir.i10, addrspace 1)
  ; SI-NEXT:   [[V_MOV_B:%[0-9]+]]:vreg_64 = V_MOV_B64_PSEUDO 0, implicit $exec
  ; SI-NEXT:   GLOBAL_STORE_BYTE killed [[V_MOV_B]], killed [[GLOBAL_LOAD_UBYTE]], 0, 0, implicit $exec :: (store (s8) into `ptr addrspace(1) null`, addrspace 1)
  ; SI-NEXT:   S_BRANCH %bb.7
  ; SI-NEXT: {{  $}}
  ; SI-NEXT: bb.2.if.then9:
  ; SI-NEXT:   successors: %bb.4(0x40000000), %bb.3(0x40000000)
  ; SI-NEXT: {{  $}}
  ; SI-NEXT:   S_CBRANCH_SCC0 %bb.4, implicit undef $scc
  ; SI-NEXT: {{  $}}
  ; SI-NEXT: bb.3:
  ; SI-NEXT:   successors: %bb.6(0x80000000)
  ; SI-NEXT: {{  $}}
  ; SI-NEXT:   S_BRANCH %bb.6
  ; SI-NEXT: {{  $}}
  ; SI-NEXT: bb.4.sw.bb:
  ; SI-NEXT:   successors: %bb.6(0x80000000)
  ; SI-NEXT: {{  $}}
  ; SI-NEXT:   [[V_MOV_B1:%[0-9]+]]:vreg_64 = V_MOV_B64_PSEUDO 0, implicit $exec
  ; SI-NEXT:   [[GLOBAL_LOAD_UBYTE1:%[0-9]+]]:vgpr_32 = GLOBAL_LOAD_UBYTE killed [[V_MOV_B1]], 0, 0, implicit $exec :: ("amdgpu-noclobber" load (s8) from `ptr addrspace(1) null`, addrspace 1)
  ; SI-NEXT:   S_BRANCH %bb.6
  ; SI-NEXT: {{  $}}
  ; SI-NEXT: bb.5.Flow:
  ; SI-NEXT:   successors: %bb.1(0x40000000), %bb.7(0x40000000)
  ; SI-NEXT: {{  $}}
  ; SI-NEXT:   [[PHI:%[0-9]+]]:vgpr_32 = PHI [[COPY1]](s32), %bb.0, undef %55:vgpr_32, %bb.6
  ; SI-NEXT:   [[SI_ELSE:%[0-9]+]]:sreg_32 = SI_ELSE killed [[SI_IF]], %bb.7, implicit-def dead $exec, implicit-def dead $scc, implicit $exec
  ; SI-NEXT:   S_BRANCH %bb.1
  ; SI-NEXT: {{  $}}
  ; SI-NEXT: bb.6.sw.bb18:
  ; SI-NEXT:   successors: %bb.5(0x80000000)
  ; SI-NEXT: {{  $}}
  ; SI-NEXT:   [[PHI1:%[0-9]+]]:vgpr_32 = PHI undef %41:vgpr_32, %bb.3, [[GLOBAL_LOAD_UBYTE1]], %bb.4
  ; SI-NEXT:   [[V_MOV_B2:%[0-9]+]]:vreg_64 = V_MOV_B64_PSEUDO 0, implicit $exec
  ; SI-NEXT:   GLOBAL_STORE_BYTE killed [[V_MOV_B2]], killed [[PHI1]], 0, 0, implicit $exec :: (store (s8) into `ptr addrspace(1) null`, addrspace 1)
  ; SI-NEXT:   S_BRANCH %bb.5
  ; SI-NEXT: {{  $}}
  ; SI-NEXT: bb.7.UnifiedReturnBlock:
  ; SI-NEXT:   SI_END_CF killed [[SI_ELSE]], implicit-def dead $exec, implicit-def dead $scc, implicit $exec
  ; SI-NEXT:   S_ENDPGM 0
entry:
  %i2 = tail call i32 @llvm.amdgcn.workitem.id.x()
  %i4 = add i32 0, %i2
  %i5 = zext i32 %i4 to i64
  %i6 = add i64 0, %i5
  %add = add i64 %i6, 0
  %cmp2 = icmp ult i64 %add, 1
  br i1 %cmp2, label %if.then, label %if.then9

if.then:                                          ; preds = %entry
  %i9 = mul i64 %i6, 1
  %i10 = getelementptr inbounds i8, ptr addrspace(1) %src1, i64 %i9
  %i11 = load i8, ptr addrspace(1) %i10, align 1
  %i12 = insertelement <3 x i8> zeroinitializer, i8 %i11, i64 0
  %i13 = insertelement <3 x i8> %i12, i8 0, i64 1
  %i14 = insertelement <3 x i8> %i13, i8 0, i64 1
  %i15 = select <3 x i1> zeroinitializer, <3 x i8> zeroinitializer, <3 x i8> %i14
  %i16 = extractelement <3 x i8> %i15, i64 0
  store i8 %i16, ptr addrspace(1) null, align 1
  ret void

if.then9:                                         ; preds = %entry
  br i1 undef, label %sw.bb18, label %sw.bb

sw.bb:                                            ; preds = %if.then9
  %i17 = load i8, ptr addrspace(1) null, align 1
  %i18 = insertelement <4 x i8> zeroinitializer, i8 %i17, i64 0
  %a.sroa.0.0.vecblend = shufflevector <4 x i8> %i18, <4 x i8> zeroinitializer, <4 x i32> <i32 0, i32 0, i32 0, i32 undef>
  br label %sw.bb18

sw.bb18:                                          ; preds = %sw.bb, %if.then9
  %a.sroa.0.0 = phi <4 x i8> [ %a.sroa.0.0.vecblend, %sw.bb ], [ undef, %if.then9 ]
  %a.sroa.0.0.vec.extract61 = shufflevector <4 x i8> %a.sroa.0.0, <4 x i8> zeroinitializer, <3 x i32> <i32 undef, i32 1, i32 undef>
  %i19 = insertelement <3 x i8> %a.sroa.0.0.vec.extract61, i8 0, i64 0
  %i20 = select <3 x i1> zeroinitializer, <3 x i8> zeroinitializer, <3 x i8> %i19
  %i21 = extractelement <3 x i8> %i20, i64 1
  store i8 %i21, ptr addrspace(1) null, align 1
  ret void
}

%tex = type opaque
define protected amdgpu_kernel void @nested_waterfalls(ptr addrspace(1) %tex.coerce) local_unnamed_addr {
  ; SI-LABEL: name: nested_waterfalls
  ; SI: bb.0.entry:
  ; SI-NEXT:   successors: %bb.1(0x80000000)
  ; SI-NEXT:   liveins: $vgpr0, $sgpr2_sgpr3
  ; SI-NEXT: {{  $}}
  ; SI-NEXT:   [[COPY:%[0-9]+]]:sgpr_64(p4) = COPY killed $sgpr2_sgpr3
  ; SI-NEXT:   [[COPY1:%[0-9]+]]:vgpr_32(s32) = COPY killed $vgpr0
  ; SI-NEXT: {{  $}}
  ; SI-NEXT: bb.1.if.then:
  ; SI-NEXT:   successors: %bb.2(0x80000000)
  ; SI-NEXT: {{  $}}
  ; SI-NEXT:   early-clobber %10:sreg_64_xexec = S_LOAD_DWORDX2_IMM_ec killed [[COPY]](p4), 36, 0 :: (dereferenceable invariant load (s64) from %ir.tex.coerce.kernarg.offset, align 4, addrspace 4)
  ; SI-NEXT:   [[V_LSHLREV_B32_e64_:%[0-9]+]]:vgpr_32 = nuw nsw V_LSHLREV_B32_e64 3, killed [[COPY1]](s32), implicit $exec
  ; SI-NEXT:   [[GLOBAL_LOAD_DWORDX2_SADDR:%[0-9]+]]:vreg_64 = GLOBAL_LOAD_DWORDX2_SADDR killed %10, killed [[V_LSHLREV_B32_e64_]], 0, 0, implicit $exec :: (load (s64) from %ir.idx, addrspace 1)
  ; SI-NEXT:   [[GLOBAL_LOAD_DWORDX4_:%[0-9]+]]:vreg_128 = GLOBAL_LOAD_DWORDX4 [[GLOBAL_LOAD_DWORDX2_SADDR]], 16, 0, implicit $exec :: (invariant load (s128) from %ir.3 + 16, addrspace 4)
  ; SI-NEXT:   [[COPY2:%[0-9]+]]:vgpr_32 = COPY [[GLOBAL_LOAD_DWORDX4_]].sub3
  ; SI-NEXT:   [[COPY3:%[0-9]+]]:vgpr_32 = COPY [[GLOBAL_LOAD_DWORDX4_]].sub2
  ; SI-NEXT:   [[COPY4:%[0-9]+]]:vgpr_32 = COPY [[GLOBAL_LOAD_DWORDX4_]].sub1
  ; SI-NEXT:   [[COPY5:%[0-9]+]]:vgpr_32 = COPY killed [[GLOBAL_LOAD_DWORDX4_]].sub0
  ; SI-NEXT:   [[GLOBAL_LOAD_DWORDX4_1:%[0-9]+]]:vreg_128 = GLOBAL_LOAD_DWORDX4 [[GLOBAL_LOAD_DWORDX2_SADDR]], 0, 0, implicit $exec :: (invariant load (s128) from %ir.3, align 32, addrspace 4)
  ; SI-NEXT:   [[COPY6:%[0-9]+]]:vgpr_32 = COPY [[GLOBAL_LOAD_DWORDX4_1]].sub3
  ; SI-NEXT:   [[COPY7:%[0-9]+]]:vgpr_32 = COPY [[GLOBAL_LOAD_DWORDX4_1]].sub2
  ; SI-NEXT:   [[COPY8:%[0-9]+]]:vgpr_32 = COPY [[GLOBAL_LOAD_DWORDX4_1]].sub1
  ; SI-NEXT:   [[COPY9:%[0-9]+]]:vgpr_32 = COPY killed [[GLOBAL_LOAD_DWORDX4_1]].sub0
  ; SI-NEXT:   [[REG_SEQUENCE:%[0-9]+]]:vreg_256 = REG_SEQUENCE killed [[COPY9]], %subreg.sub0, killed [[COPY8]], %subreg.sub1, killed [[COPY7]], %subreg.sub2, killed [[COPY6]], %subreg.sub3, killed [[COPY5]], %subreg.sub4, killed [[COPY4]], %subreg.sub5, killed [[COPY3]], %subreg.sub6, killed [[COPY2]], %subreg.sub7
  ; SI-NEXT:   [[GLOBAL_LOAD_DWORDX4_2:%[0-9]+]]:vreg_128 = GLOBAL_LOAD_DWORDX4 killed [[GLOBAL_LOAD_DWORDX2_SADDR]], 48, 0, implicit $exec :: (invariant load (s128) from %ir.add.ptr.i, addrspace 4)
  ; SI-NEXT:   [[S_MOV_B32_:%[0-9]+]]:sreg_32_xm0_xexec = S_MOV_B32 $exec_lo
  ; SI-NEXT: {{  $}}
  ; SI-NEXT: bb.2:
  ; SI-NEXT:   successors: %bb.3(0x80000000)
  ; SI-NEXT: {{  $}}
  ; SI-NEXT:   [[V_READFIRSTLANE_B32_:%[0-9]+]]:sgpr_32 = V_READFIRSTLANE_B32 [[REG_SEQUENCE]].sub0, implicit $exec
  ; SI-NEXT:   [[V_READFIRSTLANE_B32_1:%[0-9]+]]:sgpr_32 = V_READFIRSTLANE_B32 [[REG_SEQUENCE]].sub1, implicit $exec
  ; SI-NEXT:   [[REG_SEQUENCE1:%[0-9]+]]:sgpr_64 = REG_SEQUENCE [[V_READFIRSTLANE_B32_]], %subreg.sub0, [[V_READFIRSTLANE_B32_1]], %subreg.sub1
  ; SI-NEXT:   [[V_CMP_EQ_U64_e64_:%[0-9]+]]:sreg_32_xm0_xexec = V_CMP_EQ_U64_e64 killed [[REG_SEQUENCE1]], [[REG_SEQUENCE]].sub0_sub1, implicit $exec
  ; SI-NEXT:   [[V_READFIRSTLANE_B32_2:%[0-9]+]]:sgpr_32 = V_READFIRSTLANE_B32 [[REG_SEQUENCE]].sub2, implicit $exec
  ; SI-NEXT:   [[V_READFIRSTLANE_B32_3:%[0-9]+]]:sgpr_32 = V_READFIRSTLANE_B32 [[REG_SEQUENCE]].sub3, implicit $exec
  ; SI-NEXT:   [[REG_SEQUENCE2:%[0-9]+]]:sgpr_64 = REG_SEQUENCE [[V_READFIRSTLANE_B32_2]], %subreg.sub0, [[V_READFIRSTLANE_B32_3]], %subreg.sub1
  ; SI-NEXT:   [[V_CMP_EQ_U64_e64_1:%[0-9]+]]:sreg_32_xm0_xexec = V_CMP_EQ_U64_e64 killed [[REG_SEQUENCE2]], [[REG_SEQUENCE]].sub2_sub3, implicit $exec
  ; SI-NEXT:   [[S_AND_B32_:%[0-9]+]]:sreg_32_xm0_xexec = S_AND_B32 killed [[V_CMP_EQ_U64_e64_]], killed [[V_CMP_EQ_U64_e64_1]], implicit-def dead $scc
  ; SI-NEXT:   [[V_READFIRSTLANE_B32_4:%[0-9]+]]:sgpr_32 = V_READFIRSTLANE_B32 [[REG_SEQUENCE]].sub4, implicit $exec
  ; SI-NEXT:   [[V_READFIRSTLANE_B32_5:%[0-9]+]]:sgpr_32 = V_READFIRSTLANE_B32 [[REG_SEQUENCE]].sub5, implicit $exec
  ; SI-NEXT:   [[REG_SEQUENCE3:%[0-9]+]]:sgpr_64 = REG_SEQUENCE [[V_READFIRSTLANE_B32_4]], %subreg.sub0, [[V_READFIRSTLANE_B32_5]], %subreg.sub1
  ; SI-NEXT:   [[V_CMP_EQ_U64_e64_2:%[0-9]+]]:sreg_32_xm0_xexec = V_CMP_EQ_U64_e64 killed [[REG_SEQUENCE3]], [[REG_SEQUENCE]].sub4_sub5, implicit $exec
  ; SI-NEXT:   [[S_AND_B32_1:%[0-9]+]]:sreg_32_xm0_xexec = S_AND_B32 killed [[S_AND_B32_]], killed [[V_CMP_EQ_U64_e64_2]], implicit-def dead $scc
  ; SI-NEXT:   [[V_READFIRSTLANE_B32_6:%[0-9]+]]:sgpr_32 = V_READFIRSTLANE_B32 [[REG_SEQUENCE]].sub6, implicit $exec
  ; SI-NEXT:   [[V_READFIRSTLANE_B32_7:%[0-9]+]]:sgpr_32 = V_READFIRSTLANE_B32 [[REG_SEQUENCE]].sub7, implicit $exec
  ; SI-NEXT:   [[REG_SEQUENCE4:%[0-9]+]]:sgpr_64 = REG_SEQUENCE [[V_READFIRSTLANE_B32_6]], %subreg.sub0, [[V_READFIRSTLANE_B32_7]], %subreg.sub1
  ; SI-NEXT:   [[V_CMP_EQ_U64_e64_3:%[0-9]+]]:sreg_32_xm0_xexec = V_CMP_EQ_U64_e64 killed [[REG_SEQUENCE4]], [[REG_SEQUENCE]].sub6_sub7, implicit $exec
  ; SI-NEXT:   [[S_AND_B32_2:%[0-9]+]]:sreg_32_xm0_xexec = S_AND_B32 killed [[S_AND_B32_1]], killed [[V_CMP_EQ_U64_e64_3]], implicit-def dead $scc
  ; SI-NEXT:   [[REG_SEQUENCE5:%[0-9]+]]:sgpr_256 = REG_SEQUENCE killed [[V_READFIRSTLANE_B32_]], %subreg.sub0, killed [[V_READFIRSTLANE_B32_1]], %subreg.sub1, killed [[V_READFIRSTLANE_B32_2]], %subreg.sub2, killed [[V_READFIRSTLANE_B32_3]], %subreg.sub3, killed [[V_READFIRSTLANE_B32_4]], %subreg.sub4, killed [[V_READFIRSTLANE_B32_5]], %subreg.sub5, killed [[V_READFIRSTLANE_B32_6]], %subreg.sub6, killed [[V_READFIRSTLANE_B32_7]], %subreg.sub7
  ; SI-NEXT:   [[S_AND_SAVEEXEC_B32_:%[0-9]+]]:sreg_32_xm0_xexec = S_AND_SAVEEXEC_B32 killed [[S_AND_B32_2]], implicit-def $exec, implicit-def dead $scc, implicit $exec
  ; SI-NEXT: {{  $}}
  ; SI-NEXT: bb.3:
  ; SI-NEXT:   successors: %bb.4(0x80000000)
  ; SI-NEXT: {{  $}}
  ; SI-NEXT:   [[S_MOV_B32_1:%[0-9]+]]:sreg_32_xm0_xexec = S_MOV_B32 $exec_lo
  ; SI-NEXT: {{  $}}
  ; SI-NEXT: bb.4:
  ; SI-NEXT:   successors: %bb.5(0x80000000)
  ; SI-NEXT: {{  $}}
  ; SI-NEXT:   [[V_READFIRSTLANE_B32_8:%[0-9]+]]:sgpr_32 = V_READFIRSTLANE_B32 [[GLOBAL_LOAD_DWORDX4_2]].sub0, implicit $exec
  ; SI-NEXT:   [[V_READFIRSTLANE_B32_9:%[0-9]+]]:sgpr_32 = V_READFIRSTLANE_B32 [[GLOBAL_LOAD_DWORDX4_2]].sub1, implicit $exec
  ; SI-NEXT:   [[REG_SEQUENCE6:%[0-9]+]]:sgpr_64 = REG_SEQUENCE [[V_READFIRSTLANE_B32_8]], %subreg.sub0, [[V_READFIRSTLANE_B32_9]], %subreg.sub1
  ; SI-NEXT:   [[V_CMP_EQ_U64_e64_4:%[0-9]+]]:sreg_32_xm0_xexec = V_CMP_EQ_U64_e64 killed [[REG_SEQUENCE6]], [[GLOBAL_LOAD_DWORDX4_2]].sub0_sub1, implicit $exec
  ; SI-NEXT:   [[V_READFIRSTLANE_B32_10:%[0-9]+]]:sgpr_32 = V_READFIRSTLANE_B32 [[GLOBAL_LOAD_DWORDX4_2]].sub2, implicit $exec
  ; SI-NEXT:   [[V_READFIRSTLANE_B32_11:%[0-9]+]]:sgpr_32 = V_READFIRSTLANE_B32 [[GLOBAL_LOAD_DWORDX4_2]].sub3, implicit $exec
  ; SI-NEXT:   [[REG_SEQUENCE7:%[0-9]+]]:sgpr_64 = REG_SEQUENCE [[V_READFIRSTLANE_B32_10]], %subreg.sub0, [[V_READFIRSTLANE_B32_11]], %subreg.sub1
  ; SI-NEXT:   [[V_CMP_EQ_U64_e64_5:%[0-9]+]]:sreg_32_xm0_xexec = V_CMP_EQ_U64_e64 killed [[REG_SEQUENCE7]], [[GLOBAL_LOAD_DWORDX4_2]].sub2_sub3, implicit $exec
  ; SI-NEXT:   [[S_AND_B32_3:%[0-9]+]]:sreg_32_xm0_xexec = S_AND_B32 killed [[V_CMP_EQ_U64_e64_4]], killed [[V_CMP_EQ_U64_e64_5]], implicit-def dead $scc
  ; SI-NEXT:   [[REG_SEQUENCE8:%[0-9]+]]:sgpr_128 = REG_SEQUENCE killed [[V_READFIRSTLANE_B32_8]], %subreg.sub0, killed [[V_READFIRSTLANE_B32_9]], %subreg.sub1, killed [[V_READFIRSTLANE_B32_10]], %subreg.sub2, killed [[V_READFIRSTLANE_B32_11]], %subreg.sub3
  ; SI-NEXT:   [[S_AND_SAVEEXEC_B32_1:%[0-9]+]]:sreg_32_xm0_xexec = S_AND_SAVEEXEC_B32 killed [[S_AND_B32_3]], implicit-def $exec, implicit-def dead $scc, implicit $exec
  ; SI-NEXT: {{  $}}
  ; SI-NEXT: bb.5:
  ; SI-NEXT:   successors: %bb.4(0x40000000), %bb.6(0x40000000)
  ; SI-NEXT: {{  $}}
  ; SI-NEXT:   [[IMAGE_SAMPLE_V1_V2_gfx10_:%[0-9]+]]:vgpr_32 = IMAGE_SAMPLE_V1_V2_gfx10 undef %28:vreg_64, [[REG_SEQUENCE5]], killed [[REG_SEQUENCE8]], 1, 1, 0, 0, 0, 0, 0, 0, 0, implicit $exec :: (dereferenceable load (s32), addrspace 8)
  ; SI-NEXT:   $exec_lo = S_XOR_B32_term $exec_lo, killed [[S_AND_SAVEEXEC_B32_1]], implicit-def dead $scc
  ; SI-NEXT:   SI_WATERFALL_LOOP %bb.4, implicit $exec
  ; SI-NEXT: {{  $}}
  ; SI-NEXT: bb.6:
  ; SI-NEXT:   successors: %bb.2(0x40000000), %bb.7(0x40000000)
  ; SI-NEXT: {{  $}}
  ; SI-NEXT:   $exec_lo = S_MOV_B32 killed [[S_MOV_B32_1]]
  ; SI-NEXT:   $exec_lo = S_XOR_B32_term $exec_lo, killed [[S_AND_SAVEEXEC_B32_]], implicit-def dead $scc
  ; SI-NEXT:   SI_WATERFALL_LOOP %bb.2, implicit $exec
  ; SI-NEXT: {{  $}}
  ; SI-NEXT: bb.7:
  ; SI-NEXT:   $exec_lo = S_MOV_B32 killed [[S_MOV_B32_]]
  ; SI-NEXT:   GLOBAL_STORE_DWORD undef %31:vreg_64, killed [[IMAGE_SAMPLE_V1_V2_gfx10_]], 0, 0, implicit $exec :: (store (s32) into `ptr addrspace(1) undef`, addrspace 1)
  ; SI-NEXT:   S_ENDPGM 0
entry:
  %0 = tail call i32 @llvm.amdgcn.workitem.id.x()
  %1 = zext i32 %0 to i64
  br label %if.then

if.then:                                          ; preds = %entry
  %idx = getelementptr inbounds ptr, ptr addrspace(1) %tex.coerce, i64 %1
  %2 = load ptr, ptr addrspace(1) %idx, align 8
  %3 = addrspacecast ptr %2 to ptr addrspace(4)
  %add.ptr.i = getelementptr inbounds i32, ptr addrspace(4) %3, i64 12
  %4 = addrspacecast ptr %2 to ptr addrspace(4)
  %5 = load <8 x i32>, ptr addrspace(4) %4, align 32
  %6 = load <4 x i32>, ptr addrspace(4) %add.ptr.i, align 16
  %7 = tail call float @llvm.amdgcn.image.sample.2d.f32.f32(i32 1, float undef, float undef, <8 x i32> %5, <4 x i32> %6, i1 false, i32 0, i32 0)
  store float %7, ptr addrspace(1) undef, align 4
  ret void
}

declare i32 @llvm.amdgcn.workitem.id.x() #1

declare float @llvm.amdgcn.image.sample.2d.f32.f32(i32 immarg, float, float, <8 x i32>, <4 x i32>, i1 immarg, i32 immarg, i32 immarg) #2

attributes #0 = { nounwind }
attributes #1 = { nounwind readnone speculatable willreturn }
attributes #2 = { nounwind readonly willreturn }<|MERGE_RESOLUTION|>--- conflicted
+++ resolved
@@ -473,15 +473,9 @@
   ; SI-NEXT: bb.1.if.then:
   ; SI-NEXT:   successors: %bb.7(0x80000000)
   ; SI-NEXT: {{  $}}
-<<<<<<< HEAD
-  ; SI-NEXT:   [[S_LOAD_DWORDX2_IMM:%[0-9]+]]:sreg_64_xexec = S_LOAD_DWORDX2_IMM killed [[COPY]](p4), 36, 0 :: (dereferenceable invariant load (s64) from %ir.src1.kernarg.offset, align 4, addrspace 4)
-  ; SI-NEXT:   [[V_ADD_CO_U32_e64_:%[0-9]+]]:vgpr_32, [[V_ADD_CO_U32_e64_1:%[0-9]+]]:sreg_32_xm0_xexec = V_ADD_CO_U32_e64 [[S_LOAD_DWORDX2_IMM]].sub0, killed %54, 0, implicit $exec
-  ; SI-NEXT:   [[V_ADDC_U32_e64_:%[0-9]+]]:vgpr_32, dead [[V_ADDC_U32_e64_1:%[0-9]+]]:sreg_32_xm0_xexec = V_ADDC_U32_e64 0, killed [[S_LOAD_DWORDX2_IMM]].sub1, killed [[V_ADD_CO_U32_e64_1]], 0, implicit $exec
-=======
   ; SI-NEXT:   early-clobber %33:sreg_64_xexec = S_LOAD_DWORDX2_IMM_ec killed [[COPY]](p4), 36, 0 :: (dereferenceable invariant load (s64) from %ir.src1.kernarg.offset, align 4, addrspace 4)
   ; SI-NEXT:   [[V_ADD_CO_U32_e64_:%[0-9]+]]:vgpr_32, [[V_ADD_CO_U32_e64_1:%[0-9]+]]:sreg_32_xm0_xexec = V_ADD_CO_U32_e64 %33.sub0, killed %54, 0, implicit $exec
   ; SI-NEXT:   [[V_ADDC_U32_e64_:%[0-9]+]]:vgpr_32, dead [[V_ADDC_U32_e64_1:%[0-9]+]]:sreg_32_xm0_xexec = V_ADDC_U32_e64 0, killed %33.sub1, killed [[V_ADD_CO_U32_e64_1]], 0, implicit $exec
->>>>>>> 9c4aab8c
   ; SI-NEXT:   [[REG_SEQUENCE:%[0-9]+]]:vreg_64 = REG_SEQUENCE killed [[V_ADD_CO_U32_e64_]], %subreg.sub0, killed [[V_ADDC_U32_e64_]], %subreg.sub1
   ; SI-NEXT:   [[GLOBAL_LOAD_UBYTE:%[0-9]+]]:vgpr_32 = GLOBAL_LOAD_UBYTE killed [[REG_SEQUENCE]], 0, 0, implicit $exec :: (load (s8) from %ir.i10, addrspace 1)
   ; SI-NEXT:   [[V_MOV_B:%[0-9]+]]:vreg_64 = V_MOV_B64_PSEUDO 0, implicit $exec
