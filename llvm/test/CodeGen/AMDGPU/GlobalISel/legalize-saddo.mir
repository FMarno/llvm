# NOTE: Assertions have been autogenerated by utils/update_mir_test_checks.py
# RUN: llc -mtriple=amdgcn-mesa-mesa3d -mcpu=tahiti -O0 -run-pass=legalizer -global-isel-abort=0 -o - %s | FileCheck %s

---
name: test_saddo_s7
body: |
  bb.0:
    liveins: $vgpr0, $vgpr1

    ; CHECK-LABEL: name: test_saddo_s7
    ; CHECK: [[COPY:%[0-9]+]]:_(s32) = COPY $vgpr0
    ; CHECK: [[COPY1:%[0-9]+]]:_(s32) = COPY $vgpr1
    ; CHECK: [[COPY2:%[0-9]+]]:_(s32) = COPY [[COPY]](s32)
    ; CHECK: [[COPY3:%[0-9]+]]:_(s32) = COPY [[COPY1]](s32)
    ; CHECK: [[ADD:%[0-9]+]]:_(s32) = G_ADD [[COPY2]], [[COPY3]]
    ; CHECK: [[C:%[0-9]+]]:_(s32) = G_CONSTANT i32 0
    ; CHECK: [[COPY4:%[0-9]+]]:_(s32) = COPY [[ADD]](s32)
    ; CHECK: [[SEXT_INREG:%[0-9]+]]:_(s32) = G_SEXT_INREG [[COPY4]], 7
    ; CHECK: [[COPY5:%[0-9]+]]:_(s32) = COPY [[COPY]](s32)
    ; CHECK: [[SEXT_INREG1:%[0-9]+]]:_(s32) = G_SEXT_INREG [[COPY5]], 7
    ; CHECK: [[ICMP:%[0-9]+]]:_(s1) = G_ICMP intpred(slt), [[SEXT_INREG]](s32), [[SEXT_INREG1]]
    ; CHECK: [[COPY6:%[0-9]+]]:_(s32) = COPY [[COPY1]](s32)
    ; CHECK: [[SEXT_INREG2:%[0-9]+]]:_(s32) = G_SEXT_INREG [[COPY6]], 7
    ; CHECK: [[COPY7:%[0-9]+]]:_(s32) = COPY [[C]](s32)
    ; CHECK: [[SEXT_INREG3:%[0-9]+]]:_(s32) = G_SEXT_INREG [[COPY7]], 7
    ; CHECK: [[ICMP1:%[0-9]+]]:_(s1) = G_ICMP intpred(slt), [[SEXT_INREG2]](s32), [[SEXT_INREG3]]
    ; CHECK: [[XOR:%[0-9]+]]:_(s1) = G_XOR [[ICMP1]], [[ICMP]]
    ; CHECK: [[C1:%[0-9]+]]:_(s32) = G_CONSTANT i32 127
    ; CHECK: [[COPY8:%[0-9]+]]:_(s32) = COPY [[ADD]](s32)
    ; CHECK: [[AND:%[0-9]+]]:_(s32) = G_AND [[COPY8]], [[C1]]
    ; CHECK: [[ZEXT:%[0-9]+]]:_(s32) = G_ZEXT [[XOR]](s1)
    ; CHECK: $vgpr0 = COPY [[AND]](s32)
    ; CHECK: $vgpr1 = COPY [[ZEXT]](s32)
    %0:_(s32) = COPY $vgpr0
    %1:_(s32) = COPY $vgpr1
    %2:_(s7) = G_TRUNC %0
    %3:_(s7) = G_TRUNC %1
    %4:_(s7), %5:_(s1) = G_SADDO %2, %3
    %6:_(s32) = G_ZEXT %4
    %7:_(s32) = G_ZEXT %5
    $vgpr0 = COPY %6
    $vgpr1 = COPY %7
...

---
name: test_saddo_s16
body: |
  bb.0:
    liveins: $vgpr0, $vgpr1

    ; CHECK-LABEL: name: test_saddo_s16
    ; CHECK: [[COPY:%[0-9]+]]:_(s32) = COPY $vgpr0
    ; CHECK: [[COPY1:%[0-9]+]]:_(s32) = COPY $vgpr1
    ; CHECK: [[COPY2:%[0-9]+]]:_(s32) = COPY [[COPY]](s32)
    ; CHECK: [[COPY3:%[0-9]+]]:_(s32) = COPY [[COPY1]](s32)
    ; CHECK: [[ADD:%[0-9]+]]:_(s32) = G_ADD [[COPY2]], [[COPY3]]
    ; CHECK: [[C:%[0-9]+]]:_(s16) = G_CONSTANT i16 0
    ; CHECK: [[COPY4:%[0-9]+]]:_(s32) = COPY [[ADD]](s32)
    ; CHECK: [[SEXT_INREG:%[0-9]+]]:_(s32) = G_SEXT_INREG [[COPY4]], 16
    ; CHECK: [[COPY5:%[0-9]+]]:_(s32) = COPY [[COPY]](s32)
    ; CHECK: [[SEXT_INREG1:%[0-9]+]]:_(s32) = G_SEXT_INREG [[COPY5]], 16
    ; CHECK: [[ICMP:%[0-9]+]]:_(s1) = G_ICMP intpred(slt), [[SEXT_INREG]](s32), [[SEXT_INREG1]]
    ; CHECK: [[COPY6:%[0-9]+]]:_(s32) = COPY [[COPY1]](s32)
    ; CHECK: [[SEXT_INREG2:%[0-9]+]]:_(s32) = G_SEXT_INREG [[COPY6]], 16
    ; CHECK: [[SEXT:%[0-9]+]]:_(s32) = G_SEXT [[C]](s16)
    ; CHECK: [[ICMP1:%[0-9]+]]:_(s1) = G_ICMP intpred(slt), [[SEXT_INREG2]](s32), [[SEXT]]
    ; CHECK: [[XOR:%[0-9]+]]:_(s1) = G_XOR [[ICMP1]], [[ICMP]]
    ; CHECK: [[COPY7:%[0-9]+]]:_(s32) = COPY [[ADD]](s32)
    ; CHECK: [[ZEXT:%[0-9]+]]:_(s32) = G_ZEXT [[XOR]](s1)
    ; CHECK: $vgpr0 = COPY [[COPY7]](s32)
    ; CHECK: $vgpr1 = COPY [[ZEXT]](s32)
    %0:_(s32) = COPY $vgpr0
    %1:_(s32) = COPY $vgpr1
    %2:_(s16) = G_TRUNC %0
    %3:_(s16) = G_TRUNC %1
    %4:_(s16), %5:_(s1) = G_SADDO %2, %3
    %6:_(s32) = G_ANYEXT %4
    %7:_(s32) = G_ZEXT %5
    $vgpr0 = COPY %6
    $vgpr1 = COPY %7
...

---
name: test_saddo_s32
body: |
  bb.0:
    liveins: $vgpr0, $vgpr1

    ; CHECK-LABEL: name: test_saddo_s32
    ; CHECK: [[COPY:%[0-9]+]]:_(s32) = COPY $vgpr0
    ; CHECK: [[COPY1:%[0-9]+]]:_(s32) = COPY $vgpr1
    ; CHECK: [[ADD:%[0-9]+]]:_(s32) = G_ADD [[COPY]], [[COPY1]]
    ; CHECK: [[C:%[0-9]+]]:_(s32) = G_CONSTANT i32 0
    ; CHECK: [[ICMP:%[0-9]+]]:_(s1) = G_ICMP intpred(slt), [[ADD]](s32), [[COPY]]
    ; CHECK: [[ICMP1:%[0-9]+]]:_(s1) = G_ICMP intpred(slt), [[COPY1]](s32), [[C]]
    ; CHECK: [[XOR:%[0-9]+]]:_(s1) = G_XOR [[ICMP1]], [[ICMP]]
    ; CHECK: [[ZEXT:%[0-9]+]]:_(s32) = G_ZEXT [[XOR]](s1)
    ; CHECK: $vgpr0 = COPY [[ADD]](s32)
    ; CHECK: $vgpr1 = COPY [[ZEXT]](s32)
    %0:_(s32) = COPY $vgpr0
    %1:_(s32) = COPY $vgpr1
    %2:_(s32), %3:_(s1) = G_SADDO %0, %1
    %4:_(s32) = G_ZEXT %3
    $vgpr0 = COPY %2
    $vgpr1 = COPY %4
...

---
name: test_saddo_s64
body: |
  bb.0:
    liveins: $vgpr0_vgpr1, $vgpr2_vgpr3

    ; CHECK-LABEL: name: test_saddo_s64
    ; CHECK: [[COPY:%[0-9]+]]:_(s64) = COPY $vgpr0_vgpr1
    ; CHECK: [[COPY1:%[0-9]+]]:_(s64) = COPY $vgpr2_vgpr3
    ; CHECK: [[UV:%[0-9]+]]:_(s32), [[UV1:%[0-9]+]]:_(s32) = G_UNMERGE_VALUES [[COPY]](s64)
    ; CHECK: [[UV2:%[0-9]+]]:_(s32), [[UV3:%[0-9]+]]:_(s32) = G_UNMERGE_VALUES [[COPY1]](s64)
    ; CHECK: [[UADDO:%[0-9]+]]:_(s32), [[UADDO1:%[0-9]+]]:_(s1) = G_UADDO [[UV]], [[UV2]]
    ; CHECK: [[UADDE:%[0-9]+]]:_(s32), [[UADDE1:%[0-9]+]]:_(s1) = G_UADDE [[UV1]], [[UV3]], [[UADDO1]]
    ; CHECK: [[MV:%[0-9]+]]:_(s64) = G_MERGE_VALUES [[UADDO]](s32), [[UADDE]](s32)
    ; CHECK: [[C:%[0-9]+]]:_(s64) = G_CONSTANT i64 0
    ; CHECK: [[ICMP:%[0-9]+]]:_(s1) = G_ICMP intpred(slt), [[MV]](s64), [[COPY]]
    ; CHECK: [[ICMP1:%[0-9]+]]:_(s1) = G_ICMP intpred(slt), [[COPY1]](s64), [[C]]
    ; CHECK: [[XOR:%[0-9]+]]:_(s1) = G_XOR [[ICMP1]], [[ICMP]]
    ; CHECK: [[ZEXT:%[0-9]+]]:_(s32) = G_ZEXT [[XOR]](s1)
    ; CHECK: $vgpr0_vgpr1 = COPY [[MV]](s64)
    ; CHECK: $vgpr2 = COPY [[ZEXT]](s32)
    %0:_(s64) = COPY $vgpr0_vgpr1
    %1:_(s64) = COPY $vgpr2_vgpr3
    %2:_(s64), %3:_(s1) = G_SADDO %0, %1
    %4:_(s32) = G_ZEXT %3
    $vgpr0_vgpr1 = COPY %2
    $vgpr2 = COPY %4
...

---
name: test_saddo_v2s16
body: |
  bb.0:
    liveins: $vgpr0, $vgpr1

    ; CHECK-LABEL: name: test_saddo_v2s16
    ; CHECK: [[COPY:%[0-9]+]]:_(<2 x s16>) = COPY $vgpr0
    ; CHECK: [[COPY1:%[0-9]+]]:_(<2 x s16>) = COPY $vgpr1
    ; CHECK: [[BITCAST:%[0-9]+]]:_(s32) = G_BITCAST [[COPY]](<2 x s16>)
    ; CHECK: [[C:%[0-9]+]]:_(s32) = G_CONSTANT i32 16
    ; CHECK: [[LSHR:%[0-9]+]]:_(s32) = G_LSHR [[BITCAST]], [[C]](s32)
    ; CHECK: [[BITCAST1:%[0-9]+]]:_(s32) = G_BITCAST [[COPY1]](<2 x s16>)
    ; CHECK: [[LSHR1:%[0-9]+]]:_(s32) = G_LSHR [[BITCAST1]], [[C]](s32)
    ; CHECK: [[COPY2:%[0-9]+]]:_(s32) = COPY [[BITCAST]](s32)
    ; CHECK: [[COPY3:%[0-9]+]]:_(s32) = COPY [[BITCAST1]](s32)
    ; CHECK: [[ADD:%[0-9]+]]:_(s32) = G_ADD [[COPY2]], [[COPY3]]
    ; CHECK: [[COPY4:%[0-9]+]]:_(s32) = COPY [[LSHR]](s32)
    ; CHECK: [[COPY5:%[0-9]+]]:_(s32) = COPY [[LSHR1]](s32)
    ; CHECK: [[ADD1:%[0-9]+]]:_(s32) = G_ADD [[COPY4]], [[COPY5]]
    ; CHECK: [[C1:%[0-9]+]]:_(s32) = G_CONSTANT i32 65535
    ; CHECK: [[COPY6:%[0-9]+]]:_(s32) = COPY [[ADD]](s32)
    ; CHECK: [[AND:%[0-9]+]]:_(s32) = G_AND [[COPY6]], [[C1]]
    ; CHECK: [[COPY7:%[0-9]+]]:_(s32) = COPY [[ADD1]](s32)
    ; CHECK: [[AND1:%[0-9]+]]:_(s32) = G_AND [[COPY7]], [[C1]]
    ; CHECK: [[SHL:%[0-9]+]]:_(s32) = G_SHL [[AND1]], [[C]](s32)
    ; CHECK: [[OR:%[0-9]+]]:_(s32) = G_OR [[AND]], [[SHL]]
    ; CHECK: [[BITCAST2:%[0-9]+]]:_(<2 x s16>) = G_BITCAST [[OR]](s32)
    ; CHECK: [[C2:%[0-9]+]]:_(s16) = G_CONSTANT i16 0
    ; CHECK: [[BITCAST3:%[0-9]+]]:_(s32) = G_BITCAST [[COPY]](<2 x s16>)
    ; CHECK: [[LSHR2:%[0-9]+]]:_(s32) = G_LSHR [[BITCAST3]], [[C]](s32)
    ; CHECK: [[COPY8:%[0-9]+]]:_(s32) = COPY [[ADD]](s32)
    ; CHECK: [[SEXT_INREG:%[0-9]+]]:_(s32) = G_SEXT_INREG [[COPY8]], 16
    ; CHECK: [[COPY9:%[0-9]+]]:_(s32) = COPY [[BITCAST3]](s32)
    ; CHECK: [[SEXT_INREG1:%[0-9]+]]:_(s32) = G_SEXT_INREG [[COPY9]], 16
    ; CHECK: [[ICMP:%[0-9]+]]:_(s1) = G_ICMP intpred(slt), [[SEXT_INREG]](s32), [[SEXT_INREG1]]
    ; CHECK: [[COPY10:%[0-9]+]]:_(s32) = COPY [[ADD1]](s32)
    ; CHECK: [[SEXT_INREG2:%[0-9]+]]:_(s32) = G_SEXT_INREG [[COPY10]], 16
    ; CHECK: [[COPY11:%[0-9]+]]:_(s32) = COPY [[LSHR2]](s32)
    ; CHECK: [[SEXT_INREG3:%[0-9]+]]:_(s32) = G_SEXT_INREG [[COPY11]], 16
    ; CHECK: [[ICMP1:%[0-9]+]]:_(s1) = G_ICMP intpred(slt), [[SEXT_INREG2]](s32), [[SEXT_INREG3]]
    ; CHECK: [[BITCAST4:%[0-9]+]]:_(s32) = G_BITCAST [[COPY1]](<2 x s16>)
    ; CHECK: [[LSHR3:%[0-9]+]]:_(s32) = G_LSHR [[BITCAST4]], [[C]](s32)
    ; CHECK: [[COPY12:%[0-9]+]]:_(s32) = COPY [[BITCAST4]](s32)
    ; CHECK: [[SEXT_INREG4:%[0-9]+]]:_(s32) = G_SEXT_INREG [[COPY12]], 16
    ; CHECK: [[SEXT:%[0-9]+]]:_(s32) = G_SEXT [[C2]](s16)
    ; CHECK: [[ICMP2:%[0-9]+]]:_(s1) = G_ICMP intpred(slt), [[SEXT_INREG4]](s32), [[SEXT]]
    ; CHECK: [[COPY13:%[0-9]+]]:_(s32) = COPY [[LSHR3]](s32)
    ; CHECK: [[SEXT_INREG5:%[0-9]+]]:_(s32) = G_SEXT_INREG [[COPY13]], 16
    ; CHECK: [[SEXT1:%[0-9]+]]:_(s32) = G_SEXT [[C2]](s16)
    ; CHECK: [[ICMP3:%[0-9]+]]:_(s1) = G_ICMP intpred(slt), [[SEXT_INREG5]](s32), [[SEXT1]]
    ; CHECK: [[XOR:%[0-9]+]]:_(s1) = G_XOR [[ICMP2]], [[ICMP]]
    ; CHECK: [[XOR1:%[0-9]+]]:_(s1) = G_XOR [[ICMP3]], [[ICMP1]]
    ; CHECK: [[ANYEXT:%[0-9]+]]:_(s32) = G_ANYEXT [[XOR]](s1)
    ; CHECK: [[ANYEXT1:%[0-9]+]]:_(s32) = G_ANYEXT [[XOR1]](s1)
    ; CHECK: [[C3:%[0-9]+]]:_(s32) = G_CONSTANT i32 1
    ; CHECK: [[COPY14:%[0-9]+]]:_(s32) = COPY [[ANYEXT]](s32)
    ; CHECK: [[AND2:%[0-9]+]]:_(s32) = G_AND [[COPY14]], [[C3]]
    ; CHECK: [[COPY15:%[0-9]+]]:_(s32) = COPY [[ANYEXT1]](s32)
    ; CHECK: [[AND3:%[0-9]+]]:_(s32) = G_AND [[COPY15]], [[C3]]
    ; CHECK: [[BUILD_VECTOR:%[0-9]+]]:_(<2 x s32>) = G_BUILD_VECTOR [[AND2]](s32), [[AND3]](s32)
    ; CHECK: $vgpr0 = COPY [[BITCAST2]](<2 x s16>)
    ; CHECK: $vgpr1_vgpr2 = COPY [[BUILD_VECTOR]](<2 x s32>)
    %0:_(<2 x s16>) = COPY $vgpr0
    %1:_(<2 x s16>) = COPY $vgpr1
    %2:_(<2 x s16>), %3:_(<2 x s1>) = G_SADDO %0, %1
    %4:_(<2 x s32>) = G_ZEXT %3
    $vgpr0 = COPY %2
    $vgpr1_vgpr2 = COPY %4
...

---
name: test_saddo_v3s16
body: |
  bb.0:
    liveins: $vgpr0_vgpr1_vgpr2, $vgpr3_vgpr4_vgpr5
    ; CHECK-LABEL: name: test_saddo_v3s16
    ; CHECK: [[COPY:%[0-9]+]]:_(<6 x s16>) = COPY $vgpr0_vgpr1_vgpr2
    ; CHECK: [[COPY1:%[0-9]+]]:_(<6 x s16>) = COPY $vgpr3_vgpr4_vgpr5
<<<<<<< HEAD
    ; CHECK: [[UV:%[0-9]+]]:_(<3 x s16>), [[UV1:%[0-9]+]]:_(<3 x s16>) = G_UNMERGE_VALUES [[COPY]](<6 x s16>)
    ; CHECK: [[UV2:%[0-9]+]]:_(<3 x s16>), [[UV3:%[0-9]+]]:_(<3 x s16>) = G_UNMERGE_VALUES [[COPY1]](<6 x s16>)
    ; CHECK: [[DEF:%[0-9]+]]:_(<4 x s16>) = G_IMPLICIT_DEF
    ; CHECK: [[INSERT:%[0-9]+]]:_(<4 x s16>) = G_INSERT [[DEF]], [[UV]](<3 x s16>), 0
    ; CHECK: [[UV4:%[0-9]+]]:_(<2 x s16>), [[UV5:%[0-9]+]]:_(<2 x s16>) = G_UNMERGE_VALUES [[INSERT]](<4 x s16>)
    ; CHECK: [[BITCAST:%[0-9]+]]:_(s32) = G_BITCAST [[UV4]](<2 x s16>)
=======
    ; CHECK: [[UV:%[0-9]+]]:_(<2 x s16>), [[UV1:%[0-9]+]]:_(<2 x s16>), [[UV2:%[0-9]+]]:_(<2 x s16>) = G_UNMERGE_VALUES [[COPY]](<6 x s16>)
    ; CHECK: [[BITCAST:%[0-9]+]]:_(s32) = G_BITCAST [[UV]](<2 x s16>)
>>>>>>> b1169bdb
    ; CHECK: [[C:%[0-9]+]]:_(s32) = G_CONSTANT i32 16
    ; CHECK: [[LSHR:%[0-9]+]]:_(s32) = G_LSHR [[BITCAST]], [[C]](s32)
    ; CHECK: [[BITCAST1:%[0-9]+]]:_(s32) = G_BITCAST [[UV5]](<2 x s16>)
    ; CHECK: [[LSHR1:%[0-9]+]]:_(s32) = G_LSHR [[BITCAST1]], [[C]](s32)
<<<<<<< HEAD
    ; CHECK: [[INSERT1:%[0-9]+]]:_(<4 x s16>) = G_INSERT [[DEF]], [[UV2]](<3 x s16>), 0
    ; CHECK: [[UV6:%[0-9]+]]:_(<2 x s16>), [[UV7:%[0-9]+]]:_(<2 x s16>) = G_UNMERGE_VALUES [[INSERT1]](<4 x s16>)
    ; CHECK: [[BITCAST2:%[0-9]+]]:_(s32) = G_BITCAST [[UV6]](<2 x s16>)
    ; CHECK: [[LSHR2:%[0-9]+]]:_(s32) = G_LSHR [[BITCAST2]], [[C]](s32)
    ; CHECK: [[BITCAST3:%[0-9]+]]:_(s32) = G_BITCAST [[UV7]](<2 x s16>)
=======
    ; CHECK: [[UV3:%[0-9]+]]:_(<2 x s16>), [[UV4:%[0-9]+]]:_(<2 x s16>), [[UV5:%[0-9]+]]:_(<2 x s16>) = G_UNMERGE_VALUES [[COPY1]](<6 x s16>)
    ; CHECK: [[BITCAST2:%[0-9]+]]:_(s32) = G_BITCAST [[UV3]](<2 x s16>)
    ; CHECK: [[LSHR2:%[0-9]+]]:_(s32) = G_LSHR [[BITCAST2]], [[C]](s32)
    ; CHECK: [[BITCAST3:%[0-9]+]]:_(s32) = G_BITCAST [[UV4]](<2 x s16>)
>>>>>>> b1169bdb
    ; CHECK: [[LSHR3:%[0-9]+]]:_(s32) = G_LSHR [[BITCAST3]], [[C]](s32)
    ; CHECK: [[COPY2:%[0-9]+]]:_(s32) = COPY [[BITCAST]](s32)
    ; CHECK: [[COPY3:%[0-9]+]]:_(s32) = COPY [[BITCAST2]](s32)
    ; CHECK: [[ADD:%[0-9]+]]:_(s32) = G_ADD [[COPY2]], [[COPY3]]
    ; CHECK: [[COPY4:%[0-9]+]]:_(s32) = COPY [[LSHR]](s32)
    ; CHECK: [[COPY5:%[0-9]+]]:_(s32) = COPY [[LSHR2]](s32)
    ; CHECK: [[ADD1:%[0-9]+]]:_(s32) = G_ADD [[COPY4]], [[COPY5]]
    ; CHECK: [[COPY6:%[0-9]+]]:_(s32) = COPY [[BITCAST1]](s32)
    ; CHECK: [[COPY7:%[0-9]+]]:_(s32) = COPY [[BITCAST3]](s32)
    ; CHECK: [[ADD2:%[0-9]+]]:_(s32) = G_ADD [[COPY6]], [[COPY7]]
    ; CHECK: [[C1:%[0-9]+]]:_(s32) = G_CONSTANT i32 65535
    ; CHECK: [[COPY8:%[0-9]+]]:_(s32) = COPY [[ADD]](s32)
    ; CHECK: [[AND:%[0-9]+]]:_(s32) = G_AND [[COPY8]], [[C1]]
    ; CHECK: [[COPY9:%[0-9]+]]:_(s32) = COPY [[ADD1]](s32)
    ; CHECK: [[AND1:%[0-9]+]]:_(s32) = G_AND [[COPY9]], [[C1]]
    ; CHECK: [[SHL:%[0-9]+]]:_(s32) = G_SHL [[AND1]], [[C]](s32)
    ; CHECK: [[OR:%[0-9]+]]:_(s32) = G_OR [[AND]], [[SHL]]
    ; CHECK: [[BITCAST4:%[0-9]+]]:_(<2 x s16>) = G_BITCAST [[OR]](s32)
    ; CHECK: [[COPY10:%[0-9]+]]:_(s32) = COPY [[ADD2]](s32)
    ; CHECK: [[AND2:%[0-9]+]]:_(s32) = G_AND [[COPY10]], [[C1]]
    ; CHECK: [[C2:%[0-9]+]]:_(s32) = G_CONSTANT i32 0
    ; CHECK: [[SHL1:%[0-9]+]]:_(s32) = G_SHL [[C2]], [[C]](s32)
    ; CHECK: [[OR1:%[0-9]+]]:_(s32) = G_OR [[AND2]], [[SHL1]]
    ; CHECK: [[BITCAST5:%[0-9]+]]:_(<2 x s16>) = G_BITCAST [[OR1]](s32)
<<<<<<< HEAD
    ; CHECK: [[DEF1:%[0-9]+]]:_(<2 x s16>) = G_IMPLICIT_DEF
    ; CHECK: [[CONCAT_VECTORS:%[0-9]+]]:_(<6 x s16>) = G_CONCAT_VECTORS [[BITCAST4]](<2 x s16>), [[BITCAST5]](<2 x s16>), [[DEF1]](<2 x s16>)
    ; CHECK: [[EXTRACT:%[0-9]+]]:_(<3 x s16>) = G_EXTRACT [[CONCAT_VECTORS]](<6 x s16>), 0
    ; CHECK: [[C3:%[0-9]+]]:_(s16) = G_CONSTANT i16 0
    ; CHECK: [[INSERT2:%[0-9]+]]:_(<4 x s16>) = G_INSERT [[DEF]], [[UV]](<3 x s16>), 0
    ; CHECK: [[UV8:%[0-9]+]]:_(<2 x s16>), [[UV9:%[0-9]+]]:_(<2 x s16>) = G_UNMERGE_VALUES [[INSERT2]](<4 x s16>)
    ; CHECK: [[BITCAST6:%[0-9]+]]:_(s32) = G_BITCAST [[UV8]](<2 x s16>)
    ; CHECK: [[LSHR4:%[0-9]+]]:_(s32) = G_LSHR [[BITCAST6]], [[C]](s32)
    ; CHECK: [[BITCAST7:%[0-9]+]]:_(s32) = G_BITCAST [[UV9]](<2 x s16>)
=======
    ; CHECK: [[DEF:%[0-9]+]]:_(<2 x s16>) = G_IMPLICIT_DEF
    ; CHECK: [[CONCAT_VECTORS:%[0-9]+]]:_(<6 x s16>) = G_CONCAT_VECTORS [[BITCAST4]](<2 x s16>), [[BITCAST5]](<2 x s16>), [[DEF]](<2 x s16>)
    ; CHECK: [[EXTRACT:%[0-9]+]]:_(<3 x s16>) = G_EXTRACT [[CONCAT_VECTORS]](<6 x s16>), 0
    ; CHECK: [[C3:%[0-9]+]]:_(s16) = G_CONSTANT i16 0
    ; CHECK: [[UV6:%[0-9]+]]:_(<2 x s16>), [[UV7:%[0-9]+]]:_(<2 x s16>), [[UV8:%[0-9]+]]:_(<2 x s16>) = G_UNMERGE_VALUES [[COPY]](<6 x s16>)
    ; CHECK: [[BITCAST6:%[0-9]+]]:_(s32) = G_BITCAST [[UV6]](<2 x s16>)
    ; CHECK: [[LSHR4:%[0-9]+]]:_(s32) = G_LSHR [[BITCAST6]], [[C]](s32)
    ; CHECK: [[BITCAST7:%[0-9]+]]:_(s32) = G_BITCAST [[UV7]](<2 x s16>)
>>>>>>> b1169bdb
    ; CHECK: [[LSHR5:%[0-9]+]]:_(s32) = G_LSHR [[BITCAST7]], [[C]](s32)
    ; CHECK: [[COPY11:%[0-9]+]]:_(s32) = COPY [[ADD]](s32)
    ; CHECK: [[SEXT_INREG:%[0-9]+]]:_(s32) = G_SEXT_INREG [[COPY11]], 16
    ; CHECK: [[COPY12:%[0-9]+]]:_(s32) = COPY [[BITCAST6]](s32)
    ; CHECK: [[SEXT_INREG1:%[0-9]+]]:_(s32) = G_SEXT_INREG [[COPY12]], 16
    ; CHECK: [[ICMP:%[0-9]+]]:_(s1) = G_ICMP intpred(slt), [[SEXT_INREG]](s32), [[SEXT_INREG1]]
    ; CHECK: [[COPY13:%[0-9]+]]:_(s32) = COPY [[ADD1]](s32)
    ; CHECK: [[SEXT_INREG2:%[0-9]+]]:_(s32) = G_SEXT_INREG [[COPY13]], 16
    ; CHECK: [[COPY14:%[0-9]+]]:_(s32) = COPY [[LSHR4]](s32)
    ; CHECK: [[SEXT_INREG3:%[0-9]+]]:_(s32) = G_SEXT_INREG [[COPY14]], 16
    ; CHECK: [[ICMP1:%[0-9]+]]:_(s1) = G_ICMP intpred(slt), [[SEXT_INREG2]](s32), [[SEXT_INREG3]]
    ; CHECK: [[COPY15:%[0-9]+]]:_(s32) = COPY [[ADD2]](s32)
    ; CHECK: [[SEXT_INREG4:%[0-9]+]]:_(s32) = G_SEXT_INREG [[COPY15]], 16
    ; CHECK: [[COPY16:%[0-9]+]]:_(s32) = COPY [[BITCAST7]](s32)
    ; CHECK: [[SEXT_INREG5:%[0-9]+]]:_(s32) = G_SEXT_INREG [[COPY16]], 16
    ; CHECK: [[ICMP2:%[0-9]+]]:_(s1) = G_ICMP intpred(slt), [[SEXT_INREG4]](s32), [[SEXT_INREG5]]
<<<<<<< HEAD
    ; CHECK: [[INSERT3:%[0-9]+]]:_(<4 x s16>) = G_INSERT [[DEF]], [[UV2]](<3 x s16>), 0
    ; CHECK: [[UV10:%[0-9]+]]:_(<2 x s16>), [[UV11:%[0-9]+]]:_(<2 x s16>) = G_UNMERGE_VALUES [[INSERT3]](<4 x s16>)
    ; CHECK: [[BITCAST8:%[0-9]+]]:_(s32) = G_BITCAST [[UV10]](<2 x s16>)
    ; CHECK: [[LSHR6:%[0-9]+]]:_(s32) = G_LSHR [[BITCAST8]], [[C]](s32)
    ; CHECK: [[BITCAST9:%[0-9]+]]:_(s32) = G_BITCAST [[UV11]](<2 x s16>)
=======
    ; CHECK: [[UV9:%[0-9]+]]:_(<2 x s16>), [[UV10:%[0-9]+]]:_(<2 x s16>), [[UV11:%[0-9]+]]:_(<2 x s16>) = G_UNMERGE_VALUES [[COPY1]](<6 x s16>)
    ; CHECK: [[BITCAST8:%[0-9]+]]:_(s32) = G_BITCAST [[UV9]](<2 x s16>)
    ; CHECK: [[LSHR6:%[0-9]+]]:_(s32) = G_LSHR [[BITCAST8]], [[C]](s32)
    ; CHECK: [[BITCAST9:%[0-9]+]]:_(s32) = G_BITCAST [[UV10]](<2 x s16>)
>>>>>>> b1169bdb
    ; CHECK: [[LSHR7:%[0-9]+]]:_(s32) = G_LSHR [[BITCAST9]], [[C]](s32)
    ; CHECK: [[COPY17:%[0-9]+]]:_(s32) = COPY [[BITCAST8]](s32)
    ; CHECK: [[SEXT_INREG6:%[0-9]+]]:_(s32) = G_SEXT_INREG [[COPY17]], 16
    ; CHECK: [[SEXT:%[0-9]+]]:_(s32) = G_SEXT [[C3]](s16)
    ; CHECK: [[ICMP3:%[0-9]+]]:_(s1) = G_ICMP intpred(slt), [[SEXT_INREG6]](s32), [[SEXT]]
    ; CHECK: [[COPY18:%[0-9]+]]:_(s32) = COPY [[LSHR6]](s32)
    ; CHECK: [[SEXT_INREG7:%[0-9]+]]:_(s32) = G_SEXT_INREG [[COPY18]], 16
    ; CHECK: [[SEXT1:%[0-9]+]]:_(s32) = G_SEXT [[C3]](s16)
    ; CHECK: [[ICMP4:%[0-9]+]]:_(s1) = G_ICMP intpred(slt), [[SEXT_INREG7]](s32), [[SEXT1]]
    ; CHECK: [[COPY19:%[0-9]+]]:_(s32) = COPY [[BITCAST9]](s32)
    ; CHECK: [[SEXT_INREG8:%[0-9]+]]:_(s32) = G_SEXT_INREG [[COPY19]], 16
    ; CHECK: [[SEXT2:%[0-9]+]]:_(s32) = G_SEXT [[C3]](s16)
    ; CHECK: [[ICMP5:%[0-9]+]]:_(s1) = G_ICMP intpred(slt), [[SEXT_INREG8]](s32), [[SEXT2]]
    ; CHECK: [[XOR:%[0-9]+]]:_(s1) = G_XOR [[ICMP3]], [[ICMP]]
    ; CHECK: [[XOR1:%[0-9]+]]:_(s1) = G_XOR [[ICMP4]], [[ICMP1]]
    ; CHECK: [[XOR2:%[0-9]+]]:_(s1) = G_XOR [[ICMP5]], [[ICMP2]]
    ; CHECK: [[ANYEXT:%[0-9]+]]:_(s32) = G_ANYEXT [[XOR]](s1)
    ; CHECK: [[ANYEXT1:%[0-9]+]]:_(s32) = G_ANYEXT [[XOR1]](s1)
    ; CHECK: [[ANYEXT2:%[0-9]+]]:_(s32) = G_ANYEXT [[XOR2]](s1)
<<<<<<< HEAD
    ; CHECK: [[DEF2:%[0-9]+]]:_(<4 x s16>) = G_IMPLICIT_DEF
    ; CHECK: [[CONCAT_VECTORS1:%[0-9]+]]:_(<12 x s16>) = G_CONCAT_VECTORS [[DEF2]](<4 x s16>), [[DEF]](<4 x s16>), [[DEF]](<4 x s16>)
    ; CHECK: [[UV12:%[0-9]+]]:_(<3 x s16>), [[UV13:%[0-9]+]]:_(<3 x s16>), [[UV14:%[0-9]+]]:_(<3 x s16>), [[UV15:%[0-9]+]]:_(<3 x s16>) = G_UNMERGE_VALUES [[CONCAT_VECTORS1]](<12 x s16>)
    ; CHECK: [[INSERT4:%[0-9]+]]:_(<4 x s16>) = G_INSERT [[DEF]], [[EXTRACT]](<3 x s16>), 0
    ; CHECK: [[UV16:%[0-9]+]]:_(<2 x s16>), [[UV17:%[0-9]+]]:_(<2 x s16>) = G_UNMERGE_VALUES [[INSERT4]](<4 x s16>)
    ; CHECK: [[BITCAST10:%[0-9]+]]:_(s32) = G_BITCAST [[UV16]](<2 x s16>)
    ; CHECK: [[LSHR8:%[0-9]+]]:_(s32) = G_LSHR [[BITCAST10]], [[C]](s32)
    ; CHECK: [[BITCAST11:%[0-9]+]]:_(s32) = G_BITCAST [[UV17]](<2 x s16>)
    ; CHECK: [[LSHR9:%[0-9]+]]:_(s32) = G_LSHR [[BITCAST11]], [[C]](s32)
    ; CHECK: [[INSERT5:%[0-9]+]]:_(<4 x s16>) = G_INSERT [[DEF]], [[UV12]](<3 x s16>), 0
    ; CHECK: [[UV18:%[0-9]+]]:_(<2 x s16>), [[UV19:%[0-9]+]]:_(<2 x s16>) = G_UNMERGE_VALUES [[INSERT5]](<4 x s16>)
    ; CHECK: [[BITCAST12:%[0-9]+]]:_(s32) = G_BITCAST [[UV18]](<2 x s16>)
    ; CHECK: [[LSHR10:%[0-9]+]]:_(s32) = G_LSHR [[BITCAST12]], [[C]](s32)
    ; CHECK: [[BITCAST13:%[0-9]+]]:_(s32) = G_BITCAST [[UV19]](<2 x s16>)
=======
    ; CHECK: [[DEF1:%[0-9]+]]:_(<4 x s16>) = G_IMPLICIT_DEF
    ; CHECK: [[DEF2:%[0-9]+]]:_(<4 x s16>) = G_IMPLICIT_DEF
    ; CHECK: [[INSERT:%[0-9]+]]:_(<4 x s16>) = G_INSERT [[DEF2]], [[EXTRACT]](<3 x s16>), 0
    ; CHECK: [[UV12:%[0-9]+]]:_(<2 x s16>), [[UV13:%[0-9]+]]:_(<2 x s16>) = G_UNMERGE_VALUES [[INSERT]](<4 x s16>)
    ; CHECK: [[BITCAST10:%[0-9]+]]:_(s32) = G_BITCAST [[UV12]](<2 x s16>)
    ; CHECK: [[LSHR8:%[0-9]+]]:_(s32) = G_LSHR [[BITCAST10]], [[C]](s32)
    ; CHECK: [[BITCAST11:%[0-9]+]]:_(s32) = G_BITCAST [[UV13]](<2 x s16>)
    ; CHECK: [[LSHR9:%[0-9]+]]:_(s32) = G_LSHR [[BITCAST11]], [[C]](s32)
    ; CHECK: [[UV14:%[0-9]+]]:_(<2 x s16>), [[UV15:%[0-9]+]]:_(<2 x s16>) = G_UNMERGE_VALUES [[DEF1]](<4 x s16>)
    ; CHECK: [[BITCAST12:%[0-9]+]]:_(s32) = G_BITCAST [[UV14]](<2 x s16>)
    ; CHECK: [[LSHR10:%[0-9]+]]:_(s32) = G_LSHR [[BITCAST12]], [[C]](s32)
    ; CHECK: [[BITCAST13:%[0-9]+]]:_(s32) = G_BITCAST [[UV15]](<2 x s16>)
>>>>>>> b1169bdb
    ; CHECK: [[LSHR11:%[0-9]+]]:_(s32) = G_LSHR [[BITCAST13]], [[C]](s32)
    ; CHECK: [[COPY20:%[0-9]+]]:_(s32) = COPY [[BITCAST10]](s32)
    ; CHECK: [[AND3:%[0-9]+]]:_(s32) = G_AND [[COPY20]], [[C1]]
    ; CHECK: [[COPY21:%[0-9]+]]:_(s32) = COPY [[LSHR8]](s32)
    ; CHECK: [[AND4:%[0-9]+]]:_(s32) = G_AND [[COPY21]], [[C1]]
    ; CHECK: [[SHL2:%[0-9]+]]:_(s32) = G_SHL [[AND4]], [[C]](s32)
    ; CHECK: [[OR2:%[0-9]+]]:_(s32) = G_OR [[AND3]], [[SHL2]]
    ; CHECK: [[BITCAST14:%[0-9]+]]:_(<2 x s16>) = G_BITCAST [[OR2]](s32)
    ; CHECK: [[COPY22:%[0-9]+]]:_(s32) = COPY [[BITCAST11]](s32)
    ; CHECK: [[AND5:%[0-9]+]]:_(s32) = G_AND [[COPY22]], [[C1]]
    ; CHECK: [[COPY23:%[0-9]+]]:_(s32) = COPY [[BITCAST12]](s32)
    ; CHECK: [[AND6:%[0-9]+]]:_(s32) = G_AND [[COPY23]], [[C1]]
    ; CHECK: [[SHL3:%[0-9]+]]:_(s32) = G_SHL [[AND6]], [[C]](s32)
    ; CHECK: [[OR3:%[0-9]+]]:_(s32) = G_OR [[AND5]], [[SHL3]]
    ; CHECK: [[BITCAST15:%[0-9]+]]:_(<2 x s16>) = G_BITCAST [[OR3]](s32)
    ; CHECK: [[COPY24:%[0-9]+]]:_(s32) = COPY [[LSHR10]](s32)
    ; CHECK: [[AND7:%[0-9]+]]:_(s32) = G_AND [[COPY24]], [[C1]]
    ; CHECK: [[COPY25:%[0-9]+]]:_(s32) = COPY [[BITCAST13]](s32)
    ; CHECK: [[AND8:%[0-9]+]]:_(s32) = G_AND [[COPY25]], [[C1]]
    ; CHECK: [[SHL4:%[0-9]+]]:_(s32) = G_SHL [[AND8]], [[C]](s32)
    ; CHECK: [[OR4:%[0-9]+]]:_(s32) = G_OR [[AND7]], [[SHL4]]
    ; CHECK: [[BITCAST16:%[0-9]+]]:_(<2 x s16>) = G_BITCAST [[OR4]](s32)
<<<<<<< HEAD
    ; CHECK: [[CONCAT_VECTORS2:%[0-9]+]]:_(<6 x s16>) = G_CONCAT_VECTORS [[BITCAST14]](<2 x s16>), [[BITCAST15]](<2 x s16>), [[BITCAST16]](<2 x s16>)
=======
    ; CHECK: [[CONCAT_VECTORS1:%[0-9]+]]:_(<6 x s16>) = G_CONCAT_VECTORS [[BITCAST14]](<2 x s16>), [[BITCAST15]](<2 x s16>), [[BITCAST16]](<2 x s16>)
>>>>>>> b1169bdb
    ; CHECK: [[C4:%[0-9]+]]:_(s32) = G_CONSTANT i32 1
    ; CHECK: [[COPY26:%[0-9]+]]:_(s32) = COPY [[ANYEXT]](s32)
    ; CHECK: [[AND9:%[0-9]+]]:_(s32) = G_AND [[COPY26]], [[C4]]
    ; CHECK: [[COPY27:%[0-9]+]]:_(s32) = COPY [[ANYEXT1]](s32)
    ; CHECK: [[AND10:%[0-9]+]]:_(s32) = G_AND [[COPY27]], [[C4]]
    ; CHECK: [[COPY28:%[0-9]+]]:_(s32) = COPY [[ANYEXT2]](s32)
    ; CHECK: [[AND11:%[0-9]+]]:_(s32) = G_AND [[COPY28]], [[C4]]
    ; CHECK: [[BUILD_VECTOR:%[0-9]+]]:_(<3 x s32>) = G_BUILD_VECTOR [[AND9]](s32), [[AND10]](s32), [[AND11]](s32)
<<<<<<< HEAD
    ; CHECK: $vgpr0_vgpr1_vgpr2 = COPY [[CONCAT_VECTORS2]](<6 x s16>)
=======
    ; CHECK: $vgpr0_vgpr1_vgpr2 = COPY [[CONCAT_VECTORS1]](<6 x s16>)
>>>>>>> b1169bdb
    ; CHECK: $vgpr0_vgpr1_vgpr2 = COPY [[BUILD_VECTOR]](<3 x s32>)
    %0:_(<6 x s16>) = COPY $vgpr0_vgpr1_vgpr2
    %1:_(<6 x s16>) = COPY $vgpr3_vgpr4_vgpr5
    %2:_(<3 x s16>), %3:_(<3 x s16>) = G_UNMERGE_VALUES %0
    %4:_(<3 x s16>), %5:_(<3 x s16>) = G_UNMERGE_VALUES %1
    %6:_(<3 x s16>), %7:_(<3 x s1>) = G_SADDO %2, %4
    %8:_(<3 x s16>) = G_IMPLICIT_DEF
    %9:_(<6 x s16>) = G_CONCAT_VECTORS %6, %8
    %10:_(<3 x s32>) = G_ZEXT %7
    $vgpr0_vgpr1_vgpr2 = COPY %9
    $vgpr0_vgpr1_vgpr2 = COPY %10
...

---
name: test_saddo_v4s16
body: |
  bb.0:
    liveins: $vgpr0_vgpr1, $vgpr2_vgpr3

    ; CHECK-LABEL: name: test_saddo_v4s16
    ; CHECK: [[COPY:%[0-9]+]]:_(<4 x s16>) = COPY $vgpr0_vgpr1
    ; CHECK: [[COPY1:%[0-9]+]]:_(<4 x s16>) = COPY $vgpr1_vgpr2
    ; CHECK: [[UV:%[0-9]+]]:_(<2 x s16>), [[UV1:%[0-9]+]]:_(<2 x s16>) = G_UNMERGE_VALUES [[COPY]](<4 x s16>)
    ; CHECK: [[BITCAST:%[0-9]+]]:_(s32) = G_BITCAST [[UV]](<2 x s16>)
    ; CHECK: [[C:%[0-9]+]]:_(s32) = G_CONSTANT i32 16
    ; CHECK: [[LSHR:%[0-9]+]]:_(s32) = G_LSHR [[BITCAST]], [[C]](s32)
    ; CHECK: [[BITCAST1:%[0-9]+]]:_(s32) = G_BITCAST [[UV1]](<2 x s16>)
    ; CHECK: [[LSHR1:%[0-9]+]]:_(s32) = G_LSHR [[BITCAST1]], [[C]](s32)
    ; CHECK: [[UV2:%[0-9]+]]:_(<2 x s16>), [[UV3:%[0-9]+]]:_(<2 x s16>) = G_UNMERGE_VALUES [[COPY1]](<4 x s16>)
    ; CHECK: [[BITCAST2:%[0-9]+]]:_(s32) = G_BITCAST [[UV2]](<2 x s16>)
    ; CHECK: [[LSHR2:%[0-9]+]]:_(s32) = G_LSHR [[BITCAST2]], [[C]](s32)
    ; CHECK: [[BITCAST3:%[0-9]+]]:_(s32) = G_BITCAST [[UV3]](<2 x s16>)
    ; CHECK: [[LSHR3:%[0-9]+]]:_(s32) = G_LSHR [[BITCAST3]], [[C]](s32)
    ; CHECK: [[COPY2:%[0-9]+]]:_(s32) = COPY [[BITCAST]](s32)
    ; CHECK: [[COPY3:%[0-9]+]]:_(s32) = COPY [[BITCAST2]](s32)
    ; CHECK: [[ADD:%[0-9]+]]:_(s32) = G_ADD [[COPY2]], [[COPY3]]
    ; CHECK: [[COPY4:%[0-9]+]]:_(s32) = COPY [[LSHR]](s32)
    ; CHECK: [[COPY5:%[0-9]+]]:_(s32) = COPY [[LSHR2]](s32)
    ; CHECK: [[ADD1:%[0-9]+]]:_(s32) = G_ADD [[COPY4]], [[COPY5]]
    ; CHECK: [[COPY6:%[0-9]+]]:_(s32) = COPY [[BITCAST1]](s32)
    ; CHECK: [[COPY7:%[0-9]+]]:_(s32) = COPY [[BITCAST3]](s32)
    ; CHECK: [[ADD2:%[0-9]+]]:_(s32) = G_ADD [[COPY6]], [[COPY7]]
    ; CHECK: [[COPY8:%[0-9]+]]:_(s32) = COPY [[LSHR1]](s32)
    ; CHECK: [[COPY9:%[0-9]+]]:_(s32) = COPY [[LSHR3]](s32)
    ; CHECK: [[ADD3:%[0-9]+]]:_(s32) = G_ADD [[COPY8]], [[COPY9]]
    ; CHECK: [[C1:%[0-9]+]]:_(s32) = G_CONSTANT i32 65535
    ; CHECK: [[COPY10:%[0-9]+]]:_(s32) = COPY [[ADD]](s32)
    ; CHECK: [[AND:%[0-9]+]]:_(s32) = G_AND [[COPY10]], [[C1]]
    ; CHECK: [[COPY11:%[0-9]+]]:_(s32) = COPY [[ADD1]](s32)
    ; CHECK: [[AND1:%[0-9]+]]:_(s32) = G_AND [[COPY11]], [[C1]]
    ; CHECK: [[SHL:%[0-9]+]]:_(s32) = G_SHL [[AND1]], [[C]](s32)
    ; CHECK: [[OR:%[0-9]+]]:_(s32) = G_OR [[AND]], [[SHL]]
    ; CHECK: [[BITCAST4:%[0-9]+]]:_(<2 x s16>) = G_BITCAST [[OR]](s32)
    ; CHECK: [[COPY12:%[0-9]+]]:_(s32) = COPY [[ADD2]](s32)
    ; CHECK: [[AND2:%[0-9]+]]:_(s32) = G_AND [[COPY12]], [[C1]]
    ; CHECK: [[COPY13:%[0-9]+]]:_(s32) = COPY [[ADD3]](s32)
    ; CHECK: [[AND3:%[0-9]+]]:_(s32) = G_AND [[COPY13]], [[C1]]
    ; CHECK: [[SHL1:%[0-9]+]]:_(s32) = G_SHL [[AND3]], [[C]](s32)
    ; CHECK: [[OR1:%[0-9]+]]:_(s32) = G_OR [[AND2]], [[SHL1]]
    ; CHECK: [[BITCAST5:%[0-9]+]]:_(<2 x s16>) = G_BITCAST [[OR1]](s32)
    ; CHECK: [[CONCAT_VECTORS:%[0-9]+]]:_(<4 x s16>) = G_CONCAT_VECTORS [[BITCAST4]](<2 x s16>), [[BITCAST5]](<2 x s16>)
    ; CHECK: [[C2:%[0-9]+]]:_(s16) = G_CONSTANT i16 0
    ; CHECK: [[UV4:%[0-9]+]]:_(<2 x s16>), [[UV5:%[0-9]+]]:_(<2 x s16>) = G_UNMERGE_VALUES [[COPY]](<4 x s16>)
    ; CHECK: [[BITCAST6:%[0-9]+]]:_(s32) = G_BITCAST [[UV4]](<2 x s16>)
    ; CHECK: [[LSHR4:%[0-9]+]]:_(s32) = G_LSHR [[BITCAST6]], [[C]](s32)
    ; CHECK: [[BITCAST7:%[0-9]+]]:_(s32) = G_BITCAST [[UV5]](<2 x s16>)
    ; CHECK: [[LSHR5:%[0-9]+]]:_(s32) = G_LSHR [[BITCAST7]], [[C]](s32)
    ; CHECK: [[COPY14:%[0-9]+]]:_(s32) = COPY [[ADD]](s32)
    ; CHECK: [[SEXT_INREG:%[0-9]+]]:_(s32) = G_SEXT_INREG [[COPY14]], 16
    ; CHECK: [[COPY15:%[0-9]+]]:_(s32) = COPY [[BITCAST6]](s32)
    ; CHECK: [[SEXT_INREG1:%[0-9]+]]:_(s32) = G_SEXT_INREG [[COPY15]], 16
    ; CHECK: [[ICMP:%[0-9]+]]:_(s1) = G_ICMP intpred(slt), [[SEXT_INREG]](s32), [[SEXT_INREG1]]
    ; CHECK: [[COPY16:%[0-9]+]]:_(s32) = COPY [[ADD1]](s32)
    ; CHECK: [[SEXT_INREG2:%[0-9]+]]:_(s32) = G_SEXT_INREG [[COPY16]], 16
    ; CHECK: [[COPY17:%[0-9]+]]:_(s32) = COPY [[LSHR4]](s32)
    ; CHECK: [[SEXT_INREG3:%[0-9]+]]:_(s32) = G_SEXT_INREG [[COPY17]], 16
    ; CHECK: [[ICMP1:%[0-9]+]]:_(s1) = G_ICMP intpred(slt), [[SEXT_INREG2]](s32), [[SEXT_INREG3]]
    ; CHECK: [[COPY18:%[0-9]+]]:_(s32) = COPY [[ADD2]](s32)
    ; CHECK: [[SEXT_INREG4:%[0-9]+]]:_(s32) = G_SEXT_INREG [[COPY18]], 16
    ; CHECK: [[COPY19:%[0-9]+]]:_(s32) = COPY [[BITCAST7]](s32)
    ; CHECK: [[SEXT_INREG5:%[0-9]+]]:_(s32) = G_SEXT_INREG [[COPY19]], 16
    ; CHECK: [[ICMP2:%[0-9]+]]:_(s1) = G_ICMP intpred(slt), [[SEXT_INREG4]](s32), [[SEXT_INREG5]]
    ; CHECK: [[COPY20:%[0-9]+]]:_(s32) = COPY [[ADD3]](s32)
    ; CHECK: [[SEXT_INREG6:%[0-9]+]]:_(s32) = G_SEXT_INREG [[COPY20]], 16
    ; CHECK: [[COPY21:%[0-9]+]]:_(s32) = COPY [[LSHR5]](s32)
    ; CHECK: [[SEXT_INREG7:%[0-9]+]]:_(s32) = G_SEXT_INREG [[COPY21]], 16
    ; CHECK: [[ICMP3:%[0-9]+]]:_(s1) = G_ICMP intpred(slt), [[SEXT_INREG6]](s32), [[SEXT_INREG7]]
    ; CHECK: [[UV6:%[0-9]+]]:_(<2 x s16>), [[UV7:%[0-9]+]]:_(<2 x s16>) = G_UNMERGE_VALUES [[COPY1]](<4 x s16>)
    ; CHECK: [[BITCAST8:%[0-9]+]]:_(s32) = G_BITCAST [[UV6]](<2 x s16>)
    ; CHECK: [[LSHR6:%[0-9]+]]:_(s32) = G_LSHR [[BITCAST8]], [[C]](s32)
    ; CHECK: [[BITCAST9:%[0-9]+]]:_(s32) = G_BITCAST [[UV7]](<2 x s16>)
    ; CHECK: [[LSHR7:%[0-9]+]]:_(s32) = G_LSHR [[BITCAST9]], [[C]](s32)
    ; CHECK: [[COPY22:%[0-9]+]]:_(s32) = COPY [[BITCAST8]](s32)
    ; CHECK: [[SEXT_INREG8:%[0-9]+]]:_(s32) = G_SEXT_INREG [[COPY22]], 16
    ; CHECK: [[SEXT:%[0-9]+]]:_(s32) = G_SEXT [[C2]](s16)
    ; CHECK: [[ICMP4:%[0-9]+]]:_(s1) = G_ICMP intpred(slt), [[SEXT_INREG8]](s32), [[SEXT]]
    ; CHECK: [[COPY23:%[0-9]+]]:_(s32) = COPY [[LSHR6]](s32)
    ; CHECK: [[SEXT_INREG9:%[0-9]+]]:_(s32) = G_SEXT_INREG [[COPY23]], 16
    ; CHECK: [[SEXT1:%[0-9]+]]:_(s32) = G_SEXT [[C2]](s16)
    ; CHECK: [[ICMP5:%[0-9]+]]:_(s1) = G_ICMP intpred(slt), [[SEXT_INREG9]](s32), [[SEXT1]]
    ; CHECK: [[COPY24:%[0-9]+]]:_(s32) = COPY [[BITCAST9]](s32)
    ; CHECK: [[SEXT_INREG10:%[0-9]+]]:_(s32) = G_SEXT_INREG [[COPY24]], 16
    ; CHECK: [[SEXT2:%[0-9]+]]:_(s32) = G_SEXT [[C2]](s16)
    ; CHECK: [[ICMP6:%[0-9]+]]:_(s1) = G_ICMP intpred(slt), [[SEXT_INREG10]](s32), [[SEXT2]]
    ; CHECK: [[COPY25:%[0-9]+]]:_(s32) = COPY [[LSHR7]](s32)
    ; CHECK: [[SEXT_INREG11:%[0-9]+]]:_(s32) = G_SEXT_INREG [[COPY25]], 16
    ; CHECK: [[SEXT3:%[0-9]+]]:_(s32) = G_SEXT [[C2]](s16)
    ; CHECK: [[ICMP7:%[0-9]+]]:_(s1) = G_ICMP intpred(slt), [[SEXT_INREG11]](s32), [[SEXT3]]
    ; CHECK: [[XOR:%[0-9]+]]:_(s1) = G_XOR [[ICMP4]], [[ICMP]]
    ; CHECK: [[XOR1:%[0-9]+]]:_(s1) = G_XOR [[ICMP5]], [[ICMP1]]
    ; CHECK: [[XOR2:%[0-9]+]]:_(s1) = G_XOR [[ICMP6]], [[ICMP2]]
    ; CHECK: [[XOR3:%[0-9]+]]:_(s1) = G_XOR [[ICMP7]], [[ICMP3]]
    ; CHECK: [[ANYEXT:%[0-9]+]]:_(s32) = G_ANYEXT [[XOR]](s1)
    ; CHECK: [[ANYEXT1:%[0-9]+]]:_(s32) = G_ANYEXT [[XOR1]](s1)
    ; CHECK: [[ANYEXT2:%[0-9]+]]:_(s32) = G_ANYEXT [[XOR2]](s1)
    ; CHECK: [[ANYEXT3:%[0-9]+]]:_(s32) = G_ANYEXT [[XOR3]](s1)
    ; CHECK: [[C3:%[0-9]+]]:_(s32) = G_CONSTANT i32 1
    ; CHECK: [[COPY26:%[0-9]+]]:_(s32) = COPY [[ANYEXT]](s32)
    ; CHECK: [[AND4:%[0-9]+]]:_(s32) = G_AND [[COPY26]], [[C3]]
    ; CHECK: [[COPY27:%[0-9]+]]:_(s32) = COPY [[ANYEXT1]](s32)
    ; CHECK: [[AND5:%[0-9]+]]:_(s32) = G_AND [[COPY27]], [[C3]]
    ; CHECK: [[COPY28:%[0-9]+]]:_(s32) = COPY [[ANYEXT2]](s32)
    ; CHECK: [[AND6:%[0-9]+]]:_(s32) = G_AND [[COPY28]], [[C3]]
    ; CHECK: [[COPY29:%[0-9]+]]:_(s32) = COPY [[ANYEXT3]](s32)
    ; CHECK: [[AND7:%[0-9]+]]:_(s32) = G_AND [[COPY29]], [[C3]]
    ; CHECK: [[BUILD_VECTOR:%[0-9]+]]:_(<4 x s32>) = G_BUILD_VECTOR [[AND4]](s32), [[AND5]](s32), [[AND6]](s32), [[AND7]](s32)
    ; CHECK: $vgpr0_vgpr1 = COPY [[CONCAT_VECTORS]](<4 x s16>)
    ; CHECK: $vgpr2_vgpr3_vgpr4_vgpr5 = COPY [[BUILD_VECTOR]](<4 x s32>)
    %0:_(<4 x s16>) = COPY $vgpr0_vgpr1
    %1:_(<4 x s16>) = COPY $vgpr1_vgpr2
    %2:_(<4 x s16>), %3:_(<4 x s1>) = G_SADDO %0, %1
    %4:_(<4 x s32>) = G_ZEXT %3
    $vgpr0_vgpr1 = COPY %2
    $vgpr2_vgpr3_vgpr4_vgpr5 = COPY %4
...

---
name: test_saddo_v2s32
body: |
  bb.0:
    liveins: $vgpr0_vgpr1, $vgpr2_vgpr3

    ; CHECK-LABEL: name: test_saddo_v2s32
    ; CHECK: [[COPY:%[0-9]+]]:_(<2 x s32>) = COPY $vgpr0_vgpr1
    ; CHECK: [[COPY1:%[0-9]+]]:_(<2 x s32>) = COPY $vgpr2_vgpr3
    ; CHECK: [[UV:%[0-9]+]]:_(s32), [[UV1:%[0-9]+]]:_(s32) = G_UNMERGE_VALUES [[COPY]](<2 x s32>)
    ; CHECK: [[UV2:%[0-9]+]]:_(s32), [[UV3:%[0-9]+]]:_(s32) = G_UNMERGE_VALUES [[COPY1]](<2 x s32>)
    ; CHECK: [[ADD:%[0-9]+]]:_(s32) = G_ADD [[UV]], [[UV2]]
    ; CHECK: [[ADD1:%[0-9]+]]:_(s32) = G_ADD [[UV1]], [[UV3]]
    ; CHECK: [[BUILD_VECTOR:%[0-9]+]]:_(<2 x s32>) = G_BUILD_VECTOR [[ADD]](s32), [[ADD1]](s32)
    ; CHECK: [[C:%[0-9]+]]:_(s32) = G_CONSTANT i32 0
    ; CHECK: [[UV4:%[0-9]+]]:_(s32), [[UV5:%[0-9]+]]:_(s32) = G_UNMERGE_VALUES [[COPY]](<2 x s32>)
    ; CHECK: [[ICMP:%[0-9]+]]:_(s1) = G_ICMP intpred(slt), [[ADD]](s32), [[UV4]]
    ; CHECK: [[ICMP1:%[0-9]+]]:_(s1) = G_ICMP intpred(slt), [[ADD1]](s32), [[UV5]]
    ; CHECK: [[UV6:%[0-9]+]]:_(s32), [[UV7:%[0-9]+]]:_(s32) = G_UNMERGE_VALUES [[COPY1]](<2 x s32>)
    ; CHECK: [[ICMP2:%[0-9]+]]:_(s1) = G_ICMP intpred(slt), [[UV6]](s32), [[C]]
    ; CHECK: [[ICMP3:%[0-9]+]]:_(s1) = G_ICMP intpred(slt), [[UV7]](s32), [[C]]
    ; CHECK: [[XOR:%[0-9]+]]:_(s1) = G_XOR [[ICMP2]], [[ICMP]]
    ; CHECK: [[XOR1:%[0-9]+]]:_(s1) = G_XOR [[ICMP3]], [[ICMP1]]
    ; CHECK: [[ANYEXT:%[0-9]+]]:_(s32) = G_ANYEXT [[XOR]](s1)
    ; CHECK: [[ANYEXT1:%[0-9]+]]:_(s32) = G_ANYEXT [[XOR1]](s1)
    ; CHECK: [[C1:%[0-9]+]]:_(s32) = G_CONSTANT i32 1
    ; CHECK: [[COPY2:%[0-9]+]]:_(s32) = COPY [[ANYEXT]](s32)
    ; CHECK: [[AND:%[0-9]+]]:_(s32) = G_AND [[COPY2]], [[C1]]
    ; CHECK: [[COPY3:%[0-9]+]]:_(s32) = COPY [[ANYEXT1]](s32)
    ; CHECK: [[AND1:%[0-9]+]]:_(s32) = G_AND [[COPY3]], [[C1]]
    ; CHECK: [[BUILD_VECTOR1:%[0-9]+]]:_(<2 x s32>) = G_BUILD_VECTOR [[AND]](s32), [[AND1]](s32)
    ; CHECK: $vgpr0_vgpr1 = COPY [[BUILD_VECTOR]](<2 x s32>)
    ; CHECK: $vgpr2_vgpr3 = COPY [[BUILD_VECTOR1]](<2 x s32>)
    %0:_(<2 x s32>) = COPY $vgpr0_vgpr1
    %1:_(<2 x s32>) = COPY $vgpr2_vgpr3
    %2:_(<2 x s32>), %3:_(<2 x s1>) = G_SADDO %0, %1
    %4:_(<2 x s32>) = G_ZEXT %3
    $vgpr0_vgpr1 = COPY %2
    $vgpr2_vgpr3 = COPY %4
...<|MERGE_RESOLUTION|>--- conflicted
+++ resolved
@@ -213,33 +213,16 @@
     ; CHECK-LABEL: name: test_saddo_v3s16
     ; CHECK: [[COPY:%[0-9]+]]:_(<6 x s16>) = COPY $vgpr0_vgpr1_vgpr2
     ; CHECK: [[COPY1:%[0-9]+]]:_(<6 x s16>) = COPY $vgpr3_vgpr4_vgpr5
-<<<<<<< HEAD
-    ; CHECK: [[UV:%[0-9]+]]:_(<3 x s16>), [[UV1:%[0-9]+]]:_(<3 x s16>) = G_UNMERGE_VALUES [[COPY]](<6 x s16>)
-    ; CHECK: [[UV2:%[0-9]+]]:_(<3 x s16>), [[UV3:%[0-9]+]]:_(<3 x s16>) = G_UNMERGE_VALUES [[COPY1]](<6 x s16>)
-    ; CHECK: [[DEF:%[0-9]+]]:_(<4 x s16>) = G_IMPLICIT_DEF
-    ; CHECK: [[INSERT:%[0-9]+]]:_(<4 x s16>) = G_INSERT [[DEF]], [[UV]](<3 x s16>), 0
-    ; CHECK: [[UV4:%[0-9]+]]:_(<2 x s16>), [[UV5:%[0-9]+]]:_(<2 x s16>) = G_UNMERGE_VALUES [[INSERT]](<4 x s16>)
-    ; CHECK: [[BITCAST:%[0-9]+]]:_(s32) = G_BITCAST [[UV4]](<2 x s16>)
-=======
     ; CHECK: [[UV:%[0-9]+]]:_(<2 x s16>), [[UV1:%[0-9]+]]:_(<2 x s16>), [[UV2:%[0-9]+]]:_(<2 x s16>) = G_UNMERGE_VALUES [[COPY]](<6 x s16>)
     ; CHECK: [[BITCAST:%[0-9]+]]:_(s32) = G_BITCAST [[UV]](<2 x s16>)
->>>>>>> b1169bdb
     ; CHECK: [[C:%[0-9]+]]:_(s32) = G_CONSTANT i32 16
     ; CHECK: [[LSHR:%[0-9]+]]:_(s32) = G_LSHR [[BITCAST]], [[C]](s32)
-    ; CHECK: [[BITCAST1:%[0-9]+]]:_(s32) = G_BITCAST [[UV5]](<2 x s16>)
+    ; CHECK: [[BITCAST1:%[0-9]+]]:_(s32) = G_BITCAST [[UV1]](<2 x s16>)
     ; CHECK: [[LSHR1:%[0-9]+]]:_(s32) = G_LSHR [[BITCAST1]], [[C]](s32)
-<<<<<<< HEAD
-    ; CHECK: [[INSERT1:%[0-9]+]]:_(<4 x s16>) = G_INSERT [[DEF]], [[UV2]](<3 x s16>), 0
-    ; CHECK: [[UV6:%[0-9]+]]:_(<2 x s16>), [[UV7:%[0-9]+]]:_(<2 x s16>) = G_UNMERGE_VALUES [[INSERT1]](<4 x s16>)
-    ; CHECK: [[BITCAST2:%[0-9]+]]:_(s32) = G_BITCAST [[UV6]](<2 x s16>)
-    ; CHECK: [[LSHR2:%[0-9]+]]:_(s32) = G_LSHR [[BITCAST2]], [[C]](s32)
-    ; CHECK: [[BITCAST3:%[0-9]+]]:_(s32) = G_BITCAST [[UV7]](<2 x s16>)
-=======
     ; CHECK: [[UV3:%[0-9]+]]:_(<2 x s16>), [[UV4:%[0-9]+]]:_(<2 x s16>), [[UV5:%[0-9]+]]:_(<2 x s16>) = G_UNMERGE_VALUES [[COPY1]](<6 x s16>)
     ; CHECK: [[BITCAST2:%[0-9]+]]:_(s32) = G_BITCAST [[UV3]](<2 x s16>)
     ; CHECK: [[LSHR2:%[0-9]+]]:_(s32) = G_LSHR [[BITCAST2]], [[C]](s32)
     ; CHECK: [[BITCAST3:%[0-9]+]]:_(s32) = G_BITCAST [[UV4]](<2 x s16>)
->>>>>>> b1169bdb
     ; CHECK: [[LSHR3:%[0-9]+]]:_(s32) = G_LSHR [[BITCAST3]], [[C]](s32)
     ; CHECK: [[COPY2:%[0-9]+]]:_(s32) = COPY [[BITCAST]](s32)
     ; CHECK: [[COPY3:%[0-9]+]]:_(s32) = COPY [[BITCAST2]](s32)
@@ -264,17 +247,6 @@
     ; CHECK: [[SHL1:%[0-9]+]]:_(s32) = G_SHL [[C2]], [[C]](s32)
     ; CHECK: [[OR1:%[0-9]+]]:_(s32) = G_OR [[AND2]], [[SHL1]]
     ; CHECK: [[BITCAST5:%[0-9]+]]:_(<2 x s16>) = G_BITCAST [[OR1]](s32)
-<<<<<<< HEAD
-    ; CHECK: [[DEF1:%[0-9]+]]:_(<2 x s16>) = G_IMPLICIT_DEF
-    ; CHECK: [[CONCAT_VECTORS:%[0-9]+]]:_(<6 x s16>) = G_CONCAT_VECTORS [[BITCAST4]](<2 x s16>), [[BITCAST5]](<2 x s16>), [[DEF1]](<2 x s16>)
-    ; CHECK: [[EXTRACT:%[0-9]+]]:_(<3 x s16>) = G_EXTRACT [[CONCAT_VECTORS]](<6 x s16>), 0
-    ; CHECK: [[C3:%[0-9]+]]:_(s16) = G_CONSTANT i16 0
-    ; CHECK: [[INSERT2:%[0-9]+]]:_(<4 x s16>) = G_INSERT [[DEF]], [[UV]](<3 x s16>), 0
-    ; CHECK: [[UV8:%[0-9]+]]:_(<2 x s16>), [[UV9:%[0-9]+]]:_(<2 x s16>) = G_UNMERGE_VALUES [[INSERT2]](<4 x s16>)
-    ; CHECK: [[BITCAST6:%[0-9]+]]:_(s32) = G_BITCAST [[UV8]](<2 x s16>)
-    ; CHECK: [[LSHR4:%[0-9]+]]:_(s32) = G_LSHR [[BITCAST6]], [[C]](s32)
-    ; CHECK: [[BITCAST7:%[0-9]+]]:_(s32) = G_BITCAST [[UV9]](<2 x s16>)
-=======
     ; CHECK: [[DEF:%[0-9]+]]:_(<2 x s16>) = G_IMPLICIT_DEF
     ; CHECK: [[CONCAT_VECTORS:%[0-9]+]]:_(<6 x s16>) = G_CONCAT_VECTORS [[BITCAST4]](<2 x s16>), [[BITCAST5]](<2 x s16>), [[DEF]](<2 x s16>)
     ; CHECK: [[EXTRACT:%[0-9]+]]:_(<3 x s16>) = G_EXTRACT [[CONCAT_VECTORS]](<6 x s16>), 0
@@ -283,7 +255,6 @@
     ; CHECK: [[BITCAST6:%[0-9]+]]:_(s32) = G_BITCAST [[UV6]](<2 x s16>)
     ; CHECK: [[LSHR4:%[0-9]+]]:_(s32) = G_LSHR [[BITCAST6]], [[C]](s32)
     ; CHECK: [[BITCAST7:%[0-9]+]]:_(s32) = G_BITCAST [[UV7]](<2 x s16>)
->>>>>>> b1169bdb
     ; CHECK: [[LSHR5:%[0-9]+]]:_(s32) = G_LSHR [[BITCAST7]], [[C]](s32)
     ; CHECK: [[COPY11:%[0-9]+]]:_(s32) = COPY [[ADD]](s32)
     ; CHECK: [[SEXT_INREG:%[0-9]+]]:_(s32) = G_SEXT_INREG [[COPY11]], 16
@@ -300,18 +271,10 @@
     ; CHECK: [[COPY16:%[0-9]+]]:_(s32) = COPY [[BITCAST7]](s32)
     ; CHECK: [[SEXT_INREG5:%[0-9]+]]:_(s32) = G_SEXT_INREG [[COPY16]], 16
     ; CHECK: [[ICMP2:%[0-9]+]]:_(s1) = G_ICMP intpred(slt), [[SEXT_INREG4]](s32), [[SEXT_INREG5]]
-<<<<<<< HEAD
-    ; CHECK: [[INSERT3:%[0-9]+]]:_(<4 x s16>) = G_INSERT [[DEF]], [[UV2]](<3 x s16>), 0
-    ; CHECK: [[UV10:%[0-9]+]]:_(<2 x s16>), [[UV11:%[0-9]+]]:_(<2 x s16>) = G_UNMERGE_VALUES [[INSERT3]](<4 x s16>)
-    ; CHECK: [[BITCAST8:%[0-9]+]]:_(s32) = G_BITCAST [[UV10]](<2 x s16>)
-    ; CHECK: [[LSHR6:%[0-9]+]]:_(s32) = G_LSHR [[BITCAST8]], [[C]](s32)
-    ; CHECK: [[BITCAST9:%[0-9]+]]:_(s32) = G_BITCAST [[UV11]](<2 x s16>)
-=======
     ; CHECK: [[UV9:%[0-9]+]]:_(<2 x s16>), [[UV10:%[0-9]+]]:_(<2 x s16>), [[UV11:%[0-9]+]]:_(<2 x s16>) = G_UNMERGE_VALUES [[COPY1]](<6 x s16>)
     ; CHECK: [[BITCAST8:%[0-9]+]]:_(s32) = G_BITCAST [[UV9]](<2 x s16>)
     ; CHECK: [[LSHR6:%[0-9]+]]:_(s32) = G_LSHR [[BITCAST8]], [[C]](s32)
     ; CHECK: [[BITCAST9:%[0-9]+]]:_(s32) = G_BITCAST [[UV10]](<2 x s16>)
->>>>>>> b1169bdb
     ; CHECK: [[LSHR7:%[0-9]+]]:_(s32) = G_LSHR [[BITCAST9]], [[C]](s32)
     ; CHECK: [[COPY17:%[0-9]+]]:_(s32) = COPY [[BITCAST8]](s32)
     ; CHECK: [[SEXT_INREG6:%[0-9]+]]:_(s32) = G_SEXT_INREG [[COPY17]], 16
@@ -331,22 +294,6 @@
     ; CHECK: [[ANYEXT:%[0-9]+]]:_(s32) = G_ANYEXT [[XOR]](s1)
     ; CHECK: [[ANYEXT1:%[0-9]+]]:_(s32) = G_ANYEXT [[XOR1]](s1)
     ; CHECK: [[ANYEXT2:%[0-9]+]]:_(s32) = G_ANYEXT [[XOR2]](s1)
-<<<<<<< HEAD
-    ; CHECK: [[DEF2:%[0-9]+]]:_(<4 x s16>) = G_IMPLICIT_DEF
-    ; CHECK: [[CONCAT_VECTORS1:%[0-9]+]]:_(<12 x s16>) = G_CONCAT_VECTORS [[DEF2]](<4 x s16>), [[DEF]](<4 x s16>), [[DEF]](<4 x s16>)
-    ; CHECK: [[UV12:%[0-9]+]]:_(<3 x s16>), [[UV13:%[0-9]+]]:_(<3 x s16>), [[UV14:%[0-9]+]]:_(<3 x s16>), [[UV15:%[0-9]+]]:_(<3 x s16>) = G_UNMERGE_VALUES [[CONCAT_VECTORS1]](<12 x s16>)
-    ; CHECK: [[INSERT4:%[0-9]+]]:_(<4 x s16>) = G_INSERT [[DEF]], [[EXTRACT]](<3 x s16>), 0
-    ; CHECK: [[UV16:%[0-9]+]]:_(<2 x s16>), [[UV17:%[0-9]+]]:_(<2 x s16>) = G_UNMERGE_VALUES [[INSERT4]](<4 x s16>)
-    ; CHECK: [[BITCAST10:%[0-9]+]]:_(s32) = G_BITCAST [[UV16]](<2 x s16>)
-    ; CHECK: [[LSHR8:%[0-9]+]]:_(s32) = G_LSHR [[BITCAST10]], [[C]](s32)
-    ; CHECK: [[BITCAST11:%[0-9]+]]:_(s32) = G_BITCAST [[UV17]](<2 x s16>)
-    ; CHECK: [[LSHR9:%[0-9]+]]:_(s32) = G_LSHR [[BITCAST11]], [[C]](s32)
-    ; CHECK: [[INSERT5:%[0-9]+]]:_(<4 x s16>) = G_INSERT [[DEF]], [[UV12]](<3 x s16>), 0
-    ; CHECK: [[UV18:%[0-9]+]]:_(<2 x s16>), [[UV19:%[0-9]+]]:_(<2 x s16>) = G_UNMERGE_VALUES [[INSERT5]](<4 x s16>)
-    ; CHECK: [[BITCAST12:%[0-9]+]]:_(s32) = G_BITCAST [[UV18]](<2 x s16>)
-    ; CHECK: [[LSHR10:%[0-9]+]]:_(s32) = G_LSHR [[BITCAST12]], [[C]](s32)
-    ; CHECK: [[BITCAST13:%[0-9]+]]:_(s32) = G_BITCAST [[UV19]](<2 x s16>)
-=======
     ; CHECK: [[DEF1:%[0-9]+]]:_(<4 x s16>) = G_IMPLICIT_DEF
     ; CHECK: [[DEF2:%[0-9]+]]:_(<4 x s16>) = G_IMPLICIT_DEF
     ; CHECK: [[INSERT:%[0-9]+]]:_(<4 x s16>) = G_INSERT [[DEF2]], [[EXTRACT]](<3 x s16>), 0
@@ -359,7 +306,6 @@
     ; CHECK: [[BITCAST12:%[0-9]+]]:_(s32) = G_BITCAST [[UV14]](<2 x s16>)
     ; CHECK: [[LSHR10:%[0-9]+]]:_(s32) = G_LSHR [[BITCAST12]], [[C]](s32)
     ; CHECK: [[BITCAST13:%[0-9]+]]:_(s32) = G_BITCAST [[UV15]](<2 x s16>)
->>>>>>> b1169bdb
     ; CHECK: [[LSHR11:%[0-9]+]]:_(s32) = G_LSHR [[BITCAST13]], [[C]](s32)
     ; CHECK: [[COPY20:%[0-9]+]]:_(s32) = COPY [[BITCAST10]](s32)
     ; CHECK: [[AND3:%[0-9]+]]:_(s32) = G_AND [[COPY20]], [[C1]]
@@ -382,11 +328,7 @@
     ; CHECK: [[SHL4:%[0-9]+]]:_(s32) = G_SHL [[AND8]], [[C]](s32)
     ; CHECK: [[OR4:%[0-9]+]]:_(s32) = G_OR [[AND7]], [[SHL4]]
     ; CHECK: [[BITCAST16:%[0-9]+]]:_(<2 x s16>) = G_BITCAST [[OR4]](s32)
-<<<<<<< HEAD
-    ; CHECK: [[CONCAT_VECTORS2:%[0-9]+]]:_(<6 x s16>) = G_CONCAT_VECTORS [[BITCAST14]](<2 x s16>), [[BITCAST15]](<2 x s16>), [[BITCAST16]](<2 x s16>)
-=======
     ; CHECK: [[CONCAT_VECTORS1:%[0-9]+]]:_(<6 x s16>) = G_CONCAT_VECTORS [[BITCAST14]](<2 x s16>), [[BITCAST15]](<2 x s16>), [[BITCAST16]](<2 x s16>)
->>>>>>> b1169bdb
     ; CHECK: [[C4:%[0-9]+]]:_(s32) = G_CONSTANT i32 1
     ; CHECK: [[COPY26:%[0-9]+]]:_(s32) = COPY [[ANYEXT]](s32)
     ; CHECK: [[AND9:%[0-9]+]]:_(s32) = G_AND [[COPY26]], [[C4]]
@@ -395,11 +337,7 @@
     ; CHECK: [[COPY28:%[0-9]+]]:_(s32) = COPY [[ANYEXT2]](s32)
     ; CHECK: [[AND11:%[0-9]+]]:_(s32) = G_AND [[COPY28]], [[C4]]
     ; CHECK: [[BUILD_VECTOR:%[0-9]+]]:_(<3 x s32>) = G_BUILD_VECTOR [[AND9]](s32), [[AND10]](s32), [[AND11]](s32)
-<<<<<<< HEAD
-    ; CHECK: $vgpr0_vgpr1_vgpr2 = COPY [[CONCAT_VECTORS2]](<6 x s16>)
-=======
     ; CHECK: $vgpr0_vgpr1_vgpr2 = COPY [[CONCAT_VECTORS1]](<6 x s16>)
->>>>>>> b1169bdb
     ; CHECK: $vgpr0_vgpr1_vgpr2 = COPY [[BUILD_VECTOR]](<3 x s32>)
     %0:_(<6 x s16>) = COPY $vgpr0_vgpr1_vgpr2
     %1:_(<6 x s16>) = COPY $vgpr3_vgpr4_vgpr5
