//===-- unittests/RISCVISAInfoTest.cpp ------------------------------------===//
//
// Part of the LLVM Project, under the Apache License v2.0 with LLVM Exceptions.
// See https://llvm.org/LICENSE.txt for license information.
// SPDX-License-Identifier: Apache-2.0 WITH LLVM-exception
//
//===----------------------------------------------------------------------===//

#include "llvm/TargetParser/RISCVISAInfo.h"
#include "llvm/ADT/StringMap.h"
#include "llvm/Testing/Support/Error.h"
#include "gtest/gtest.h"

using ::testing::ElementsAre;

using namespace llvm;

bool operator==(const RISCVISAUtils::ExtensionVersion &A,
                const RISCVISAUtils::ExtensionVersion &B) {
  return A.Major == B.Major && A.Minor == B.Minor;
}

TEST(ParseNormalizedArchString, RejectsInvalidChars) {
  for (StringRef Input : {"RV32", "rV64", "rv32i2P0", "rv64i2p0_A2p0",
                          "rv32e2.0", "rva20u64+zbc"}) {
    EXPECT_EQ(
        toString(RISCVISAInfo::parseNormalizedArchString(Input).takeError()),
        "string may only contain [a-z0-9_]");
  }
}

TEST(ParseNormalizedArchString, RejectsInvalidBaseISA) {
  for (StringRef Input : {"rv32", "rv64", "rv32j", "rv65i"}) {
    EXPECT_EQ(
        toString(RISCVISAInfo::parseNormalizedArchString(Input).takeError()),
        "arch string must begin with valid base ISA");
  }
}

TEST(ParseNormalizedArchString, RejectsMalformedInputs) {
  for (StringRef Input : {"rv64e2p", "rv32i", "rv64ip1"}) {
    EXPECT_EQ(
        toString(RISCVISAInfo::parseNormalizedArchString(Input).takeError()),
        "extension lacks version in expected format");
  }

  for (StringRef Input : {"rv64i2p0_", "rv32i2p0__a2p0"}) {
    EXPECT_EQ(
        toString(RISCVISAInfo::parseNormalizedArchString(Input).takeError()),
        "extension name missing after separator '_'");
  }
}

TEST(ParseNormalizedArchString, RejectsOnlyVersion) {
  for (StringRef Input : {"rv64i2p0_1p0", "rv32i2p0_1p0"}) {
    EXPECT_EQ(
        toString(RISCVISAInfo::parseNormalizedArchString(Input).takeError()),
        "missing extension name");
  }
}

TEST(ParseNormalizedArchString, RejectsBadZ) {
  for (StringRef Input : {"rv64i2p0_z1p0", "rv32i2p0_z2a1p0"}) {
    EXPECT_EQ(
        toString(RISCVISAInfo::parseNormalizedArchString(Input).takeError()),
        "'z' must be followed by a letter");
  }
}

TEST(ParseNormalizedArchString, RejectsBadS) {
  for (StringRef Input : {"rv64i2p0_s1p0", "rv32i2p0_s2a1p0"}) {
    EXPECT_EQ(
        toString(RISCVISAInfo::parseNormalizedArchString(Input).takeError()),
        "'s' must be followed by a letter");
  }
}

TEST(ParseNormalizedArchString, RejectsBadX) {
  for (StringRef Input : {"rv64i2p0_x1p0", "rv32i2p0_x2a1p0"}) {
    EXPECT_EQ(
        toString(RISCVISAInfo::parseNormalizedArchString(Input).takeError()),
        "'x' must be followed by a letter");
  }
}

TEST(ParseNormalizedArchString, DuplicateExtension) {
  for (StringRef Input : {"rv64i2p0_a2p0_a1p0"}) {
    EXPECT_EQ(
        toString(RISCVISAInfo::parseNormalizedArchString(Input).takeError()),
        "duplicate extension 'a'");
  }
}

TEST(ParseNormalizedArchString, AcceptsValidBaseISAsAndSetsXLen) {
  auto MaybeRV32I = RISCVISAInfo::parseNormalizedArchString("rv32i2p0");
  ASSERT_THAT_EXPECTED(MaybeRV32I, Succeeded());
  RISCVISAInfo &InfoRV32I = **MaybeRV32I;
  EXPECT_EQ(InfoRV32I.getExtensions().size(), 1UL);
  EXPECT_TRUE(InfoRV32I.getExtensions().at("i") ==
              (RISCVISAUtils::ExtensionVersion{2, 0}));
  EXPECT_EQ(InfoRV32I.getXLen(), 32U);

  auto MaybeRV32E = RISCVISAInfo::parseNormalizedArchString("rv32e2p0");
  ASSERT_THAT_EXPECTED(MaybeRV32E, Succeeded());
  RISCVISAInfo &InfoRV32E = **MaybeRV32E;
  EXPECT_EQ(InfoRV32E.getExtensions().size(), 1UL);
  EXPECT_TRUE(InfoRV32E.getExtensions().at("e") ==
              (RISCVISAUtils::ExtensionVersion{2, 0}));
  EXPECT_EQ(InfoRV32E.getXLen(), 32U);

  auto MaybeRV64I = RISCVISAInfo::parseNormalizedArchString("rv64i2p0");
  ASSERT_THAT_EXPECTED(MaybeRV64I, Succeeded());
  RISCVISAInfo &InfoRV64I = **MaybeRV64I;
  EXPECT_EQ(InfoRV64I.getExtensions().size(), 1UL);
  EXPECT_TRUE(InfoRV64I.getExtensions().at("i") ==
              (RISCVISAUtils::ExtensionVersion{2, 0}));
  EXPECT_EQ(InfoRV64I.getXLen(), 64U);

  auto MaybeRV64E = RISCVISAInfo::parseNormalizedArchString("rv64e2p0");
  ASSERT_THAT_EXPECTED(MaybeRV64E, Succeeded());
  RISCVISAInfo &InfoRV64E = **MaybeRV64E;
  EXPECT_EQ(InfoRV64E.getExtensions().size(), 1UL);
  EXPECT_TRUE(InfoRV64E.getExtensions().at("e") ==
              (RISCVISAUtils::ExtensionVersion{2, 0}));
  EXPECT_EQ(InfoRV64E.getXLen(), 64U);
}

TEST(ParseNormalizedArchString, AcceptsArbitraryExtensionsAndVersions) {
  auto MaybeISAInfo = RISCVISAInfo::parseNormalizedArchString(
      "rv64i5p1_m3p2_zmadeup11p12_sfoo2p0_xbar3p0");
  ASSERT_THAT_EXPECTED(MaybeISAInfo, Succeeded());
  RISCVISAInfo &Info = **MaybeISAInfo;
  EXPECT_EQ(Info.getExtensions().size(), 5UL);
  EXPECT_TRUE(Info.getExtensions().at("i") ==
              (RISCVISAUtils::ExtensionVersion{5, 1}));
  EXPECT_TRUE(Info.getExtensions().at("m") ==
              (RISCVISAUtils::ExtensionVersion{3, 2}));
  EXPECT_TRUE(Info.getExtensions().at("zmadeup") ==
              (RISCVISAUtils::ExtensionVersion{11, 12}));
  EXPECT_TRUE(Info.getExtensions().at("sfoo") ==
              (RISCVISAUtils::ExtensionVersion{2, 0}));
  EXPECT_TRUE(Info.getExtensions().at("xbar") ==
              (RISCVISAUtils::ExtensionVersion{3, 0}));
}

TEST(ParseNormalizedArchString, UpdatesFLenMinVLenMaxELen) {
  auto MaybeISAInfo = RISCVISAInfo::parseNormalizedArchString(
      "rv64i2p0_d2p0_zvl64b1p0_zve64d1p0");
  ASSERT_THAT_EXPECTED(MaybeISAInfo, Succeeded());
  RISCVISAInfo &Info = **MaybeISAInfo;
  EXPECT_EQ(Info.getXLen(), 64U);
  EXPECT_EQ(Info.getFLen(), 64U);
  EXPECT_EQ(Info.getMinVLen(), 64U);
  EXPECT_EQ(Info.getMaxELen(), 64U);
  EXPECT_EQ(Info.getMaxELenFp(), 64U);
}

TEST(ParseNormalizedArchString, AcceptsUnknownMultiletter) {
  auto MaybeISAInfo = RISCVISAInfo::parseNormalizedArchString(
      "rv64i2p0_f2p0_d2p0_zicsr2p0_ykk1p0");
  ASSERT_THAT_EXPECTED(MaybeISAInfo, Succeeded());
  RISCVISAInfo &Info = **MaybeISAInfo;
  EXPECT_EQ(Info.toString(), "rv64i2p0_f2p0_d2p0_zicsr2p0_ykk1p0");
}

TEST(ParseArchString, RejectsInvalidChars) {
  for (StringRef Input : {"RV32", "rV64", "rv32i2P0", "rv64i2p0_A2p0"}) {
    EXPECT_EQ(toString(RISCVISAInfo::parseArchString(Input, true).takeError()),
              "string may only contain [a-z0-9_]");
  }
}

TEST(ParseArchString, RejectsInvalidBaseISA) {
  for (StringRef Input : {"rv32", "rv64", "rv65i"}) {
    EXPECT_EQ(toString(RISCVISAInfo::parseArchString(Input, true).takeError()),
              "string must begin with rv32{i,e,g}, rv64{i,e,g}, or a supported "
              "profile name");
  }

  for (StringRef Input : {"rv32j", "rv32_i"}) {
    EXPECT_EQ(toString(RISCVISAInfo::parseArchString(Input, true).takeError()),
              "first letter after 'rv32' should be 'e', 'i' or 'g'");
  }

  EXPECT_EQ(toString(RISCVISAInfo::parseArchString("rv64k", true).takeError()),
            "first letter after 'rv64' should be 'e', 'i' or 'g'");
}

TEST(ParseArchString, RejectsUnsupportedBaseISA) {
  for (StringRef Input : {"rv128i", "rv128g"}) {
    EXPECT_EQ(toString(RISCVISAInfo::parseArchString(Input, true).takeError()),
              "string must begin with rv32{i,e,g}, rv64{i,e,g}, or a supported "
              "profile name");
  }
}

TEST(ParseArchString, AcceptsSupportedBaseISAsAndSetsXLenAndFLen) {
  auto MaybeRV32I = RISCVISAInfo::parseArchString("rv32i", true);
  ASSERT_THAT_EXPECTED(MaybeRV32I, Succeeded());
  RISCVISAInfo &InfoRV32I = **MaybeRV32I;
  const auto &ExtsRV32I = InfoRV32I.getExtensions();
  EXPECT_EQ(ExtsRV32I.size(), 1UL);
  EXPECT_TRUE(ExtsRV32I.at("i") == (RISCVISAUtils::ExtensionVersion{2, 1}));
  EXPECT_EQ(InfoRV32I.getXLen(), 32U);
  EXPECT_EQ(InfoRV32I.getFLen(), 0U);
  EXPECT_EQ(InfoRV32I.getMinVLen(), 0U);
  EXPECT_EQ(InfoRV32I.getMaxELen(), 0U);
  EXPECT_EQ(InfoRV32I.getMaxELenFp(), 0U);

  auto MaybeRV32E = RISCVISAInfo::parseArchString("rv32e", true);
  ASSERT_THAT_EXPECTED(MaybeRV32E, Succeeded());
  RISCVISAInfo &InfoRV32E = **MaybeRV32E;
  const auto &ExtsRV32E = InfoRV32E.getExtensions();
  EXPECT_EQ(ExtsRV32E.size(), 1UL);
  EXPECT_TRUE(ExtsRV32E.at("e") == (RISCVISAUtils::ExtensionVersion{2, 0}));
  EXPECT_EQ(InfoRV32E.getXLen(), 32U);
  EXPECT_EQ(InfoRV32E.getFLen(), 0U);
  EXPECT_EQ(InfoRV32E.getMinVLen(), 0U);
  EXPECT_EQ(InfoRV32E.getMaxELen(), 0U);
  EXPECT_EQ(InfoRV32E.getMaxELenFp(), 0U);

  auto MaybeRV32G = RISCVISAInfo::parseArchString("rv32g", true);
  ASSERT_THAT_EXPECTED(MaybeRV32G, Succeeded());
  RISCVISAInfo &InfoRV32G = **MaybeRV32G;
  const auto &ExtsRV32G = InfoRV32G.getExtensions();
  EXPECT_EQ(ExtsRV32G.size(), 8UL);
  EXPECT_TRUE(ExtsRV32G.at("i") == (RISCVISAUtils::ExtensionVersion{2, 1}));
  EXPECT_TRUE(ExtsRV32G.at("m") == (RISCVISAUtils::ExtensionVersion{2, 0}));
  EXPECT_TRUE(ExtsRV32G.at("a") == (RISCVISAUtils::ExtensionVersion{2, 1}));
  EXPECT_TRUE(ExtsRV32G.at("f") == (RISCVISAUtils::ExtensionVersion{2, 2}));
  EXPECT_TRUE(ExtsRV32G.at("d") == (RISCVISAUtils::ExtensionVersion{2, 2}));
  EXPECT_TRUE(ExtsRV32G.at("zicsr") == (RISCVISAUtils::ExtensionVersion{2, 0}));
  EXPECT_TRUE(ExtsRV32G.at("zifencei") ==
              (RISCVISAUtils::ExtensionVersion{2, 0}));
  EXPECT_TRUE(ExtsRV32G.at("zmmul") == (RISCVISAUtils::ExtensionVersion{1, 0}));
  EXPECT_EQ(InfoRV32G.getXLen(), 32U);
  EXPECT_EQ(InfoRV32G.getFLen(), 64U);
  EXPECT_EQ(InfoRV32G.getMinVLen(), 0U);
  EXPECT_EQ(InfoRV32G.getMaxELen(), 0U);
  EXPECT_EQ(InfoRV32G.getMaxELenFp(), 0U);

  auto MaybeRV64I = RISCVISAInfo::parseArchString("rv64i", true);
  ASSERT_THAT_EXPECTED(MaybeRV64I, Succeeded());
  RISCVISAInfo &InfoRV64I = **MaybeRV64I;
  const auto &ExtsRV64I = InfoRV64I.getExtensions();
  EXPECT_EQ(ExtsRV64I.size(), 1UL);
  EXPECT_TRUE(ExtsRV64I.at("i") == (RISCVISAUtils::ExtensionVersion{2, 1}));
  EXPECT_EQ(InfoRV64I.getXLen(), 64U);
  EXPECT_EQ(InfoRV64I.getFLen(), 0U);
  EXPECT_EQ(InfoRV64I.getMinVLen(), 0U);
  EXPECT_EQ(InfoRV64I.getMaxELen(), 0U);
  EXPECT_EQ(InfoRV64I.getMaxELenFp(), 0U);

  auto MaybeRV64E = RISCVISAInfo::parseArchString("rv64e", true);
  ASSERT_THAT_EXPECTED(MaybeRV64E, Succeeded());
  RISCVISAInfo &InfoRV64E = **MaybeRV64E;
  const auto &ExtsRV64E = InfoRV64E.getExtensions();
  EXPECT_EQ(ExtsRV64E.size(), 1UL);
  EXPECT_TRUE(ExtsRV64E.at("e") == (RISCVISAUtils::ExtensionVersion{2, 0}));
  EXPECT_EQ(InfoRV64E.getXLen(), 64U);
  EXPECT_EQ(InfoRV64E.getFLen(), 0U);
  EXPECT_EQ(InfoRV64E.getMinVLen(), 0U);
  EXPECT_EQ(InfoRV64E.getMaxELen(), 0U);
  EXPECT_EQ(InfoRV64E.getMaxELenFp(), 0U);

  auto MaybeRV64G = RISCVISAInfo::parseArchString("rv64g", true);
  ASSERT_THAT_EXPECTED(MaybeRV64G, Succeeded());
  RISCVISAInfo &InfoRV64G = **MaybeRV64G;
  const auto &ExtsRV64G = InfoRV64G.getExtensions();
  EXPECT_EQ(ExtsRV64G.size(), 8UL);
  EXPECT_TRUE(ExtsRV64G.at("i") == (RISCVISAUtils::ExtensionVersion{2, 1}));
  EXPECT_TRUE(ExtsRV64G.at("m") == (RISCVISAUtils::ExtensionVersion{2, 0}));
  EXPECT_TRUE(ExtsRV64G.at("a") == (RISCVISAUtils::ExtensionVersion{2, 1}));
  EXPECT_TRUE(ExtsRV64G.at("f") == (RISCVISAUtils::ExtensionVersion{2, 2}));
  EXPECT_TRUE(ExtsRV64G.at("d") == (RISCVISAUtils::ExtensionVersion{2, 2}));
  EXPECT_TRUE(ExtsRV64G.at("zicsr") == (RISCVISAUtils::ExtensionVersion{2, 0}));
  EXPECT_TRUE(ExtsRV64G.at("zifencei") ==
              (RISCVISAUtils::ExtensionVersion{2, 0}));
  EXPECT_TRUE(ExtsRV32G.at("zmmul") == (RISCVISAUtils::ExtensionVersion{1, 0}));
  EXPECT_EQ(InfoRV64G.getXLen(), 64U);
  EXPECT_EQ(InfoRV64G.getFLen(), 64U);
  EXPECT_EQ(InfoRV64G.getMinVLen(), 0U);
  EXPECT_EQ(InfoRV64G.getMaxELen(), 0U);
  EXPECT_EQ(InfoRV64G.getMaxELenFp(), 0U);

  auto MaybeRV64GCV = RISCVISAInfo::parseArchString("rv64gcv", true);
  ASSERT_THAT_EXPECTED(MaybeRV64GCV, Succeeded());
  RISCVISAInfo &InfoRV64GCV = **MaybeRV64GCV;
  const auto &ExtsRV64GCV = InfoRV64GCV.getExtensions();
  EXPECT_EQ(ExtsRV64GCV.size(), 18UL);
  EXPECT_TRUE(ExtsRV64GCV.at("i") == (RISCVISAUtils::ExtensionVersion{2, 1}));
  EXPECT_TRUE(ExtsRV64GCV.at("m") == (RISCVISAUtils::ExtensionVersion{2, 0}));
  EXPECT_TRUE(ExtsRV64GCV.at("a") == (RISCVISAUtils::ExtensionVersion{2, 1}));
  EXPECT_TRUE(ExtsRV64GCV.at("f") == (RISCVISAUtils::ExtensionVersion{2, 2}));
  EXPECT_TRUE(ExtsRV64GCV.at("d") == (RISCVISAUtils::ExtensionVersion{2, 2}));
  EXPECT_TRUE(ExtsRV64GCV.at("c") == (RISCVISAUtils::ExtensionVersion{2, 0}));
  EXPECT_TRUE(ExtsRV64GCV.at("zicsr") == (RISCVISAUtils::ExtensionVersion{2, 0}));
  EXPECT_TRUE(ExtsRV64GCV.at("zifencei") ==
              (RISCVISAUtils::ExtensionVersion{2, 0}));
  EXPECT_TRUE(ExtsRV32G.at("zmmul") == (RISCVISAUtils::ExtensionVersion{1, 0}));
  EXPECT_TRUE(ExtsRV64GCV.at("v") == (RISCVISAUtils::ExtensionVersion{1, 0}));
  EXPECT_TRUE(ExtsRV64GCV.at("zve32x") == (RISCVISAUtils::ExtensionVersion{1, 0}));
  EXPECT_TRUE(ExtsRV64GCV.at("zve32f") == (RISCVISAUtils::ExtensionVersion{1, 0}));
  EXPECT_TRUE(ExtsRV64GCV.at("zve64x") == (RISCVISAUtils::ExtensionVersion{1, 0}));
  EXPECT_TRUE(ExtsRV64GCV.at("zve64f") == (RISCVISAUtils::ExtensionVersion{1, 0}));
  EXPECT_TRUE(ExtsRV64GCV.at("zve64d") == (RISCVISAUtils::ExtensionVersion{1, 0}));
  EXPECT_TRUE(ExtsRV64GCV.at("zvl32b") == (RISCVISAUtils::ExtensionVersion{1, 0}));
  EXPECT_TRUE(ExtsRV64GCV.at("zvl64b") == (RISCVISAUtils::ExtensionVersion{1, 0}));
  EXPECT_TRUE(ExtsRV64GCV.at("zvl128b") == (RISCVISAUtils::ExtensionVersion{1, 0}));
  EXPECT_EQ(InfoRV64GCV.getXLen(), 64U);
  EXPECT_EQ(InfoRV64GCV.getFLen(), 64U);
  EXPECT_EQ(InfoRV64GCV.getMinVLen(), 128U);
  EXPECT_EQ(InfoRV64GCV.getMaxELen(), 64U);
  EXPECT_EQ(InfoRV64GCV.getMaxELenFp(), 64U);
}

TEST(ParseArchString, RejectsUnrecognizedExtensionNamesByDefault) {
  EXPECT_EQ(
      toString(
          RISCVISAInfo::parseArchString("rv32i_zmadeup", true).takeError()),
      "unsupported standard user-level extension 'zmadeup'");
  EXPECT_EQ(
      toString(
          RISCVISAInfo::parseArchString("rv64g_smadeup", true).takeError()),
      "unsupported standard supervisor-level extension 'smadeup'");
  EXPECT_EQ(
      toString(
          RISCVISAInfo::parseArchString("rv64g_xmadeup", true).takeError()),
      "unsupported non-standard user-level extension 'xmadeup'");
  EXPECT_EQ(
      toString(
          RISCVISAInfo::parseArchString("rv32i_zmadeup1p0", true).takeError()),
      "unsupported standard user-level extension 'zmadeup'");
  EXPECT_EQ(
      toString(
          RISCVISAInfo::parseArchString("rv64g_smadeup1p0", true).takeError()),
      "unsupported standard supervisor-level extension 'smadeup'");
  EXPECT_EQ(
      toString(
          RISCVISAInfo::parseArchString("rv64g_xmadeup1p0", true).takeError()),
      "unsupported non-standard user-level extension 'xmadeup'");
}

TEST(ParseArchString, AcceptsVersionInLongOrShortForm) {
  for (StringRef Input : {"rv64i2p1"}) {
    auto MaybeISAInfo = RISCVISAInfo::parseArchString(Input, true);
    ASSERT_THAT_EXPECTED(MaybeISAInfo, Succeeded());
    const auto &Exts = (*MaybeISAInfo)->getExtensions();
    EXPECT_TRUE(Exts.at("i") == (RISCVISAUtils::ExtensionVersion{2, 1}));
  }
  for (StringRef Input : {"rv32i_zfinx1", "rv32i_zfinx1p0"}) {
    auto MaybeISAInfo = RISCVISAInfo::parseArchString(Input, true);
    ASSERT_THAT_EXPECTED(MaybeISAInfo, Succeeded());
    const auto &Exts = (*MaybeISAInfo)->getExtensions();
    EXPECT_TRUE(Exts.at("zfinx") == (RISCVISAUtils::ExtensionVersion{1, 0}));
  }
}

TEST(ParseArchString, RejectsUnrecognizedExtensionVersionsByDefault) {
  EXPECT_EQ(
      toString(RISCVISAInfo::parseArchString("rv64i2p", true).takeError()),
      "minor version number missing after 'p' for extension 'i'");
  EXPECT_EQ(
      toString(RISCVISAInfo::parseArchString("rv64i1p0", true).takeError()),
      "unsupported version number 1.0 for extension 'i'");
  EXPECT_EQ(
      toString(RISCVISAInfo::parseArchString("rv64i9p9", true).takeError()),
      "unsupported version number 9.9 for extension 'i'");
  EXPECT_EQ(
      toString(RISCVISAInfo::parseArchString("rv32im0p1", true).takeError()),
      "unsupported version number 0.1 for extension 'm'");
  EXPECT_EQ(toString(RISCVISAInfo::parseArchString("rv32izifencei10p10", true)
                         .takeError()),
            "unsupported version number 10.10 for extension 'zifencei'");
}

TEST(ParseArchString, AcceptsUnderscoreSplittingExtensions) {
  for (StringRef Input : {"rv32imafdczifencei", "rv32i_m_a_f_d_c_zifencei"}) {
    auto MaybeISAInfo = RISCVISAInfo::parseArchString(Input, true);
    ASSERT_THAT_EXPECTED(MaybeISAInfo, Succeeded());
    const auto &Exts = (*MaybeISAInfo)->getExtensions();
    EXPECT_EQ(Exts.size(), 9UL);
    EXPECT_EQ(Exts.count("i"), 1U);
    EXPECT_EQ(Exts.count("m"), 1U);
    EXPECT_EQ(Exts.count("a"), 1U);
    EXPECT_EQ(Exts.count("f"), 1U);
    EXPECT_EQ(Exts.count("d"), 1U);
    EXPECT_EQ(Exts.count("c"), 1U);
    EXPECT_EQ(Exts.count("zicsr"), 1U);
    EXPECT_EQ(Exts.count("zifencei"), 1U);
    EXPECT_EQ(Exts.count("zmmul"), 1U);
  }
}

TEST(ParseArchString, AcceptsRelaxSingleLetterExtensions) {
  for (StringRef Input :
       {"rv32imfad", "rv32im_fa_d", "rv32im2p0fad", "rv32i2p1m2p0fad"}) {
    auto MaybeISAInfo = RISCVISAInfo::parseArchString(Input, true);
    ASSERT_THAT_EXPECTED(MaybeISAInfo, Succeeded());
    const auto &Exts = (*MaybeISAInfo)->getExtensions();
    EXPECT_EQ(Exts.size(), 7UL);
    EXPECT_EQ(Exts.count("i"), 1U);
    EXPECT_EQ(Exts.count("m"), 1U);
    EXPECT_EQ(Exts.count("f"), 1U);
    EXPECT_EQ(Exts.count("a"), 1U);
    EXPECT_EQ(Exts.count("d"), 1U);
    EXPECT_EQ(Exts.count("zicsr"), 1U);
    EXPECT_EQ(Exts.count("zmmul"), 1U);
  }
}

TEST(ParseArchString, AcceptsRelaxMixedLetterExtensions) {
  for (StringRef Input :
       {"rv32i_zihintntl_m_a_f_d_svinval", "rv32izihintntl_mafdsvinval",
        "rv32i_zihintntl_mafd_svinval"}) {
    auto MaybeISAInfo = RISCVISAInfo::parseArchString(Input, true);
    ASSERT_THAT_EXPECTED(MaybeISAInfo, Succeeded());
    const auto &Exts = (*MaybeISAInfo)->getExtensions();
    EXPECT_EQ(Exts.size(), 9UL);
    EXPECT_EQ(Exts.count("i"), 1U);
    EXPECT_EQ(Exts.count("m"), 1U);
    EXPECT_EQ(Exts.count("a"), 1U);
    EXPECT_EQ(Exts.count("f"), 1U);
    EXPECT_EQ(Exts.count("d"), 1U);
    EXPECT_EQ(Exts.count("zihintntl"), 1U);
    EXPECT_EQ(Exts.count("svinval"), 1U);
    EXPECT_EQ(Exts.count("zicsr"), 1U);
    EXPECT_EQ(Exts.count("zmmul"), 1U);
  }
}

TEST(ParseArchString, AcceptsAmbiguousFromRelaxExtensions) {
  for (StringRef Input : {"rv32i_zba_m", "rv32izba_m", "rv32izba1p0_m2p0"}) {
    auto MaybeISAInfo = RISCVISAInfo::parseArchString(Input, true);
    ASSERT_THAT_EXPECTED(MaybeISAInfo, Succeeded());
    const auto &Exts = (*MaybeISAInfo)->getExtensions();
    EXPECT_EQ(Exts.size(), 4UL);
    EXPECT_EQ(Exts.count("i"), 1U);
    EXPECT_EQ(Exts.count("zba"), 1U);
    EXPECT_EQ(Exts.count("m"), 1U);
    EXPECT_EQ(Exts.count("zmmul"), 1U);
  }
  for (StringRef Input :
       {"rv32ia_zba_m", "rv32iazba_m", "rv32ia2p1zba1p0_m2p0"}) {
    auto MaybeISAInfo = RISCVISAInfo::parseArchString(Input, true);
    ASSERT_THAT_EXPECTED(MaybeISAInfo, Succeeded());
    const auto &Exts = (*MaybeISAInfo)->getExtensions();
    EXPECT_EQ(Exts.size(), 5UL);
    EXPECT_EQ(Exts.count("i"), 1U);
    EXPECT_EQ(Exts.count("zba"), 1U);
    EXPECT_EQ(Exts.count("m"), 1U);
    EXPECT_EQ(Exts.count("a"), 1U);
    EXPECT_EQ(Exts.count("zmmul"), 1U);
  }
}

TEST(ParseArchString, RejectsRelaxExtensionsNotStartWithEorIorG) {
  EXPECT_EQ(
      toString(RISCVISAInfo::parseArchString("rv32zba_im", true).takeError()),
      "first letter after 'rv32' should be 'e', 'i' or 'g'");
}

TEST(ParseArchString,
     RejectsMultiLetterExtensionFollowBySingleLetterExtensions) {
  for (StringRef Input : {"rv32izbam", "rv32i_zbam"})
    EXPECT_EQ(toString(RISCVISAInfo::parseArchString(Input, true).takeError()),
              "unsupported standard user-level extension 'zbam'");
  EXPECT_EQ(
      toString(RISCVISAInfo::parseArchString("rv32izbai_m", true).takeError()),
      "unsupported standard user-level extension 'zbai'");
  EXPECT_EQ(
      toString(RISCVISAInfo::parseArchString("rv32izbaim", true).takeError()),
      "unsupported standard user-level extension 'zbaim'");
  EXPECT_EQ(
      toString(
          RISCVISAInfo::parseArchString("rv32i_zba1p0m", true).takeError()),
      "unsupported standard user-level extension 'zba1p0m'");
}

TEST(ParseArchString, RejectsDoubleOrTrailingUnderscore) {
  EXPECT_EQ(
      toString(RISCVISAInfo::parseArchString("rv64i__m", true).takeError()),
      "extension name missing after separator '_'");

  for (StringRef Input :
       {"rv32ezicsr__zifencei", "rv32i_", "rv32izicsr_", "rv64im_"}) {
    EXPECT_EQ(toString(RISCVISAInfo::parseArchString(Input, true).takeError()),
              "extension name missing after separator '_'");
  }
}

TEST(ParseArchString, RejectsDuplicateExtensionNames) {
  EXPECT_EQ(toString(RISCVISAInfo::parseArchString("rv64ii", true).takeError()),
            "invalid standard user-level extension 'i'");
  EXPECT_EQ(toString(RISCVISAInfo::parseArchString("rv32ee", true).takeError()),
            "invalid standard user-level extension 'e'");
  EXPECT_EQ(
      toString(RISCVISAInfo::parseArchString("rv64imm", true).takeError()),
      "duplicated standard user-level extension 'm'");
  EXPECT_EQ(
      toString(
          RISCVISAInfo::parseArchString("rv32i_zicsr_zicsr", true).takeError()),
      "duplicated standard user-level extension 'zicsr'");
}

TEST(ParseArchString,
     RejectsExperimentalExtensionsIfNotEnableExperimentalExtension) {
  EXPECT_EQ(
      toString(RISCVISAInfo::parseArchString("rv64izalasr", false).takeError()),
      "requires '-menable-experimental-extensions' for experimental extension "
      "'zalasr'");
}

TEST(ParseArchString,
     AcceptsExperimentalExtensionsIfEnableExperimentalExtension) {
  // Note: If zalasr becomes none-experimental, this test will need
  // updating (and unfortunately, it will still pass). The failure of
  // RejectsExperimentalExtensionsIfNotEnableExperimentalExtension will
  // hopefully serve as a reminder to update.
  auto MaybeISAInfo = RISCVISAInfo::parseArchString("rv64izalasr", true, false);
  ASSERT_THAT_EXPECTED(MaybeISAInfo, Succeeded());
  const auto &Exts = (*MaybeISAInfo)->getExtensions();
  EXPECT_EQ(Exts.size(), 2UL);
  EXPECT_EQ(Exts.count("zalasr"), 1U);
  auto MaybeISAInfo2 = RISCVISAInfo::parseArchString("rv64izalasr0p1", true);
  ASSERT_THAT_EXPECTED(MaybeISAInfo2, Succeeded());
  const auto &Exts2 = (*MaybeISAInfo2)->getExtensions();
  EXPECT_EQ(Exts2.size(), 2UL);
  EXPECT_EQ(Exts2.count("zalasr"), 1U);
}

TEST(ParseArchString,
     RequiresExplicitVersionNumberForExperimentalExtensionByDefault) {
  EXPECT_EQ(
      toString(RISCVISAInfo::parseArchString("rv64izalasr", true).takeError()),
      "experimental extension requires explicit version number `zalasr`");
}

TEST(ParseArchString,
     AcceptsUnrecognizedVersionIfNotExperimentalExtensionVersionCheck) {
  auto MaybeISAInfo =
      RISCVISAInfo::parseArchString("rv64izalasr9p9", true, false);
  ASSERT_THAT_EXPECTED(MaybeISAInfo, Succeeded());
  const auto &Exts = (*MaybeISAInfo)->getExtensions();
  EXPECT_EQ(Exts.size(), 2UL);
  EXPECT_TRUE(Exts.at("zalasr") == (RISCVISAUtils::ExtensionVersion{9, 9}));
}

TEST(ParseArchString, RejectsUnrecognizedVersionForExperimentalExtension) {
  EXPECT_EQ(
      toString(
          RISCVISAInfo::parseArchString("rv64izalasr9p9", true).takeError()),
      "unsupported version number 9.9 for experimental extension 'zalasr' "
      "(this compiler supports 0.1)");
}

TEST(ParseArchString, RejectsExtensionVersionForG) {
  for (StringRef Input : {"rv32g1c", "rv64g2p0"}) {
    EXPECT_EQ(toString(RISCVISAInfo::parseArchString(Input, true).takeError()),
              "version not supported for 'g'");
  }
}

TEST(ParseArchString, AddsImpliedExtensions) {
  // Does not attempt to exhaustively test all implications.
  auto MaybeRV64ID = RISCVISAInfo::parseArchString("rv64id", true);
  ASSERT_THAT_EXPECTED(MaybeRV64ID, Succeeded());
  const auto &ExtsRV64ID = (*MaybeRV64ID)->getExtensions();
  EXPECT_EQ(ExtsRV64ID.size(), 4UL);
  EXPECT_EQ(ExtsRV64ID.count("i"), 1U);
  EXPECT_EQ(ExtsRV64ID.count("f"), 1U);
  EXPECT_EQ(ExtsRV64ID.count("d"), 1U);
  EXPECT_EQ(ExtsRV64ID.count("zicsr"), 1U);

  auto MaybeRV32IZKN = RISCVISAInfo::parseArchString("rv64izkn", true);
  ASSERT_THAT_EXPECTED(MaybeRV32IZKN, Succeeded());
  const auto &ExtsRV32IZKN = (*MaybeRV32IZKN)->getExtensions();
  EXPECT_EQ(ExtsRV32IZKN.size(), 8UL);
  EXPECT_EQ(ExtsRV32IZKN.count("i"), 1U);
  EXPECT_EQ(ExtsRV32IZKN.count("zbkb"), 1U);
  EXPECT_EQ(ExtsRV32IZKN.count("zbkc"), 1U);
  EXPECT_EQ(ExtsRV32IZKN.count("zbkx"), 1U);
  EXPECT_EQ(ExtsRV32IZKN.count("zkne"), 1U);
  EXPECT_EQ(ExtsRV32IZKN.count("zknd"), 1U);
  EXPECT_EQ(ExtsRV32IZKN.count("zknh"), 1U);
  EXPECT_EQ(ExtsRV32IZKN.count("zkn"), 1U);
}

TEST(ParseArchString, RejectsConflictingExtensions) {
  for (StringRef Input : {"rv32ifzfinx", "rv64gzdinx"}) {
    EXPECT_EQ(toString(RISCVISAInfo::parseArchString(Input, true).takeError()),
              "'f' and 'zfinx' extensions are incompatible");
  }

  for (StringRef Input : {"rv32idc_zcmp1p0", "rv64idc_zcmp1p0"}) {
    EXPECT_EQ(toString(RISCVISAInfo::parseArchString(Input, true).takeError()),
              "'zcmp' extension is incompatible with 'c' extension when 'd' "
              "extension is enabled");
  }

  for (StringRef Input : {"rv32id_zcd1p0_zcmp1p0", "rv64id_zcd1p0_zcmp1p0"}) {
    EXPECT_EQ(toString(RISCVISAInfo::parseArchString(Input, true).takeError()),
              "'zcmp' extension is incompatible with 'zcd' extension when 'd' "
              "extension is enabled");
  }

  for (StringRef Input : {"rv32idc_zcmt1p0", "rv64idc_zcmt1p0"}) {
    EXPECT_EQ(toString(RISCVISAInfo::parseArchString(Input, true).takeError()),
              "'zcmt' extension is incompatible with 'c' extension when 'd' "
              "extension is enabled");
  }

  for (StringRef Input : {"rv32id_zcd1p0_zcmt1p0", "rv64id_zcd1p0_zcmt1p0"}) {
    EXPECT_EQ(toString(RISCVISAInfo::parseArchString(Input, true).takeError()),
              "'zcmt' extension is incompatible with 'zcd' extension when 'd' "
              "extension is enabled");
  }

  for (StringRef Input : {"rv64if_zcf"}) {
    EXPECT_EQ(toString(RISCVISAInfo::parseArchString(Input, true).takeError()),
              "'zcf' is only supported for 'rv32'");
  }
}

TEST(ParseArchString, RejectsUnrecognizedProfileNames) {
  for (StringRef Input : {"rvi23u99", "rvz23u64", "rva99u32"}) {
    EXPECT_EQ(toString(RISCVISAInfo::parseArchString(Input, true).takeError()),
              "string must begin with rv32{i,e,g}, rv64{i,e,g}, or a supported "
              "profile name");
  }
}

TEST(ParseArchString, RejectsProfilesWithUnseparatedExtraExtensions) {
  for (StringRef Input : {"rvi20u32m", "rvi20u64c"}) {
    EXPECT_EQ(toString(RISCVISAInfo::parseArchString(Input, true).takeError()),
              "additional extensions must be after separator '_'");
  }
}

TEST(ParseArchString, AcceptsBareProfileNames) {
  auto MaybeRVA20U64 = RISCVISAInfo::parseArchString("rva20u64", true);
  ASSERT_THAT_EXPECTED(MaybeRVA20U64, Succeeded());
  const auto &Exts = (*MaybeRVA20U64)->getExtensions();
  EXPECT_EQ(Exts.size(), 14UL);
  EXPECT_EQ(Exts.count("i"), 1U);
  EXPECT_EQ(Exts.count("m"), 1U);
  EXPECT_EQ(Exts.count("f"), 1U);
  EXPECT_EQ(Exts.count("a"), 1U);
  EXPECT_EQ(Exts.count("d"), 1U);
  EXPECT_EQ(Exts.count("c"), 1U);
  EXPECT_EQ(Exts.count("za128rs"), 1U);
  EXPECT_EQ(Exts.count("zicntr"), 1U);
  EXPECT_EQ(Exts.count("ziccif"), 1U);
  EXPECT_EQ(Exts.count("zicsr"), 1U);
  EXPECT_EQ(Exts.count("ziccrse"), 1U);
  EXPECT_EQ(Exts.count("ziccamoa"), 1U);
  EXPECT_EQ(Exts.count("zicclsm"), 1U);
  EXPECT_EQ(Exts.count("zmmul"), 1U);

  auto MaybeRVA23U64 = RISCVISAInfo::parseArchString("rva23u64", true);
  ASSERT_THAT_EXPECTED(MaybeRVA23U64, Succeeded());
  EXPECT_GT((*MaybeRVA23U64)->getExtensions().size(), 13UL);
}

TEST(ParseArchSTring, AcceptsProfileNamesWithSeparatedAdditionalExtensions) {
  auto MaybeRVI20U64 = RISCVISAInfo::parseArchString("rvi20u64_m_zba", true);
  ASSERT_THAT_EXPECTED(MaybeRVI20U64, Succeeded());
  const auto &Exts = (*MaybeRVI20U64)->getExtensions();
  EXPECT_EQ(Exts.size(), 4UL);
  EXPECT_EQ(Exts.count("i"), 1U);
  EXPECT_EQ(Exts.count("m"), 1U);
  EXPECT_EQ(Exts.count("zba"), 1U);
  EXPECT_EQ(Exts.count("zmmul"), 1U);
}

TEST(ParseArchString,
     RejectsProfilesWithAdditionalExtensionsGivenAlreadyInProfile) {
  // This test was added to document the current behaviour. Discussion isn't
  // believed to have taken place about if this is desirable or not.
  EXPECT_EQ(
      toString(
          RISCVISAInfo::parseArchString("rva20u64_zicntr", true).takeError()),
      "duplicated standard user-level extension 'zicntr'");
}

TEST(ParseArchString,
     RejectsExperimentalProfilesIfEnableExperimentalExtensionsNotSet) {
  EXPECT_EQ(
      toString(RISCVISAInfo::parseArchString("rva23u64", false).takeError()),
      "requires '-menable-experimental-extensions' for profile 'rva23u64'");
}

TEST(ToFeatures, IIsDroppedAndExperimentalExtensionsArePrefixed) {
  auto MaybeISAInfo1 =
      RISCVISAInfo::parseArchString("rv64im_zalasr", true, false);
  ASSERT_THAT_EXPECTED(MaybeISAInfo1, Succeeded());
  EXPECT_THAT((*MaybeISAInfo1)->toFeatures(),
              ElementsAre("+m", "+zmmul", "+experimental-zalasr"));

  auto MaybeISAInfo2 = RISCVISAInfo::parseArchString(
      "rv32e_zalasr_xventanacondops", true, false);
  ASSERT_THAT_EXPECTED(MaybeISAInfo2, Succeeded());
  EXPECT_THAT((*MaybeISAInfo2)->toFeatures(),
              ElementsAre("+e", "+experimental-zalasr", "+xventanacondops"));
}

TEST(ToFeatures, UnsupportedExtensionsAreDropped) {
  auto MaybeISAInfo =
      RISCVISAInfo::parseNormalizedArchString("rv64i2p0_m2p0_xmadeup1p0");
  ASSERT_THAT_EXPECTED(MaybeISAInfo, Succeeded());
  EXPECT_THAT((*MaybeISAInfo)->toFeatures(), ElementsAre("+m"));
}

TEST(ToFeatures, UnsupportedExtensionsAreKeptIfIgnoreUnknownIsFalse) {
  auto MaybeISAInfo =
      RISCVISAInfo::parseNormalizedArchString("rv64i2p0_m2p0_xmadeup1p0");
  ASSERT_THAT_EXPECTED(MaybeISAInfo, Succeeded());
  EXPECT_THAT((*MaybeISAInfo)->toFeatures(false, false),
              ElementsAre("+m", "+xmadeup"));
}

TEST(ToFeatures, AddAllExtensionsAddsNegativeExtensions) {
  auto MaybeISAInfo = RISCVISAInfo::parseNormalizedArchString("rv64i2p0_m2p0");
  ASSERT_THAT_EXPECTED(MaybeISAInfo, Succeeded());

  auto Features = (*MaybeISAInfo)->toFeatures(true);
  EXPECT_GT(Features.size(), 1UL);
  EXPECT_EQ(Features.front(), "+m");
  // Every feature after should be a negative feature
  for (auto &NegativeExt : llvm::drop_begin(Features))
    EXPECT_TRUE(NegativeExt.substr(0, 1) == "-");
}

TEST(OrderedExtensionMap, ExtensionsAreCorrectlyOrdered) {
  RISCVISAUtils::OrderedExtensionMap Exts;
  for (auto ExtName : {"y", "l", "m", "c", "i", "xfoo", "xbar", "sfoo", "sbar",
                       "zmfoo", "zzfoo", "zfinx", "zicsr"})
    Exts[ExtName] = {1, 0};

  std::vector<std::string> ExtNames;
  for (const auto &Ext : Exts)
    ExtNames.push_back(Ext.first);

  // FIXME: 'l' and 'y' should be ordered after 'i', 'm', 'c'.
  EXPECT_THAT(ExtNames,
              ElementsAre("i", "m", "l", "c", "y", "zicsr", "zmfoo", "zfinx",
                           "zzfoo", "sbar", "sfoo", "xbar", "xfoo"));
}

TEST(ParseArchString, ZceImplication) {
  auto MaybeRV32IZce = RISCVISAInfo::parseArchString("rv32izce", true);
  ASSERT_THAT_EXPECTED(MaybeRV32IZce, Succeeded());
  const auto &ExtsRV32IZce = (*MaybeRV32IZce)->getExtensions();
  EXPECT_EQ(ExtsRV32IZce.size(), 7UL);
  EXPECT_EQ(ExtsRV32IZce.count("i"), 1U);
  EXPECT_EQ(ExtsRV32IZce.count("zicsr"), 1U);
  EXPECT_EQ(ExtsRV32IZce.count("zca"), 1U);
  EXPECT_EQ(ExtsRV32IZce.count("zcb"), 1U);
  EXPECT_EQ(ExtsRV32IZce.count("zce"), 1U);
  EXPECT_EQ(ExtsRV32IZce.count("zcmp"), 1U);
  EXPECT_EQ(ExtsRV32IZce.count("zcmt"), 1U);

  auto MaybeRV32IFZce = RISCVISAInfo::parseArchString("rv32ifzce", true);
  ASSERT_THAT_EXPECTED(MaybeRV32IFZce, Succeeded());
  const auto &ExtsRV32IFZce = (*MaybeRV32IFZce)->getExtensions();
  EXPECT_EQ(ExtsRV32IFZce.size(), 9UL);
  EXPECT_EQ(ExtsRV32IFZce.count("i"), 1U);
  EXPECT_EQ(ExtsRV32IFZce.count("zicsr"), 1U);
  EXPECT_EQ(ExtsRV32IFZce.count("f"), 1U);
  EXPECT_EQ(ExtsRV32IFZce.count("zca"), 1U);
  EXPECT_EQ(ExtsRV32IFZce.count("zcb"), 1U);
  EXPECT_EQ(ExtsRV32IFZce.count("zce"), 1U);
  EXPECT_EQ(ExtsRV32IFZce.count("zcf"), 1U);
  EXPECT_EQ(ExtsRV32IFZce.count("zcmp"), 1U);
  EXPECT_EQ(ExtsRV32IFZce.count("zcmt"), 1U);

  auto MaybeRV32IDZce = RISCVISAInfo::parseArchString("rv32idzce", true);
  ASSERT_THAT_EXPECTED(MaybeRV32IDZce, Succeeded());
  const auto &ExtsRV32IDZce = (*MaybeRV32IDZce)->getExtensions();
  EXPECT_EQ(ExtsRV32IDZce.size(), 10UL);
  EXPECT_EQ(ExtsRV32IDZce.count("i"), 1U);
  EXPECT_EQ(ExtsRV32IDZce.count("zicsr"), 1U);
  EXPECT_EQ(ExtsRV32IDZce.count("f"), 1U);
  EXPECT_EQ(ExtsRV32IDZce.count("d"), 1U);
  EXPECT_EQ(ExtsRV32IDZce.count("zca"), 1U);
  EXPECT_EQ(ExtsRV32IDZce.count("zcb"), 1U);
  EXPECT_EQ(ExtsRV32IDZce.count("zce"), 1U);
  EXPECT_EQ(ExtsRV32IDZce.count("zcf"), 1U);
  EXPECT_EQ(ExtsRV32IDZce.count("zcmp"), 1U);
  EXPECT_EQ(ExtsRV32IDZce.count("zcmt"), 1U);

  auto MaybeRV64IZce = RISCVISAInfo::parseArchString("rv64izce", true);
  ASSERT_THAT_EXPECTED(MaybeRV64IZce, Succeeded());
  const auto &ExtsRV64IZce = (*MaybeRV64IZce)->getExtensions();
  EXPECT_EQ(ExtsRV64IZce.size(), 7UL);
  EXPECT_EQ(ExtsRV64IZce.count("i"), 1U);
  EXPECT_EQ(ExtsRV64IZce.count("zicsr"), 1U);
  EXPECT_EQ(ExtsRV64IZce.count("zca"), 1U);
  EXPECT_EQ(ExtsRV64IZce.count("zcb"), 1U);
  EXPECT_EQ(ExtsRV64IZce.count("zce"), 1U);
  EXPECT_EQ(ExtsRV64IZce.count("zcmp"), 1U);
  EXPECT_EQ(ExtsRV64IZce.count("zcmt"), 1U);

  auto MaybeRV64IFZce = RISCVISAInfo::parseArchString("rv64ifzce", true);
  ASSERT_THAT_EXPECTED(MaybeRV64IFZce, Succeeded());
  const auto &ExtsRV64IFZce = (*MaybeRV64IFZce)->getExtensions();
  EXPECT_EQ(ExtsRV64IFZce.size(), 8UL);
  EXPECT_EQ(ExtsRV64IFZce.count("i"), 1U);
  EXPECT_EQ(ExtsRV64IFZce.count("zicsr"), 1U);
  EXPECT_EQ(ExtsRV64IFZce.count("f"), 1U);
  EXPECT_EQ(ExtsRV64IFZce.count("zca"), 1U);
  EXPECT_EQ(ExtsRV64IFZce.count("zcb"), 1U);
  EXPECT_EQ(ExtsRV64IFZce.count("zce"), 1U);
  EXPECT_EQ(ExtsRV64IFZce.count("zcmp"), 1U);
  EXPECT_EQ(ExtsRV64IFZce.count("zcmt"), 1U);

  EXPECT_EQ(ExtsRV64IFZce.count("zca"), 1U);
  EXPECT_EQ(ExtsRV64IFZce.count("zcb"), 1U);
  EXPECT_EQ(ExtsRV64IFZce.count("zce"), 1U);
  EXPECT_EQ(ExtsRV64IFZce.count("zcmp"), 1U);
  EXPECT_EQ(ExtsRV64IFZce.count("zcmt"), 1U);

  auto MaybeRV64IDZce = RISCVISAInfo::parseArchString("rv64idzce", true);
  ASSERT_THAT_EXPECTED(MaybeRV64IDZce, Succeeded());
  const auto &ExtsRV64IDZce = (*MaybeRV64IDZce)->getExtensions();
  EXPECT_EQ(ExtsRV64IDZce.size(), 9UL);
  EXPECT_EQ(ExtsRV64IDZce.count("i"), 1U);
  EXPECT_EQ(ExtsRV64IDZce.count("zicsr"), 1U);
  EXPECT_EQ(ExtsRV64IDZce.count("f"), 1U);
  EXPECT_EQ(ExtsRV64IDZce.count("d"), 1U);
  EXPECT_EQ(ExtsRV64IDZce.count("zca"), 1U);
  EXPECT_EQ(ExtsRV64IDZce.count("zcb"), 1U);
  EXPECT_EQ(ExtsRV64IDZce.count("zce"), 1U);
  EXPECT_EQ(ExtsRV64IDZce.count("zcmp"), 1U);
  EXPECT_EQ(ExtsRV64IDZce.count("zcmt"), 1U);
}

TEST(isSupportedExtensionWithVersion, AcceptsSingleExtensionWithVersion) {
  EXPECT_TRUE(RISCVISAInfo::isSupportedExtensionWithVersion("zbb1p0"));
  EXPECT_FALSE(RISCVISAInfo::isSupportedExtensionWithVersion("zbb"));
  EXPECT_FALSE(RISCVISAInfo::isSupportedExtensionWithVersion("zfoo1p0"));
  EXPECT_FALSE(RISCVISAInfo::isSupportedExtensionWithVersion("zfoo"));
  EXPECT_FALSE(RISCVISAInfo::isSupportedExtensionWithVersion(""));
  EXPECT_FALSE(RISCVISAInfo::isSupportedExtensionWithVersion("c2p0zbb1p0"));
}

TEST(getTargetFeatureForExtension, RetrieveTargetFeatureFromOneExt) {
  EXPECT_EQ(RISCVISAInfo::getTargetFeatureForExtension("zbb"), "zbb");
  EXPECT_EQ(RISCVISAInfo::getTargetFeatureForExtension("ztso1p0"), "ztso");
  EXPECT_EQ(RISCVISAInfo::getTargetFeatureForExtension("ztso"), "ztso");
  EXPECT_EQ(RISCVISAInfo::getTargetFeatureForExtension("zihintntl1234p4321"),
            "");
  EXPECT_EQ(RISCVISAInfo::getTargetFeatureForExtension("zfoo"), "");
  EXPECT_EQ(RISCVISAInfo::getTargetFeatureForExtension(""), "");
  EXPECT_EQ(RISCVISAInfo::getTargetFeatureForExtension("zbbzihintntl"), "");
}

TEST(RiscvExtensionsHelp, CheckExtensions) {
  // clang-format off
  std::string ExpectedOutput =
R"(All available -march extensions for RISC-V

    Name                 Version   Description
    i                    2.1       This is a long dummy description
    e                    2.0
    m                    2.0
    a                    2.1
    f                    2.2
    d                    2.2
    c                    2.0
    b                    1.0
    v                    1.0
    h                    1.0
    zic64b               1.0
    zicbom               1.0
    zicbop               1.0
    zicboz               1.0
    ziccamoa             1.0
    ziccif               1.0
    zicclsm              1.0
    ziccrse              1.0
    zicntr               2.0
    zicond               1.0
    zicsr                2.0
    zifencei             2.0
    zihintntl            1.0
    zihintpause          2.0
    zihpm                2.0
    zimop                1.0
    zmmul                1.0
    za128rs              1.0
    za64rs               1.0
    zaamo                1.0
    zabha                1.0
    zalrsc               1.0
    zama16b              1.0
    zawrs                1.0
    zfa                  1.0
    zfbfmin              1.0
    zfh                  1.0
    zfhmin               1.0
    zfinx                1.0
    zdinx                1.0
    zca                  1.0
    zcb                  1.0
    zcd                  1.0
    zce                  1.0
    zcf                  1.0
    zcmop                1.0
    zcmp                 1.0
    zcmt                 1.0
    zba                  1.0
    zbb                  1.0
    zbc                  1.0
    zbkb                 1.0
    zbkc                 1.0
    zbkx                 1.0
    zbs                  1.0
    zk                   1.0
    zkn                  1.0
    zknd                 1.0
    zkne                 1.0
    zknh                 1.0
    zkr                  1.0
    zks                  1.0
    zksed                1.0
    zksh                 1.0
    zkt                  1.0
    ztso                 1.0
    zvbb                 1.0
    zvbc                 1.0
    zve32f               1.0
    zve32x               1.0
    zve64d               1.0
    zve64f               1.0
    zve64x               1.0
    zvfbfmin             1.0
    zvfbfwma             1.0
    zvfh                 1.0
    zvfhmin              1.0
    zvkb                 1.0
    zvkg                 1.0
    zvkn                 1.0
    zvknc                1.0
    zvkned               1.0
    zvkng                1.0
    zvknha               1.0
    zvknhb               1.0
    zvks                 1.0
    zvksc                1.0
    zvksed               1.0
    zvksg                1.0
    zvksh                1.0
    zvkt                 1.0
    zvl1024b             1.0
    zvl128b              1.0
    zvl16384b            1.0
    zvl2048b             1.0
    zvl256b              1.0
    zvl32768b            1.0
    zvl32b               1.0
    zvl4096b             1.0
    zvl512b              1.0
    zvl64b               1.0
    zvl65536b            1.0
    zvl8192b             1.0
    zhinx                1.0
    zhinxmin             1.0
    shcounterenw         1.0
    shgatpa              1.0
    shtvala              1.0
    shvsatpa             1.0
    shvstvala            1.0
    shvstvecd            1.0
    smaia                1.0
    smcdeleg             1.0
    smcsrind             1.0
    smepmp               1.0
    smstateen            1.0
    ssaia                1.0
    ssccfg               1.0
    ssccptr              1.0
    sscofpmf             1.0
    sscounterenw         1.0
    sscsrind             1.0
    ssstateen            1.0
    ssstrict             1.0
    sstc                 1.0
    sstvala              1.0
    sstvecd              1.0
    ssu64xl              1.0
    svade                1.0
    svadu                1.0
    svbare               1.0
    svinval              1.0
    svnapot              1.0
    svpbmt               1.0
    xcvalu               1.0
    xcvbi                1.0
    xcvbitmanip          1.0
    xcvelw               1.0
    xcvmac               1.0
    xcvmem               1.0
    xcvsimd              1.0
    xsfcease             1.0
    xsfvcp               1.0
    xsfvfnrclipxfqf      1.0
    xsfvfwmaccqqq        1.0
    xsfvqmaccdod         1.0
    xsfvqmaccqoq         1.0
    xsifivecdiscarddlone 1.0
    xsifivecflushdlone   1.0
    xtheadba             1.0
    xtheadbb             1.0
    xtheadbs             1.0
    xtheadcmo            1.0
    xtheadcondmov        1.0
    xtheadfmemidx        1.0
    xtheadmac            1.0
    xtheadmemidx         1.0
    xtheadmempair        1.0
    xtheadsync           1.0
    xtheadvdot           1.0
    xventanacondops      1.0
    xwchc                2.2

Experimental extensions
    zicfilp              1.0       This is a long dummy description
    zicfiss              1.0
<<<<<<< HEAD
=======
    zacas                1.0
>>>>>>> 9c4aab8c
    zalasr               0.1
    smmpm                1.0
    smnpm                1.0
    ssnpm                1.0
    sspm                 1.0
    ssqosid              1.0
    supm                 1.0

Supported Profiles
    rva20s64
    rva20u64
    rva22s64
    rva22u64
    rvi20u32
    rvi20u64

Experimental Profiles
    rva23s64
    rva23u64
    rvb23s64
    rvb23u64
    rvm23u32

Use -march to specify the target's extension.
For example, clang -march=rv32i_v1p0)";
  // clang-format on

  StringMap<StringRef> DummyMap;
  DummyMap["i"] = "This is a long dummy description";
  DummyMap["experimental-zicfilp"] = "This is a long dummy description";

  outs().flush();
  testing::internal::CaptureStdout();
  RISCVISAInfo::printSupportedExtensions(DummyMap);
  outs().flush();

  std::string CapturedOutput = testing::internal::GetCapturedStdout();
  EXPECT_TRUE([](std::string &Captured, std::string &Expected) {
                return Captured.find(Expected) != std::string::npos;
              }(CapturedOutput, ExpectedOutput));
}

TEST(TargetParserTest, RISCVPrintEnabledExtensions) {
  // clang-format off
  std::string ExpectedOutput =
R"(Extensions enabled for the given RISC-V target

    Name                 Version   Description
    i                    2.1       'I' (Base Integer Instruction Set)

Experimental extensions
    zicfilp              1.0       'Zicfilp' (Landing pad)

ISA String: rv64i2p1_zicfilp1p0_zicsr2p0
)";
  // clang-format on

  StringMap<StringRef> DescMap;
  DescMap["i"] = "'I' (Base Integer Instruction Set)";
  DescMap["experimental-zicfilp"] = "'Zicfilp' (Landing pad)";
  std::set<StringRef> EnabledExtensions = {"i", "experimental-zicfilp"};

  outs().flush();
  testing::internal::CaptureStdout();
  RISCVISAInfo::printEnabledExtensions(/*IsRV64=*/true, EnabledExtensions,
                                       DescMap);
  outs().flush();
  std::string CapturedOutput = testing::internal::GetCapturedStdout();

  EXPECT_EQ(CapturedOutput, ExpectedOutput);
}<|MERGE_RESOLUTION|>--- conflicted
+++ resolved
@@ -1027,10 +1027,7 @@
 Experimental extensions
     zicfilp              1.0       This is a long dummy description
     zicfiss              1.0
-<<<<<<< HEAD
-=======
     zacas                1.0
->>>>>>> 9c4aab8c
     zalasr               0.1
     smmpm                1.0
     smnpm                1.0
