//===- llvm/Support/KnownBits.h - Stores known zeros/ones -------*- C++ -*-===//
//
// Part of the LLVM Project, under the Apache License v2.0 with LLVM Exceptions.
// See https://llvm.org/LICENSE.txt for license information.
// SPDX-License-Identifier: Apache-2.0 WITH LLVM-exception
//
//===----------------------------------------------------------------------===//
//
// This file contains a class for representing known zeros and ones used by
// computeKnownBits.
//
//===----------------------------------------------------------------------===//

#ifndef LLVM_SUPPORT_KNOWNBITS_H
#define LLVM_SUPPORT_KNOWNBITS_H

#include "llvm/ADT/APInt.h"

namespace llvm {

// Struct for tracking the known zeros and ones of a value.
struct KnownBits {
  APInt Zero;
  APInt One;

private:
  // Internal constructor for creating a KnownBits from two APInts.
  KnownBits(APInt Zero, APInt One)
      : Zero(std::move(Zero)), One(std::move(One)) {}

public:
  // Default construct Zero and One.
  KnownBits() {}

  /// Create a known bits object of BitWidth bits initialized to unknown.
  KnownBits(unsigned BitWidth) : Zero(BitWidth, 0), One(BitWidth, 0) {}

  /// Get the bit width of this value.
  unsigned getBitWidth() const {
    assert(Zero.getBitWidth() == One.getBitWidth() &&
           "Zero and One should have the same width!");
    return Zero.getBitWidth();
  }

  /// Returns true if there is conflicting information.
  bool hasConflict() const { return Zero.intersects(One); }

  /// Returns true if we know the value of all bits.
  bool isConstant() const {
    assert(!hasConflict() && "KnownBits conflict!");
    return Zero.countPopulation() + One.countPopulation() == getBitWidth();
  }

  /// Returns the value when all bits have a known value. This just returns One
  /// with a protective assertion.
  const APInt &getConstant() const {
    assert(isConstant() && "Can only get value when all bits are known");
    return One;
  }

  /// Returns true if we don't know any bits.
  bool isUnknown() const { return Zero.isNullValue() && One.isNullValue(); }

  /// Resets the known state of all bits.
  void resetAll() {
    Zero.clearAllBits();
    One.clearAllBits();
  }

  /// Returns true if value is all zero.
  bool isZero() const {
    assert(!hasConflict() && "KnownBits conflict!");
    return Zero.isAllOnesValue();
  }

  /// Returns true if value is all one bits.
  bool isAllOnes() const {
    assert(!hasConflict() && "KnownBits conflict!");
    return One.isAllOnesValue();
  }

  /// Make all bits known to be zero and discard any previous information.
  void setAllZero() {
    Zero.setAllBits();
    One.clearAllBits();
  }

  /// Make all bits known to be one and discard any previous information.
  void setAllOnes() {
    Zero.clearAllBits();
    One.setAllBits();
  }

  /// Returns true if this value is known to be negative.
  bool isNegative() const { return One.isSignBitSet(); }

  /// Returns true if this value is known to be non-negative.
  bool isNonNegative() const { return Zero.isSignBitSet(); }

  /// Returns true if this value is known to be positive.
  bool isStrictlyPositive() const { return Zero.isSignBitSet() && !One.isNullValue(); }

  /// Make this value negative.
  void makeNegative() {
    One.setSignBit();
  }

  /// Make this value non-negative.
  void makeNonNegative() {
    Zero.setSignBit();
  }

  /// Return the minimal value possible given these KnownBits.
  APInt getMinValue() const {
    // Assume that all bits that aren't known-ones are zeros.
    return One;
  }

  /// Return the maximal value possible given these KnownBits.
  APInt getMaxValue() const {
    // Assume that all bits that aren't known-zeros are ones.
    return ~Zero;
  }

  /// Return known bits for a truncation of the value we're tracking.
  KnownBits trunc(unsigned BitWidth) const {
    return KnownBits(Zero.trunc(BitWidth), One.trunc(BitWidth));
  }

  /// Return known bits for an "any" extension of the value we're tracking,
  /// where we don't know anything about the extended bits.
  KnownBits anyext(unsigned BitWidth) const {
    return KnownBits(Zero.zext(BitWidth), One.zext(BitWidth));
  }

  /// Return known bits for a zero extension of the value we're tracking.
  KnownBits zext(unsigned BitWidth) const {
    unsigned OldBitWidth = getBitWidth();
    APInt NewZero = Zero.zext(BitWidth);
    NewZero.setBitsFrom(OldBitWidth);
    return KnownBits(NewZero, One.zext(BitWidth));
  }

  /// Return known bits for a sign extension of the value we're tracking.
  KnownBits sext(unsigned BitWidth) const {
    return KnownBits(Zero.sext(BitWidth), One.sext(BitWidth));
  }

  /// Return known bits for an "any" extension or truncation of the value we're
  /// tracking.
  KnownBits anyextOrTrunc(unsigned BitWidth) const {
    if (BitWidth > getBitWidth())
      return anyext(BitWidth);
    if (BitWidth < getBitWidth())
      return trunc(BitWidth);
    return *this;
  }

  /// Return known bits for a zero extension or truncation of the value we're
  /// tracking.
  KnownBits zextOrTrunc(unsigned BitWidth) const {
    if (BitWidth > getBitWidth())
      return zext(BitWidth);
    if (BitWidth < getBitWidth())
      return trunc(BitWidth);
    return *this;
  }

  /// Return a KnownBits with the extracted bits
  /// [bitPosition,bitPosition+numBits).
  KnownBits extractBits(unsigned NumBits, unsigned BitPosition) const {
    return KnownBits(Zero.extractBits(NumBits, BitPosition),
                     One.extractBits(NumBits, BitPosition));
  }

  /// Returns the minimum number of trailing zero bits.
  unsigned countMinTrailingZeros() const {
    return Zero.countTrailingOnes();
  }

  /// Returns the minimum number of trailing one bits.
  unsigned countMinTrailingOnes() const {
    return One.countTrailingOnes();
  }

  /// Returns the minimum number of leading zero bits.
  unsigned countMinLeadingZeros() const {
    return Zero.countLeadingOnes();
  }

  /// Returns the minimum number of leading one bits.
  unsigned countMinLeadingOnes() const {
    return One.countLeadingOnes();
  }

  /// Returns the number of times the sign bit is replicated into the other
  /// bits.
  unsigned countMinSignBits() const {
    if (isNonNegative())
      return countMinLeadingZeros();
    if (isNegative())
      return countMinLeadingOnes();
    return 0;
  }

  /// Returns the maximum number of trailing zero bits possible.
  unsigned countMaxTrailingZeros() const {
    return One.countTrailingZeros();
  }

  /// Returns the maximum number of trailing one bits possible.
  unsigned countMaxTrailingOnes() const {
    return Zero.countTrailingZeros();
  }

  /// Returns the maximum number of leading zero bits possible.
  unsigned countMaxLeadingZeros() const {
    return One.countLeadingZeros();
  }

  /// Returns the maximum number of leading one bits possible.
  unsigned countMaxLeadingOnes() const {
    return Zero.countLeadingZeros();
  }

  /// Returns the number of bits known to be one.
  unsigned countMinPopulation() const {
    return One.countPopulation();
  }

  /// Returns the maximum number of bits that could be one.
  unsigned countMaxPopulation() const {
    return getBitWidth() - Zero.countPopulation();
  }

  /// Compute known bits resulting from adding LHS, RHS and a 1-bit Carry.
  static KnownBits computeForAddCarry(
      const KnownBits &LHS, const KnownBits &RHS, const KnownBits &Carry);

  /// Compute known bits resulting from adding LHS and RHS.
  static KnownBits computeForAddSub(bool Add, bool NSW, const KnownBits &LHS,
                                    KnownBits RHS);

  /// Insert the bits from a smaller known bits starting at bitPosition.
  void insertBits(const KnownBits &SubBits, unsigned BitPosition) {
    Zero.insertBits(SubBits.Zero, BitPosition);
    One.insertBits(SubBits.One, BitPosition);
  }

<<<<<<< HEAD
=======
  /// Return a subset of the known bits from [bitPosition,bitPosition+numBits).
  KnownBits extractBits(unsigned NumBits, unsigned BitPosition) {
    return KnownBits(Zero.extractBits(NumBits, BitPosition),
                     One.extractBits(NumBits, BitPosition));
  }

>>>>>>> b1169bdb
  /// Update known bits based on ANDing with RHS.
  KnownBits &operator&=(const KnownBits &RHS);

  /// Update known bits based on ORing with RHS.
  KnownBits &operator|=(const KnownBits &RHS);

  /// Update known bits based on XORing with RHS.
  KnownBits &operator^=(const KnownBits &RHS);

  KnownBits byteSwap() {
    return KnownBits(Zero.byteSwap(), One.byteSwap());
  }

  KnownBits reverseBits() {
    return KnownBits(Zero.reverseBits(), One.reverseBits());
  }
};

inline KnownBits operator&(KnownBits LHS, const KnownBits &RHS) {
  LHS &= RHS;
  return LHS;
}

inline KnownBits operator&(const KnownBits &LHS, KnownBits &&RHS) {
  RHS &= LHS;
  return std::move(RHS);
}

inline KnownBits operator|(KnownBits LHS, const KnownBits &RHS) {
  LHS |= RHS;
  return LHS;
}

inline KnownBits operator|(const KnownBits &LHS, KnownBits &&RHS) {
  RHS |= LHS;
  return std::move(RHS);
}

inline KnownBits operator^(KnownBits LHS, const KnownBits &RHS) {
  LHS ^= RHS;
  return LHS;
}

inline KnownBits operator^(const KnownBits &LHS, KnownBits &&RHS) {
  RHS ^= LHS;
  return std::move(RHS);
}

} // end namespace llvm

#endif<|MERGE_RESOLUTION|>--- conflicted
+++ resolved
@@ -247,15 +247,12 @@
     One.insertBits(SubBits.One, BitPosition);
   }
 
-<<<<<<< HEAD
-=======
   /// Return a subset of the known bits from [bitPosition,bitPosition+numBits).
   KnownBits extractBits(unsigned NumBits, unsigned BitPosition) {
     return KnownBits(Zero.extractBits(NumBits, BitPosition),
                      One.extractBits(NumBits, BitPosition));
   }
 
->>>>>>> b1169bdb
   /// Update known bits based on ANDing with RHS.
   KnownBits &operator&=(const KnownBits &RHS);
 
