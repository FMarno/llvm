--- conflicted
+++ resolved
@@ -390,15 +390,6 @@
   /// Transform zext(trunc(x)) to x.
   bool matchCombineZextTrunc(MachineInstr &MI, Register &Reg);
 
-<<<<<<< HEAD
-  /// Transform [asz]ext([asz]ext(x)) to [asz]ext x.
-  bool matchCombineExtOfExt(MachineInstr &MI,
-                            std::tuple<Register, unsigned> &MatchInfo);
-  void applyCombineExtOfExt(MachineInstr &MI,
-                            std::tuple<Register, unsigned> &MatchInfo);
-
-=======
->>>>>>> 98391913
   /// Transform trunc (shl x, K) to shl (trunc x), K
   ///    if K < VT.getScalarSizeInBits().
   ///
@@ -895,8 +886,6 @@
 
   bool matchCastOfSelect(const MachineInstr &Cast, const MachineInstr &SelectMI,
                          BuildFnTy &MatchInfo);
-<<<<<<< HEAD
-=======
   bool matchFoldAPlusC1MinusC2(const MachineInstr &MI, BuildFnTy &MatchInfo);
 
   bool matchFoldC2MinusAPlusC1(const MachineInstr &MI, BuildFnTy &MatchInfo);
@@ -910,7 +899,6 @@
 
   bool matchExtOfExt(const MachineInstr &FirstMI, const MachineInstr &SecondMI,
                      BuildFnTy &MatchInfo);
->>>>>>> 98391913
 
 private:
   /// Checks for legality of an indexed variant of \p LdSt.
