--- conflicted
+++ resolved
@@ -791,23 +791,15 @@
   }
   orc::ExecutorAddr getStart() const {
     return First ? First->getAddress() : orc::ExecutorAddr();
-<<<<<<< HEAD
   }
   orc::ExecutorAddr getEnd() const {
     return Last ? Last->getAddress() + Last->getSize() : orc::ExecutorAddr();
   }
   orc::ExecutorAddrDiff getSize() const { return getEnd() - getStart(); }
-=======
-  }
-  orc::ExecutorAddr getEnd() const {
-    return Last ? Last->getAddress() + Last->getSize() : orc::ExecutorAddr();
-  }
-  orc::ExecutorAddrDiff getSize() const { return getEnd() - getStart(); }
 
   orc::ExecutorAddrRange getRange() const {
     return orc::ExecutorAddrRange(getStart(), getEnd());
   }
->>>>>>> 1e8336c5
 
 private:
   Block *First = nullptr;
@@ -1400,11 +1392,7 @@
   ///
   /// Accessing this object after finalization will result in undefined
   /// behavior.
-<<<<<<< HEAD
-  AllocActions &allocActions() { return AAs; }
-=======
   orc::shared::AllocActions &allocActions() { return AAs; }
->>>>>>> 1e8336c5
 
   /// Dump the graph.
   void dump(raw_ostream &OS);
@@ -1422,11 +1410,7 @@
   SectionList Sections;
   ExternalSymbolSet ExternalSymbols;
   ExternalSymbolSet AbsoluteSymbols;
-<<<<<<< HEAD
-  AllocActions AAs;
-=======
   orc::shared::AllocActions AAs;
->>>>>>> 1e8336c5
 };
 
 inline MutableArrayRef<char> Block::getMutableContent(LinkGraph &G) {
