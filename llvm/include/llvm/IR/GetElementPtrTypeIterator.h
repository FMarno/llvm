//===- GetElementPtrTypeIterator.h ------------------------------*- C++ -*-===//
//
// Part of the LLVM Project, under the Apache License v2.0 with LLVM Exceptions.
// See https://llvm.org/LICENSE.txt for license information.
// SPDX-License-Identifier: Apache-2.0 WITH LLVM-exception
//
//===----------------------------------------------------------------------===//
//
// This file implements an iterator for walking through the types indexed by
// getelementptr instructions.
//
//===----------------------------------------------------------------------===//

#ifndef LLVM_IR_GETELEMENTPTRTYPEITERATOR_H
#define LLVM_IR_GETELEMENTPTRTYPEITERATOR_H

#include "llvm/ADT/ArrayRef.h"
#include "llvm/ADT/PointerUnion.h"
#include "llvm/IR/DerivedTypes.h"
#include "llvm/IR/Operator.h"
#include "llvm/IR/User.h"
#include "llvm/Support/Casting.h"
#include <cassert>
#include <cstddef>
#include <cstdint>
#include <iterator>

namespace llvm {

  template<typename ItTy = User::const_op_iterator>
  class generic_gep_type_iterator
    : public std::iterator<std::forward_iterator_tag, Type *, ptrdiff_t> {
    using super = std::iterator<std::forward_iterator_tag, Type *, ptrdiff_t>;

    ItTy OpIt;
    PointerUnion<StructType *, Type *> CurTy;
    enum : uint64_t { Unbounded = -1ull };
    uint64_t NumElements = Unbounded;

    generic_gep_type_iterator() = default;

  public:
    static generic_gep_type_iterator begin(Type *Ty, ItTy It) {
      generic_gep_type_iterator I;
      I.CurTy = Ty;
      I.OpIt = It;
      return I;
    }

    static generic_gep_type_iterator end(ItTy It) {
      generic_gep_type_iterator I;
      I.OpIt = It;
      return I;
    }

    bool operator==(const generic_gep_type_iterator& x) const {
      return OpIt == x.OpIt;
    }

    bool operator!=(const generic_gep_type_iterator& x) const {
      return !operator==(x);
    }

    // FIXME: Make this the iterator's operator*() after the 4.0 release.
    // operator*() had a different meaning in earlier releases, so we're
    // temporarily not giving this iterator an operator*() to avoid a subtle
    // semantics break.
    Type *getIndexedType() const {
      if (auto *T = CurTy.dyn_cast<Type *>())
        return T;
      return CurTy.get<StructType *>()->getTypeAtIndex(getOperand());
    }

    Value *getOperand() const { return const_cast<Value *>(&**OpIt); }

    generic_gep_type_iterator& operator++() {   // Preincrement
      Type *Ty = getIndexedType();
      if (auto *ATy = dyn_cast<ArrayType>(Ty)) {
        CurTy = ATy->getElementType();
        NumElements = ATy->getNumElements();
      } else if (auto *VTy = dyn_cast<VectorType>(Ty)) {
        CurTy = VTy->getElementType();
<<<<<<< HEAD
        if (VTy->isScalable())
=======
        if (isa<ScalableVectorType>(VTy))
>>>>>>> a34309b7
          NumElements = Unbounded;
        else
          NumElements = VTy->getNumElements();
      } else
        CurTy = dyn_cast<StructType>(Ty);
      ++OpIt;
      return *this;
    }

    generic_gep_type_iterator operator++(int) { // Postincrement
      generic_gep_type_iterator tmp = *this; ++*this; return tmp;
    }

    // All of the below API is for querying properties of the "outer type", i.e.
    // the type that contains the indexed type. Most of the time this is just
    // the type that was visited immediately prior to the indexed type, but for
    // the first element this is an unbounded array of the GEP's source element
    // type, for which there is no clearly corresponding IR type (we've
    // historically used a pointer type as the outer type in this case, but
    // pointers will soon lose their element type).
    //
    // FIXME: Most current users of this class are just interested in byte
    // offsets (a few need to know whether the outer type is a struct because
    // they are trying to replace a constant with a variable, which is only
    // legal for arrays, e.g. canReplaceOperandWithVariable in SimplifyCFG.cpp);
    // we should provide a more minimal API here that exposes not much more than
    // that.

    bool isStruct() const { return CurTy.is<StructType *>(); }
    bool isSequential() const { return CurTy.is<Type *>(); }

    StructType *getStructType() const { return CurTy.get<StructType *>(); }

    StructType *getStructTypeOrNull() const {
      return CurTy.dyn_cast<StructType *>();
    }

    bool isBoundedSequential() const {
      return isSequential() && NumElements != Unbounded;
    }

    uint64_t getSequentialNumElements() const {
      assert(isBoundedSequential());
      return NumElements;
    }
  };

  using gep_type_iterator = generic_gep_type_iterator<>;

  inline gep_type_iterator gep_type_begin(const User *GEP) {
    auto *GEPOp = cast<GEPOperator>(GEP);
    return gep_type_iterator::begin(
        GEPOp->getSourceElementType(),
        GEP->op_begin() + 1);
  }

  inline gep_type_iterator gep_type_end(const User *GEP) {
    return gep_type_iterator::end(GEP->op_end());
  }

  inline gep_type_iterator gep_type_begin(const User &GEP) {
    auto &GEPOp = cast<GEPOperator>(GEP);
    return gep_type_iterator::begin(
        GEPOp.getSourceElementType(),
        GEP.op_begin() + 1);
  }

  inline gep_type_iterator gep_type_end(const User &GEP) {
    return gep_type_iterator::end(GEP.op_end());
  }

  template<typename T>
  inline generic_gep_type_iterator<const T *>
  gep_type_begin(Type *Op0, ArrayRef<T> A) {
    return generic_gep_type_iterator<const T *>::begin(Op0, A.begin());
  }

  template<typename T>
  inline generic_gep_type_iterator<const T *>
  gep_type_end(Type * /*Op0*/, ArrayRef<T> A) {
    return generic_gep_type_iterator<const T *>::end(A.end());
  }

} // end namespace llvm

#endif // LLVM_IR_GETELEMENTPTRTYPEITERATOR_H<|MERGE_RESOLUTION|>--- conflicted
+++ resolved
@@ -80,11 +80,7 @@
         NumElements = ATy->getNumElements();
       } else if (auto *VTy = dyn_cast<VectorType>(Ty)) {
         CurTy = VTy->getElementType();
-<<<<<<< HEAD
-        if (VTy->isScalable())
-=======
         if (isa<ScalableVectorType>(VTy))
->>>>>>> a34309b7
           NumElements = Unbounded;
         else
           NumElements = VTy->getNumElements();
