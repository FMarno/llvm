//===- llvm/Analysis/LoopAccessAnalysis.h -----------------------*- C++ -*-===//
//
// Part of the LLVM Project, under the Apache License v2.0 with LLVM Exceptions.
// See https://llvm.org/LICENSE.txt for license information.
// SPDX-License-Identifier: Apache-2.0 WITH LLVM-exception
//
//===----------------------------------------------------------------------===//
//
// This file defines the interface for the loop memory dependence framework that
// was originally developed for the Loop Vectorizer.
//
//===----------------------------------------------------------------------===//

#ifndef LLVM_ANALYSIS_LOOPACCESSANALYSIS_H
#define LLVM_ANALYSIS_LOOPACCESSANALYSIS_H

#include "llvm/ADT/EquivalenceClasses.h"
#include "llvm/Analysis/LoopAnalysisManager.h"
#include "llvm/Analysis/ScalarEvolutionExpressions.h"
#include "llvm/IR/DiagnosticInfo.h"
#include "llvm/Pass.h"
#include <optional>

namespace llvm {

class AAResults;
class DataLayout;
class Loop;
class LoopAccessInfo;
class raw_ostream;
class SCEV;
class SCEVUnionPredicate;
class Value;

/// Collection of parameters shared beetween the Loop Vectorizer and the
/// Loop Access Analysis.
struct VectorizerParams {
  /// Maximum SIMD width.
  static const unsigned MaxVectorWidth;

  /// VF as overridden by the user.
  static unsigned VectorizationFactor;
  /// Interleave factor as overridden by the user.
  static unsigned VectorizationInterleave;
  /// True if force-vector-interleave was specified by the user.
  static bool isInterleaveForced();

  /// \When performing memory disambiguation checks at runtime do not
  /// make more than this number of comparisons.
  static unsigned RuntimeMemoryCheckThreshold;
};

/// Checks memory dependences among accesses to the same underlying
/// object to determine whether there vectorization is legal or not (and at
/// which vectorization factor).
///
/// Note: This class will compute a conservative dependence for access to
/// different underlying pointers. Clients, such as the loop vectorizer, will
/// sometimes deal these potential dependencies by emitting runtime checks.
///
/// We use the ScalarEvolution framework to symbolically evalutate access
/// functions pairs. Since we currently don't restructure the loop we can rely
/// on the program order of memory accesses to determine their safety.
/// At the moment we will only deem accesses as safe for:
///  * A negative constant distance assuming program order.
///
///      Safe: tmp = a[i + 1];     OR     a[i + 1] = x;
///            a[i] = tmp;                y = a[i];
///
///   The latter case is safe because later checks guarantuee that there can't
///   be a cycle through a phi node (that is, we check that "x" and "y" is not
///   the same variable: a header phi can only be an induction or a reduction, a
///   reduction can't have a memory sink, an induction can't have a memory
///   source). This is important and must not be violated (or we have to
///   resort to checking for cycles through memory).
///
///  * A positive constant distance assuming program order that is bigger
///    than the biggest memory access.
///
///     tmp = a[i]        OR              b[i] = x
///     a[i+2] = tmp                      y = b[i+2];
///
///     Safe distance: 2 x sizeof(a[0]), and 2 x sizeof(b[0]), respectively.
///
///  * Zero distances and all accesses have the same size.
///
class MemoryDepChecker {
public:
  typedef PointerIntPair<Value *, 1, bool> MemAccessInfo;
  typedef SmallVector<MemAccessInfo, 8> MemAccessInfoList;
  /// Set of potential dependent memory accesses.
  typedef EquivalenceClasses<MemAccessInfo> DepCandidates;

  /// Type to keep track of the status of the dependence check. The order of
  /// the elements is important and has to be from most permissive to least
  /// permissive.
  enum class VectorizationSafetyStatus {
    // Can vectorize safely without RT checks. All dependences are known to be
    // safe.
    Safe,
    // Can possibly vectorize with RT checks to overcome unknown dependencies.
    PossiblySafeWithRtChecks,
    // Cannot vectorize due to known unsafe dependencies.
    Unsafe,
  };

  /// Dependece between memory access instructions.
  struct Dependence {
    /// The type of the dependence.
    enum DepType {
      // No dependence.
      NoDep,
      // We couldn't determine the direction or the distance.
      Unknown,
      // Lexically forward.
      //
      // FIXME: If we only have loop-independent forward dependences (e.g. a
      // read and write of A[i]), LAA will locally deem the dependence "safe"
      // without querying the MemoryDepChecker.  Therefore we can miss
      // enumerating loop-independent forward dependences in
      // getDependences.  Note that as soon as there are different
      // indices used to access the same array, the MemoryDepChecker *is*
      // queried and the dependence list is complete.
      Forward,
      // Forward, but if vectorized, is likely to prevent store-to-load
      // forwarding.
      ForwardButPreventsForwarding,
      // Lexically backward.
      Backward,
      // Backward, but the distance allows a vectorization factor of
      // MaxSafeDepDistBytes.
      BackwardVectorizable,
      // Same, but may prevent store-to-load forwarding.
      BackwardVectorizableButPreventsForwarding
    };

    /// String version of the types.
    static const char *DepName[];

    /// Index of the source of the dependence in the InstMap vector.
    unsigned Source;
    /// Index of the destination of the dependence in the InstMap vector.
    unsigned Destination;
    /// The type of the dependence.
    DepType Type;

    Dependence(unsigned Source, unsigned Destination, DepType Type)
        : Source(Source), Destination(Destination), Type(Type) {}

    /// Return the source instruction of the dependence.
    Instruction *getSource(const LoopAccessInfo &LAI) const;
    /// Return the destination instruction of the dependence.
    Instruction *getDestination(const LoopAccessInfo &LAI) const;

    /// Dependence types that don't prevent vectorization.
    static VectorizationSafetyStatus isSafeForVectorization(DepType Type);

    /// Lexically forward dependence.
    bool isForward() const;
    /// Lexically backward dependence.
    bool isBackward() const;

    /// May be a lexically backward dependence type (includes Unknown).
    bool isPossiblyBackward() const;

    /// Print the dependence.  \p Instr is used to map the instruction
    /// indices to instructions.
    void print(raw_ostream &OS, unsigned Depth,
               const SmallVectorImpl<Instruction *> &Instrs) const;
  };

  MemoryDepChecker(PredicatedScalarEvolution &PSE, const Loop *L)
      : PSE(PSE), InnermostLoop(L) {}

  /// Register the location (instructions are given increasing numbers)
  /// of a write access.
  void addAccess(StoreInst *SI);

  /// Register the location (instructions are given increasing numbers)
  /// of a write access.
  void addAccess(LoadInst *LI);

  /// Check whether the dependencies between the accesses are safe.
  ///
  /// Only checks sets with elements in \p CheckDeps.
  bool areDepsSafe(DepCandidates &AccessSets, MemAccessInfoList &CheckDeps,
                   const DenseMap<Value *, const SCEV *> &Strides);

  /// No memory dependence was encountered that would inhibit
  /// vectorization.
  bool isSafeForVectorization() const {
    return Status == VectorizationSafetyStatus::Safe;
  }

  /// Return true if the number of elements that are safe to operate on
  /// simultaneously is not bounded.
  bool isSafeForAnyVectorWidth() const {
    return MaxSafeVectorWidthInBits == UINT_MAX;
  }

  /// The maximum number of bytes of a vector register we can vectorize
  /// the accesses safely with.
  uint64_t getMaxSafeDepDistBytes() { return MaxSafeDepDistBytes; }

  /// Return the number of elements that are safe to operate on
  /// simultaneously, multiplied by the size of the element in bits.
  uint64_t getMaxSafeVectorWidthInBits() const {
    return MaxSafeVectorWidthInBits;
  }

  /// In same cases when the dependency check fails we can still
  /// vectorize the loop with a dynamic array access check.
  bool shouldRetryWithRuntimeCheck() const {
    return FoundNonConstantDistanceDependence &&
           Status == VectorizationSafetyStatus::PossiblySafeWithRtChecks;
  }

  /// Returns the memory dependences.  If null is returned we exceeded
  /// the MaxDependences threshold and this information is not
  /// available.
  const SmallVectorImpl<Dependence> *getDependences() const {
    return RecordDependences ? &Dependences : nullptr;
  }

  void clearDependences() { Dependences.clear(); }

  /// The vector of memory access instructions.  The indices are used as
  /// instruction identifiers in the Dependence class.
  const SmallVectorImpl<Instruction *> &getMemoryInstructions() const {
    return InstMap;
  }

  /// Generate a mapping between the memory instructions and their
  /// indices according to program order.
  DenseMap<Instruction *, unsigned> generateInstructionOrderMap() const {
    DenseMap<Instruction *, unsigned> OrderMap;

    for (unsigned I = 0; I < InstMap.size(); ++I)
      OrderMap[InstMap[I]] = I;

    return OrderMap;
  }

  /// Find the set of instructions that read or write via \p Ptr.
  SmallVector<Instruction *, 4> getInstructionsForAccess(Value *Ptr,
                                                         bool isWrite) const;

  /// Return the program order indices for the access location (Ptr, IsWrite).
  /// Returns an empty ArrayRef if there are no accesses for the location.
  ArrayRef<unsigned> getOrderForAccess(Value *Ptr, bool IsWrite) const {
    auto I = Accesses.find({Ptr, IsWrite});
    if (I != Accesses.end())
      return I->second;
    return {};
  }

  const Loop *getInnermostLoop() const { return InnermostLoop; }

private:
  /// A wrapper around ScalarEvolution, used to add runtime SCEV checks, and
  /// applies dynamic knowledge to simplify SCEV expressions and convert them
  /// to a more usable form. We need this in case assumptions about SCEV
  /// expressions need to be made in order to avoid unknown dependences. For
  /// example we might assume a unit stride for a pointer in order to prove
  /// that a memory access is strided and doesn't wrap.
  PredicatedScalarEvolution &PSE;
  const Loop *InnermostLoop;

  /// Maps access locations (ptr, read/write) to program order.
  DenseMap<MemAccessInfo, std::vector<unsigned> > Accesses;

  /// Memory access instructions in program order.
  SmallVector<Instruction *, 16> InstMap;

  /// The program order index to be used for the next instruction.
  unsigned AccessIdx = 0;

  // We can access this many bytes in parallel safely.
  uint64_t MaxSafeDepDistBytes = 0;

  /// Number of elements (from consecutive iterations) that are safe to
  /// operate on simultaneously, multiplied by the size of the element in bits.
  /// The size of the element is taken from the memory access that is most
  /// restrictive.
  uint64_t MaxSafeVectorWidthInBits = -1U;

  /// If we see a non-constant dependence distance we can still try to
  /// vectorize this loop with runtime checks.
  bool FoundNonConstantDistanceDependence = false;

  /// Result of the dependence checks, indicating whether the checked
  /// dependences are safe for vectorization, require RT checks or are known to
  /// be unsafe.
  VectorizationSafetyStatus Status = VectorizationSafetyStatus::Safe;

  //// True if Dependences reflects the dependences in the
  //// loop.  If false we exceeded MaxDependences and
  //// Dependences is invalid.
  bool RecordDependences = true;

  /// Memory dependences collected during the analysis.  Only valid if
  /// RecordDependences is true.
  SmallVector<Dependence, 8> Dependences;

  /// Check whether there is a plausible dependence between the two
  /// accesses.
  ///
  /// Access \p A must happen before \p B in program order. The two indices
  /// identify the index into the program order map.
  ///
  /// This function checks  whether there is a plausible dependence (or the
  /// absence of such can't be proved) between the two accesses. If there is a
  /// plausible dependence but the dependence distance is bigger than one
  /// element access it records this distance in \p MaxSafeDepDistBytes (if this
  /// distance is smaller than any other distance encountered so far).
  /// Otherwise, this function returns true signaling a possible dependence.
  Dependence::DepType isDependent(const MemAccessInfo &A, unsigned AIdx,
                                  const MemAccessInfo &B, unsigned BIdx,
                                  const DenseMap<Value *, const SCEV *> &Strides);

  /// Check whether the data dependence could prevent store-load
  /// forwarding.
  ///
  /// \return false if we shouldn't vectorize at all or avoid larger
  /// vectorization factors by limiting MaxSafeDepDistBytes.
  bool couldPreventStoreLoadForward(uint64_t Distance, uint64_t TypeByteSize);

  /// Updates the current safety status with \p S. We can go from Safe to
  /// either PossiblySafeWithRtChecks or Unsafe and from
  /// PossiblySafeWithRtChecks to Unsafe.
  void mergeInStatus(VectorizationSafetyStatus S);
};

class RuntimePointerChecking;
/// A grouping of pointers. A single memcheck is required between
/// two groups.
struct RuntimeCheckingPtrGroup {
  /// Create a new pointer checking group containing a single
  /// pointer, with index \p Index in RtCheck.
  RuntimeCheckingPtrGroup(unsigned Index, RuntimePointerChecking &RtCheck);

  /// Tries to add the pointer recorded in RtCheck at index
  /// \p Index to this pointer checking group. We can only add a pointer
  /// to a checking group if we will still be able to get
  /// the upper and lower bounds of the check. Returns true in case
  /// of success, false otherwise.
  bool addPointer(unsigned Index, RuntimePointerChecking &RtCheck);
  bool addPointer(unsigned Index, const SCEV *Start, const SCEV *End,
                  unsigned AS, bool NeedsFreeze, ScalarEvolution &SE);

  /// The SCEV expression which represents the upper bound of all the
  /// pointers in this group.
  const SCEV *High;
  /// The SCEV expression which represents the lower bound of all the
  /// pointers in this group.
  const SCEV *Low;
  /// Indices of all the pointers that constitute this grouping.
  SmallVector<unsigned, 2> Members;
  /// Address space of the involved pointers.
  unsigned AddressSpace;
  /// Whether the pointer needs to be frozen after expansion, e.g. because it
  /// may be poison outside the loop.
  bool NeedsFreeze = false;
};

/// A memcheck which made up of a pair of grouped pointers.
typedef std::pair<const RuntimeCheckingPtrGroup *,
                  const RuntimeCheckingPtrGroup *>
    RuntimePointerCheck;

struct PointerDiffInfo {
  const SCEV *SrcStart;
  const SCEV *SinkStart;
  unsigned AccessSize;
  bool NeedsFreeze;

  PointerDiffInfo(const SCEV *SrcStart, const SCEV *SinkStart,
                  unsigned AccessSize, bool NeedsFreeze)
      : SrcStart(SrcStart), SinkStart(SinkStart), AccessSize(AccessSize),
        NeedsFreeze(NeedsFreeze) {}
};

/// Holds information about the memory runtime legality checks to verify
/// that a group of pointers do not overlap.
class RuntimePointerChecking {
  friend struct RuntimeCheckingPtrGroup;

public:
  struct PointerInfo {
    /// Holds the pointer value that we need to check.
    TrackingVH<Value> PointerValue;
    /// Holds the smallest byte address accessed by the pointer throughout all
    /// iterations of the loop.
    const SCEV *Start;
    /// Holds the largest byte address accessed by the pointer throughout all
    /// iterations of the loop, plus 1.
    const SCEV *End;
    /// Holds the information if this pointer is used for writing to memory.
    bool IsWritePtr;
    /// Holds the id of the set of pointers that could be dependent because of a
    /// shared underlying object.
    unsigned DependencySetId;
    /// Holds the id of the disjoint alias set to which this pointer belongs.
    unsigned AliasSetId;
    /// SCEV for the access.
    const SCEV *Expr;
    /// True if the pointer expressions needs to be frozen after expansion.
    bool NeedsFreeze;

    PointerInfo(Value *PointerValue, const SCEV *Start, const SCEV *End,
                bool IsWritePtr, unsigned DependencySetId, unsigned AliasSetId,
                const SCEV *Expr, bool NeedsFreeze)
        : PointerValue(PointerValue), Start(Start), End(End),
          IsWritePtr(IsWritePtr), DependencySetId(DependencySetId),
          AliasSetId(AliasSetId), Expr(Expr), NeedsFreeze(NeedsFreeze) {}
  };

  RuntimePointerChecking(MemoryDepChecker &DC, ScalarEvolution *SE)
      : DC(DC), SE(SE) {}

  /// Reset the state of the pointer runtime information.
  void reset() {
    Need = false;
    Pointers.clear();
    Checks.clear();
  }

  /// Insert a pointer and calculate the start and end SCEVs.
  /// We need \p PSE in order to compute the SCEV expression of the pointer
  /// according to the assumptions that we've made during the analysis.
  /// The method might also version the pointer stride according to \p Strides,
  /// and add new predicates to \p PSE.
  void insert(Loop *Lp, Value *Ptr, const SCEV *PtrExpr, Type *AccessTy,
              bool WritePtr, unsigned DepSetId, unsigned ASId,
              PredicatedScalarEvolution &PSE, bool NeedsFreeze);

  /// No run-time memory checking is necessary.
  bool empty() const { return Pointers.empty(); }

  /// Generate the checks and store it.  This also performs the grouping
  /// of pointers to reduce the number of memchecks necessary.
  void generateChecks(MemoryDepChecker::DepCandidates &DepCands,
                      bool UseDependencies);

  /// Returns the checks that generateChecks created. They can be used to ensure
  /// no read/write accesses overlap across all loop iterations.
  const SmallVectorImpl<RuntimePointerCheck> &getChecks() const {
    return Checks;
  }

  // Returns an optional list of (pointer-difference expressions, access size)
  // pairs that can be used to prove that there are no vectorization-preventing
  // dependencies at runtime. There are is a vectorization-preventing dependency
  // if any pointer-difference is <u VF * InterleaveCount * access size. Returns
  // std::nullopt if pointer-difference checks cannot be used.
  std::optional<ArrayRef<PointerDiffInfo>> getDiffChecks() const {
    if (!CanUseDiffCheck)
      return std::nullopt;
    return {DiffChecks};
  }

  /// Decide if we need to add a check between two groups of pointers,
  /// according to needsChecking.
  bool needsChecking(const RuntimeCheckingPtrGroup &M,
                     const RuntimeCheckingPtrGroup &N) const;

  /// Returns the number of run-time checks required according to
  /// needsChecking.
  unsigned getNumberOfChecks() const { return Checks.size(); }

  /// Print the list run-time memory checks necessary.
  void print(raw_ostream &OS, unsigned Depth = 0) const;

  /// Print \p Checks.
  void printChecks(raw_ostream &OS,
                   const SmallVectorImpl<RuntimePointerCheck> &Checks,
                   unsigned Depth = 0) const;

  /// This flag indicates if we need to add the runtime check.
  bool Need = false;

  /// Information about the pointers that may require checking.
  SmallVector<PointerInfo, 2> Pointers;

  /// Holds a partitioning of pointers into "check groups".
  SmallVector<RuntimeCheckingPtrGroup, 2> CheckingGroups;

  /// Check if pointers are in the same partition
  ///
  /// \p PtrToPartition contains the partition number for pointers (-1 if the
  /// pointer belongs to multiple partitions).
  static bool
  arePointersInSamePartition(const SmallVectorImpl<int> &PtrToPartition,
                             unsigned PtrIdx1, unsigned PtrIdx2);

  /// Decide whether we need to issue a run-time check for pointer at
  /// index \p I and \p J to prove their independence.
  bool needsChecking(unsigned I, unsigned J) const;

  /// Return PointerInfo for pointer at index \p PtrIdx.
  const PointerInfo &getPointerInfo(unsigned PtrIdx) const {
    return Pointers[PtrIdx];
  }

  ScalarEvolution *getSE() const { return SE; }

private:
  /// Groups pointers such that a single memcheck is required
  /// between two different groups. This will clear the CheckingGroups vector
  /// and re-compute it. We will only group dependecies if \p UseDependencies
  /// is true, otherwise we will create a separate group for each pointer.
  void groupChecks(MemoryDepChecker::DepCandidates &DepCands,
                   bool UseDependencies);

  /// Generate the checks and return them.
  SmallVector<RuntimePointerCheck, 4> generateChecks();

  /// Try to create add a new (pointer-difference, access size) pair to
  /// DiffCheck for checking groups \p CGI and \p CGJ. If pointer-difference
  /// checks cannot be used for the groups, set CanUseDiffCheck to false.
  void tryToCreateDiffCheck(const RuntimeCheckingPtrGroup &CGI,
                            const RuntimeCheckingPtrGroup &CGJ);

  MemoryDepChecker &DC;

  /// Holds a pointer to the ScalarEvolution analysis.
  ScalarEvolution *SE;

  /// Set of run-time checks required to establish independence of
  /// otherwise may-aliasing pointers in the loop.
  SmallVector<RuntimePointerCheck, 4> Checks;

  /// Flag indicating if pointer-difference checks can be used
  bool CanUseDiffCheck = true;

  /// A list of (pointer-difference, access size) pairs that can be used to
  /// prove that there are no vectorization-preventing dependencies.
  SmallVector<PointerDiffInfo> DiffChecks;
};

/// Drive the analysis of memory accesses in the loop
///
/// This class is responsible for analyzing the memory accesses of a loop.  It
/// collects the accesses and then its main helper the AccessAnalysis class
/// finds and categorizes the dependences in buildDependenceSets.
///
/// For memory dependences that can be analyzed at compile time, it determines
/// whether the dependence is part of cycle inhibiting vectorization.  This work
/// is delegated to the MemoryDepChecker class.
///
/// For memory dependences that cannot be determined at compile time, it
/// generates run-time checks to prove independence.  This is done by
/// AccessAnalysis::canCheckPtrAtRT and the checks are maintained by the
/// RuntimePointerCheck class.
///
/// If pointers can wrap or can't be expressed as affine AddRec expressions by
/// ScalarEvolution, we will generate run-time checks by emitting a
/// SCEVUnionPredicate.
///
/// Checks for both memory dependences and the SCEV predicates contained in the
/// PSE must be emitted in order for the results of this analysis to be valid.
class LoopAccessInfo {
public:
  LoopAccessInfo(Loop *L, ScalarEvolution *SE, const TargetLibraryInfo *TLI,
                 AAResults *AA, DominatorTree *DT, LoopInfo *LI);

  /// Return true we can analyze the memory accesses in the loop and there are
  /// no memory dependence cycles.
  bool canVectorizeMemory() const { return CanVecMem; }

  /// Return true if there is a convergent operation in the loop. There may
  /// still be reported runtime pointer checks that would be required, but it is
  /// not legal to insert them.
  bool hasConvergentOp() const { return HasConvergentOp; }

  const RuntimePointerChecking *getRuntimePointerChecking() const {
    return PtrRtChecking.get();
  }

  /// Number of memchecks required to prove independence of otherwise
  /// may-alias pointers.
  unsigned getNumRuntimePointerChecks() const {
    return PtrRtChecking->getNumberOfChecks();
  }

  /// Return true if the block BB needs to be predicated in order for the loop
  /// to be vectorized.
  static bool blockNeedsPredication(BasicBlock *BB, Loop *TheLoop,
                                    DominatorTree *DT);

<<<<<<< HEAD
  /// Returns true if value \p V is uniform across \p VF lanes, when \p VF is
  /// provided, and otherwise if \p V is invariant across all loop iterations.
  bool isUniform(Value *V, std::optional<ElementCount> VF = std::nullopt) const;
=======
  /// Returns true if value \p V is loop invariant.
  bool isInvariant(Value *V) const;
>>>>>>> cd92bbcb

  uint64_t getMaxSafeDepDistBytes() const { return MaxSafeDepDistBytes; }
  unsigned getNumStores() const { return NumStores; }
  unsigned getNumLoads() const { return NumLoads;}

  /// The diagnostics report generated for the analysis.  E.g. why we
  /// couldn't analyze the loop.
  const OptimizationRemarkAnalysis *getReport() const { return Report.get(); }

  /// the Memory Dependence Checker which can determine the
  /// loop-independent and loop-carried dependences between memory accesses.
  const MemoryDepChecker &getDepChecker() const { return *DepChecker; }

  /// Return the list of instructions that use \p Ptr to read or write
  /// memory.
  SmallVector<Instruction *, 4> getInstructionsForAccess(Value *Ptr,
                                                         bool isWrite) const {
    return DepChecker->getInstructionsForAccess(Ptr, isWrite);
  }

  /// If an access has a symbolic strides, this maps the pointer value to
  /// the stride symbol.
  const DenseMap<Value *, const SCEV *> &getSymbolicStrides() const {
    return SymbolicStrides;
  }

  /// Print the information about the memory accesses in the loop.
  void print(raw_ostream &OS, unsigned Depth = 0) const;

  /// If the loop has memory dependence involving an invariant address, i.e. two
  /// stores or a store and a load, then return true, else return false.
  bool hasDependenceInvolvingLoopInvariantAddress() const {
    return HasDependenceInvolvingLoopInvariantAddress;
  }

  /// Return the list of stores to invariant addresses.
  ArrayRef<StoreInst *> getStoresToInvariantAddresses() const {
    return StoresToInvariantAddresses;
  }

  /// Used to add runtime SCEV checks. Simplifies SCEV expressions and converts
  /// them to a more usable form.  All SCEV expressions during the analysis
  /// should be re-written (and therefore simplified) according to PSE.
  /// A user of LoopAccessAnalysis will need to emit the runtime checks
  /// associated with this predicate.
  const PredicatedScalarEvolution &getPSE() const { return *PSE; }

private:
  /// Analyze the loop.
  void analyzeLoop(AAResults *AA, LoopInfo *LI,
                   const TargetLibraryInfo *TLI, DominatorTree *DT);

  /// Check if the structure of the loop allows it to be analyzed by this
  /// pass.
  bool canAnalyzeLoop();

  /// Save the analysis remark.
  ///
  /// LAA does not directly emits the remarks.  Instead it stores it which the
  /// client can retrieve and presents as its own analysis
  /// (e.g. -Rpass-analysis=loop-vectorize).
  OptimizationRemarkAnalysis &recordAnalysis(StringRef RemarkName,
                                             Instruction *Instr = nullptr);

  /// Collect memory access with loop invariant strides.
  ///
  /// Looks for accesses like "a[i * StrideA]" where "StrideA" is loop
  /// invariant.
  void collectStridedAccess(Value *LoadOrStoreInst);

  // Emits the first unsafe memory dependence in a loop.
  // Emits nothing if there are no unsafe dependences
  // or if the dependences were not recorded.
  void emitUnsafeDependenceRemark();

  std::unique_ptr<PredicatedScalarEvolution> PSE;

  /// We need to check that all of the pointers in this list are disjoint
  /// at runtime. Using std::unique_ptr to make using move ctor simpler.
  std::unique_ptr<RuntimePointerChecking> PtrRtChecking;

  /// the Memory Dependence Checker which can determine the
  /// loop-independent and loop-carried dependences between memory accesses.
  std::unique_ptr<MemoryDepChecker> DepChecker;

  Loop *TheLoop;

  unsigned NumLoads = 0;
  unsigned NumStores = 0;

  uint64_t MaxSafeDepDistBytes = -1;

  /// Cache the result of analyzeLoop.
  bool CanVecMem = false;
  bool HasConvergentOp = false;

  /// Indicator that there are non vectorizable stores to a uniform address.
  bool HasDependenceInvolvingLoopInvariantAddress = false;

  /// List of stores to invariant addresses.
  SmallVector<StoreInst *> StoresToInvariantAddresses;

  /// The diagnostics report generated for the analysis.  E.g. why we
  /// couldn't analyze the loop.
  std::unique_ptr<OptimizationRemarkAnalysis> Report;

  /// If an access has a symbolic strides, this maps the pointer value to
  /// the stride symbol.
  DenseMap<Value *, const SCEV *> SymbolicStrides;
};

/// Return the SCEV corresponding to a pointer with the symbolic stride
/// replaced with constant one, assuming the SCEV predicate associated with
/// \p PSE is true.
///
/// If necessary this method will version the stride of the pointer according
/// to \p PtrToStride and therefore add further predicates to \p PSE.
///
/// \p PtrToStride provides the mapping between the pointer value and its
/// stride as collected by LoopVectorizationLegality::collectStridedAccess.
const SCEV *
replaceSymbolicStrideSCEV(PredicatedScalarEvolution &PSE,
                          const DenseMap<Value *, const SCEV *> &PtrToStride,
                          Value *Ptr);

/// If the pointer has a constant stride return it in units of the access type
/// size.  Otherwise return std::nullopt.
///
/// Ensure that it does not wrap in the address space, assuming the predicate
/// associated with \p PSE is true.
///
/// If necessary this method will version the stride of the pointer according
/// to \p PtrToStride and therefore add further predicates to \p PSE.
/// The \p Assume parameter indicates if we are allowed to make additional
/// run-time assumptions.
///
/// Note that the analysis results are defined if-and-only-if the original
/// memory access was defined.  If that access was dead, or UB, then the
/// result of this function is undefined.
std::optional<int64_t>
getPtrStride(PredicatedScalarEvolution &PSE, Type *AccessTy, Value *Ptr,
             const Loop *Lp,
             const DenseMap<Value *, const SCEV *> &StridesMap = DenseMap<Value *, const SCEV *>(),
             bool Assume = false, bool ShouldCheckWrap = true);

/// Returns the distance between the pointers \p PtrA and \p PtrB iff they are
/// compatible and it is possible to calculate the distance between them. This
/// is a simple API that does not depend on the analysis pass.
/// \param StrictCheck Ensure that the calculated distance matches the
/// type-based one after all the bitcasts removal in the provided pointers.
std::optional<int> getPointersDiff(Type *ElemTyA, Value *PtrA, Type *ElemTyB,
                                   Value *PtrB, const DataLayout &DL,
                                   ScalarEvolution &SE,
                                   bool StrictCheck = false,
                                   bool CheckType = true);

/// Attempt to sort the pointers in \p VL and return the sorted indices
/// in \p SortedIndices, if reordering is required.
///
/// Returns 'true' if sorting is legal, otherwise returns 'false'.
///
/// For example, for a given \p VL of memory accesses in program order, a[i+4],
/// a[i+0], a[i+1] and a[i+7], this function will sort the \p VL and save the
/// sorted indices in \p SortedIndices as a[i+0], a[i+1], a[i+4], a[i+7] and
/// saves the mask for actual memory accesses in program order in
/// \p SortedIndices as <1,2,0,3>
bool sortPtrAccesses(ArrayRef<Value *> VL, Type *ElemTy, const DataLayout &DL,
                     ScalarEvolution &SE,
                     SmallVectorImpl<unsigned> &SortedIndices);

/// Returns true if the memory operations \p A and \p B are consecutive.
/// This is a simple API that does not depend on the analysis pass.
bool isConsecutiveAccess(Value *A, Value *B, const DataLayout &DL,
                         ScalarEvolution &SE, bool CheckType = true);

class LoopAccessInfoManager {
  /// The cache.
  DenseMap<Loop *, std::unique_ptr<LoopAccessInfo>> LoopAccessInfoMap;

  // The used analysis passes.
  ScalarEvolution &SE;
  AAResults &AA;
  DominatorTree &DT;
  LoopInfo &LI;
  const TargetLibraryInfo *TLI = nullptr;

public:
  LoopAccessInfoManager(ScalarEvolution &SE, AAResults &AA, DominatorTree &DT,
                        LoopInfo &LI, const TargetLibraryInfo *TLI)
      : SE(SE), AA(AA), DT(DT), LI(LI), TLI(TLI) {}

  const LoopAccessInfo &getInfo(Loop &L);

  void clear() { LoopAccessInfoMap.clear(); }

  bool invalidate(Function &F, const PreservedAnalyses &PA,
                  FunctionAnalysisManager::Invalidator &Inv);
};

/// This analysis provides dependence information for the memory accesses
/// of a loop.
///
/// It runs the analysis for a loop on demand.  This can be initiated by
/// querying the loop access info via LAA::getInfo.  getInfo return a
/// LoopAccessInfo object.  See this class for the specifics of what information
/// is provided.
class LoopAccessLegacyAnalysis : public FunctionPass {
public:
  static char ID;

  LoopAccessLegacyAnalysis();

  bool runOnFunction(Function &F) override;

  void getAnalysisUsage(AnalysisUsage &AU) const override;

  /// Return the proxy object for retrieving LoopAccessInfo for individual
  /// loops.
  ///
  /// If there is no cached result available run the analysis.
  LoopAccessInfoManager &getLAIs() { return *LAIs; }

  void releaseMemory() override {
    // Invalidate the cache when the pass is freed.
    LAIs->clear();
  }

private:
  std::unique_ptr<LoopAccessInfoManager> LAIs;
};

/// This analysis provides dependence information for the memory
/// accesses of a loop.
///
/// It runs the analysis for a loop on demand.  This can be initiated by
/// querying the loop access info via AM.getResult<LoopAccessAnalysis>.
/// getResult return a LoopAccessInfo object.  See this class for the
/// specifics of what information is provided.
class LoopAccessAnalysis
    : public AnalysisInfoMixin<LoopAccessAnalysis> {
  friend AnalysisInfoMixin<LoopAccessAnalysis>;
  static AnalysisKey Key;

public:
  typedef LoopAccessInfoManager Result;

  Result run(Function &F, FunctionAnalysisManager &AM);
};

inline Instruction *MemoryDepChecker::Dependence::getSource(
    const LoopAccessInfo &LAI) const {
  return LAI.getDepChecker().getMemoryInstructions()[Source];
}

inline Instruction *MemoryDepChecker::Dependence::getDestination(
    const LoopAccessInfo &LAI) const {
  return LAI.getDepChecker().getMemoryInstructions()[Destination];
}

} // End llvm namespace

#endif<|MERGE_RESOLUTION|>--- conflicted
+++ resolved
@@ -588,14 +588,8 @@
   static bool blockNeedsPredication(BasicBlock *BB, Loop *TheLoop,
                                     DominatorTree *DT);
 
-<<<<<<< HEAD
-  /// Returns true if value \p V is uniform across \p VF lanes, when \p VF is
-  /// provided, and otherwise if \p V is invariant across all loop iterations.
-  bool isUniform(Value *V, std::optional<ElementCount> VF = std::nullopt) const;
-=======
   /// Returns true if value \p V is loop invariant.
   bool isInvariant(Value *V) const;
->>>>>>> cd92bbcb
 
   uint64_t getMaxSafeDepDistBytes() const { return MaxSafeDepDistBytes; }
   unsigned getNumStores() const { return NumStores; }
