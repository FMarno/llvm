//===- TargetTransformInfo.h ------------------------------------*- C++ -*-===//
//
// Part of the LLVM Project, under the Apache License v2.0 with LLVM Exceptions.
// See https://llvm.org/LICENSE.txt for license information.
// SPDX-License-Identifier: Apache-2.0 WITH LLVM-exception
//
//===----------------------------------------------------------------------===//
/// \file
/// This pass exposes codegen information to IR-level passes. Every
/// transformation that uses codegen information is broken into three parts:
/// 1. The IR-level analysis pass.
/// 2. The IR-level transformation interface which provides the needed
///    information.
/// 3. Codegen-level implementation which uses target-specific hooks.
///
/// This file defines #2, which is the interface that IR-level transformations
/// use for querying the codegen.
///
//===----------------------------------------------------------------------===//

#ifndef LLVM_ANALYSIS_TARGETTRANSFORMINFO_H
#define LLVM_ANALYSIS_TARGETTRANSFORMINFO_H

#include "llvm/IR/Operator.h"
#include "llvm/IR/PassManager.h"
#include "llvm/Pass.h"
#include "llvm/Support/AtomicOrdering.h"
#include "llvm/Support/DataTypes.h"
#include <functional>

namespace llvm {

namespace Intrinsic {
typedef unsigned ID;
}

class AssumptionCache;
class BlockFrequencyInfo;
class DominatorTree;
class BranchInst;
class Function;
class GlobalValue;
class IntrinsicInst;
class LoadInst;
class LoopAccessInfo;
class Loop;
class LoopInfo;
class ProfileSummaryInfo;
class SCEV;
class ScalarEvolution;
class StoreInst;
class SwitchInst;
class TargetLibraryInfo;
class Type;
class User;
class Value;
template <typename T> class Optional;

/// Information about a load/store intrinsic defined by the target.
struct MemIntrinsicInfo {
  /// This is the pointer that the intrinsic is loading from or storing to.
  /// If this is non-null, then analysis/optimization passes can assume that
  /// this intrinsic is functionally equivalent to a load/store from this
  /// pointer.
  Value *PtrVal = nullptr;

  // Ordering for atomic operations.
  AtomicOrdering Ordering = AtomicOrdering::NotAtomic;

  // Same Id is set by the target for corresponding load/store intrinsics.
  unsigned short MatchingId = 0;

  bool ReadMem = false;
  bool WriteMem = false;
  bool IsVolatile = false;

  bool isUnordered() const {
    return (Ordering == AtomicOrdering::NotAtomic ||
            Ordering == AtomicOrdering::Unordered) &&
           !IsVolatile;
  }
};

/// Attributes of a target dependent hardware loop.
struct HardwareLoopInfo {
  HardwareLoopInfo() = delete;
  HardwareLoopInfo(Loop *L) : L(L) {}
  Loop *L = nullptr;
  BasicBlock *ExitBlock = nullptr;
  BranchInst *ExitBranch = nullptr;
  const SCEV *ExitCount = nullptr;
  IntegerType *CountType = nullptr;
  Value *LoopDecrement = nullptr; // Decrement the loop counter by this
                                  // value in every iteration.
  bool IsNestingLegal = false;    // Can a hardware loop be a parent to
                                  // another hardware loop?
  bool CounterInReg = false;      // Should loop counter be updated in
                                  // the loop via a phi?
  bool PerformEntryTest = false;  // Generate the intrinsic which also performs
                                  // icmp ne zero on the loop counter value and
                                  // produces an i1 to guard the loop entry.
  bool isHardwareLoopCandidate(ScalarEvolution &SE, LoopInfo &LI,
                               DominatorTree &DT, bool ForceNestedLoop = false,
                               bool ForceHardwareLoopPHI = false);
  bool canAnalyze(LoopInfo &LI);
};

class TargetTransformInfo;
typedef TargetTransformInfo TTI;

/// This pass provides access to the codegen interfaces that are needed
/// for IR-level transformations.
class TargetTransformInfo {
public:
  /// Construct a TTI object using a type implementing the \c Concept
  /// API below.
  ///
  /// This is used by targets to construct a TTI wrapping their target-specific
  /// implementation that encodes appropriate costs for their target.
  template <typename T> TargetTransformInfo(T Impl);

  /// Construct a baseline TTI object using a minimal implementation of
  /// the \c Concept API below.
  ///
  /// The TTI implementation will reflect the information in the DataLayout
  /// provided if non-null.
  explicit TargetTransformInfo(const DataLayout &DL);

  // Provide move semantics.
  TargetTransformInfo(TargetTransformInfo &&Arg);
  TargetTransformInfo &operator=(TargetTransformInfo &&RHS);

  // We need to define the destructor out-of-line to define our sub-classes
  // out-of-line.
  ~TargetTransformInfo();

  /// Handle the invalidation of this information.
  ///
  /// When used as a result of \c TargetIRAnalysis this method will be called
  /// when the function this was computed for changes. When it returns false,
  /// the information is preserved across those changes.
  bool invalidate(Function &, const PreservedAnalyses &,
                  FunctionAnalysisManager::Invalidator &) {
    // FIXME: We should probably in some way ensure that the subtarget
    // information for a function hasn't changed.
    return false;
  }

  /// \name Generic Target Information
  /// @{

  /// The kind of cost model.
  ///
  /// There are several different cost models that can be customized by the
  /// target. The normalization of each cost model may be target specific.
  enum TargetCostKind {
    TCK_RecipThroughput, ///< Reciprocal throughput.
    TCK_Latency,         ///< The latency of instruction.
    TCK_CodeSize,        ///< Instruction code size.
    TCK_SizeAndLatency   ///< The weighted sum of size and latency.
  };

  /// Query the cost of a specified instruction.
  ///
  /// Clients should use this interface to query the cost of an existing
  /// instruction. The instruction must have a valid parent (basic block).
  ///
  /// Note, this method does not cache the cost calculation and it
  /// can be expensive in some cases.
  int getInstructionCost(const Instruction *I, enum TargetCostKind kind) const {
    switch (kind) {
    case TCK_RecipThroughput:
      return getInstructionThroughput(I);

    case TCK_Latency:
      return getInstructionLatency(I);

    case TCK_CodeSize:
    case TCK_SizeAndLatency:
      return getUserCost(I, kind);
    }
    llvm_unreachable("Unknown instruction cost kind");
  }

  /// Underlying constants for 'cost' values in this interface.
  ///
  /// Many APIs in this interface return a cost. This enum defines the
  /// fundamental values that should be used to interpret (and produce) those
  /// costs. The costs are returned as an int rather than a member of this
  /// enumeration because it is expected that the cost of one IR instruction
  /// may have a multiplicative factor to it or otherwise won't fit directly
  /// into the enum. Moreover, it is common to sum or average costs which works
  /// better as simple integral values. Thus this enum only provides constants.
  /// Also note that the returned costs are signed integers to make it natural
  /// to add, subtract, and test with zero (a common boundary condition). It is
  /// not expected that 2^32 is a realistic cost to be modeling at any point.
  ///
  /// Note that these costs should usually reflect the intersection of code-size
  /// cost and execution cost. A free instruction is typically one that folds
  /// into another instruction. For example, reg-to-reg moves can often be
  /// skipped by renaming the registers in the CPU, but they still are encoded
  /// and thus wouldn't be considered 'free' here.
  enum TargetCostConstants {
    TCC_Free = 0,     ///< Expected to fold away in lowering.
    TCC_Basic = 1,    ///< The cost of a typical 'add' instruction.
    TCC_Expensive = 4 ///< The cost of a 'div' instruction on x86.
  };

  /// Estimate the cost of a GEP operation when lowered.
  int getGEPCost(Type *PointeeType, const Value *Ptr,
                 ArrayRef<const Value *> Operands,
                 TargetCostKind CostKind = TCK_SizeAndLatency) const;

  /// Estimate the cost of a EXT operation when lowered.
  int getExtCost(const Instruction *I, const Value *Src) const;

  /// \returns A value by which our inlining threshold should be multiplied.
  /// This is primarily used to bump up the inlining threshold wholesale on
  /// targets where calls are unusually expensive.
  ///
  /// TODO: This is a rather blunt instrument.  Perhaps altering the costs of
  /// individual classes of instructions would be better.
  unsigned getInliningThresholdMultiplier() const;

  /// \returns Vector bonus in percent.
  ///
  /// Vector bonuses: We want to more aggressively inline vector-dense kernels
  /// and apply this bonus based on the percentage of vector instructions. A
  /// bonus is applied if the vector instructions exceed 50% and half that
  /// amount is applied if it exceeds 10%. Note that these bonuses are some what
  /// arbitrary and evolved over time by accident as much as because they are
  /// principled bonuses.
  /// FIXME: It would be nice to base the bonus values on something more
  /// scientific. A target may has no bonus on vector instructions.
  int getInlinerVectorBonusPercent() const;

  /// Estimate the cost of an intrinsic when lowered.
  int getIntrinsicCost(Intrinsic::ID IID, Type *RetTy,
                       ArrayRef<Type *> ParamTys,
                       const User *U = nullptr,
                       TTI::TargetCostKind CostKind = TCK_SizeAndLatency) const;

  /// Estimate the cost of an intrinsic when lowered.
  int getIntrinsicCost(Intrinsic::ID IID, Type *RetTy,
                       ArrayRef<const Value *> Arguments,
                       const User *U = nullptr,
                       TTI::TargetCostKind CostKind = TCK_SizeAndLatency) const;

  /// \return the expected cost of a memcpy, which could e.g. depend on the
  /// source/destination type and alignment and the number of bytes copied.
  int getMemcpyCost(const Instruction *I) const;

  /// \return The estimated number of case clusters when lowering \p 'SI'.
  /// \p JTSize Set a jump table size only when \p SI is suitable for a jump
  /// table.
  unsigned getEstimatedNumberOfCaseClusters(const SwitchInst &SI,
                                            unsigned &JTSize,
                                            ProfileSummaryInfo *PSI,
                                            BlockFrequencyInfo *BFI) const;

  /// Estimate the cost of a given IR user when lowered.
  ///
  /// This can estimate the cost of either a ConstantExpr or Instruction when
  /// lowered.
  ///
  /// \p Operands is a list of operands which can be a result of transformations
  /// of the current operands. The number of the operands on the list must equal
  /// to the number of the current operands the IR user has. Their order on the
  /// list must be the same as the order of the current operands the IR user
  /// has.
  ///
  /// The returned cost is defined in terms of \c TargetCostConstants, see its
  /// comments for a detailed explanation of the cost values.
  int getUserCost(const User *U, ArrayRef<const Value *> Operands,
                  TargetCostKind CostKind) const;

  /// This is a helper function which calls the two-argument getUserCost
  /// with \p Operands which are the current operands U has.
  int getUserCost(const User *U, TargetCostKind CostKind) const {
    SmallVector<const Value *, 4> Operands(U->value_op_begin(),
                                           U->value_op_end());
    return getUserCost(U, Operands, CostKind);
  }

  /// Return true if branch divergence exists.
  ///
  /// Branch divergence has a significantly negative impact on GPU performance
  /// when threads in the same wavefront take different paths due to conditional
  /// branches.
  bool hasBranchDivergence() const;

  /// Return true if the target prefers to use GPU divergence analysis to
  /// replace the legacy version.
  bool useGPUDivergenceAnalysis() const;

  /// Returns whether V is a source of divergence.
  ///
  /// This function provides the target-dependent information for
  /// the target-independent LegacyDivergenceAnalysis. LegacyDivergenceAnalysis
  /// first builds the dependency graph, and then runs the reachability
  /// algorithm starting with the sources of divergence.
  bool isSourceOfDivergence(const Value *V) const;

  // Returns true for the target specific
  // set of operations which produce uniform result
  // even taking non-uniform arguments
  bool isAlwaysUniform(const Value *V) const;

  /// Returns the address space ID for a target's 'flat' address space. Note
  /// this is not necessarily the same as addrspace(0), which LLVM sometimes
  /// refers to as the generic address space. The flat address space is a
  /// generic address space that can be used access multiple segments of memory
  /// with different address spaces. Access of a memory location through a
  /// pointer with this address space is expected to be legal but slower
  /// compared to the same memory location accessed through a pointer with a
  /// different address space.
  //
  /// This is for targets with different pointer representations which can
  /// be converted with the addrspacecast instruction. If a pointer is converted
  /// to this address space, optimizations should attempt to replace the access
  /// with the source address space.
  ///
  /// \returns ~0u if the target does not have such a flat address space to
  /// optimize away.
  unsigned getFlatAddressSpace() const;

  /// Return any intrinsic address operand indexes which may be rewritten if
  /// they use a flat address space pointer.
  ///
  /// \returns true if the intrinsic was handled.
  bool collectFlatAddressOperands(SmallVectorImpl<int> &OpIndexes,
                                  Intrinsic::ID IID) const;

  /// Rewrite intrinsic call \p II such that \p OldV will be replaced with \p
  /// NewV, which has a different address space. This should happen for every
  /// operand index that collectFlatAddressOperands returned for the intrinsic.
  /// \returns true if the intrinsic /// was handled.
  bool rewriteIntrinsicWithAddressSpace(IntrinsicInst *II, Value *OldV,
                                        Value *NewV) const;

  /// Test whether calls to a function lower to actual program function
  /// calls.
  ///
  /// The idea is to test whether the program is likely to require a 'call'
  /// instruction or equivalent in order to call the given function.
  ///
  /// FIXME: It's not clear that this is a good or useful query API. Client's
  /// should probably move to simpler cost metrics using the above.
  /// Alternatively, we could split the cost interface into distinct code-size
  /// and execution-speed costs. This would allow modelling the core of this
  /// query more accurately as a call is a single small instruction, but
  /// incurs significant execution cost.
  bool isLoweredToCall(const Function *F) const;

  struct LSRCost {
    /// TODO: Some of these could be merged. Also, a lexical ordering
    /// isn't always optimal.
    unsigned Insns;
    unsigned NumRegs;
    unsigned AddRecCost;
    unsigned NumIVMuls;
    unsigned NumBaseAdds;
    unsigned ImmCost;
    unsigned SetupCost;
    unsigned ScaleCost;
  };

  /// Parameters that control the generic loop unrolling transformation.
  struct UnrollingPreferences {
    /// The cost threshold for the unrolled loop. Should be relative to the
    /// getUserCost values returned by this API, and the expectation is that
    /// the unrolled loop's instructions when run through that interface should
    /// not exceed this cost. However, this is only an estimate. Also, specific
    /// loops may be unrolled even with a cost above this threshold if deemed
    /// profitable. Set this to UINT_MAX to disable the loop body cost
    /// restriction.
    unsigned Threshold;
    /// If complete unrolling will reduce the cost of the loop, we will boost
    /// the Threshold by a certain percent to allow more aggressive complete
    /// unrolling. This value provides the maximum boost percentage that we
    /// can apply to Threshold (The value should be no less than 100).
    /// BoostedThreshold = Threshold * min(RolledCost / UnrolledCost,
    ///                                    MaxPercentThresholdBoost / 100)
    /// E.g. if complete unrolling reduces the loop execution time by 50%
    /// then we boost the threshold by the factor of 2x. If unrolling is not
    /// expected to reduce the running time, then we do not increase the
    /// threshold.
    unsigned MaxPercentThresholdBoost;
    /// The cost threshold for the unrolled loop when optimizing for size (set
    /// to UINT_MAX to disable).
    unsigned OptSizeThreshold;
    /// The cost threshold for the unrolled loop, like Threshold, but used
    /// for partial/runtime unrolling (set to UINT_MAX to disable).
    unsigned PartialThreshold;
    /// The cost threshold for the unrolled loop when optimizing for size, like
    /// OptSizeThreshold, but used for partial/runtime unrolling (set to
    /// UINT_MAX to disable).
    unsigned PartialOptSizeThreshold;
    /// A forced unrolling factor (the number of concatenated bodies of the
    /// original loop in the unrolled loop body). When set to 0, the unrolling
    /// transformation will select an unrolling factor based on the current cost
    /// threshold and other factors.
    unsigned Count;
    /// A forced peeling factor (the number of bodied of the original loop
    /// that should be peeled off before the loop body). When set to 0, the
    /// unrolling transformation will select a peeling factor based on profile
    /// information and other factors.
    unsigned PeelCount;
    /// Default unroll count for loops with run-time trip count.
    unsigned DefaultUnrollRuntimeCount;
    // Set the maximum unrolling factor. The unrolling factor may be selected
    // using the appropriate cost threshold, but may not exceed this number
    // (set to UINT_MAX to disable). This does not apply in cases where the
    // loop is being fully unrolled.
    unsigned MaxCount;
    /// Set the maximum unrolling factor for full unrolling. Like MaxCount, but
    /// applies even if full unrolling is selected. This allows a target to fall
    /// back to Partial unrolling if full unrolling is above FullUnrollMaxCount.
    unsigned FullUnrollMaxCount;
    // Represents number of instructions optimized when "back edge"
    // becomes "fall through" in unrolled loop.
    // For now we count a conditional branch on a backedge and a comparison
    // feeding it.
    unsigned BEInsns;
    /// Allow partial unrolling (unrolling of loops to expand the size of the
    /// loop body, not only to eliminate small constant-trip-count loops).
    bool Partial;
    /// Allow runtime unrolling (unrolling of loops to expand the size of the
    /// loop body even when the number of loop iterations is not known at
    /// compile time).
    bool Runtime;
    /// Allow generation of a loop remainder (extra iterations after unroll).
    bool AllowRemainder;
    /// Allow emitting expensive instructions (such as divisions) when computing
    /// the trip count of a loop for runtime unrolling.
    bool AllowExpensiveTripCount;
    /// Apply loop unroll on any kind of loop
    /// (mainly to loops that fail runtime unrolling).
    bool Force;
    /// Allow using trip count upper bound to unroll loops.
    bool UpperBound;
    /// Allow peeling off loop iterations.
    bool AllowPeeling;
    /// Allow peeling off loop iterations for loop nests.
    bool AllowLoopNestsPeeling;
    /// Allow unrolling of all the iterations of the runtime loop remainder.
    bool UnrollRemainder;
    /// Allow unroll and jam. Used to enable unroll and jam for the target.
    bool UnrollAndJam;
    /// Allow peeling basing on profile. Uses to enable peeling off all
    /// iterations basing on provided profile.
    /// If the value is true the peeling cost model can decide to peel only
    /// some iterations and in this case it will set this to false.
    bool PeelProfiledIterations;
    /// Threshold for unroll and jam, for inner loop size. The 'Threshold'
    /// value above is used during unroll and jam for the outer loop size.
    /// This value is used in the same manner to limit the size of the inner
    /// loop.
    unsigned UnrollAndJamInnerLoopThreshold;
  };

  /// Get target-customized preferences for the generic loop unrolling
  /// transformation. The caller will initialize UP with the current
  /// target-independent defaults.
  void getUnrollingPreferences(Loop *L, ScalarEvolution &,
                               UnrollingPreferences &UP) const;

  /// Query the target whether it would be profitable to convert the given loop
  /// into a hardware loop.
  bool isHardwareLoopProfitable(Loop *L, ScalarEvolution &SE,
                                AssumptionCache &AC, TargetLibraryInfo *LibInfo,
                                HardwareLoopInfo &HWLoopInfo) const;

  /// Query the target whether it would be prefered to create a predicated
  /// vector loop, which can avoid the need to emit a scalar epilogue loop.
  bool preferPredicateOverEpilogue(Loop *L, LoopInfo *LI, ScalarEvolution &SE,
                                   AssumptionCache &AC, TargetLibraryInfo *TLI,
                                   DominatorTree *DT,
                                   const LoopAccessInfo *LAI) const;

  /// @}

  /// \name Scalar Target Information
  /// @{

  /// Flags indicating the kind of support for population count.
  ///
  /// Compared to the SW implementation, HW support is supposed to
  /// significantly boost the performance when the population is dense, and it
  /// may or may not degrade performance if the population is sparse. A HW
  /// support is considered as "Fast" if it can outperform, or is on a par
  /// with, SW implementation when the population is sparse; otherwise, it is
  /// considered as "Slow".
  enum PopcntSupportKind { PSK_Software, PSK_SlowHardware, PSK_FastHardware };

  /// Return true if the specified immediate is legal add immediate, that
  /// is the target has add instructions which can add a register with the
  /// immediate without having to materialize the immediate into a register.
  bool isLegalAddImmediate(int64_t Imm) const;

  /// Return true if the specified immediate is legal icmp immediate,
  /// that is the target has icmp instructions which can compare a register
  /// against the immediate without having to materialize the immediate into a
  /// register.
  bool isLegalICmpImmediate(int64_t Imm) const;

  /// Return true if the addressing mode represented by AM is legal for
  /// this target, for a load/store of the specified type.
  /// The type may be VoidTy, in which case only return true if the addressing
  /// mode is legal for a load/store of any legal type.
  /// If target returns true in LSRWithInstrQueries(), I may be valid.
  /// TODO: Handle pre/postinc as well.
  bool isLegalAddressingMode(Type *Ty, GlobalValue *BaseGV, int64_t BaseOffset,
                             bool HasBaseReg, int64_t Scale,
                             unsigned AddrSpace = 0,
                             Instruction *I = nullptr) const;

  /// Return true if LSR cost of C1 is lower than C1.
  bool isLSRCostLess(TargetTransformInfo::LSRCost &C1,
                     TargetTransformInfo::LSRCost &C2) const;

  /// Return true if the target can fuse a compare and branch.
  /// Loop-strength-reduction (LSR) uses that knowledge to adjust its cost
  /// calculation for the instructions in a loop.
  bool canMacroFuseCmp() const;

  /// Return true if the target can save a compare for loop count, for example
  /// hardware loop saves a compare.
  bool canSaveCmp(Loop *L, BranchInst **BI, ScalarEvolution *SE, LoopInfo *LI,
                  DominatorTree *DT, AssumptionCache *AC,
                  TargetLibraryInfo *LibInfo) const;

  /// \return True is LSR should make efforts to create/preserve post-inc
  /// addressing mode expressions.
  bool shouldFavorPostInc() const;

  /// Return true if LSR should make efforts to generate indexed addressing
  /// modes that operate across loop iterations.
  bool shouldFavorBackedgeIndex(const Loop *L) const;

  /// Return true if the target supports masked store.
  bool isLegalMaskedStore(Type *DataType, MaybeAlign Alignment) const;
  /// Return true if the target supports masked load.
  bool isLegalMaskedLoad(Type *DataType, MaybeAlign Alignment) const;

  /// Return true if the target supports nontemporal store.
  bool isLegalNTStore(Type *DataType, Align Alignment) const;
  /// Return true if the target supports nontemporal load.
  bool isLegalNTLoad(Type *DataType, Align Alignment) const;

  /// Return true if the target supports masked scatter.
  bool isLegalMaskedScatter(Type *DataType, MaybeAlign Alignment) const;
  /// Return true if the target supports masked gather.
  bool isLegalMaskedGather(Type *DataType, MaybeAlign Alignment) const;

  /// Return true if the target supports masked compress store.
  bool isLegalMaskedCompressStore(Type *DataType) const;
  /// Return true if the target supports masked expand load.
  bool isLegalMaskedExpandLoad(Type *DataType) const;

  /// Return true if the target has a unified operation to calculate division
  /// and remainder. If so, the additional implicit multiplication and
  /// subtraction required to calculate a remainder from division are free. This
  /// can enable more aggressive transformations for division and remainder than
  /// would typically be allowed using throughput or size cost models.
  bool hasDivRemOp(Type *DataType, bool IsSigned) const;

  /// Return true if the given instruction (assumed to be a memory access
  /// instruction) has a volatile variant. If that's the case then we can avoid
  /// addrspacecast to generic AS for volatile loads/stores. Default
  /// implementation returns false, which prevents address space inference for
  /// volatile loads/stores.
  bool hasVolatileVariant(Instruction *I, unsigned AddrSpace) const;

  /// Return true if target doesn't mind addresses in vectors.
  bool prefersVectorizedAddressing() const;

  /// Return the cost of the scaling factor used in the addressing
  /// mode represented by AM for this target, for a load/store
  /// of the specified type.
  /// If the AM is supported, the return value must be >= 0.
  /// If the AM is not supported, it returns a negative value.
  /// TODO: Handle pre/postinc as well.
  int getScalingFactorCost(Type *Ty, GlobalValue *BaseGV, int64_t BaseOffset,
                           bool HasBaseReg, int64_t Scale,
                           unsigned AddrSpace = 0) const;

  /// Return true if the loop strength reduce pass should make
  /// Instruction* based TTI queries to isLegalAddressingMode(). This is
  /// needed on SystemZ, where e.g. a memcpy can only have a 12 bit unsigned
  /// immediate offset and no index register.
  bool LSRWithInstrQueries() const;

  /// Return true if it's free to truncate a value of type Ty1 to type
  /// Ty2. e.g. On x86 it's free to truncate a i32 value in register EAX to i16
  /// by referencing its sub-register AX.
  bool isTruncateFree(Type *Ty1, Type *Ty2) const;

  /// Return true if it is profitable to hoist instruction in the
  /// then/else to before if.
  bool isProfitableToHoist(Instruction *I) const;

  bool useAA() const;

  /// Return true if this type is legal.
  bool isTypeLegal(Type *Ty) const;

  /// Return true if switches should be turned into lookup tables for the
  /// target.
  bool shouldBuildLookupTables() const;

  /// Return true if switches should be turned into lookup tables
  /// containing this constant value for the target.
  bool shouldBuildLookupTablesForConstant(Constant *C) const;

  /// Return true if the input function which is cold at all call sites,
  ///  should use coldcc calling convention.
  bool useColdCCForColdCall(Function &F) const;

  /// Estimate the overhead of scalarizing an instruction. Insert and Extract
  /// are set if the demanded result elements need to be inserted and/or
  /// extracted from vectors.
  unsigned getScalarizationOverhead(VectorType *Ty, const APInt &DemandedElts,
                                    bool Insert, bool Extract) const;

  /// Estimate the overhead of scalarizing an instructions unique
  /// non-constant operands. The types of the arguments are ordinarily
  /// scalar, in which case the costs are multiplied with VF.
  unsigned getOperandsScalarizationOverhead(ArrayRef<const Value *> Args,
                                            unsigned VF) const;

  /// If target has efficient vector element load/store instructions, it can
  /// return true here so that insertion/extraction costs are not added to
  /// the scalarization cost of a load/store.
  bool supportsEfficientVectorElementLoadStore() const;

  /// Don't restrict interleaved unrolling to small loops.
  bool enableAggressiveInterleaving(bool LoopHasReductions) const;

  /// Returns options for expansion of memcmp. IsZeroCmp is
  // true if this is the expansion of memcmp(p1, p2, s) == 0.
  struct MemCmpExpansionOptions {
    // Return true if memcmp expansion is enabled.
    operator bool() const { return MaxNumLoads > 0; }

    // Maximum number of load operations.
    unsigned MaxNumLoads = 0;

    // The list of available load sizes (in bytes), sorted in decreasing order.
    SmallVector<unsigned, 8> LoadSizes;

    // For memcmp expansion when the memcmp result is only compared equal or
    // not-equal to 0, allow up to this number of load pairs per block. As an
    // example, this may allow 'memcmp(a, b, 3) == 0' in a single block:
    //   a0 = load2bytes &a[0]
    //   b0 = load2bytes &b[0]
    //   a2 = load1byte  &a[2]
    //   b2 = load1byte  &b[2]
    //   r  = cmp eq (a0 ^ b0 | a2 ^ b2), 0
    unsigned NumLoadsPerBlock = 1;

    // Set to true to allow overlapping loads. For example, 7-byte compares can
    // be done with two 4-byte compares instead of 4+2+1-byte compares. This
    // requires all loads in LoadSizes to be doable in an unaligned way.
    bool AllowOverlappingLoads = false;
  };
  MemCmpExpansionOptions enableMemCmpExpansion(bool OptSize,
                                               bool IsZeroCmp) const;

  /// Enable matching of interleaved access groups.
  bool enableInterleavedAccessVectorization() const;

  /// Enable matching of interleaved access groups that contain predicated
  /// accesses or gaps and therefore vectorized using masked
  /// vector loads/stores.
  bool enableMaskedInterleavedAccessVectorization() const;

  /// Indicate that it is potentially unsafe to automatically vectorize
  /// floating-point operations because the semantics of vector and scalar
  /// floating-point semantics may differ. For example, ARM NEON v7 SIMD math
  /// does not support IEEE-754 denormal numbers, while depending on the
  /// platform, scalar floating-point math does.
  /// This applies to floating-point math operations and calls, not memory
  /// operations, shuffles, or casts.
  bool isFPVectorizationPotentiallyUnsafe() const;

  /// Determine if the target supports unaligned memory accesses.
  bool allowsMisalignedMemoryAccesses(LLVMContext &Context, unsigned BitWidth,
                                      unsigned AddressSpace = 0,
                                      unsigned Alignment = 1,
                                      bool *Fast = nullptr) const;

  /// Return hardware support for population count.
  PopcntSupportKind getPopcntSupport(unsigned IntTyWidthInBit) const;

  /// Return true if the hardware has a fast square-root instruction.
  bool haveFastSqrt(Type *Ty) const;

  /// Return true if it is faster to check if a floating-point value is NaN
  /// (or not-NaN) versus a comparison against a constant FP zero value.
  /// Targets should override this if materializing a 0.0 for comparison is
  /// generally as cheap as checking for ordered/unordered.
  bool isFCmpOrdCheaperThanFCmpZero(Type *Ty) const;

  /// Return the expected cost of supporting the floating point operation
  /// of the specified type.
  int getFPOpCost(Type *Ty) const;

  /// Return the expected cost of materializing for the given integer
  /// immediate of the specified type.
  int getIntImmCost(const APInt &Imm, Type *Ty, TargetCostKind CostKind) const;

  /// Return the expected cost of materialization for the given integer
  /// immediate of the specified type for a given instruction. The cost can be
  /// zero if the immediate can be folded into the specified instruction.
  int getIntImmCostInst(unsigned Opc, unsigned Idx, const APInt &Imm,
                        Type *Ty, TargetCostKind CostKind) const;
  int getIntImmCostIntrin(Intrinsic::ID IID, unsigned Idx, const APInt &Imm,
                          Type *Ty, TargetCostKind CostKind) const;

  /// Return the expected cost for the given integer when optimising
  /// for size. This is different than the other integer immediate cost
  /// functions in that it is subtarget agnostic. This is useful when you e.g.
  /// target one ISA such as Aarch32 but smaller encodings could be possible
  /// with another such as Thumb. This return value is used as a penalty when
  /// the total costs for a constant is calculated (the bigger the cost, the
  /// more beneficial constant hoisting is).
  int getIntImmCodeSizeCost(unsigned Opc, unsigned Idx, const APInt &Imm,
                            Type *Ty) const;
  /// @}

  /// \name Vector Target Information
  /// @{

  /// The various kinds of shuffle patterns for vector queries.
  enum ShuffleKind {
    SK_Broadcast,        ///< Broadcast element 0 to all other elements.
    SK_Reverse,          ///< Reverse the order of the vector.
    SK_Select,           ///< Selects elements from the corresponding lane of
                         ///< either source operand. This is equivalent to a
                         ///< vector select with a constant condition operand.
    SK_Transpose,        ///< Transpose two vectors.
    SK_InsertSubvector,  ///< InsertSubvector. Index indicates start offset.
    SK_ExtractSubvector, ///< ExtractSubvector Index indicates start offset.
    SK_PermuteTwoSrc,    ///< Merge elements from two source vectors into one
                         ///< with any shuffle mask.
    SK_PermuteSingleSrc  ///< Shuffle elements of single source vector with any
                         ///< shuffle mask.
  };

  /// Additional information about an operand's possible values.
  enum OperandValueKind {
    OK_AnyValue,               // Operand can have any value.
    OK_UniformValue,           // Operand is uniform (splat of a value).
    OK_UniformConstantValue,   // Operand is uniform constant.
    OK_NonUniformConstantValue // Operand is a non uniform constant value.
  };

  /// Additional properties of an operand's values.
  enum OperandValueProperties { OP_None = 0, OP_PowerOf2 = 1 };

  /// \return the number of registers in the target-provided register class.
  unsigned getNumberOfRegisters(unsigned ClassID) const;

  /// \return the target-provided register class ID for the provided type,
  /// accounting for type promotion and other type-legalization techniques that
  /// the target might apply. However, it specifically does not account for the
  /// scalarization or splitting of vector types. Should a vector type require
  /// scalarization or splitting into multiple underlying vector registers, that
  /// type should be mapped to a register class containing no registers.
  /// Specifically, this is designed to provide a simple, high-level view of the
  /// register allocation later performed by the backend. These register classes
  /// don't necessarily map onto the register classes used by the backend.
  /// FIXME: It's not currently possible to determine how many registers
  /// are used by the provided type.
  unsigned getRegisterClassForType(bool Vector, Type *Ty = nullptr) const;

  /// \return the target-provided register class name
  const char *getRegisterClassName(unsigned ClassID) const;

  /// \return The width of the largest scalar or vector register type.
  unsigned getRegisterBitWidth(bool Vector) const;

  /// \return The width of the smallest vector register type.
  unsigned getMinVectorRegisterBitWidth() const;

  /// \return True if the vectorization factor should be chosen to
  /// make the vector of the smallest element type match the size of a
  /// vector register. For wider element types, this could result in
  /// creating vectors that span multiple vector registers.
  /// If false, the vectorization factor will be chosen based on the
  /// size of the widest element type.
  bool shouldMaximizeVectorBandwidth(bool OptSize) const;

  /// \return The minimum vectorization factor for types of given element
  /// bit width, or 0 if there is no minimum VF. The returned value only
  /// applies when shouldMaximizeVectorBandwidth returns true.
  unsigned getMinimumVF(unsigned ElemWidth) const;

  /// \return True if it should be considered for address type promotion.
  /// \p AllowPromotionWithoutCommonHeader Set true if promoting \p I is
  /// profitable without finding other extensions fed by the same input.
  bool shouldConsiderAddressTypePromotion(
      const Instruction &I, bool &AllowPromotionWithoutCommonHeader) const;

  /// \return The size of a cache line in bytes.
  unsigned getCacheLineSize() const;

  /// The possible cache levels
  enum class CacheLevel {
    L1D, // The L1 data cache
    L2D, // The L2 data cache

    // We currently do not model L3 caches, as their sizes differ widely between
    // microarchitectures. Also, we currently do not have a use for L3 cache
    // size modeling yet.
  };

  /// \return The size of the cache level in bytes, if available.
  Optional<unsigned> getCacheSize(CacheLevel Level) const;

  /// \return The associativity of the cache level, if available.
  Optional<unsigned> getCacheAssociativity(CacheLevel Level) const;

  /// \return How much before a load we should place the prefetch
  /// instruction.  This is currently measured in number of
  /// instructions.
  unsigned getPrefetchDistance() const;

  /// Some HW prefetchers can handle accesses up to a certain constant stride.
  /// Sometimes prefetching is beneficial even below the HW prefetcher limit,
  /// and the arguments provided are meant to serve as a basis for deciding this
  /// for a particular loop.
  ///
  /// \param NumMemAccesses        Number of memory accesses in the loop.
  /// \param NumStridedMemAccesses Number of the memory accesses that
  ///                              ScalarEvolution could find a known stride
  ///                              for.
  /// \param NumPrefetches         Number of software prefetches that will be
  ///                              emitted as determined by the addresses
  ///                              involved and the cache line size.
  /// \param HasCall               True if the loop contains a call.
  ///
  /// \return This is the minimum stride in bytes where it makes sense to start
  ///         adding SW prefetches. The default is 1, i.e. prefetch with any
  ///         stride.
  unsigned getMinPrefetchStride(unsigned NumMemAccesses,
                                unsigned NumStridedMemAccesses,
                                unsigned NumPrefetches, bool HasCall) const;

  /// \return The maximum number of iterations to prefetch ahead.  If
  /// the required number of iterations is more than this number, no
  /// prefetching is performed.
  unsigned getMaxPrefetchIterationsAhead() const;

  /// \return True if prefetching should also be done for writes.
  bool enableWritePrefetching() const;

  /// \return The maximum interleave factor that any transform should try to
  /// perform for this target. This number depends on the level of parallelism
  /// and the number of execution units in the CPU.
  unsigned getMaxInterleaveFactor(unsigned VF) const;

  /// Collect properties of V used in cost analysis, e.g. OP_PowerOf2.
  static OperandValueKind getOperandInfo(Value *V,
                                         OperandValueProperties &OpProps);

  /// This is an approximation of reciprocal throughput of a math/logic op.
  /// A higher cost indicates less expected throughput.
  /// From Agner Fog's guides, reciprocal throughput is "the average number of
  /// clock cycles per instruction when the instructions are not part of a
  /// limiting dependency chain."
  /// Therefore, costs should be scaled to account for multiple execution units
  /// on the target that can process this type of instruction. For example, if
  /// there are 5 scalar integer units and 2 vector integer units that can
  /// calculate an 'add' in a single cycle, this model should indicate that the
  /// cost of the vector add instruction is 2.5 times the cost of the scalar
  /// add instruction.
  /// \p Args is an optional argument which holds the instruction operands
  /// values so the TTI can analyze those values searching for special
  /// cases or optimizations based on those values.
  /// \p CxtI is the optional original context instruction, if one exists, to
  /// provide even more information.
  int getArithmeticInstrCost(
      unsigned Opcode, Type *Ty,
      TTI::TargetCostKind CostKind = TTI::TCK_RecipThroughput,
      OperandValueKind Opd1Info = OK_AnyValue,
      OperandValueKind Opd2Info = OK_AnyValue,
      OperandValueProperties Opd1PropInfo = OP_None,
      OperandValueProperties Opd2PropInfo = OP_None,
      ArrayRef<const Value *> Args = ArrayRef<const Value *>(),
      const Instruction *CxtI = nullptr) const;

  /// \return The cost of a shuffle instruction of kind Kind and of type Tp.
  /// The index and subtype parameters are used by the subvector insertion and
  /// extraction shuffle kinds to show the insert/extract point and the type of
  /// the subvector being inserted/extracted.
  /// NOTE: For subvector extractions Tp represents the source type.
  int getShuffleCost(ShuffleKind Kind, VectorType *Tp, int Index = 0,
                     VectorType *SubTp = nullptr) const;

  /// \return The expected cost of cast instructions, such as bitcast, trunc,
  /// zext, etc. If there is an existing instruction that holds Opcode, it
  /// may be passed in the 'I' parameter.
  int getCastInstrCost(unsigned Opcode, Type *Dst, Type *Src,
                       TTI::TargetCostKind CostKind = TTI::TCK_SizeAndLatency,
                       const Instruction *I = nullptr) const;

  /// \return The expected cost of a sign- or zero-extended vector extract. Use
  /// -1 to indicate that there is no information about the index value.
  int getExtractWithExtendCost(unsigned Opcode, Type *Dst, VectorType *VecTy,
                               unsigned Index = -1) const;

  /// \return The expected cost of control-flow related instructions such as
  /// Phi, Ret, Br.
  int getCFInstrCost(unsigned Opcode,
                     TTI::TargetCostKind CostKind = TTI::TCK_SizeAndLatency) const;

  /// \returns The expected cost of compare and select instructions. If there
  /// is an existing instruction that holds Opcode, it may be passed in the
  /// 'I' parameter.
  int getCmpSelInstrCost(unsigned Opcode, Type *ValTy, Type *CondTy = nullptr,
                         TTI::TargetCostKind CostKind = TTI::TCK_RecipThroughput,
                         const Instruction *I = nullptr) const;

  /// \return The expected cost of vector Insert and Extract.
  /// Use -1 to indicate that there is no information on the index value.
  int getVectorInstrCost(unsigned Opcode, Type *Val, unsigned Index = -1) const;

  /// \return The cost of Load and Store instructions.
  int getMemoryOpCost(unsigned Opcode, Type *Src, MaybeAlign Alignment,
                      unsigned AddressSpace,
                      TTI::TargetCostKind CostKind = TTI::TCK_RecipThroughput,
                      const Instruction *I = nullptr) const;

  /// \return The cost of masked Load and Store instructions.
  int getMaskedMemoryOpCost(
    unsigned Opcode, Type *Src, unsigned Alignment, unsigned AddressSpace,
    TTI::TargetCostKind CostKind = TTI::TCK_RecipThroughput) const;

  /// \return The cost of Gather or Scatter operation
  /// \p Opcode - is a type of memory access Load or Store
  /// \p DataTy - a vector type of the data to be loaded or stored
  /// \p Ptr - pointer [or vector of pointers] - address[es] in memory
  /// \p VariableMask - true when the memory access is predicated with a mask
  ///                   that is not a compile-time constant
  /// \p Alignment - alignment of single element
  /// \p I - the optional original context instruction, if one exists, e.g. the
  ///        load/store to transform or the call to the gather/scatter intrinsic
  int getGatherScatterOpCost(
    unsigned Opcode, Type *DataTy, Value *Ptr, bool VariableMask,
    unsigned Alignment, TTI::TargetCostKind CostKind = TTI::TCK_RecipThroughput,
    const Instruction *I = nullptr) const;

  /// \return The cost of the interleaved memory operation.
  /// \p Opcode is the memory operation code
  /// \p VecTy is the vector type of the interleaved access.
  /// \p Factor is the interleave factor
  /// \p Indices is the indices for interleaved load members (as interleaved
  ///    load allows gaps)
  /// \p Alignment is the alignment of the memory operation
  /// \p AddressSpace is address space of the pointer.
  /// \p UseMaskForCond indicates if the memory access is predicated.
  /// \p UseMaskForGaps indicates if gaps should be masked.
  int getInterleavedMemoryOpCost(
    unsigned Opcode, Type *VecTy, unsigned Factor, ArrayRef<unsigned> Indices,
    unsigned Alignment, unsigned AddressSpace,
    TTI::TargetCostKind CostKind = TTI::TCK_RecipThroughput,
    bool UseMaskForCond = false, bool UseMaskForGaps = false) const;

  /// Calculate the cost of performing a vector reduction.
  ///
  /// This is the cost of reducing the vector value of type \p Ty to a scalar
  /// value using the operation denoted by \p Opcode. The form of the reduction
  /// can either be a pairwise reduction or a reduction that splits the vector
  /// at every reduction level.
  ///
  /// Pairwise:
  ///  (v0, v1, v2, v3)
  ///  ((v0+v1), (v2+v3), undef, undef)
  /// Split:
  ///  (v0, v1, v2, v3)
  ///  ((v0+v2), (v1+v3), undef, undef)
<<<<<<< HEAD
  int getArithmeticReductionCost(unsigned Opcode, VectorType *Ty,
                                 bool IsPairwiseForm) const;
  int getMinMaxReductionCost(VectorType *Ty, VectorType *CondTy,
                             bool IsPairwiseForm, bool IsUnsigned) const;
=======
  int getArithmeticReductionCost(
    unsigned Opcode, VectorType *Ty, bool IsPairwiseForm,
    TTI::TargetCostKind CostKind = TTI::TCK_RecipThroughput) const;

  int getMinMaxReductionCost(
    VectorType *Ty, VectorType *CondTy, bool IsPairwiseForm, bool IsUnsigned,
    TTI::TargetCostKind CostKind = TTI::TCK_RecipThroughput) const;
>>>>>>> 918d599f

  /// \returns The cost of Intrinsic instructions. Analyses the real arguments.
  /// Three cases are handled: 1. scalar instruction 2. vector instruction
  /// 3. scalar instruction which is to be vectorized with VF.
  /// I is the optional original context instruction holding the call to the
  /// intrinsic
  int getIntrinsicInstrCost(
    Intrinsic::ID ID, Type *RetTy, ArrayRef<Value *> Args,
    FastMathFlags FMF, unsigned VF = 1,
    TTI::TargetCostKind CostKind = TTI::TCK_RecipThroughput,
    const Instruction *I = nullptr) const;

  /// \returns The cost of Intrinsic instructions. Types analysis only.
  /// If ScalarizationCostPassed is UINT_MAX, the cost of scalarizing the
  /// arguments and the return value will be computed based on types.
  /// I is the optional original context instruction holding the call to the
  /// intrinsic
  int getIntrinsicInstrCost(
    Intrinsic::ID ID, Type *RetTy, ArrayRef<Type *> Tys, FastMathFlags FMF,
    unsigned ScalarizationCostPassed = UINT_MAX,
    TTI::TargetCostKind CostKind = TTI::TCK_RecipThroughput,
    const Instruction *I = nullptr) const;

  /// \returns The cost of Call instructions.
  int getCallInstrCost(Function *F, Type *RetTy, ArrayRef<Type *> Tys,
                 TTI::TargetCostKind CostKind = TTI::TCK_SizeAndLatency) const;

  /// \returns The number of pieces into which the provided type must be
  /// split during legalization. Zero is returned when the answer is unknown.
  unsigned getNumberOfParts(Type *Tp) const;

  /// \returns The cost of the address computation. For most targets this can be
  /// merged into the instruction indexing mode. Some targets might want to
  /// distinguish between address computation for memory operations on vector
  /// types and scalar types. Such targets should override this function.
  /// The 'SE' parameter holds pointer for the scalar evolution object which
  /// is used in order to get the Ptr step value in case of constant stride.
  /// The 'Ptr' parameter holds SCEV of the access pointer.
  int getAddressComputationCost(Type *Ty, ScalarEvolution *SE = nullptr,
                                const SCEV *Ptr = nullptr) const;

  /// \returns The cost, if any, of keeping values of the given types alive
  /// over a callsite.
  ///
  /// Some types may require the use of register classes that do not have
  /// any callee-saved registers, so would require a spill and fill.
  unsigned getCostOfKeepingLiveOverCall(ArrayRef<Type *> Tys) const;

  /// \returns True if the intrinsic is a supported memory intrinsic.  Info
  /// will contain additional information - whether the intrinsic may write
  /// or read to memory, volatility and the pointer.  Info is undefined
  /// if false is returned.
  bool getTgtMemIntrinsic(IntrinsicInst *Inst, MemIntrinsicInfo &Info) const;

  /// \returns The maximum element size, in bytes, for an element
  /// unordered-atomic memory intrinsic.
  unsigned getAtomicMemIntrinsicMaxElementSize() const;

  /// \returns A value which is the result of the given memory intrinsic.  New
  /// instructions may be created to extract the result from the given intrinsic
  /// memory operation.  Returns nullptr if the target cannot create a result
  /// from the given intrinsic.
  Value *getOrCreateResultFromMemIntrinsic(IntrinsicInst *Inst,
                                           Type *ExpectedType) const;

  /// \returns The type to use in a loop expansion of a memcpy call.
  Type *getMemcpyLoopLoweringType(LLVMContext &Context, Value *Length,
                                  unsigned SrcAddrSpace, unsigned DestAddrSpace,
                                  unsigned SrcAlign, unsigned DestAlign) const;

  /// \param[out] OpsOut The operand types to copy RemainingBytes of memory.
  /// \param RemainingBytes The number of bytes to copy.
  ///
  /// Calculates the operand types to use when copying \p RemainingBytes of
  /// memory, where source and destination alignments are \p SrcAlign and
  /// \p DestAlign respectively.
  void getMemcpyLoopResidualLoweringType(
      SmallVectorImpl<Type *> &OpsOut, LLVMContext &Context,
      unsigned RemainingBytes, unsigned SrcAddrSpace, unsigned DestAddrSpace,
      unsigned SrcAlign, unsigned DestAlign) const;

  /// \returns True if the two functions have compatible attributes for inlining
  /// purposes.
  bool areInlineCompatible(const Function *Caller,
                           const Function *Callee) const;

  /// \returns True if the caller and callee agree on how \p Args will be passed
  /// to the callee.
  /// \param[out] Args The list of compatible arguments.  The implementation may
  /// filter out any incompatible args from this list.
  bool areFunctionArgsABICompatible(const Function *Caller,
                                    const Function *Callee,
                                    SmallPtrSetImpl<Argument *> &Args) const;

  /// The type of load/store indexing.
  enum MemIndexedMode {
    MIM_Unindexed, ///< No indexing.
    MIM_PreInc,    ///< Pre-incrementing.
    MIM_PreDec,    ///< Pre-decrementing.
    MIM_PostInc,   ///< Post-incrementing.
    MIM_PostDec    ///< Post-decrementing.
  };

  /// \returns True if the specified indexed load for the given type is legal.
  bool isIndexedLoadLegal(enum MemIndexedMode Mode, Type *Ty) const;

  /// \returns True if the specified indexed store for the given type is legal.
  bool isIndexedStoreLegal(enum MemIndexedMode Mode, Type *Ty) const;

  /// \returns The bitwidth of the largest vector type that should be used to
  /// load/store in the given address space.
  unsigned getLoadStoreVecRegBitWidth(unsigned AddrSpace) const;

  /// \returns True if the load instruction is legal to vectorize.
  bool isLegalToVectorizeLoad(LoadInst *LI) const;

  /// \returns True if the store instruction is legal to vectorize.
  bool isLegalToVectorizeStore(StoreInst *SI) const;

  /// \returns True if it is legal to vectorize the given load chain.
  bool isLegalToVectorizeLoadChain(unsigned ChainSizeInBytes,
                                   unsigned Alignment,
                                   unsigned AddrSpace) const;

  /// \returns True if it is legal to vectorize the given store chain.
  bool isLegalToVectorizeStoreChain(unsigned ChainSizeInBytes,
                                    unsigned Alignment,
                                    unsigned AddrSpace) const;

  /// \returns The new vector factor value if the target doesn't support \p
  /// SizeInBytes loads or has a better vector factor.
  unsigned getLoadVectorFactor(unsigned VF, unsigned LoadSize,
                               unsigned ChainSizeInBytes,
                               VectorType *VecTy) const;

  /// \returns The new vector factor value if the target doesn't support \p
  /// SizeInBytes stores or has a better vector factor.
  unsigned getStoreVectorFactor(unsigned VF, unsigned StoreSize,
                                unsigned ChainSizeInBytes,
                                VectorType *VecTy) const;

  /// Flags describing the kind of vector reduction.
  struct ReductionFlags {
    ReductionFlags() : IsMaxOp(false), IsSigned(false), NoNaN(false) {}
    bool IsMaxOp;  ///< If the op a min/max kind, true if it's a max operation.
    bool IsSigned; ///< Whether the operation is a signed int reduction.
    bool NoNaN;    ///< If op is an fp min/max, whether NaNs may be present.
  };

  /// \returns True if the target wants to handle the given reduction idiom in
  /// the intrinsics form instead of the shuffle form.
  bool useReductionIntrinsic(unsigned Opcode, Type *Ty,
                             ReductionFlags Flags) const;

  /// \returns True if the target wants to expand the given reduction intrinsic
  /// into a shuffle sequence.
  bool shouldExpandReduction(const IntrinsicInst *II) const;

  /// \returns the size cost of rematerializing a GlobalValue address relative
  /// to a stack reload.
  unsigned getGISelRematGlobalCost() const;

  /// \name Vector Predication Information
  /// @{
  /// Whether the target supports the %evl parameter of VP intrinsic efficiently
  /// in hardware. (see LLVM Language Reference - "Vector Predication
  /// Intrinsics") Use of %evl is discouraged when that is not the case.
  bool hasActiveVectorLength() const;

  /// @}

  /// @}

private:
  /// Estimate the latency of specified instruction.
  /// Returns 1 as the default value.
  int getInstructionLatency(const Instruction *I) const;

  /// Returns the expected throughput cost of the instruction.
  /// Returns -1 if the cost is unknown.
  int getInstructionThroughput(const Instruction *I) const;

  /// The abstract base class used to type erase specific TTI
  /// implementations.
  class Concept;

  /// The template model for the base class which wraps a concrete
  /// implementation in a type erased interface.
  template <typename T> class Model;

  std::unique_ptr<Concept> TTIImpl;
};

class TargetTransformInfo::Concept {
public:
  virtual ~Concept() = 0;
  virtual const DataLayout &getDataLayout() const = 0;
  virtual int getGEPCost(Type *PointeeType, const Value *Ptr,
                         ArrayRef<const Value *> Operands,
                         TTI::TargetCostKind CostKind) = 0;
  virtual int getExtCost(const Instruction *I, const Value *Src) = 0;
  virtual unsigned getInliningThresholdMultiplier() = 0;
  virtual int getInlinerVectorBonusPercent() = 0;
  virtual int getIntrinsicCost(Intrinsic::ID IID, Type *RetTy,
                               ArrayRef<Type *> ParamTys, const User *U,
                               enum TargetCostKind CostKind) = 0;
  virtual int getIntrinsicCost(Intrinsic::ID IID, Type *RetTy,
                               ArrayRef<const Value *> Arguments,
                               const User *U,
                               enum TargetCostKind CostKind) = 0;
  virtual int getMemcpyCost(const Instruction *I) = 0;
  virtual unsigned
  getEstimatedNumberOfCaseClusters(const SwitchInst &SI, unsigned &JTSize,
                                   ProfileSummaryInfo *PSI,
                                   BlockFrequencyInfo *BFI) = 0;
  virtual int getUserCost(const User *U, ArrayRef<const Value *> Operands,
                          TargetCostKind CostKind) = 0;
  virtual bool hasBranchDivergence() = 0;
  virtual bool useGPUDivergenceAnalysis() = 0;
  virtual bool isSourceOfDivergence(const Value *V) = 0;
  virtual bool isAlwaysUniform(const Value *V) = 0;
  virtual unsigned getFlatAddressSpace() = 0;
  virtual bool collectFlatAddressOperands(SmallVectorImpl<int> &OpIndexes,
                                          Intrinsic::ID IID) const = 0;
  virtual bool rewriteIntrinsicWithAddressSpace(IntrinsicInst *II, Value *OldV,
                                                Value *NewV) const = 0;
  virtual bool isLoweredToCall(const Function *F) = 0;
  virtual void getUnrollingPreferences(Loop *L, ScalarEvolution &,
                                       UnrollingPreferences &UP) = 0;
  virtual bool isHardwareLoopProfitable(Loop *L, ScalarEvolution &SE,
                                        AssumptionCache &AC,
                                        TargetLibraryInfo *LibInfo,
                                        HardwareLoopInfo &HWLoopInfo) = 0;
  virtual bool
  preferPredicateOverEpilogue(Loop *L, LoopInfo *LI, ScalarEvolution &SE,
                              AssumptionCache &AC, TargetLibraryInfo *TLI,
                              DominatorTree *DT, const LoopAccessInfo *LAI) = 0;
  virtual bool isLegalAddImmediate(int64_t Imm) = 0;
  virtual bool isLegalICmpImmediate(int64_t Imm) = 0;
  virtual bool isLegalAddressingMode(Type *Ty, GlobalValue *BaseGV,
                                     int64_t BaseOffset, bool HasBaseReg,
                                     int64_t Scale, unsigned AddrSpace,
                                     Instruction *I) = 0;
  virtual bool isLSRCostLess(TargetTransformInfo::LSRCost &C1,
                             TargetTransformInfo::LSRCost &C2) = 0;
  virtual bool canMacroFuseCmp() = 0;
  virtual bool canSaveCmp(Loop *L, BranchInst **BI, ScalarEvolution *SE,
                          LoopInfo *LI, DominatorTree *DT, AssumptionCache *AC,
                          TargetLibraryInfo *LibInfo) = 0;
  virtual bool shouldFavorPostInc() const = 0;
  virtual bool shouldFavorBackedgeIndex(const Loop *L) const = 0;
  virtual bool isLegalMaskedStore(Type *DataType, MaybeAlign Alignment) = 0;
  virtual bool isLegalMaskedLoad(Type *DataType, MaybeAlign Alignment) = 0;
  virtual bool isLegalNTStore(Type *DataType, Align Alignment) = 0;
  virtual bool isLegalNTLoad(Type *DataType, Align Alignment) = 0;
  virtual bool isLegalMaskedScatter(Type *DataType, MaybeAlign Alignment) = 0;
  virtual bool isLegalMaskedGather(Type *DataType, MaybeAlign Alignment) = 0;
  virtual bool isLegalMaskedCompressStore(Type *DataType) = 0;
  virtual bool isLegalMaskedExpandLoad(Type *DataType) = 0;
  virtual bool hasDivRemOp(Type *DataType, bool IsSigned) = 0;
  virtual bool hasVolatileVariant(Instruction *I, unsigned AddrSpace) = 0;
  virtual bool prefersVectorizedAddressing() = 0;
  virtual int getScalingFactorCost(Type *Ty, GlobalValue *BaseGV,
                                   int64_t BaseOffset, bool HasBaseReg,
                                   int64_t Scale, unsigned AddrSpace) = 0;
  virtual bool LSRWithInstrQueries() = 0;
  virtual bool isTruncateFree(Type *Ty1, Type *Ty2) = 0;
  virtual bool isProfitableToHoist(Instruction *I) = 0;
  virtual bool useAA() = 0;
  virtual bool isTypeLegal(Type *Ty) = 0;
  virtual bool shouldBuildLookupTables() = 0;
  virtual bool shouldBuildLookupTablesForConstant(Constant *C) = 0;
  virtual bool useColdCCForColdCall(Function &F) = 0;
  virtual unsigned getScalarizationOverhead(VectorType *Ty,
                                            const APInt &DemandedElts,
                                            bool Insert, bool Extract) = 0;
  virtual unsigned
  getOperandsScalarizationOverhead(ArrayRef<const Value *> Args,
                                   unsigned VF) = 0;
  virtual bool supportsEfficientVectorElementLoadStore() = 0;
  virtual bool enableAggressiveInterleaving(bool LoopHasReductions) = 0;
  virtual MemCmpExpansionOptions
  enableMemCmpExpansion(bool OptSize, bool IsZeroCmp) const = 0;
  virtual bool enableInterleavedAccessVectorization() = 0;
  virtual bool enableMaskedInterleavedAccessVectorization() = 0;
  virtual bool isFPVectorizationPotentiallyUnsafe() = 0;
  virtual bool allowsMisalignedMemoryAccesses(LLVMContext &Context,
                                              unsigned BitWidth,
                                              unsigned AddressSpace,
                                              unsigned Alignment,
                                              bool *Fast) = 0;
  virtual PopcntSupportKind getPopcntSupport(unsigned IntTyWidthInBit) = 0;
  virtual bool haveFastSqrt(Type *Ty) = 0;
  virtual bool isFCmpOrdCheaperThanFCmpZero(Type *Ty) = 0;
  virtual int getFPOpCost(Type *Ty) = 0;
  virtual int getIntImmCodeSizeCost(unsigned Opc, unsigned Idx,
                                    const APInt &Imm, Type *Ty) = 0;
  virtual int getIntImmCost(const APInt &Imm, Type *Ty,
                            TargetCostKind CostKind) = 0;
  virtual int getIntImmCostInst(unsigned Opc, unsigned Idx, const APInt &Imm,
                                Type *Ty, TargetCostKind CostKind) = 0;
  virtual int getIntImmCostIntrin(Intrinsic::ID IID, unsigned Idx,
                                  const APInt &Imm, Type *Ty,
                                  TargetCostKind CostKind) = 0;
  virtual unsigned getNumberOfRegisters(unsigned ClassID) const = 0;
  virtual unsigned getRegisterClassForType(bool Vector,
                                           Type *Ty = nullptr) const = 0;
  virtual const char *getRegisterClassName(unsigned ClassID) const = 0;
  virtual unsigned getRegisterBitWidth(bool Vector) const = 0;
  virtual unsigned getMinVectorRegisterBitWidth() = 0;
  virtual bool shouldMaximizeVectorBandwidth(bool OptSize) const = 0;
  virtual unsigned getMinimumVF(unsigned ElemWidth) const = 0;
  virtual bool shouldConsiderAddressTypePromotion(
      const Instruction &I, bool &AllowPromotionWithoutCommonHeader) = 0;
  virtual unsigned getCacheLineSize() const = 0;
  virtual Optional<unsigned> getCacheSize(CacheLevel Level) const = 0;
  virtual Optional<unsigned> getCacheAssociativity(CacheLevel Level) const = 0;

  /// \return How much before a load we should place the prefetch
  /// instruction.  This is currently measured in number of
  /// instructions.
  virtual unsigned getPrefetchDistance() const = 0;

  /// \return Some HW prefetchers can handle accesses up to a certain
  /// constant stride.  This is the minimum stride in bytes where it
  /// makes sense to start adding SW prefetches.  The default is 1,
  /// i.e. prefetch with any stride.  Sometimes prefetching is beneficial
  /// even below the HW prefetcher limit, and the arguments provided are
  /// meant to serve as a basis for deciding this for a particular loop.
  virtual unsigned getMinPrefetchStride(unsigned NumMemAccesses,
                                        unsigned NumStridedMemAccesses,
                                        unsigned NumPrefetches,
                                        bool HasCall) const = 0;

  /// \return The maximum number of iterations to prefetch ahead.  If
  /// the required number of iterations is more than this number, no
  /// prefetching is performed.
  virtual unsigned getMaxPrefetchIterationsAhead() const = 0;

  /// \return True if prefetching should also be done for writes.
  virtual bool enableWritePrefetching() const = 0;

  virtual unsigned getMaxInterleaveFactor(unsigned VF) = 0;
  virtual unsigned getArithmeticInstrCost(
      unsigned Opcode, Type *Ty,
      TTI::TargetCostKind CostKind,
      OperandValueKind Opd1Info,
      OperandValueKind Opd2Info, OperandValueProperties Opd1PropInfo,
      OperandValueProperties Opd2PropInfo, ArrayRef<const Value *> Args,
      const Instruction *CxtI = nullptr) = 0;
  virtual int getShuffleCost(ShuffleKind Kind, VectorType *Tp, int Index,
                             VectorType *SubTp) = 0;
  virtual int getCastInstrCost(unsigned Opcode, Type *Dst, Type *Src,
                               TTI::TargetCostKind CostKind,
                               const Instruction *I) = 0;
  virtual int getExtractWithExtendCost(unsigned Opcode, Type *Dst,
                                       VectorType *VecTy, unsigned Index) = 0;
  virtual int getCFInstrCost(unsigned Opcode,
                             TTI::TargetCostKind CostKind) = 0;
  virtual int getCmpSelInstrCost(unsigned Opcode, Type *ValTy, Type *CondTy,
                                 TTI::TargetCostKind CostKind,
                                 const Instruction *I) = 0;
  virtual int getVectorInstrCost(unsigned Opcode, Type *Val,
                                 unsigned Index) = 0;
  virtual int getMemoryOpCost(unsigned Opcode, Type *Src, MaybeAlign Alignment,
                              unsigned AddressSpace,
                              TTI::TargetCostKind CostKind,
                              const Instruction *I) = 0;
  virtual int getMaskedMemoryOpCost(unsigned Opcode, Type *Src,
                                    unsigned Alignment,
                                    unsigned AddressSpace,
                                    TTI::TargetCostKind CostKind) = 0;
  virtual int getGatherScatterOpCost(
    unsigned Opcode, Type *DataTy, Value *Ptr, bool VariableMask,
    unsigned Alignment, TTI::TargetCostKind CostKind,
    const Instruction *I = nullptr) = 0;

  virtual int
  getInterleavedMemoryOpCost(unsigned Opcode, Type *VecTy, unsigned Factor,
                             ArrayRef<unsigned> Indices, unsigned Alignment,
                             unsigned AddressSpace,
                             TTI::TargetCostKind CostKind,
                             bool UseMaskForCond = false,
                             bool UseMaskForGaps = false) = 0;
  virtual int getArithmeticReductionCost(unsigned Opcode, VectorType *Ty,
<<<<<<< HEAD
                                         bool IsPairwiseForm) = 0;
  virtual int getMinMaxReductionCost(VectorType *Ty, VectorType *CondTy,
                                     bool IsPairwiseForm, bool IsUnsigned) = 0;
=======
                                         bool IsPairwiseForm,
                                         TTI::TargetCostKind CostKind) = 0;
  virtual int getMinMaxReductionCost(VectorType *Ty, VectorType *CondTy,
                                     bool IsPairwiseForm, bool IsUnsigned,
                                     TTI::TargetCostKind CostKind) = 0;
>>>>>>> 918d599f
  virtual int getIntrinsicInstrCost(Intrinsic::ID ID, Type *RetTy,
                                    ArrayRef<Type *> Tys, FastMathFlags FMF,
                                    unsigned ScalarizationCostPassed,
                                    TTI::TargetCostKind CostKind,
                                    const Instruction *I) = 0;
  virtual int getIntrinsicInstrCost(Intrinsic::ID ID, Type *RetTy,
                                    ArrayRef<Value *> Args, FastMathFlags FMF,
                                    unsigned VF,
                                    TTI::TargetCostKind CostKind,
                                    const Instruction *I) = 0;
  virtual int getCallInstrCost(Function *F, Type *RetTy,
                               ArrayRef<Type *> Tys,
                               TTI::TargetCostKind CostKind) = 0;
  virtual unsigned getNumberOfParts(Type *Tp) = 0;
  virtual int getAddressComputationCost(Type *Ty, ScalarEvolution *SE,
                                        const SCEV *Ptr) = 0;
  virtual unsigned getCostOfKeepingLiveOverCall(ArrayRef<Type *> Tys) = 0;
  virtual bool getTgtMemIntrinsic(IntrinsicInst *Inst,
                                  MemIntrinsicInfo &Info) = 0;
  virtual unsigned getAtomicMemIntrinsicMaxElementSize() const = 0;
  virtual Value *getOrCreateResultFromMemIntrinsic(IntrinsicInst *Inst,
                                                   Type *ExpectedType) = 0;
  virtual Type *getMemcpyLoopLoweringType(LLVMContext &Context, Value *Length,
                                          unsigned SrcAddrSpace,
                                          unsigned DestAddrSpace,
                                          unsigned SrcAlign,
                                          unsigned DestAlign) const = 0;
  virtual void getMemcpyLoopResidualLoweringType(
      SmallVectorImpl<Type *> &OpsOut, LLVMContext &Context,
      unsigned RemainingBytes, unsigned SrcAddrSpace, unsigned DestAddrSpace,
      unsigned SrcAlign, unsigned DestAlign) const = 0;
  virtual bool areInlineCompatible(const Function *Caller,
                                   const Function *Callee) const = 0;
  virtual bool
  areFunctionArgsABICompatible(const Function *Caller, const Function *Callee,
                               SmallPtrSetImpl<Argument *> &Args) const = 0;
  virtual bool isIndexedLoadLegal(MemIndexedMode Mode, Type *Ty) const = 0;
  virtual bool isIndexedStoreLegal(MemIndexedMode Mode, Type *Ty) const = 0;
  virtual unsigned getLoadStoreVecRegBitWidth(unsigned AddrSpace) const = 0;
  virtual bool isLegalToVectorizeLoad(LoadInst *LI) const = 0;
  virtual bool isLegalToVectorizeStore(StoreInst *SI) const = 0;
  virtual bool isLegalToVectorizeLoadChain(unsigned ChainSizeInBytes,
                                           unsigned Alignment,
                                           unsigned AddrSpace) const = 0;
  virtual bool isLegalToVectorizeStoreChain(unsigned ChainSizeInBytes,
                                            unsigned Alignment,
                                            unsigned AddrSpace) const = 0;
  virtual unsigned getLoadVectorFactor(unsigned VF, unsigned LoadSize,
                                       unsigned ChainSizeInBytes,
                                       VectorType *VecTy) const = 0;
  virtual unsigned getStoreVectorFactor(unsigned VF, unsigned StoreSize,
                                        unsigned ChainSizeInBytes,
                                        VectorType *VecTy) const = 0;
  virtual bool useReductionIntrinsic(unsigned Opcode, Type *Ty,
                                     ReductionFlags) const = 0;
  virtual bool shouldExpandReduction(const IntrinsicInst *II) const = 0;
  virtual unsigned getGISelRematGlobalCost() const = 0;
  virtual bool hasActiveVectorLength() const = 0;
  virtual int getInstructionLatency(const Instruction *I) = 0;
};

template <typename T>
class TargetTransformInfo::Model final : public TargetTransformInfo::Concept {
  T Impl;

public:
  Model(T Impl) : Impl(std::move(Impl)) {}
  ~Model() override {}

  const DataLayout &getDataLayout() const override {
    return Impl.getDataLayout();
  }

  int getGEPCost(Type *PointeeType, const Value *Ptr,
                 ArrayRef<const Value *> Operands,
                 enum TargetTransformInfo::TargetCostKind CostKind) override {
    return Impl.getGEPCost(PointeeType, Ptr, Operands);
  }
  int getExtCost(const Instruction *I, const Value *Src) override {
    return Impl.getExtCost(I, Src);
  }
  unsigned getInliningThresholdMultiplier() override {
    return Impl.getInliningThresholdMultiplier();
  }
  int getInlinerVectorBonusPercent() override {
    return Impl.getInlinerVectorBonusPercent();
  }
  int getIntrinsicCost(Intrinsic::ID IID, Type *RetTy,
                       ArrayRef<Type *> ParamTys,
                       const User *U = nullptr,
                       TTI::TargetCostKind CostKind = TTI::TCK_SizeAndLatency) override {
    return Impl.getIntrinsicCost(IID, RetTy, ParamTys, U, CostKind);
  }
  int getIntrinsicCost(Intrinsic::ID IID, Type *RetTy,
                       ArrayRef<const Value *> Arguments,
                       const User *U = nullptr,
                       TTI::TargetCostKind CostKind = TTI::TCK_SizeAndLatency) override {
    return Impl.getIntrinsicCost(IID, RetTy, Arguments, U, CostKind);
  }
  int getMemcpyCost(const Instruction *I) override {
    return Impl.getMemcpyCost(I);
  }
  int getUserCost(const User *U, ArrayRef<const Value *> Operands,
                  TargetCostKind CostKind) override {
    return Impl.getUserCost(U, Operands, CostKind);
  }
  bool hasBranchDivergence() override { return Impl.hasBranchDivergence(); }
  bool useGPUDivergenceAnalysis() override {
    return Impl.useGPUDivergenceAnalysis();
  }
  bool isSourceOfDivergence(const Value *V) override {
    return Impl.isSourceOfDivergence(V);
  }

  bool isAlwaysUniform(const Value *V) override {
    return Impl.isAlwaysUniform(V);
  }

  unsigned getFlatAddressSpace() override { return Impl.getFlatAddressSpace(); }

  bool collectFlatAddressOperands(SmallVectorImpl<int> &OpIndexes,
                                  Intrinsic::ID IID) const override {
    return Impl.collectFlatAddressOperands(OpIndexes, IID);
  }

  bool rewriteIntrinsicWithAddressSpace(IntrinsicInst *II, Value *OldV,
                                        Value *NewV) const override {
    return Impl.rewriteIntrinsicWithAddressSpace(II, OldV, NewV);
  }

  bool isLoweredToCall(const Function *F) override {
    return Impl.isLoweredToCall(F);
  }
  void getUnrollingPreferences(Loop *L, ScalarEvolution &SE,
                               UnrollingPreferences &UP) override {
    return Impl.getUnrollingPreferences(L, SE, UP);
  }
  bool isHardwareLoopProfitable(Loop *L, ScalarEvolution &SE,
                                AssumptionCache &AC, TargetLibraryInfo *LibInfo,
                                HardwareLoopInfo &HWLoopInfo) override {
    return Impl.isHardwareLoopProfitable(L, SE, AC, LibInfo, HWLoopInfo);
  }
  bool preferPredicateOverEpilogue(Loop *L, LoopInfo *LI, ScalarEvolution &SE,
                                   AssumptionCache &AC, TargetLibraryInfo *TLI,
                                   DominatorTree *DT,
                                   const LoopAccessInfo *LAI) override {
    return Impl.preferPredicateOverEpilogue(L, LI, SE, AC, TLI, DT, LAI);
  }
  bool isLegalAddImmediate(int64_t Imm) override {
    return Impl.isLegalAddImmediate(Imm);
  }
  bool isLegalICmpImmediate(int64_t Imm) override {
    return Impl.isLegalICmpImmediate(Imm);
  }
  bool isLegalAddressingMode(Type *Ty, GlobalValue *BaseGV, int64_t BaseOffset,
                             bool HasBaseReg, int64_t Scale, unsigned AddrSpace,
                             Instruction *I) override {
    return Impl.isLegalAddressingMode(Ty, BaseGV, BaseOffset, HasBaseReg, Scale,
                                      AddrSpace, I);
  }
  bool isLSRCostLess(TargetTransformInfo::LSRCost &C1,
                     TargetTransformInfo::LSRCost &C2) override {
    return Impl.isLSRCostLess(C1, C2);
  }
  bool canMacroFuseCmp() override { return Impl.canMacroFuseCmp(); }
  bool canSaveCmp(Loop *L, BranchInst **BI, ScalarEvolution *SE, LoopInfo *LI,
                  DominatorTree *DT, AssumptionCache *AC,
                  TargetLibraryInfo *LibInfo) override {
    return Impl.canSaveCmp(L, BI, SE, LI, DT, AC, LibInfo);
  }
  bool shouldFavorPostInc() const override { return Impl.shouldFavorPostInc(); }
  bool shouldFavorBackedgeIndex(const Loop *L) const override {
    return Impl.shouldFavorBackedgeIndex(L);
  }
  bool isLegalMaskedStore(Type *DataType, MaybeAlign Alignment) override {
    return Impl.isLegalMaskedStore(DataType, Alignment);
  }
  bool isLegalMaskedLoad(Type *DataType, MaybeAlign Alignment) override {
    return Impl.isLegalMaskedLoad(DataType, Alignment);
  }
  bool isLegalNTStore(Type *DataType, Align Alignment) override {
    return Impl.isLegalNTStore(DataType, Alignment);
  }
  bool isLegalNTLoad(Type *DataType, Align Alignment) override {
    return Impl.isLegalNTLoad(DataType, Alignment);
  }
  bool isLegalMaskedScatter(Type *DataType, MaybeAlign Alignment) override {
    return Impl.isLegalMaskedScatter(DataType, Alignment);
  }
  bool isLegalMaskedGather(Type *DataType, MaybeAlign Alignment) override {
    return Impl.isLegalMaskedGather(DataType, Alignment);
  }
  bool isLegalMaskedCompressStore(Type *DataType) override {
    return Impl.isLegalMaskedCompressStore(DataType);
  }
  bool isLegalMaskedExpandLoad(Type *DataType) override {
    return Impl.isLegalMaskedExpandLoad(DataType);
  }
  bool hasDivRemOp(Type *DataType, bool IsSigned) override {
    return Impl.hasDivRemOp(DataType, IsSigned);
  }
  bool hasVolatileVariant(Instruction *I, unsigned AddrSpace) override {
    return Impl.hasVolatileVariant(I, AddrSpace);
  }
  bool prefersVectorizedAddressing() override {
    return Impl.prefersVectorizedAddressing();
  }
  int getScalingFactorCost(Type *Ty, GlobalValue *BaseGV, int64_t BaseOffset,
                           bool HasBaseReg, int64_t Scale,
                           unsigned AddrSpace) override {
    return Impl.getScalingFactorCost(Ty, BaseGV, BaseOffset, HasBaseReg, Scale,
                                     AddrSpace);
  }
  bool LSRWithInstrQueries() override { return Impl.LSRWithInstrQueries(); }
  bool isTruncateFree(Type *Ty1, Type *Ty2) override {
    return Impl.isTruncateFree(Ty1, Ty2);
  }
  bool isProfitableToHoist(Instruction *I) override {
    return Impl.isProfitableToHoist(I);
  }
  bool useAA() override { return Impl.useAA(); }
  bool isTypeLegal(Type *Ty) override { return Impl.isTypeLegal(Ty); }
  bool shouldBuildLookupTables() override {
    return Impl.shouldBuildLookupTables();
  }
  bool shouldBuildLookupTablesForConstant(Constant *C) override {
    return Impl.shouldBuildLookupTablesForConstant(C);
  }
  bool useColdCCForColdCall(Function &F) override {
    return Impl.useColdCCForColdCall(F);
  }

  unsigned getScalarizationOverhead(VectorType *Ty, const APInt &DemandedElts,
                                    bool Insert, bool Extract) override {
    return Impl.getScalarizationOverhead(Ty, DemandedElts, Insert, Extract);
  }
  unsigned getOperandsScalarizationOverhead(ArrayRef<const Value *> Args,
                                            unsigned VF) override {
    return Impl.getOperandsScalarizationOverhead(Args, VF);
  }

  bool supportsEfficientVectorElementLoadStore() override {
    return Impl.supportsEfficientVectorElementLoadStore();
  }

  bool enableAggressiveInterleaving(bool LoopHasReductions) override {
    return Impl.enableAggressiveInterleaving(LoopHasReductions);
  }
  MemCmpExpansionOptions enableMemCmpExpansion(bool OptSize,
                                               bool IsZeroCmp) const override {
    return Impl.enableMemCmpExpansion(OptSize, IsZeroCmp);
  }
  bool enableInterleavedAccessVectorization() override {
    return Impl.enableInterleavedAccessVectorization();
  }
  bool enableMaskedInterleavedAccessVectorization() override {
    return Impl.enableMaskedInterleavedAccessVectorization();
  }
  bool isFPVectorizationPotentiallyUnsafe() override {
    return Impl.isFPVectorizationPotentiallyUnsafe();
  }
  bool allowsMisalignedMemoryAccesses(LLVMContext &Context, unsigned BitWidth,
                                      unsigned AddressSpace, unsigned Alignment,
                                      bool *Fast) override {
    return Impl.allowsMisalignedMemoryAccesses(Context, BitWidth, AddressSpace,
                                               Alignment, Fast);
  }
  PopcntSupportKind getPopcntSupport(unsigned IntTyWidthInBit) override {
    return Impl.getPopcntSupport(IntTyWidthInBit);
  }
  bool haveFastSqrt(Type *Ty) override { return Impl.haveFastSqrt(Ty); }

  bool isFCmpOrdCheaperThanFCmpZero(Type *Ty) override {
    return Impl.isFCmpOrdCheaperThanFCmpZero(Ty);
  }

  int getFPOpCost(Type *Ty) override { return Impl.getFPOpCost(Ty); }

  int getIntImmCodeSizeCost(unsigned Opc, unsigned Idx, const APInt &Imm,
                            Type *Ty) override {
    return Impl.getIntImmCodeSizeCost(Opc, Idx, Imm, Ty);
  }
  int getIntImmCost(const APInt &Imm, Type *Ty,
                    TargetCostKind CostKind) override {
    return Impl.getIntImmCost(Imm, Ty, CostKind);
  }
  int getIntImmCostInst(unsigned Opc, unsigned Idx, const APInt &Imm,
                        Type *Ty, TargetCostKind CostKind) override {
    return Impl.getIntImmCostInst(Opc, Idx, Imm, Ty, CostKind);
  }
  int getIntImmCostIntrin(Intrinsic::ID IID, unsigned Idx, const APInt &Imm,
                          Type *Ty, TargetCostKind CostKind) override {
    return Impl.getIntImmCostIntrin(IID, Idx, Imm, Ty, CostKind);
  }
  unsigned getNumberOfRegisters(unsigned ClassID) const override {
    return Impl.getNumberOfRegisters(ClassID);
  }
  unsigned getRegisterClassForType(bool Vector,
                                   Type *Ty = nullptr) const override {
    return Impl.getRegisterClassForType(Vector, Ty);
  }
  const char *getRegisterClassName(unsigned ClassID) const override {
    return Impl.getRegisterClassName(ClassID);
  }
  unsigned getRegisterBitWidth(bool Vector) const override {
    return Impl.getRegisterBitWidth(Vector);
  }
  unsigned getMinVectorRegisterBitWidth() override {
    return Impl.getMinVectorRegisterBitWidth();
  }
  bool shouldMaximizeVectorBandwidth(bool OptSize) const override {
    return Impl.shouldMaximizeVectorBandwidth(OptSize);
  }
  unsigned getMinimumVF(unsigned ElemWidth) const override {
    return Impl.getMinimumVF(ElemWidth);
  }
  bool shouldConsiderAddressTypePromotion(
      const Instruction &I, bool &AllowPromotionWithoutCommonHeader) override {
    return Impl.shouldConsiderAddressTypePromotion(
        I, AllowPromotionWithoutCommonHeader);
  }
  unsigned getCacheLineSize() const override { return Impl.getCacheLineSize(); }
  Optional<unsigned> getCacheSize(CacheLevel Level) const override {
    return Impl.getCacheSize(Level);
  }
  Optional<unsigned> getCacheAssociativity(CacheLevel Level) const override {
    return Impl.getCacheAssociativity(Level);
  }

  /// Return the preferred prefetch distance in terms of instructions.
  ///
  unsigned getPrefetchDistance() const override {
    return Impl.getPrefetchDistance();
  }

  /// Return the minimum stride necessary to trigger software
  /// prefetching.
  ///
  unsigned getMinPrefetchStride(unsigned NumMemAccesses,
                                unsigned NumStridedMemAccesses,
                                unsigned NumPrefetches,
                                bool HasCall) const override {
    return Impl.getMinPrefetchStride(NumMemAccesses, NumStridedMemAccesses,
                                     NumPrefetches, HasCall);
  }

  /// Return the maximum prefetch distance in terms of loop
  /// iterations.
  ///
  unsigned getMaxPrefetchIterationsAhead() const override {
    return Impl.getMaxPrefetchIterationsAhead();
  }

  /// \return True if prefetching should also be done for writes.
  bool enableWritePrefetching() const override {
    return Impl.enableWritePrefetching();
  }

  unsigned getMaxInterleaveFactor(unsigned VF) override {
    return Impl.getMaxInterleaveFactor(VF);
  }
  unsigned getEstimatedNumberOfCaseClusters(const SwitchInst &SI,
                                            unsigned &JTSize,
                                            ProfileSummaryInfo *PSI,
                                            BlockFrequencyInfo *BFI) override {
    return Impl.getEstimatedNumberOfCaseClusters(SI, JTSize, PSI, BFI);
  }
  unsigned getArithmeticInstrCost(unsigned Opcode, Type *Ty,
                                  TTI::TargetCostKind CostKind,
                                  OperandValueKind Opd1Info,
                                  OperandValueKind Opd2Info,
                                  OperandValueProperties Opd1PropInfo,
                                  OperandValueProperties Opd2PropInfo,
                                  ArrayRef<const Value *> Args,
                                  const Instruction *CxtI = nullptr) override {
    return Impl.getArithmeticInstrCost(Opcode, Ty, CostKind, Opd1Info, Opd2Info,
                                       Opd1PropInfo, Opd2PropInfo, Args, CxtI);
  }
  int getShuffleCost(ShuffleKind Kind, VectorType *Tp, int Index,
                     VectorType *SubTp) override {
    return Impl.getShuffleCost(Kind, Tp, Index, SubTp);
  }
  int getCastInstrCost(unsigned Opcode, Type *Dst, Type *Src,
                       TTI::TargetCostKind CostKind,
                       const Instruction *I) override {
    return Impl.getCastInstrCost(Opcode, Dst, Src, CostKind, I);
  }
  int getExtractWithExtendCost(unsigned Opcode, Type *Dst, VectorType *VecTy,
                               unsigned Index) override {
    return Impl.getExtractWithExtendCost(Opcode, Dst, VecTy, Index);
  }
  int getCFInstrCost(unsigned Opcode, TTI::TargetCostKind CostKind) override {
    return Impl.getCFInstrCost(Opcode, CostKind);
  }
  int getCmpSelInstrCost(unsigned Opcode, Type *ValTy, Type *CondTy,
                         TTI::TargetCostKind CostKind,
                         const Instruction *I) override {
    return Impl.getCmpSelInstrCost(Opcode, ValTy, CondTy, CostKind, I);
  }
  int getVectorInstrCost(unsigned Opcode, Type *Val, unsigned Index) override {
    return Impl.getVectorInstrCost(Opcode, Val, Index);
  }
  int getMemoryOpCost(unsigned Opcode, Type *Src, MaybeAlign Alignment,
                      unsigned AddressSpace, TTI::TargetCostKind CostKind,
                      const Instruction *I) override {
    return Impl.getMemoryOpCost(Opcode, Src, Alignment, AddressSpace,
                                CostKind, I);
  }
  int getMaskedMemoryOpCost(unsigned Opcode, Type *Src, unsigned Alignment,
                            unsigned AddressSpace,
                            TTI::TargetCostKind CostKind) override {
    return Impl.getMaskedMemoryOpCost(Opcode, Src, Alignment, AddressSpace,
                                      CostKind);
  }
  int getGatherScatterOpCost(
      unsigned Opcode, Type *DataTy, Value *Ptr, bool VariableMask,
      unsigned Alignment, TTI::TargetCostKind CostKind,
      const Instruction *I = nullptr) override {
    return Impl.getGatherScatterOpCost(Opcode, DataTy, Ptr, VariableMask,
                                       Alignment, CostKind, I);
  }
  int getInterleavedMemoryOpCost(unsigned Opcode, Type *VecTy, unsigned Factor,
                                 ArrayRef<unsigned> Indices, unsigned Alignment,
                                 unsigned AddressSpace,
                                 TTI::TargetCostKind CostKind,
                                 bool UseMaskForCond,
                                 bool UseMaskForGaps) override {
    return Impl.getInterleavedMemoryOpCost(Opcode, VecTy, Factor, Indices,
                                           Alignment, AddressSpace, CostKind,
                                           UseMaskForCond, UseMaskForGaps);
  }
  int getArithmeticReductionCost(unsigned Opcode, VectorType *Ty,
<<<<<<< HEAD
                                 bool IsPairwiseForm) override {
    return Impl.getArithmeticReductionCost(Opcode, Ty, IsPairwiseForm);
  }
  int getMinMaxReductionCost(VectorType *Ty, VectorType *CondTy,
                             bool IsPairwiseForm, bool IsUnsigned) override {
    return Impl.getMinMaxReductionCost(Ty, CondTy, IsPairwiseForm, IsUnsigned);
=======
                                 bool IsPairwiseForm,
                                 TTI::TargetCostKind CostKind) override {
    return Impl.getArithmeticReductionCost(Opcode, Ty, IsPairwiseForm,
                                           CostKind);
  }
  int getMinMaxReductionCost(VectorType *Ty, VectorType *CondTy,
                             bool IsPairwiseForm, bool IsUnsigned,
                             TTI::TargetCostKind CostKind) override {
    return Impl.getMinMaxReductionCost(Ty, CondTy, IsPairwiseForm, IsUnsigned,
                                       CostKind);
>>>>>>> 918d599f
  }
  int getIntrinsicInstrCost(Intrinsic::ID ID, Type *RetTy, ArrayRef<Type *> Tys,
                            FastMathFlags FMF, unsigned ScalarizationCostPassed,
                            TTI::TargetCostKind CostKind,
                            const Instruction *I) override {
    return Impl.getIntrinsicInstrCost(ID, RetTy, Tys, FMF,
                                      ScalarizationCostPassed, CostKind, I);
  }
  int getIntrinsicInstrCost(Intrinsic::ID ID, Type *RetTy,
                            ArrayRef<Value *> Args, FastMathFlags FMF,
                            unsigned VF,
                            TTI::TargetCostKind CostKind,
                            const Instruction *I) override {
    return Impl.getIntrinsicInstrCost(ID, RetTy, Args, FMF, VF, CostKind, I);
  }
  int getCallInstrCost(Function *F, Type *RetTy,
                       ArrayRef<Type *> Tys,
                       TTI::TargetCostKind CostKind) override {
    return Impl.getCallInstrCost(F, RetTy, Tys, CostKind);
  }
  unsigned getNumberOfParts(Type *Tp) override {
    return Impl.getNumberOfParts(Tp);
  }
  int getAddressComputationCost(Type *Ty, ScalarEvolution *SE,
                                const SCEV *Ptr) override {
    return Impl.getAddressComputationCost(Ty, SE, Ptr);
  }
  unsigned getCostOfKeepingLiveOverCall(ArrayRef<Type *> Tys) override {
    return Impl.getCostOfKeepingLiveOverCall(Tys);
  }
  bool getTgtMemIntrinsic(IntrinsicInst *Inst,
                          MemIntrinsicInfo &Info) override {
    return Impl.getTgtMemIntrinsic(Inst, Info);
  }
  unsigned getAtomicMemIntrinsicMaxElementSize() const override {
    return Impl.getAtomicMemIntrinsicMaxElementSize();
  }
  Value *getOrCreateResultFromMemIntrinsic(IntrinsicInst *Inst,
                                           Type *ExpectedType) override {
    return Impl.getOrCreateResultFromMemIntrinsic(Inst, ExpectedType);
  }
  Type *getMemcpyLoopLoweringType(LLVMContext &Context, Value *Length,
                                  unsigned SrcAddrSpace, unsigned DestAddrSpace,
                                  unsigned SrcAlign,
                                  unsigned DestAlign) const override {
    return Impl.getMemcpyLoopLoweringType(Context, Length, SrcAddrSpace,
                                          DestAddrSpace, SrcAlign, DestAlign);
  }
  void getMemcpyLoopResidualLoweringType(
      SmallVectorImpl<Type *> &OpsOut, LLVMContext &Context,
      unsigned RemainingBytes, unsigned SrcAddrSpace, unsigned DestAddrSpace,
      unsigned SrcAlign, unsigned DestAlign) const override {
    Impl.getMemcpyLoopResidualLoweringType(OpsOut, Context, RemainingBytes,
                                           SrcAddrSpace, DestAddrSpace,
                                           SrcAlign, DestAlign);
  }
  bool areInlineCompatible(const Function *Caller,
                           const Function *Callee) const override {
    return Impl.areInlineCompatible(Caller, Callee);
  }
  bool areFunctionArgsABICompatible(
      const Function *Caller, const Function *Callee,
      SmallPtrSetImpl<Argument *> &Args) const override {
    return Impl.areFunctionArgsABICompatible(Caller, Callee, Args);
  }
  bool isIndexedLoadLegal(MemIndexedMode Mode, Type *Ty) const override {
    return Impl.isIndexedLoadLegal(Mode, Ty, getDataLayout());
  }
  bool isIndexedStoreLegal(MemIndexedMode Mode, Type *Ty) const override {
    return Impl.isIndexedStoreLegal(Mode, Ty, getDataLayout());
  }
  unsigned getLoadStoreVecRegBitWidth(unsigned AddrSpace) const override {
    return Impl.getLoadStoreVecRegBitWidth(AddrSpace);
  }
  bool isLegalToVectorizeLoad(LoadInst *LI) const override {
    return Impl.isLegalToVectorizeLoad(LI);
  }
  bool isLegalToVectorizeStore(StoreInst *SI) const override {
    return Impl.isLegalToVectorizeStore(SI);
  }
  bool isLegalToVectorizeLoadChain(unsigned ChainSizeInBytes,
                                   unsigned Alignment,
                                   unsigned AddrSpace) const override {
    return Impl.isLegalToVectorizeLoadChain(ChainSizeInBytes, Alignment,
                                            AddrSpace);
  }
  bool isLegalToVectorizeStoreChain(unsigned ChainSizeInBytes,
                                    unsigned Alignment,
                                    unsigned AddrSpace) const override {
    return Impl.isLegalToVectorizeStoreChain(ChainSizeInBytes, Alignment,
                                             AddrSpace);
  }
  unsigned getLoadVectorFactor(unsigned VF, unsigned LoadSize,
                               unsigned ChainSizeInBytes,
                               VectorType *VecTy) const override {
    return Impl.getLoadVectorFactor(VF, LoadSize, ChainSizeInBytes, VecTy);
  }
  unsigned getStoreVectorFactor(unsigned VF, unsigned StoreSize,
                                unsigned ChainSizeInBytes,
                                VectorType *VecTy) const override {
    return Impl.getStoreVectorFactor(VF, StoreSize, ChainSizeInBytes, VecTy);
  }
  bool useReductionIntrinsic(unsigned Opcode, Type *Ty,
                             ReductionFlags Flags) const override {
    return Impl.useReductionIntrinsic(Opcode, Ty, Flags);
  }
  bool shouldExpandReduction(const IntrinsicInst *II) const override {
    return Impl.shouldExpandReduction(II);
  }

  unsigned getGISelRematGlobalCost() const override {
    return Impl.getGISelRematGlobalCost();
  }

  bool hasActiveVectorLength() const override {
    return Impl.hasActiveVectorLength();
  }

  int getInstructionLatency(const Instruction *I) override {
    return Impl.getInstructionLatency(I);
  }
};

template <typename T>
TargetTransformInfo::TargetTransformInfo(T Impl)
    : TTIImpl(new Model<T>(Impl)) {}

/// Analysis pass providing the \c TargetTransformInfo.
///
/// The core idea of the TargetIRAnalysis is to expose an interface through
/// which LLVM targets can analyze and provide information about the middle
/// end's target-independent IR. This supports use cases such as target-aware
/// cost modeling of IR constructs.
///
/// This is a function analysis because much of the cost modeling for targets
/// is done in a subtarget specific way and LLVM supports compiling different
/// functions targeting different subtargets in order to support runtime
/// dispatch according to the observed subtarget.
class TargetIRAnalysis : public AnalysisInfoMixin<TargetIRAnalysis> {
public:
  typedef TargetTransformInfo Result;

  /// Default construct a target IR analysis.
  ///
  /// This will use the module's datalayout to construct a baseline
  /// conservative TTI result.
  TargetIRAnalysis();

  /// Construct an IR analysis pass around a target-provide callback.
  ///
  /// The callback will be called with a particular function for which the TTI
  /// is needed and must return a TTI object for that function.
  TargetIRAnalysis(std::function<Result(const Function &)> TTICallback);

  // Value semantics. We spell out the constructors for MSVC.
  TargetIRAnalysis(const TargetIRAnalysis &Arg)
      : TTICallback(Arg.TTICallback) {}
  TargetIRAnalysis(TargetIRAnalysis &&Arg)
      : TTICallback(std::move(Arg.TTICallback)) {}
  TargetIRAnalysis &operator=(const TargetIRAnalysis &RHS) {
    TTICallback = RHS.TTICallback;
    return *this;
  }
  TargetIRAnalysis &operator=(TargetIRAnalysis &&RHS) {
    TTICallback = std::move(RHS.TTICallback);
    return *this;
  }

  Result run(const Function &F, FunctionAnalysisManager &);

private:
  friend AnalysisInfoMixin<TargetIRAnalysis>;
  static AnalysisKey Key;

  /// The callback used to produce a result.
  ///
  /// We use a completely opaque callback so that targets can provide whatever
  /// mechanism they desire for constructing the TTI for a given function.
  ///
  /// FIXME: Should we really use std::function? It's relatively inefficient.
  /// It might be possible to arrange for even stateful callbacks to outlive
  /// the analysis and thus use a function_ref which would be lighter weight.
  /// This may also be less error prone as the callback is likely to reference
  /// the external TargetMachine, and that reference needs to never dangle.
  std::function<Result(const Function &)> TTICallback;

  /// Helper function used as the callback in the default constructor.
  static Result getDefaultTTI(const Function &F);
};

/// Wrapper pass for TargetTransformInfo.
///
/// This pass can be constructed from a TTI object which it stores internally
/// and is queried by passes.
class TargetTransformInfoWrapperPass : public ImmutablePass {
  TargetIRAnalysis TIRA;
  Optional<TargetTransformInfo> TTI;

  virtual void anchor();

public:
  static char ID;

  /// We must provide a default constructor for the pass but it should
  /// never be used.
  ///
  /// Use the constructor below or call one of the creation routines.
  TargetTransformInfoWrapperPass();

  explicit TargetTransformInfoWrapperPass(TargetIRAnalysis TIRA);

  TargetTransformInfo &getTTI(const Function &F);
};

/// Create an analysis pass wrapper around a TTI object.
///
/// This analysis pass just holds the TTI instance and makes it available to
/// clients.
ImmutablePass *createTargetTransformInfoWrapperPass(TargetIRAnalysis TIRA);

} // namespace llvm

#endif<|MERGE_RESOLUTION|>--- conflicted
+++ resolved
@@ -981,12 +981,6 @@
   /// Split:
   ///  (v0, v1, v2, v3)
   ///  ((v0+v2), (v1+v3), undef, undef)
-<<<<<<< HEAD
-  int getArithmeticReductionCost(unsigned Opcode, VectorType *Ty,
-                                 bool IsPairwiseForm) const;
-  int getMinMaxReductionCost(VectorType *Ty, VectorType *CondTy,
-                             bool IsPairwiseForm, bool IsUnsigned) const;
-=======
   int getArithmeticReductionCost(
     unsigned Opcode, VectorType *Ty, bool IsPairwiseForm,
     TTI::TargetCostKind CostKind = TTI::TCK_RecipThroughput) const;
@@ -994,7 +988,6 @@
   int getMinMaxReductionCost(
     VectorType *Ty, VectorType *CondTy, bool IsPairwiseForm, bool IsUnsigned,
     TTI::TargetCostKind CostKind = TTI::TCK_RecipThroughput) const;
->>>>>>> 918d599f
 
   /// \returns The cost of Intrinsic instructions. Analyses the real arguments.
   /// Three cases are handled: 1. scalar instruction 2. vector instruction
@@ -1380,17 +1373,11 @@
                              bool UseMaskForCond = false,
                              bool UseMaskForGaps = false) = 0;
   virtual int getArithmeticReductionCost(unsigned Opcode, VectorType *Ty,
-<<<<<<< HEAD
-                                         bool IsPairwiseForm) = 0;
-  virtual int getMinMaxReductionCost(VectorType *Ty, VectorType *CondTy,
-                                     bool IsPairwiseForm, bool IsUnsigned) = 0;
-=======
                                          bool IsPairwiseForm,
                                          TTI::TargetCostKind CostKind) = 0;
   virtual int getMinMaxReductionCost(VectorType *Ty, VectorType *CondTy,
                                      bool IsPairwiseForm, bool IsUnsigned,
                                      TTI::TargetCostKind CostKind) = 0;
->>>>>>> 918d599f
   virtual int getIntrinsicInstrCost(Intrinsic::ID ID, Type *RetTy,
                                     ArrayRef<Type *> Tys, FastMathFlags FMF,
                                     unsigned ScalarizationCostPassed,
@@ -1823,14 +1810,6 @@
                                            UseMaskForCond, UseMaskForGaps);
   }
   int getArithmeticReductionCost(unsigned Opcode, VectorType *Ty,
-<<<<<<< HEAD
-                                 bool IsPairwiseForm) override {
-    return Impl.getArithmeticReductionCost(Opcode, Ty, IsPairwiseForm);
-  }
-  int getMinMaxReductionCost(VectorType *Ty, VectorType *CondTy,
-                             bool IsPairwiseForm, bool IsUnsigned) override {
-    return Impl.getMinMaxReductionCost(Ty, CondTy, IsPairwiseForm, IsUnsigned);
-=======
                                  bool IsPairwiseForm,
                                  TTI::TargetCostKind CostKind) override {
     return Impl.getArithmeticReductionCost(Opcode, Ty, IsPairwiseForm,
@@ -1841,7 +1820,6 @@
                              TTI::TargetCostKind CostKind) override {
     return Impl.getMinMaxReductionCost(Ty, CondTy, IsPairwiseForm, IsUnsigned,
                                        CostKind);
->>>>>>> 918d599f
   }
   int getIntrinsicInstrCost(Intrinsic::ID ID, Type *RetTy, ArrayRef<Type *> Tys,
                             FastMathFlags FMF, unsigned ScalarizationCostPassed,
