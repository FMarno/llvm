//===-- llvm/Target/TargetOptions.h - Target Options ------------*- C++ -*-===//
//
// Part of the LLVM Project, under the Apache License v2.0 with LLVM Exceptions.
// See https://llvm.org/LICENSE.txt for license information.
// SPDX-License-Identifier: Apache-2.0 WITH LLVM-exception
//
//===----------------------------------------------------------------------===//
//
// This file defines command line option flags that are shared across various
// targets.
//
//===----------------------------------------------------------------------===//

#ifndef LLVM_TARGET_TARGETOPTIONS_H
#define LLVM_TARGET_TARGETOPTIONS_H

#include "llvm/ADT/FloatingPointMode.h"
#include "llvm/MC/MCTargetOptions.h"

#include <memory>

namespace llvm {
  struct fltSemantics;
  class MachineFunction;
  class MemoryBuffer;

  namespace FloatABI {
    enum ABIType {
      Default, // Target-specific (either soft or hard depending on triple, etc).
      Soft,    // Soft float.
      Hard     // Hard float.
    };
  }

  namespace FPOpFusion {
    enum FPOpFusionMode {
      Fast,     // Enable fusion of FP ops wherever it's profitable.
      Standard, // Only allow fusion of 'blessed' ops (currently just fmuladd).
      Strict    // Never fuse FP-ops.
    };
  }

  namespace JumpTable {
    enum JumpTableType {
      Single,          // Use a single table for all indirect jumptable calls.
      Arity,           // Use one table per number of function parameters.
      Simplified,      // Use one table per function type, with types projected
                       // into 4 types: pointer to non-function, struct,
                       // primitive, and function pointer.
      Full             // Use one table per unique function type
    };
  }

  namespace ThreadModel {
    enum Model {
      POSIX,  // POSIX Threads
      Single  // Single Threaded Environment
    };
  }

  enum class BasicBlockSection {
    All,    // Use Basic Block Sections for all basic blocks.  A section
            // for every basic block can significantly bloat object file sizes.
    List,   // Get list of functions & BBs from a file. Selectively enables
            // basic block sections for a subset of basic blocks which can be
            // used to control object size bloats from creating sections.
    Labels, // Do not use Basic Block Sections but label basic blocks.  This
            // is useful when associating profile counts from virtual addresses
            // to basic blocks.
    Preset, // Similar to list but the blocks are identified by passes which
            // seek to use Basic Block Sections, e.g. MachineFunctionSplitter.
            // This option cannot be set via the command line.
    None    // Do not use Basic Block Sections.
  };

<<<<<<< HEAD
  enum class StackProtectorGuards { None, TLS, Global, SysReg };

=======
>>>>>>> 21f3f750
  enum class EABI {
    Unknown,
    Default, // Default means not specified
    EABI4,   // Target-specific (either 4, 5 or gnu depending on triple).
    EABI5,
    GNU
  };

  /// Identify a debugger for "tuning" the debug info.
  ///
  /// The "debugger tuning" concept allows us to present a more intuitive
  /// interface that unpacks into different sets of defaults for the various
  /// individual feature-flag settings, that suit the preferences of the
  /// various debuggers.  However, it's worth remembering that debuggers are
  /// not the only consumers of debug info, and some variations in DWARF might
  /// better be treated as target/platform issues. Fundamentally,
  /// o if the feature is useful (or not) to a particular debugger, regardless
  ///   of the target, that's a tuning decision;
  /// o if the feature is useful (or not) on a particular platform, regardless
  ///   of the debugger, that's a target decision.
  /// It's not impossible to see both factors in some specific case.
  enum class DebuggerKind {
    Default, ///< No specific tuning requested.
    GDB,     ///< Tune debug info for gdb.
    LLDB,    ///< Tune debug info for lldb.
    SCE,     ///< Tune debug info for SCE targets (e.g. PS4).
    DBX      ///< Tune debug info for dbx.
  };

  /// Enable abort calls when global instruction selection fails to lower/select
  /// an instruction.
  enum class GlobalISelAbortMode {
    Disable,        // Disable the abort.
    Enable,         // Enable the abort.
    DisableWithDiag // Disable the abort but emit a diagnostic on failure.
  };

  class TargetOptions {
  public:
    TargetOptions()
        : UnsafeFPMath(false), NoInfsFPMath(false), NoNaNsFPMath(false),
          NoTrappingFPMath(true), NoSignedZerosFPMath(false),
          EnableAIXExtendedAltivecABI(false),
          HonorSignDependentRoundingFPMathOption(false), NoZerosInBSS(false),
          GuaranteedTailCallOpt(false), StackSymbolOrdering(true),
          EnableFastISel(false), EnableGlobalISel(false), UseInitArray(false),
          DisableIntegratedAS(false), RelaxELFRelocations(false),
          FunctionSections(false), DataSections(false),
          IgnoreXCOFFVisibility(false), XCOFFTracebackTable(true),
          UniqueSectionNames(true), UniqueBasicBlockSectionNames(false),
          TrapUnreachable(false), NoTrapAfterNoreturn(false), TLSSize(0),
          EmulatedTLS(false), ExplicitEmulatedTLS(false), EnableIPRA(false),
          EmitStackSizeSection(false), EnableMachineOutliner(false),
          EnableMachineFunctionSplitter(false), SupportsDefaultOutlining(false),
          EmitAddrsig(false), EmitCallSiteInfo(false),
          SupportsDebugEntryValues(false), EnableDebugEntryValues(false),
          PseudoProbeForProfiling(false), ValueTrackingVariableLocations(false),
          ForceDwarfFrameSection(false), XRayOmitFunctionIndex(false),
          DebugStrictDwarf(false),
          FPDenormalMode(DenormalMode::IEEE, DenormalMode::IEEE) {}

    /// DisableFramePointerElim - This returns true if frame pointer elimination
    /// optimization should be disabled for the given machine function.
    bool DisableFramePointerElim(const MachineFunction &MF) const;

    /// If greater than 0, override the default value of
    /// MCAsmInfo::BinutilsVersion.
    std::pair<int, int> BinutilsVersion{0, 0};

    /// UnsafeFPMath - This flag is enabled when the
    /// -enable-unsafe-fp-math flag is specified on the command line.  When
    /// this flag is off (the default), the code generator is not allowed to
    /// produce results that are "less precise" than IEEE allows.  This includes
    /// use of X86 instructions like FSIN and FCOS instead of libcalls.
    unsigned UnsafeFPMath : 1;

    /// NoInfsFPMath - This flag is enabled when the
    /// -enable-no-infs-fp-math flag is specified on the command line. When
    /// this flag is off (the default), the code generator is not allowed to
    /// assume the FP arithmetic arguments and results are never +-Infs.
    unsigned NoInfsFPMath : 1;

    /// NoNaNsFPMath - This flag is enabled when the
    /// -enable-no-nans-fp-math flag is specified on the command line. When
    /// this flag is off (the default), the code generator is not allowed to
    /// assume the FP arithmetic arguments and results are never NaNs.
    unsigned NoNaNsFPMath : 1;

    /// NoTrappingFPMath - This flag is enabled when the
    /// -enable-no-trapping-fp-math is specified on the command line. This
    /// specifies that there are no trap handlers to handle exceptions.
    unsigned NoTrappingFPMath : 1;

    /// NoSignedZerosFPMath - This flag is enabled when the
    /// -enable-no-signed-zeros-fp-math is specified on the command line. This
    /// specifies that optimizations are allowed to treat the sign of a zero
    /// argument or result as insignificant.
    unsigned NoSignedZerosFPMath : 1;

    /// EnableAIXExtendedAltivecABI - This flag returns true when -vec-extabi is
    /// specified. The code generator is then able to use both volatile and
    /// nonvolitle vector regisers. When false, the code generator only uses
    /// volatile vector registers which is the default setting on AIX.
    unsigned EnableAIXExtendedAltivecABI : 1;

    /// HonorSignDependentRoundingFPMath - This returns true when the
    /// -enable-sign-dependent-rounding-fp-math is specified.  If this returns
    /// false (the default), the code generator is allowed to assume that the
    /// rounding behavior is the default (round-to-zero for all floating point
    /// to integer conversions, and round-to-nearest for all other arithmetic
    /// truncations).  If this is enabled (set to true), the code generator must
    /// assume that the rounding mode may dynamically change.
    unsigned HonorSignDependentRoundingFPMathOption : 1;
    bool HonorSignDependentRoundingFPMath() const;

    /// NoZerosInBSS - By default some codegens place zero-initialized data to
    /// .bss section. This flag disables such behaviour (necessary, e.g. for
    /// crt*.o compiling).
    unsigned NoZerosInBSS : 1;

    /// GuaranteedTailCallOpt - This flag is enabled when -tailcallopt is
    /// specified on the commandline. When the flag is on, participating targets
    /// will perform tail call optimization on all calls which use the fastcc
    /// calling convention and which satisfy certain target-independent
    /// criteria (being at the end of a function, having the same return type
    /// as their parent function, etc.), using an alternate ABI if necessary.
    unsigned GuaranteedTailCallOpt : 1;

    /// StackAlignmentOverride - Override default stack alignment for target.
    unsigned StackAlignmentOverride = 0;

    /// StackSymbolOrdering - When true, this will allow CodeGen to order
    /// the local stack symbols (for code size, code locality, or any other
    /// heuristics). When false, the local symbols are left in whatever order
    /// they were generated. Default is true.
    unsigned StackSymbolOrdering : 1;

    /// EnableFastISel - This flag enables fast-path instruction selection
    /// which trades away generated code quality in favor of reducing
    /// compile time.
    unsigned EnableFastISel : 1;

    /// EnableGlobalISel - This flag enables global instruction selection.
    unsigned EnableGlobalISel : 1;

    /// EnableGlobalISelAbort - Control abort behaviour when global instruction
    /// selection fails to lower/select an instruction.
    GlobalISelAbortMode GlobalISelAbort = GlobalISelAbortMode::Enable;

    /// UseInitArray - Use .init_array instead of .ctors for static
    /// constructors.
    unsigned UseInitArray : 1;

    /// Disable the integrated assembler.
    unsigned DisableIntegratedAS : 1;

    /// Compress DWARF debug sections.
    DebugCompressionType CompressDebugSections = DebugCompressionType::None;

    unsigned RelaxELFRelocations : 1;

    /// Emit functions into separate sections.
    unsigned FunctionSections : 1;

    /// Emit data into separate sections.
    unsigned DataSections : 1;

    /// Do not emit visibility attribute for xcoff.
    unsigned IgnoreXCOFFVisibility : 1;

    /// Emit XCOFF traceback table.
    unsigned XCOFFTracebackTable : 1;

    unsigned UniqueSectionNames : 1;

    /// Use unique names for basic block sections.
    unsigned UniqueBasicBlockSectionNames : 1;

    /// Emit target-specific trap instruction for 'unreachable' IR instructions.
    unsigned TrapUnreachable : 1;

    /// Do not emit a trap instruction for 'unreachable' IR instructions behind
    /// noreturn calls, even if TrapUnreachable is true.
    unsigned NoTrapAfterNoreturn : 1;

    /// Bit size of immediate TLS offsets (0 == use the default).
    unsigned TLSSize : 8;

    /// EmulatedTLS - This flag enables emulated TLS model, using emutls
    /// function in the runtime library..
    unsigned EmulatedTLS : 1;

    /// Whether -emulated-tls or -no-emulated-tls is set.
    unsigned ExplicitEmulatedTLS : 1;

    /// This flag enables InterProcedural Register Allocation (IPRA).
    unsigned EnableIPRA : 1;

    /// Emit section containing metadata on function stack sizes.
    unsigned EmitStackSizeSection : 1;

    /// Enables the MachineOutliner pass.
    unsigned EnableMachineOutliner : 1;

    /// Enables the MachineFunctionSplitter pass.
    unsigned EnableMachineFunctionSplitter : 1;

    /// Set if the target supports default outlining behaviour.
    unsigned SupportsDefaultOutlining : 1;

    /// Emit address-significance table.
    unsigned EmitAddrsig : 1;

    /// Emit basic blocks into separate sections.
    BasicBlockSection BBSections = BasicBlockSection::None;

    /// Memory Buffer that contains information on sampled basic blocks and used
    /// to selectively generate basic block sections.
    std::shared_ptr<MemoryBuffer> BBSectionsFuncListBuf;

    /// The flag enables call site info production. It is used only for debug
    /// info, and it is restricted only to optimized code. This can be used for
    /// something else, so that should be controlled in the frontend.
    unsigned EmitCallSiteInfo : 1;
    /// Set if the target supports the debug entry values by default.
    unsigned SupportsDebugEntryValues : 1;
    /// When set to true, the EnableDebugEntryValues option forces production
    /// of debug entry values even if the target does not officially support
    /// it. Useful for testing purposes only. This flag should never be checked
    /// directly, always use \ref ShouldEmitDebugEntryValues instead.
     unsigned EnableDebugEntryValues : 1;
    /// NOTE: There are targets that still do not support the debug entry values
    /// production.
    bool ShouldEmitDebugEntryValues() const;

    /// Emit pseudo probes into the binary for sample profiling
    unsigned PseudoProbeForProfiling : 1;

    // When set to true, use experimental new debug variable location tracking,
    // which seeks to follow the values of variables rather than their location,
    // post isel.
    unsigned ValueTrackingVariableLocations : 1;

    /// Emit DWARF debug frame section.
    unsigned ForceDwarfFrameSection : 1;

    /// Emit XRay Function Index section
    unsigned XRayOmitFunctionIndex : 1;

    /// When set to true, don't use DWARF extensions in later DWARF versions.
    /// By default, it is set to false.
    unsigned DebugStrictDwarf : 1;
<<<<<<< HEAD

    /// Stack protector guard offset to use.
    int StackProtectorGuardOffset = INT_MAX;

    /// Stack protector guard mode to use, e.g. tls, global, sysreg.
    StackProtectorGuards StackProtectorGuard =
                                         StackProtectorGuards::None;
=======
>>>>>>> 21f3f750

    /// Name of the stack usage file (i.e., .su file) if user passes
    /// -fstack-usage. If empty, it can be implied that -fstack-usage is not
    /// passed on the command line.
    std::string StackUsageOutput;

    /// Name of the stack usage file (i.e., .su file) if user passes
    /// -fstack-usage. If empty, it can be implied that -fstack-usage is not
    /// passed on the command line.
    std::string StackUsageOutput;

    /// FloatABIType - This setting is set by -float-abi=xxx option is specfied
    /// on the command line. This setting may either be Default, Soft, or Hard.
    /// Default selects the target's default behavior. Soft selects the ABI for
    /// software floating point, but does not indicate that FP hardware may not
    /// be used. Such a combination is unfortunately popular (e.g.
    /// arm-apple-darwin). Hard presumes that the normal FP ABI is used.
    FloatABI::ABIType FloatABIType = FloatABI::Default;

    /// AllowFPOpFusion - This flag is set by the -fuse-fp-ops=xxx option.
    /// This controls the creation of fused FP ops that store intermediate
    /// results in higher precision than IEEE allows (E.g. FMAs).
    ///
    /// Fast mode - allows formation of fused FP ops whenever they're
    /// profitable.
    /// Standard mode - allow fusion only for 'blessed' FP ops. At present the
    /// only blessed op is the fmuladd intrinsic. In the future more blessed ops
    /// may be added.
    /// Strict mode - allow fusion only if/when it can be proven that the excess
    /// precision won't effect the result.
    ///
    /// Note: This option only controls formation of fused ops by the
    /// optimizers.  Fused operations that are explicitly specified (e.g. FMA
    /// via the llvm.fma.* intrinsic) will always be honored, regardless of
    /// the value of this option.
    FPOpFusion::FPOpFusionMode AllowFPOpFusion = FPOpFusion::Standard;

    /// ThreadModel - This flag specifies the type of threading model to assume
    /// for things like atomics
    ThreadModel::Model ThreadModel = ThreadModel::POSIX;

    /// EABIVersion - This flag specifies the EABI version
    EABI EABIVersion = EABI::Default;

    /// Which debugger to tune for.
    DebuggerKind DebuggerTuning = DebuggerKind::Default;

  private:
    /// Flushing mode to assume in default FP environment.
    DenormalMode FPDenormalMode;

    /// Flushing mode to assume in default FP environment, for float/vector of
    /// float.
    DenormalMode FP32DenormalMode;

  public:
    void setFPDenormalMode(DenormalMode Mode) {
      FPDenormalMode = Mode;
    }

    void setFP32DenormalMode(DenormalMode Mode) {
      FP32DenormalMode = Mode;
    }

    DenormalMode getRawFPDenormalMode() const {
      return FPDenormalMode;
    }

    DenormalMode getRawFP32DenormalMode() const {
      return FP32DenormalMode;
    }

    DenormalMode getDenormalMode(const fltSemantics &FPType) const;

    /// What exception model to use
    ExceptionHandling ExceptionModel = ExceptionHandling::None;

    /// Machine level options.
    MCTargetOptions MCOptions;
  };

} // End llvm namespace

#endif<|MERGE_RESOLUTION|>--- conflicted
+++ resolved
@@ -73,11 +73,6 @@
     None    // Do not use Basic Block Sections.
   };
 
-<<<<<<< HEAD
-  enum class StackProtectorGuards { None, TLS, Global, SysReg };
-
-=======
->>>>>>> 21f3f750
   enum class EABI {
     Unknown,
     Default, // Default means not specified
@@ -330,21 +325,6 @@
     /// When set to true, don't use DWARF extensions in later DWARF versions.
     /// By default, it is set to false.
     unsigned DebugStrictDwarf : 1;
-<<<<<<< HEAD
-
-    /// Stack protector guard offset to use.
-    int StackProtectorGuardOffset = INT_MAX;
-
-    /// Stack protector guard mode to use, e.g. tls, global, sysreg.
-    StackProtectorGuards StackProtectorGuard =
-                                         StackProtectorGuards::None;
-=======
->>>>>>> 21f3f750
-
-    /// Name of the stack usage file (i.e., .su file) if user passes
-    /// -fstack-usage. If empty, it can be implied that -fstack-usage is not
-    /// passed on the command line.
-    std::string StackUsageOutput;
 
     /// Name of the stack usage file (i.e., .su file) if user passes
     /// -fstack-usage. If empty, it can be implied that -fstack-usage is not
