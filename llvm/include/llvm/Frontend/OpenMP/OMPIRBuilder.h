//===- IR/OpenMPIRBuilder.h - OpenMP encoding builder for LLVM IR - C++ -*-===//
//
// Part of the LLVM Project, under the Apache License v2.0 with LLVM Exceptions.
// See https://llvm.org/LICENSE.txt for license information.
// SPDX-License-Identifier: Apache-2.0 WITH LLVM-exception
//
//===----------------------------------------------------------------------===//
//
// This file defines the OpenMPIRBuilder class and helpers used as a convenient
// way to create LLVM instructions for OpenMP directives.
//
//===----------------------------------------------------------------------===//

#ifndef LLVM_FRONTEND_OPENMP_OMPIRBUILDER_H
#define LLVM_FRONTEND_OPENMP_OMPIRBUILDER_H

#include "llvm/Analysis/MemorySSAUpdater.h"
#include "llvm/Frontend/OpenMP/OMPConstants.h"
#include "llvm/Frontend/OpenMP/OMPGridValues.h"
#include "llvm/IR/DebugLoc.h"
#include "llvm/IR/IRBuilder.h"
#include "llvm/IR/Module.h"
#include "llvm/Support/Allocator.h"
#include "llvm/TargetParser/Triple.h"
#include <forward_list>
#include <map>
#include <optional>

namespace llvm {
class CanonicalLoopInfo;
struct TargetRegionEntryInfo;
class OffloadEntriesInfoManager;
class OpenMPIRBuilder;

/// Move the instruction after an InsertPoint to the beginning of another
/// BasicBlock.
///
/// The instructions after \p IP are moved to the beginning of \p New which must
/// not have any PHINodes. If \p CreateBranch is true, a branch instruction to
/// \p New will be added such that there is no semantic change. Otherwise, the
/// \p IP insert block remains degenerate and it is up to the caller to insert a
/// terminator.
void spliceBB(IRBuilderBase::InsertPoint IP, BasicBlock *New,
              bool CreateBranch);

/// Splice a BasicBlock at an IRBuilder's current insertion point. Its new
/// insert location will stick to after the instruction before the insertion
/// point (instead of moving with the instruction the InsertPoint stores
/// internally).
void spliceBB(IRBuilder<> &Builder, BasicBlock *New, bool CreateBranch);

/// Split a BasicBlock at an InsertPoint, even if the block is degenerate
/// (missing the terminator).
///
/// llvm::SplitBasicBlock and BasicBlock::splitBasicBlock require a well-formed
/// BasicBlock. \p Name is used for the new successor block. If \p CreateBranch
/// is true, a branch to the new successor will new created such that
/// semantically there is no change; otherwise the block of the insertion point
/// remains degenerate and it is the caller's responsibility to insert a
/// terminator. Returns the new successor block.
BasicBlock *splitBB(IRBuilderBase::InsertPoint IP, bool CreateBranch,
                    llvm::Twine Name = {});

/// Split a BasicBlock at \p Builder's insertion point, even if the block is
/// degenerate (missing the terminator).  Its new insert location will stick to
/// after the instruction before the insertion point (instead of moving with the
/// instruction the InsertPoint stores internally).
BasicBlock *splitBB(IRBuilderBase &Builder, bool CreateBranch,
                    llvm::Twine Name = {});

/// Split a BasicBlock at \p Builder's insertion point, even if the block is
/// degenerate (missing the terminator).  Its new insert location will stick to
/// after the instruction before the insertion point (instead of moving with the
/// instruction the InsertPoint stores internally).
BasicBlock *splitBB(IRBuilder<> &Builder, bool CreateBranch, llvm::Twine Name);

/// Like splitBB, but reuses the current block's name for the new name.
BasicBlock *splitBBWithSuffix(IRBuilderBase &Builder, bool CreateBranch,
                              llvm::Twine Suffix = ".split");

/// Captures attributes that affect generating LLVM-IR using the
/// OpenMPIRBuilder and related classes. Note that not all attributes are
/// required for all classes or functions. In some use cases the configuration
/// is not necessary at all, because because the only functions that are called
/// are ones that are not dependent on the configuration.
class OpenMPIRBuilderConfig {
public:
  /// Flag to define whether to generate code for the role of the OpenMP host
  /// (if set to false) or device (if set to true) in an offloading context. It
  /// is set when the -fopenmp-is-target-device compiler frontend option is
  /// specified.
  std::optional<bool> IsTargetDevice;

  /// Flag for specifying if the compilation is done for an accelerator. It is
  /// set according to the architecture of the target triple and currently only
  /// true when targeting AMDGPU or NVPTX. Today, these targets can only perform
  /// the role of an OpenMP target device, so `IsTargetDevice` must also be true
  /// if `IsGPU` is true. This restriction might be lifted if an accelerator-
  /// like target with the ability to work as the OpenMP host is added, or if
  /// the capabilities of the currently supported GPU architectures are
  /// expanded.
  std::optional<bool> IsGPU;

  /// Flag for specifying if LLVMUsed information should be emitted.
  std::optional<bool> EmitLLVMUsedMetaInfo;

  /// Flag for specifying if offloading is mandatory.
  std::optional<bool> OpenMPOffloadMandatory;

  /// First separator used between the initial two parts of a name.
  std::optional<StringRef> FirstSeparator;
  /// Separator used between all of the rest consecutive parts of s name
  std::optional<StringRef> Separator;

  // Grid Value for the GPU target
  std::optional<omp::GV> GridValue;

  /// When compilation is being done for the OpenMP host (i.e. `IsTargetDevice =
  /// false`), this contains the list of offloading triples associated, if any.
  SmallVector<Triple> TargetTriples;

  OpenMPIRBuilderConfig();
  OpenMPIRBuilderConfig(bool IsTargetDevice, bool IsGPU,
                        bool OpenMPOffloadMandatory,
                        bool HasRequiresReverseOffload,
                        bool HasRequiresUnifiedAddress,
                        bool HasRequiresUnifiedSharedMemory,
                        bool HasRequiresDynamicAllocators);

  // Getters functions that assert if the required values are not present.
  bool isTargetDevice() const {
    assert(IsTargetDevice.has_value() && "IsTargetDevice is not set");
    return *IsTargetDevice;
  }

  bool isGPU() const {
    assert(IsGPU.has_value() && "IsGPU is not set");
    return *IsGPU;
  }

  bool openMPOffloadMandatory() const {
    assert(OpenMPOffloadMandatory.has_value() &&
           "OpenMPOffloadMandatory is not set");
    return *OpenMPOffloadMandatory;
  }

  omp::GV getGridValue() const {
    assert(GridValue.has_value() && "GridValue is not set");
    return *GridValue;
  }

  bool hasRequiresFlags() const { return RequiresFlags; }
  bool hasRequiresReverseOffload() const;
  bool hasRequiresUnifiedAddress() const;
  bool hasRequiresUnifiedSharedMemory() const;
  bool hasRequiresDynamicAllocators() const;

  /// Returns requires directive clauses as flags compatible with those expected
  /// by libomptarget.
  int64_t getRequiresFlags() const;

  // Returns the FirstSeparator if set, otherwise use the default separator
  // depending on isGPU
  StringRef firstSeparator() const {
    if (FirstSeparator.has_value())
      return *FirstSeparator;
    if (isGPU())
      return "_";
    return ".";
  }

  // Returns the Separator if set, otherwise use the default separator depending
  // on isGPU
  StringRef separator() const {
    if (Separator.has_value())
      return *Separator;
    if (isGPU())
      return "$";
    return ".";
  }

  void setIsTargetDevice(bool Value) { IsTargetDevice = Value; }
  void setIsGPU(bool Value) { IsGPU = Value; }
  void setEmitLLVMUsed(bool Value = true) { EmitLLVMUsedMetaInfo = Value; }
  void setOpenMPOffloadMandatory(bool Value) { OpenMPOffloadMandatory = Value; }
  void setFirstSeparator(StringRef FS) { FirstSeparator = FS; }
  void setSeparator(StringRef S) { Separator = S; }
  void setGridValue(omp::GV G) { GridValue = G; }

  void setHasRequiresReverseOffload(bool Value);
  void setHasRequiresUnifiedAddress(bool Value);
  void setHasRequiresUnifiedSharedMemory(bool Value);
  void setHasRequiresDynamicAllocators(bool Value);

private:
  /// Flags for specifying which requires directive clauses are present.
  int64_t RequiresFlags;
};

/// Data structure to contain the information needed to uniquely identify
/// a target entry.
struct TargetRegionEntryInfo {
  /// The prefix used for kernel names.
  static constexpr const char *KernelNamePrefix = "__omp_offloading_";

  std::string ParentName;
  unsigned DeviceID;
  unsigned FileID;
  unsigned Line;
  unsigned Count;

  TargetRegionEntryInfo() : DeviceID(0), FileID(0), Line(0), Count(0) {}
  TargetRegionEntryInfo(StringRef ParentName, unsigned DeviceID,
                        unsigned FileID, unsigned Line, unsigned Count = 0)
      : ParentName(ParentName), DeviceID(DeviceID), FileID(FileID), Line(Line),
        Count(Count) {}

  static void getTargetRegionEntryFnName(SmallVectorImpl<char> &Name,
                                         StringRef ParentName,
                                         unsigned DeviceID, unsigned FileID,
                                         unsigned Line, unsigned Count);

  bool operator<(const TargetRegionEntryInfo &RHS) const {
    return std::make_tuple(ParentName, DeviceID, FileID, Line, Count) <
           std::make_tuple(RHS.ParentName, RHS.DeviceID, RHS.FileID, RHS.Line,
                           RHS.Count);
  }
};

/// Class that manages information about offload code regions and data
class OffloadEntriesInfoManager {
  /// Number of entries registered so far.
  OpenMPIRBuilder *OMPBuilder;
  unsigned OffloadingEntriesNum = 0;

public:
  /// Base class of the entries info.
  class OffloadEntryInfo {
  public:
    /// Kind of a given entry.
    enum OffloadingEntryInfoKinds : unsigned {
      /// Entry is a target region.
      OffloadingEntryInfoTargetRegion = 0,
      /// Entry is a declare target variable.
      OffloadingEntryInfoDeviceGlobalVar = 1,
      /// Invalid entry info.
      OffloadingEntryInfoInvalid = ~0u
    };

  protected:
    OffloadEntryInfo() = delete;
    explicit OffloadEntryInfo(OffloadingEntryInfoKinds Kind) : Kind(Kind) {}
    explicit OffloadEntryInfo(OffloadingEntryInfoKinds Kind, unsigned Order,
                              uint32_t Flags)
        : Flags(Flags), Order(Order), Kind(Kind) {}
    ~OffloadEntryInfo() = default;

  public:
    bool isValid() const { return Order != ~0u; }
    unsigned getOrder() const { return Order; }
    OffloadingEntryInfoKinds getKind() const { return Kind; }
    uint32_t getFlags() const { return Flags; }
    void setFlags(uint32_t NewFlags) { Flags = NewFlags; }
    Constant *getAddress() const { return cast_or_null<Constant>(Addr); }
    void setAddress(Constant *V) {
      assert(!Addr.pointsToAliveValue() && "Address has been set before!");
      Addr = V;
    }
    static bool classof(const OffloadEntryInfo *Info) { return true; }

  private:
    /// Address of the entity that has to be mapped for offloading.
    WeakTrackingVH Addr;

    /// Flags associated with the device global.
    uint32_t Flags = 0u;

    /// Order this entry was emitted.
    unsigned Order = ~0u;

    OffloadingEntryInfoKinds Kind = OffloadingEntryInfoInvalid;
  };

  /// Return true if a there are no entries defined.
  bool empty() const;
  /// Return number of entries defined so far.
  unsigned size() const { return OffloadingEntriesNum; }

  OffloadEntriesInfoManager(OpenMPIRBuilder *builder) : OMPBuilder(builder) {}

  //
  // Target region entries related.
  //

  /// Kind of the target registry entry.
  enum OMPTargetRegionEntryKind : uint32_t {
    /// Mark the entry as target region.
    OMPTargetRegionEntryTargetRegion = 0x0,
  };

  /// Target region entries info.
  class OffloadEntryInfoTargetRegion final : public OffloadEntryInfo {
    /// Address that can be used as the ID of the entry.
    Constant *ID = nullptr;

  public:
    OffloadEntryInfoTargetRegion()
        : OffloadEntryInfo(OffloadingEntryInfoTargetRegion) {}
    explicit OffloadEntryInfoTargetRegion(unsigned Order, Constant *Addr,
                                          Constant *ID,
                                          OMPTargetRegionEntryKind Flags)
        : OffloadEntryInfo(OffloadingEntryInfoTargetRegion, Order, Flags),
          ID(ID) {
      setAddress(Addr);
    }

    Constant *getID() const { return ID; }
    void setID(Constant *V) {
      assert(!ID && "ID has been set before!");
      ID = V;
    }
    static bool classof(const OffloadEntryInfo *Info) {
      return Info->getKind() == OffloadingEntryInfoTargetRegion;
    }
  };

  /// Initialize target region entry.
  /// This is ONLY needed for DEVICE compilation.
  void initializeTargetRegionEntryInfo(const TargetRegionEntryInfo &EntryInfo,
                                       unsigned Order);
  /// Register target region entry.
  void registerTargetRegionEntryInfo(TargetRegionEntryInfo EntryInfo,
                                     Constant *Addr, Constant *ID,
                                     OMPTargetRegionEntryKind Flags);
  /// Return true if a target region entry with the provided information
  /// exists.
  bool hasTargetRegionEntryInfo(TargetRegionEntryInfo EntryInfo,
                                bool IgnoreAddressId = false) const;

  // Return the Name based on \a EntryInfo using the next available Count.
  void getTargetRegionEntryFnName(SmallVectorImpl<char> &Name,
                                  const TargetRegionEntryInfo &EntryInfo);

  /// brief Applies action \a Action on all registered entries.
  typedef function_ref<void(const TargetRegionEntryInfo &EntryInfo,
                            const OffloadEntryInfoTargetRegion &)>
      OffloadTargetRegionEntryInfoActTy;
  void
  actOnTargetRegionEntriesInfo(const OffloadTargetRegionEntryInfoActTy &Action);

  //
  // Device global variable entries related.
  //

  /// Kind of the global variable entry..
  enum OMPTargetGlobalVarEntryKind : uint32_t {
    /// Mark the entry as a to declare target.
    OMPTargetGlobalVarEntryTo = 0x0,
    /// Mark the entry as a to declare target link.
    OMPTargetGlobalVarEntryLink = 0x1,
    /// Mark the entry as a declare target enter.
    OMPTargetGlobalVarEntryEnter = 0x2,
    /// Mark the entry as having no declare target entry kind.
    OMPTargetGlobalVarEntryNone = 0x3,
    /// Mark the entry as a declare target indirect global.
    OMPTargetGlobalVarEntryIndirect = 0x8,
    /// Mark the entry as a register requires global.
    OMPTargetGlobalRegisterRequires = 0x10,
  };

  /// Kind of device clause for declare target variables
  /// and functions
  /// NOTE: Currently not used as a part of a variable entry
  /// used for Flang and Clang to interface with the variable
  /// related registration functions
  enum OMPTargetDeviceClauseKind : uint32_t {
    /// The target is marked for all devices
    OMPTargetDeviceClauseAny = 0x0,
    /// The target is marked for non-host devices
    OMPTargetDeviceClauseNoHost = 0x1,
    /// The target is marked for host devices
    OMPTargetDeviceClauseHost = 0x2,
    /// The target is marked as having no clause
    OMPTargetDeviceClauseNone = 0x3
  };

  /// Device global variable entries info.
  class OffloadEntryInfoDeviceGlobalVar final : public OffloadEntryInfo {
    /// Type of the global variable.
    int64_t VarSize;
    GlobalValue::LinkageTypes Linkage;
    const std::string VarName;

  public:
    OffloadEntryInfoDeviceGlobalVar()
        : OffloadEntryInfo(OffloadingEntryInfoDeviceGlobalVar) {}
    explicit OffloadEntryInfoDeviceGlobalVar(unsigned Order,
                                             OMPTargetGlobalVarEntryKind Flags)
        : OffloadEntryInfo(OffloadingEntryInfoDeviceGlobalVar, Order, Flags) {}
    explicit OffloadEntryInfoDeviceGlobalVar(unsigned Order, Constant *Addr,
                                             int64_t VarSize,
                                             OMPTargetGlobalVarEntryKind Flags,
                                             GlobalValue::LinkageTypes Linkage,
                                             const std::string &VarName)
        : OffloadEntryInfo(OffloadingEntryInfoDeviceGlobalVar, Order, Flags),
          VarSize(VarSize), Linkage(Linkage), VarName(VarName) {
      setAddress(Addr);
    }

    int64_t getVarSize() const { return VarSize; }
    StringRef getVarName() const { return VarName; }
    void setVarSize(int64_t Size) { VarSize = Size; }
    GlobalValue::LinkageTypes getLinkage() const { return Linkage; }
    void setLinkage(GlobalValue::LinkageTypes LT) { Linkage = LT; }
    static bool classof(const OffloadEntryInfo *Info) {
      return Info->getKind() == OffloadingEntryInfoDeviceGlobalVar;
    }
  };

  /// Initialize device global variable entry.
  /// This is ONLY used for DEVICE compilation.
  void initializeDeviceGlobalVarEntryInfo(StringRef Name,
                                          OMPTargetGlobalVarEntryKind Flags,
                                          unsigned Order);

  /// Register device global variable entry.
  void registerDeviceGlobalVarEntryInfo(StringRef VarName, Constant *Addr,
                                        int64_t VarSize,
                                        OMPTargetGlobalVarEntryKind Flags,
                                        GlobalValue::LinkageTypes Linkage);
  /// Checks if the variable with the given name has been registered already.
  bool hasDeviceGlobalVarEntryInfo(StringRef VarName) const {
    return OffloadEntriesDeviceGlobalVar.count(VarName) > 0;
  }
  /// Applies action \a Action on all registered entries.
  typedef function_ref<void(StringRef, const OffloadEntryInfoDeviceGlobalVar &)>
      OffloadDeviceGlobalVarEntryInfoActTy;
  void actOnDeviceGlobalVarEntriesInfo(
      const OffloadDeviceGlobalVarEntryInfoActTy &Action);

private:
  /// Return the count of entries at a particular source location.
  unsigned
  getTargetRegionEntryInfoCount(const TargetRegionEntryInfo &EntryInfo) const;

  /// Update the count of entries at a particular source location.
  void
  incrementTargetRegionEntryInfoCount(const TargetRegionEntryInfo &EntryInfo);

  static TargetRegionEntryInfo
  getTargetRegionEntryCountKey(const TargetRegionEntryInfo &EntryInfo) {
    return TargetRegionEntryInfo(EntryInfo.ParentName, EntryInfo.DeviceID,
                                 EntryInfo.FileID, EntryInfo.Line, 0);
  }

  // Count of entries at a location.
  std::map<TargetRegionEntryInfo, unsigned> OffloadEntriesTargetRegionCount;

  // Storage for target region entries kind.
  typedef std::map<TargetRegionEntryInfo, OffloadEntryInfoTargetRegion>
      OffloadEntriesTargetRegionTy;
  OffloadEntriesTargetRegionTy OffloadEntriesTargetRegion;
  /// Storage for device global variable entries kind. The storage is to be
  /// indexed by mangled name.
  typedef StringMap<OffloadEntryInfoDeviceGlobalVar>
      OffloadEntriesDeviceGlobalVarTy;
  OffloadEntriesDeviceGlobalVarTy OffloadEntriesDeviceGlobalVar;
};

/// An interface to create LLVM-IR for OpenMP directives.
///
/// Each OpenMP directive has a corresponding public generator method.
class OpenMPIRBuilder {
public:
  /// Create a new OpenMPIRBuilder operating on the given module \p M. This will
  /// not have an effect on \p M (see initialize)
  OpenMPIRBuilder(Module &M)
      : M(M), Builder(M.getContext()), OffloadInfoManager(this),
        T(Triple(M.getTargetTriple())) {}
  ~OpenMPIRBuilder();

  /// Initialize the internal state, this will put structures types and
  /// potentially other helpers into the underlying module. Must be called
  /// before any other method and only once! This internal state includes types
  /// used in the OpenMPIRBuilder generated from OMPKinds.def.
  void initialize();

  void setConfig(OpenMPIRBuilderConfig C) { Config = C; }

  /// Finalize the underlying module, e.g., by outlining regions.
  /// \param Fn                    The function to be finalized. If not used,
  ///                              all functions are finalized.
  void finalize(Function *Fn = nullptr);

  /// Add attributes known for \p FnID to \p Fn.
  void addAttributes(omp::RuntimeFunction FnID, Function &Fn);

  /// Type used throughout for insertion points.
  using InsertPointTy = IRBuilder<>::InsertPoint;

  /// Get the create a name using the platform specific separators.
  /// \param Parts parts of the final name that needs separation
  /// The created name has a first separator between the first and second part
  /// and a second separator between all other parts.
  /// E.g. with FirstSeparator "$" and Separator "." and
  /// parts: "p1", "p2", "p3", "p4"
  /// The resulting name is "p1$p2.p3.p4"
  /// The separators are retrieved from the OpenMPIRBuilderConfig.
  std::string createPlatformSpecificName(ArrayRef<StringRef> Parts) const;

  /// Callback type for variable finalization (think destructors).
  ///
  /// \param CodeGenIP is the insertion point at which the finalization code
  ///                  should be placed.
  ///
  /// A finalize callback knows about all objects that need finalization, e.g.
  /// destruction, when the scope of the currently generated construct is left
  /// at the time, and location, the callback is invoked.
  using FinalizeCallbackTy = std::function<void(InsertPointTy CodeGenIP)>;

  struct FinalizationInfo {
    /// The finalization callback provided by the last in-flight invocation of
    /// createXXXX for the directive of kind DK.
    FinalizeCallbackTy FiniCB;

    /// The directive kind of the innermost directive that has an associated
    /// region which might require finalization when it is left.
    omp::Directive DK;

    /// Flag to indicate if the directive is cancellable.
    bool IsCancellable;
  };

  /// Push a finalization callback on the finalization stack.
  ///
  /// NOTE: Temporary solution until Clang CG is gone.
  void pushFinalizationCB(const FinalizationInfo &FI) {
    FinalizationStack.push_back(FI);
  }

  /// Pop the last finalization callback from the finalization stack.
  ///
  /// NOTE: Temporary solution until Clang CG is gone.
  void popFinalizationCB() { FinalizationStack.pop_back(); }

  /// Callback type for body (=inner region) code generation
  ///
  /// The callback takes code locations as arguments, each describing a
  /// location where additional instructions can be inserted.
  ///
  /// The CodeGenIP may be in the middle of a basic block or point to the end of
  /// it. The basic block may have a terminator or be degenerate. The callback
  /// function may just insert instructions at that position, but also split the
  /// block (without the Before argument of BasicBlock::splitBasicBlock such
  /// that the identify of the split predecessor block is preserved) and insert
  /// additional control flow, including branches that do not lead back to what
  /// follows the CodeGenIP. Note that since the callback is allowed to split
  /// the block, callers must assume that InsertPoints to positions in the
  /// BasicBlock after CodeGenIP including CodeGenIP itself are invalidated. If
  /// such InsertPoints need to be preserved, it can split the block itself
  /// before calling the callback.
  ///
  /// AllocaIP and CodeGenIP must not point to the same position.
  ///
  /// \param AllocaIP is the insertion point at which new alloca instructions
  ///                 should be placed. The BasicBlock it is pointing to must
  ///                 not be split.
  /// \param CodeGenIP is the insertion point at which the body code should be
  ///                  placed.
  using BodyGenCallbackTy =
      function_ref<void(InsertPointTy AllocaIP, InsertPointTy CodeGenIP)>;

  // This is created primarily for sections construct as llvm::function_ref
  // (BodyGenCallbackTy) is not storable (as described in the comments of
  // function_ref class - function_ref contains non-ownable reference
  // to the callable.
  using StorableBodyGenCallbackTy =
      std::function<void(InsertPointTy AllocaIP, InsertPointTy CodeGenIP)>;

  /// Callback type for loop body code generation.
  ///
  /// \param CodeGenIP is the insertion point where the loop's body code must be
  ///                  placed. This will be a dedicated BasicBlock with a
  ///                  conditional branch from the loop condition check and
  ///                  terminated with an unconditional branch to the loop
  ///                  latch.
  /// \param IndVar    is the induction variable usable at the insertion point.
  using LoopBodyGenCallbackTy =
      function_ref<void(InsertPointTy CodeGenIP, Value *IndVar)>;

  /// Callback type for variable privatization (think copy & default
  /// constructor).
  ///
  /// \param AllocaIP is the insertion point at which new alloca instructions
  ///                 should be placed.
  /// \param CodeGenIP is the insertion point at which the privatization code
  ///                  should be placed.
  /// \param Original The value being copied/created, should not be used in the
  ///                 generated IR.
  /// \param Inner The equivalent of \p Original that should be used in the
  ///              generated IR; this is equal to \p Original if the value is
  ///              a pointer and can thus be passed directly, otherwise it is
  ///              an equivalent but different value.
  /// \param ReplVal The replacement value, thus a copy or new created version
  ///                of \p Inner.
  ///
  /// \returns The new insertion point where code generation continues and
  ///          \p ReplVal the replacement value.
  using PrivatizeCallbackTy = function_ref<InsertPointTy(
      InsertPointTy AllocaIP, InsertPointTy CodeGenIP, Value &Original,
      Value &Inner, Value *&ReplVal)>;

  /// Description of a LLVM-IR insertion point (IP) and a debug/source location
  /// (filename, line, column, ...).
  struct LocationDescription {
    LocationDescription(const IRBuilderBase &IRB)
        : IP(IRB.saveIP()), DL(IRB.getCurrentDebugLocation()) {}
    LocationDescription(const InsertPointTy &IP) : IP(IP) {}
    LocationDescription(const InsertPointTy &IP, const DebugLoc &DL)
        : IP(IP), DL(DL) {}
    InsertPointTy IP;
    DebugLoc DL;
  };

  /// Emitter methods for OpenMP directives.
  ///
  ///{

  /// Generator for '#omp barrier'
  ///
  /// \param Loc The location where the barrier directive was encountered.
  /// \param Kind The kind of directive that caused the barrier.
  /// \param ForceSimpleCall Flag to force a simple (=non-cancellation) barrier.
  /// \param CheckCancelFlag Flag to indicate a cancel barrier return value
  ///                        should be checked and acted upon.
  /// \param ThreadID Optional parameter to pass in any existing ThreadID value.
  ///
  /// \returns The insertion point after the barrier.
  InsertPointTy createBarrier(const LocationDescription &Loc,
                              omp::Directive Kind, bool ForceSimpleCall = false,
                              bool CheckCancelFlag = true);

  /// Generator for '#omp cancel'
  ///
  /// \param Loc The location where the directive was encountered.
  /// \param IfCondition The evaluated 'if' clause expression, if any.
  /// \param CanceledDirective The kind of directive that is cancled.
  ///
  /// \returns The insertion point after the barrier.
  InsertPointTy createCancel(const LocationDescription &Loc, Value *IfCondition,
                             omp::Directive CanceledDirective);

  /// Generator for '#omp parallel'
  ///
  /// \param Loc The insert and source location description.
  /// \param AllocaIP The insertion points to be used for alloca instructions.
  /// \param BodyGenCB Callback that will generate the region code.
  /// \param PrivCB Callback to copy a given variable (think copy constructor).
  /// \param FiniCB Callback to finalize variable copies.
  /// \param IfCondition The evaluated 'if' clause expression, if any.
  /// \param NumThreads The evaluated 'num_threads' clause expression, if any.
  /// \param ProcBind The value of the 'proc_bind' clause (see ProcBindKind).
  /// \param IsCancellable Flag to indicate a cancellable parallel region.
  ///
  /// \returns The insertion position *after* the parallel.
  IRBuilder<>::InsertPoint
  createParallel(const LocationDescription &Loc, InsertPointTy AllocaIP,
                 BodyGenCallbackTy BodyGenCB, PrivatizeCallbackTy PrivCB,
                 FinalizeCallbackTy FiniCB, Value *IfCondition,
                 Value *NumThreads, omp::ProcBindKind ProcBind,
                 bool IsCancellable);

  /// Generator for the control flow structure of an OpenMP canonical loop.
  ///
  /// This generator operates on the logical iteration space of the loop, i.e.
  /// the caller only has to provide a loop trip count of the loop as defined by
  /// base language semantics. The trip count is interpreted as an unsigned
  /// integer. The induction variable passed to \p BodyGenCB will be of the same
  /// type and run from 0 to \p TripCount - 1. It is up to the callback to
  /// convert the logical iteration variable to the loop counter variable in the
  /// loop body.
  ///
  /// \param Loc       The insert and source location description. The insert
  ///                  location can be between two instructions or the end of a
  ///                  degenerate block (e.g. a BB under construction).
  /// \param BodyGenCB Callback that will generate the loop body code.
  /// \param TripCount Number of iterations the loop body is executed.
  /// \param Name      Base name used to derive BB and instruction names.
  ///
  /// \returns An object representing the created control flow structure which
  ///          can be used for loop-associated directives.
  CanonicalLoopInfo *createCanonicalLoop(const LocationDescription &Loc,
                                         LoopBodyGenCallbackTy BodyGenCB,
                                         Value *TripCount,
                                         const Twine &Name = "loop");

  /// Generator for the control flow structure of an OpenMP canonical loop.
  ///
  /// Instead of a logical iteration space, this allows specifying user-defined
  /// loop counter values using increment, upper- and lower bounds. To
  /// disambiguate the terminology when counting downwards, instead of lower
  /// bounds we use \p Start for the loop counter value in the first body
  /// iteration.
  ///
  /// Consider the following limitations:
  ///
  ///  * A loop counter space over all integer values of its bit-width cannot be
  ///    represented. E.g using uint8_t, its loop trip count of 256 cannot be
  ///    stored into an 8 bit integer):
  ///
  ///      DO I = 0, 255, 1
  ///
  ///  * Unsigned wrapping is only supported when wrapping only "once"; E.g.
  ///    effectively counting downwards:
  ///
  ///      for (uint8_t i = 100u; i > 0; i += 127u)
  ///
  ///
  /// TODO: May need to add additional parameters to represent:
  ///
  ///  * Allow representing downcounting with unsigned integers.
  ///
  ///  * Sign of the step and the comparison operator might disagree:
  ///
  ///      for (int i = 0; i < 42; i -= 1u)
  ///
  //
  /// \param Loc       The insert and source location description.
  /// \param BodyGenCB Callback that will generate the loop body code.
  /// \param Start     Value of the loop counter for the first iterations.
  /// \param Stop      Loop counter values past this will stop the loop.
  /// \param Step      Loop counter increment after each iteration; negative
  ///                  means counting down.
  /// \param IsSigned  Whether Start, Stop and Step are signed integers.
  /// \param InclusiveStop Whether \p Stop itself is a valid value for the loop
  ///                      counter.
  /// \param ComputeIP Insertion point for instructions computing the trip
  ///                  count. Can be used to ensure the trip count is available
  ///                  at the outermost loop of a loop nest. If not set,
  ///                  defaults to the preheader of the generated loop.
  /// \param Name      Base name used to derive BB and instruction names.
  ///
  /// \returns An object representing the created control flow structure which
  ///          can be used for loop-associated directives.
  CanonicalLoopInfo *createCanonicalLoop(const LocationDescription &Loc,
                                         LoopBodyGenCallbackTy BodyGenCB,
                                         Value *Start, Value *Stop, Value *Step,
                                         bool IsSigned, bool InclusiveStop,
                                         InsertPointTy ComputeIP = {},
                                         const Twine &Name = "loop");

  /// Collapse a loop nest into a single loop.
  ///
  /// Merges loops of a loop nest into a single CanonicalLoopNest representation
  /// that has the same number of innermost loop iterations as the origin loop
  /// nest. The induction variables of the input loops are derived from the
  /// collapsed loop's induction variable. This is intended to be used to
  /// implement OpenMP's collapse clause. Before applying a directive,
  /// collapseLoops normalizes a loop nest to contain only a single loop and the
  /// directive's implementation does not need to handle multiple loops itself.
  /// This does not remove the need to handle all loop nest handling by
  /// directives, such as the ordered(<n>) clause or the simd schedule-clause
  /// modifier of the worksharing-loop directive.
  ///
  /// Example:
  /// \code
  ///   for (int i = 0; i < 7; ++i) // Canonical loop "i"
  ///     for (int j = 0; j < 9; ++j) // Canonical loop "j"
  ///       body(i, j);
  /// \endcode
  ///
  /// After collapsing with Loops={i,j}, the loop is changed to
  /// \code
  ///   for (int ij = 0; ij < 63; ++ij) {
  ///     int i = ij / 9;
  ///     int j = ij % 9;
  ///     body(i, j);
  ///   }
  /// \endcode
  ///
  /// In the current implementation, the following limitations apply:
  ///
  ///  * All input loops have an induction variable of the same type.
  ///
  ///  * The collapsed loop will have the same trip count integer type as the
  ///    input loops. Therefore it is possible that the collapsed loop cannot
  ///    represent all iterations of the input loops. For instance, assuming a
  ///    32 bit integer type, and two input loops both iterating 2^16 times, the
  ///    theoretical trip count of the collapsed loop would be 2^32 iteration,
  ///    which cannot be represented in an 32-bit integer. Behavior is undefined
  ///    in this case.
  ///
  ///  * The trip counts of every input loop must be available at \p ComputeIP.
  ///    Non-rectangular loops are not yet supported.
  ///
  ///  * At each nest level, code between a surrounding loop and its nested loop
  ///    is hoisted into the loop body, and such code will be executed more
  ///    often than before collapsing (or not at all if any inner loop iteration
  ///    has a trip count of 0). This is permitted by the OpenMP specification.
  ///
  /// \param DL        Debug location for instructions added for collapsing,
  ///                  such as instructions to compute/derive the input loop's
  ///                  induction variables.
  /// \param Loops     Loops in the loop nest to collapse. Loops are specified
  ///                  from outermost-to-innermost and every control flow of a
  ///                  loop's body must pass through its directly nested loop.
  /// \param ComputeIP Where additional instruction that compute the collapsed
  ///                  trip count. If not set, defaults to before the generated
  ///                  loop.
  ///
  /// \returns The CanonicalLoopInfo object representing the collapsed loop.
  CanonicalLoopInfo *collapseLoops(DebugLoc DL,
                                   ArrayRef<CanonicalLoopInfo *> Loops,
                                   InsertPointTy ComputeIP);

  /// Get the default alignment value for given target
  ///
  /// \param TargetTriple   Target triple
  /// \param Features       StringMap which describes extra CPU features
  static unsigned getOpenMPDefaultSimdAlign(const Triple &TargetTriple,
                                            const StringMap<bool> &Features);

  /// Retrieve (or create if non-existent) the address of a declare
  /// target variable, used in conjunction with registerTargetGlobalVariable
  /// to create declare target global variables.
  ///
  /// \param CaptureClause - enumerator corresponding to the OpenMP capture
  /// clause used in conjunction with the variable being registered (link,
  /// to, enter).
  /// \param DeviceClause - enumerator corresponding to the OpenMP capture
  /// clause used in conjunction with the variable being registered (nohost,
  /// host, any)
  /// \param IsDeclaration - boolean stating if the variable being registered
  /// is a declaration-only and not a definition
  /// \param IsExternallyVisible - boolean stating if the variable is externally
  /// visible
  /// \param EntryInfo - Unique entry information for the value generated
  /// using getTargetEntryUniqueInfo, used to name generated pointer references
  /// to the declare target variable
  /// \param MangledName - the mangled name of the variable being registered
  /// \param GeneratedRefs - references generated by invocations of
  /// registerTargetGlobalVariable invoked from getAddrOfDeclareTargetVar,
  /// these are required by Clang for book keeping.
  /// \param OpenMPSIMD - if OpenMP SIMD mode is currently enabled
  /// \param TargetTriple - The OpenMP device target triple we are compiling
  /// for
  /// \param LlvmPtrTy - The type of the variable we are generating or
  /// retrieving an address for
  /// \param GlobalInitializer - a lambda function which creates a constant
  /// used for initializing a pointer reference to the variable in certain
  /// cases. If a nullptr is passed, it will default to utilising the original
  /// variable to initialize the pointer reference.
  /// \param VariableLinkage - a lambda function which returns the variables
  /// linkage type, if unspecified and a nullptr is given, it will instead
  /// utilise the linkage stored on the existing global variable in the
  /// LLVMModule.
  Constant *getAddrOfDeclareTargetVar(
      OffloadEntriesInfoManager::OMPTargetGlobalVarEntryKind CaptureClause,
      OffloadEntriesInfoManager::OMPTargetDeviceClauseKind DeviceClause,
      bool IsDeclaration, bool IsExternallyVisible,
      TargetRegionEntryInfo EntryInfo, StringRef MangledName,
      std::vector<GlobalVariable *> &GeneratedRefs, bool OpenMPSIMD,
      std::vector<Triple> TargetTriple, Type *LlvmPtrTy,
      std::function<Constant *()> GlobalInitializer,
      std::function<GlobalValue::LinkageTypes()> VariableLinkage);

  /// Registers a target variable for device or host.
  ///
  /// \param CaptureClause - enumerator corresponding to the OpenMP capture
  /// clause used in conjunction with the variable being registered (link,
  /// to, enter).
  /// \param DeviceClause - enumerator corresponding to the OpenMP capture
  /// clause used in conjunction with the variable being registered (nohost,
  /// host, any)
  /// \param IsDeclaration - boolean stating if the variable being registered
  /// is a declaration-only and not a definition
  /// \param IsExternallyVisible - boolean stating if the variable is externally
  /// visible
  /// \param EntryInfo - Unique entry information for the value generated
  /// using getTargetEntryUniqueInfo, used to name generated pointer references
  /// to the declare target variable
  /// \param MangledName - the mangled name of the variable being registered
  /// \param GeneratedRefs - references generated by invocations of
  /// registerTargetGlobalVariable these are required by Clang for book
  /// keeping.
  /// \param OpenMPSIMD - if OpenMP SIMD mode is currently enabled
  /// \param TargetTriple - The OpenMP device target triple we are compiling
  /// for
  /// \param GlobalInitializer - a lambda function which creates a constant
  /// used for initializing a pointer reference to the variable in certain
  /// cases. If a nullptr is passed, it will default to utilising the original
  /// variable to initialize the pointer reference.
  /// \param VariableLinkage - a lambda function which returns the variables
  /// linkage type, if unspecified and a nullptr is given, it will instead
  /// utilise the linkage stored on the existing global variable in the
  /// LLVMModule.
  /// \param LlvmPtrTy - The type of the variable we are generating or
  /// retrieving an address for
  /// \param Addr - the original llvm value (addr) of the variable to be
  /// registered
  void registerTargetGlobalVariable(
      OffloadEntriesInfoManager::OMPTargetGlobalVarEntryKind CaptureClause,
      OffloadEntriesInfoManager::OMPTargetDeviceClauseKind DeviceClause,
      bool IsDeclaration, bool IsExternallyVisible,
      TargetRegionEntryInfo EntryInfo, StringRef MangledName,
      std::vector<GlobalVariable *> &GeneratedRefs, bool OpenMPSIMD,
      std::vector<Triple> TargetTriple,
      std::function<Constant *()> GlobalInitializer,
      std::function<GlobalValue::LinkageTypes()> VariableLinkage,
      Type *LlvmPtrTy, Constant *Addr);

  /// Get the offset of the OMP_MAP_MEMBER_OF field.
  unsigned getFlagMemberOffset();

  /// Get OMP_MAP_MEMBER_OF flag with extra bits reserved based on
  /// the position given.
  /// \param Position - A value indicating the position of the parent
  /// of the member in the kernel argument structure, often retrieved
  /// by the parents position in the combined information vectors used
  /// to generate the structure itself. Multiple children (member's of)
  /// with the same parent will use the same returned member flag.
  omp::OpenMPOffloadMappingFlags getMemberOfFlag(unsigned Position);

  /// Given an initial flag set, this function modifies it to contain
  /// the passed in MemberOfFlag generated from the getMemberOfFlag
  /// function. The results are dependent on the existing flag bits
  /// set in the original flag set.
  /// \param Flags - The original set of flags to be modified with the
  /// passed in MemberOfFlag.
  /// \param MemberOfFlag - A modified OMP_MAP_MEMBER_OF flag, adjusted
  /// slightly based on the getMemberOfFlag which adjusts the flag bits
  /// based on the members position in its parent.
  void setCorrectMemberOfFlag(omp::OpenMPOffloadMappingFlags &Flags,
                              omp::OpenMPOffloadMappingFlags MemberOfFlag);

private:
  /// Modifies the canonical loop to be a statically-scheduled workshare loop
  /// which is executed on the device
  ///
  /// This takes a \p CLI representing a canonical loop, such as the one
  /// created by \see createCanonicalLoop and emits additional instructions to
  /// turn it into a workshare loop. In particular, it calls to an OpenMP
  /// runtime function in the preheader to call OpenMP device rtl function
  /// which handles worksharing of loop body interations.
  ///
  /// \param DL       Debug location for instructions added for the
  ///                 workshare-loop construct itself.
  /// \param CLI      A descriptor of the canonical loop to workshare.
  /// \param AllocaIP An insertion point for Alloca instructions usable in the
  ///                 preheader of the loop.
  /// \param LoopType Information about type of loop worksharing.
  ///                 It corresponds to type of loop workshare OpenMP pragma.
  ///
  /// \returns Point where to insert code after the workshare construct.
  InsertPointTy applyWorkshareLoopTarget(DebugLoc DL, CanonicalLoopInfo *CLI,
                                         InsertPointTy AllocaIP,
                                         omp::WorksharingLoopType LoopType);

  /// Modifies the canonical loop to be a statically-scheduled workshare loop.
  ///
  /// This takes a \p LoopInfo representing a canonical loop, such as the one
  /// created by \p createCanonicalLoop and emits additional instructions to
  /// turn it into a workshare loop. In particular, it calls to an OpenMP
  /// runtime function in the preheader to obtain the loop bounds to be used in
  /// the current thread, updates the relevant instructions in the canonical
  /// loop and calls to an OpenMP runtime finalization function after the loop.
  ///
  /// \param DL       Debug location for instructions added for the
  ///                 workshare-loop construct itself.
  /// \param CLI      A descriptor of the canonical loop to workshare.
  /// \param AllocaIP An insertion point for Alloca instructions usable in the
  ///                 preheader of the loop.
  /// \param NeedsBarrier Indicates whether a barrier must be inserted after
  ///                     the loop.
  ///
  /// \returns Point where to insert code after the workshare construct.
  InsertPointTy applyStaticWorkshareLoop(DebugLoc DL, CanonicalLoopInfo *CLI,
                                         InsertPointTy AllocaIP,
                                         bool NeedsBarrier);

  /// Modifies the canonical loop a statically-scheduled workshare loop with a
  /// user-specified chunk size.
  ///
  /// \param DL           Debug location for instructions added for the
  ///                     workshare-loop construct itself.
  /// \param CLI          A descriptor of the canonical loop to workshare.
  /// \param AllocaIP     An insertion point for Alloca instructions usable in
  ///                     the preheader of the loop.
  /// \param NeedsBarrier Indicates whether a barrier must be inserted after the
  ///                     loop.
  /// \param ChunkSize    The user-specified chunk size.
  ///
  /// \returns Point where to insert code after the workshare construct.
  InsertPointTy applyStaticChunkedWorkshareLoop(DebugLoc DL,
                                                CanonicalLoopInfo *CLI,
                                                InsertPointTy AllocaIP,
                                                bool NeedsBarrier,
                                                Value *ChunkSize);

  /// Modifies the canonical loop to be a dynamically-scheduled workshare loop.
  ///
  /// This takes a \p LoopInfo representing a canonical loop, such as the one
  /// created by \p createCanonicalLoop and emits additional instructions to
  /// turn it into a workshare loop. In particular, it calls to an OpenMP
  /// runtime function in the preheader to obtain, and then in each iteration
  /// to update the loop counter.
  ///
  /// \param DL       Debug location for instructions added for the
  ///                 workshare-loop construct itself.
  /// \param CLI      A descriptor of the canonical loop to workshare.
  /// \param AllocaIP An insertion point for Alloca instructions usable in the
  ///                 preheader of the loop.
  /// \param SchedType Type of scheduling to be passed to the init function.
  /// \param NeedsBarrier Indicates whether a barrier must be insterted after
  ///                     the loop.
  /// \param Chunk    The size of loop chunk considered as a unit when
  ///                 scheduling. If \p nullptr, defaults to 1.
  ///
  /// \returns Point where to insert code after the workshare construct.
  InsertPointTy applyDynamicWorkshareLoop(DebugLoc DL, CanonicalLoopInfo *CLI,
                                          InsertPointTy AllocaIP,
                                          omp::OMPScheduleType SchedType,
                                          bool NeedsBarrier,
                                          Value *Chunk = nullptr);

  /// Create alternative version of the loop to support if clause
  ///
  /// OpenMP if clause can require to generate second loop. This loop
  /// will be executed when if clause condition is not met. createIfVersion
  /// adds branch instruction to the copied loop if \p  ifCond is not met.
  ///
  /// \param Loop       Original loop which should be versioned.
  /// \param IfCond     Value which corresponds to if clause condition
  /// \param VMap       Value to value map to define relation between
  ///                   original and copied loop values and loop blocks.
  /// \param NamePrefix Optional name prefix for if.then if.else blocks.
  void createIfVersion(CanonicalLoopInfo *Loop, Value *IfCond,
                       ValueToValueMapTy &VMap, const Twine &NamePrefix = "");

public:
  /// Modifies the canonical loop to be a workshare loop.
  ///
  /// This takes a \p LoopInfo representing a canonical loop, such as the one
  /// created by \p createCanonicalLoop and emits additional instructions to
  /// turn it into a workshare loop. In particular, it calls to an OpenMP
  /// runtime function in the preheader to obtain the loop bounds to be used in
  /// the current thread, updates the relevant instructions in the canonical
  /// loop and calls to an OpenMP runtime finalization function after the loop.
  ///
  /// The concrete transformation is done by applyStaticWorkshareLoop,
  /// applyStaticChunkedWorkshareLoop, or applyDynamicWorkshareLoop, depending
  /// on the value of \p SchedKind and \p ChunkSize.
  ///
  /// \param DL       Debug location for instructions added for the
  ///                 workshare-loop construct itself.
  /// \param CLI      A descriptor of the canonical loop to workshare.
  /// \param AllocaIP An insertion point for Alloca instructions usable in the
  ///                 preheader of the loop.
  /// \param NeedsBarrier Indicates whether a barrier must be insterted after
  ///                     the loop.
  /// \param SchedKind Scheduling algorithm to use.
  /// \param ChunkSize The chunk size for the inner loop.
  /// \param HasSimdModifier Whether the simd modifier is present in the
  ///                        schedule clause.
  /// \param HasMonotonicModifier Whether the monotonic modifier is present in
  ///                             the schedule clause.
  /// \param HasNonmonotonicModifier Whether the nonmonotonic modifier is
  ///                                present in the schedule clause.
  /// \param HasOrderedClause Whether the (parameterless) ordered clause is
  ///                         present.
  /// \param LoopType Information about type of loop worksharing.
  ///                 It corresponds to type of loop workshare OpenMP pragma.
  ///
  /// \returns Point where to insert code after the workshare construct.
  InsertPointTy applyWorkshareLoop(
      DebugLoc DL, CanonicalLoopInfo *CLI, InsertPointTy AllocaIP,
      bool NeedsBarrier,
      llvm::omp::ScheduleKind SchedKind = llvm::omp::OMP_SCHEDULE_Default,
      Value *ChunkSize = nullptr, bool HasSimdModifier = false,
      bool HasMonotonicModifier = false, bool HasNonmonotonicModifier = false,
      bool HasOrderedClause = false,
      omp::WorksharingLoopType LoopType =
          omp::WorksharingLoopType::ForStaticLoop);

  /// Tile a loop nest.
  ///
  /// Tiles the loops of \p Loops by the tile sizes in \p TileSizes. Loops in
  /// \p/ Loops must be perfectly nested, from outermost to innermost loop
  /// (i.e. Loops.front() is the outermost loop). The trip count llvm::Value
  /// of every loop and every tile sizes must be usable in the outermost
  /// loop's preheader. This implies that the loop nest is rectangular.
  ///
  /// Example:
  /// \code
  ///   for (int i = 0; i < 15; ++i) // Canonical loop "i"
  ///     for (int j = 0; j < 14; ++j) // Canonical loop "j"
  ///         body(i, j);
  /// \endcode
  ///
  /// After tiling with Loops={i,j} and TileSizes={5,7}, the loop is changed to
  /// \code
  ///   for (int i1 = 0; i1 < 3; ++i1)
  ///     for (int j1 = 0; j1 < 2; ++j1)
  ///       for (int i2 = 0; i2 < 5; ++i2)
  ///         for (int j2 = 0; j2 < 7; ++j2)
  ///           body(i1*3+i2, j1*3+j2);
  /// \endcode
  ///
  /// The returned vector are the loops {i1,j1,i2,j2}. The loops i1 and j1 are
  /// referred to the floor, and the loops i2 and j2 are the tiles. Tiling also
  /// handles non-constant trip counts, non-constant tile sizes and trip counts
  /// that are not multiples of the tile size. In the latter case the tile loop
  /// of the last floor-loop iteration will have fewer iterations than specified
  /// as its tile size.
  ///
  ///
  /// @param DL        Debug location for instructions added by tiling, for
  ///                  instance the floor- and tile trip count computation.
  /// @param Loops     Loops to tile. The CanonicalLoopInfo objects are
  ///                  invalidated by this method, i.e. should not used after
  ///                  tiling.
  /// @param TileSizes For each loop in \p Loops, the tile size for that
  ///                  dimensions.
  ///
  /// \returns A list of generated loops. Contains twice as many loops as the
  ///          input loop nest; the first half are the floor loops and the
  ///          second half are the tile loops.
  std::vector<CanonicalLoopInfo *>
  tileLoops(DebugLoc DL, ArrayRef<CanonicalLoopInfo *> Loops,
            ArrayRef<Value *> TileSizes);

  /// Fully unroll a loop.
  ///
  /// Instead of unrolling the loop immediately (and duplicating its body
  /// instructions), it is deferred to LLVM's LoopUnrollPass by adding loop
  /// metadata.
  ///
  /// \param DL   Debug location for instructions added by unrolling.
  /// \param Loop The loop to unroll. The loop will be invalidated.
  void unrollLoopFull(DebugLoc DL, CanonicalLoopInfo *Loop);

  /// Fully or partially unroll a loop. How the loop is unrolled is determined
  /// using LLVM's LoopUnrollPass.
  ///
  /// \param DL   Debug location for instructions added by unrolling.
  /// \param Loop The loop to unroll. The loop will be invalidated.
  void unrollLoopHeuristic(DebugLoc DL, CanonicalLoopInfo *Loop);

  /// Partially unroll a loop.
  ///
  /// The CanonicalLoopInfo of the unrolled loop for use with chained
  /// loop-associated directive can be requested using \p UnrolledCLI. Not
  /// needing the CanonicalLoopInfo allows more efficient code generation by
  /// deferring the actual unrolling to the LoopUnrollPass using loop metadata.
  /// A loop-associated directive applied to the unrolled loop needs to know the
  /// new trip count which means that if using a heuristically determined unroll
  /// factor (\p Factor == 0), that factor must be computed immediately. We are
  /// using the same logic as the LoopUnrollPass to derived the unroll factor,
  /// but which assumes that some canonicalization has taken place (e.g.
  /// Mem2Reg, LICM, GVN, Inlining, etc.). That is, the heuristic will perform
  /// better when the unrolled loop's CanonicalLoopInfo is not needed.
  ///
  /// \param DL          Debug location for instructions added by unrolling.
  /// \param Loop        The loop to unroll. The loop will be invalidated.
  /// \param Factor      The factor to unroll the loop by. A factor of 0
  ///                    indicates that a heuristic should be used to determine
  ///                    the unroll-factor.
  /// \param UnrolledCLI If non-null, receives the CanonicalLoopInfo of the
  ///                    partially unrolled loop. Otherwise, uses loop metadata
  ///                    to defer unrolling to the LoopUnrollPass.
  void unrollLoopPartial(DebugLoc DL, CanonicalLoopInfo *Loop, int32_t Factor,
                         CanonicalLoopInfo **UnrolledCLI);

  /// Add metadata to simd-ize a loop. If IfCond is not nullptr, the loop
  /// is cloned. The metadata which prevents vectorization is added to
  /// to the cloned loop. The cloned loop is executed when ifCond is evaluated
  /// to false.
  ///
  /// \param Loop        The loop to simd-ize.
  /// \param AlignedVars The map which containts pairs of the pointer
  ///                    and its corresponding alignment.
  /// \param IfCond      The value which corresponds to the if clause
  ///                    condition.
  /// \param Order       The enum to map order clause.
  /// \param Simdlen     The Simdlen length to apply to the simd loop.
  /// \param Safelen     The Safelen length to apply to the simd loop.
  void applySimd(CanonicalLoopInfo *Loop,
                 MapVector<Value *, Value *> AlignedVars, Value *IfCond,
                 omp::OrderKind Order, ConstantInt *Simdlen,
                 ConstantInt *Safelen);

  /// Generator for '#omp flush'
  ///
  /// \param Loc The location where the flush directive was encountered
  void createFlush(const LocationDescription &Loc);

  /// Generator for '#omp taskwait'
  ///
  /// \param Loc The location where the taskwait directive was encountered.
  void createTaskwait(const LocationDescription &Loc);

  /// Generator for '#omp taskyield'
  ///
  /// \param Loc The location where the taskyield directive was encountered.
  void createTaskyield(const LocationDescription &Loc);

  /// A struct to pack the relevant information for an OpenMP depend clause.
  struct DependData {
    omp::RTLDependenceKindTy DepKind = omp::RTLDependenceKindTy::DepUnknown;
    Type *DepValueType;
    Value *DepVal;
    explicit DependData() = default;
    DependData(omp::RTLDependenceKindTy DepKind, Type *DepValueType,
               Value *DepVal)
        : DepKind(DepKind), DepValueType(DepValueType), DepVal(DepVal) {}
  };

  /// Generator for `#omp task`
  ///
  /// \param Loc The location where the task construct was encountered.
  /// \param AllocaIP The insertion point to be used for alloca instructions.
  /// \param BodyGenCB Callback that will generate the region code.
  /// \param Tied True if the task is tied, false if the task is untied.
  /// \param Final i1 value which is `true` if the task is final, `false` if the
  ///              task is not final.
  /// \param IfCondition i1 value. If it evaluates to `false`, an undeferred
  ///                    task is generated, and the encountering thread must
  ///                    suspend the current task region, for which execution
  ///                    cannot be resumed until execution of the structured
  ///                    block that is associated with the generated task is
  ///                    completed.
  InsertPointTy createTask(const LocationDescription &Loc,
                           InsertPointTy AllocaIP, BodyGenCallbackTy BodyGenCB,
                           bool Tied = true, Value *Final = nullptr,
                           Value *IfCondition = nullptr,
                           SmallVector<DependData> Dependencies = {});

  /// Generator for the taskgroup construct
  ///
  /// \param Loc The location where the taskgroup construct was encountered.
  /// \param AllocaIP The insertion point to be used for alloca instructions.
  /// \param BodyGenCB Callback that will generate the region code.
  InsertPointTy createTaskgroup(const LocationDescription &Loc,
                                InsertPointTy AllocaIP,
                                BodyGenCallbackTy BodyGenCB);

  using FileIdentifierInfoCallbackTy =
      std::function<std::tuple<std::string, uint64_t>()>;

  /// Creates a unique info for a target entry when provided a filename and
  /// line number from.
  ///
  /// \param CallBack A callback function which should return filename the entry
  /// resides in as well as the line number for the target entry
  /// \param ParentName The name of the parent the target entry resides in, if
  /// any.
  static TargetRegionEntryInfo
  getTargetEntryUniqueInfo(FileIdentifierInfoCallbackTy CallBack,
                           StringRef ParentName = "");

  /// Enum class for the RedctionGen CallBack type to be used.
  enum class ReductionGenCBKind { Clang, MLIR };

  /// ReductionGen CallBack for Clang
  ///
  /// \param CodeGenIP InsertPoint for CodeGen.
  /// \param Index Index of the ReductionInfo to generate code for.
  /// \param LHSPtr Optionally used by Clang to return the LHSPtr it used for
  /// codegen, used for fixup later.
  /// \param RHSPtr Optionally used by Clang to
  /// return the RHSPtr it used for codegen, used for fixup later.
  /// \param CurFn Optionally used by Clang to pass in the Current Function as
  /// Clang context may be old.
  using ReductionGenClangCBTy =
      std::function<InsertPointTy(InsertPointTy CodeGenIP, unsigned Index,
                                  Value **LHS, Value **RHS, Function *CurFn)>;

  /// ReductionGen CallBack for MLIR
  ///
  /// \param CodeGenIP InsertPoint for CodeGen.
  /// \param LHS Pass in the LHS Value to be used for CodeGen.
  /// \param RHS Pass in the RHS Value to be used for CodeGen.
  using ReductionGenCBTy = std::function<InsertPointTy(
      InsertPointTy CodeGenIP, Value *LHS, Value *RHS, Value *&Res)>;

  /// Functions used to generate atomic reductions. Such functions take two
  /// Values representing pointers to LHS and RHS of the reduction, as well as
  /// the element type of these pointers. They are expected to atomically
  /// update the LHS to the reduced value.
  using ReductionGenAtomicCBTy =
      std::function<InsertPointTy(InsertPointTy, Type *, Value *, Value *)>;

  /// Enum class for reduction evaluation types scalar, complex and aggregate.
  enum class EvalKind { Scalar, Complex, Aggregate };

  /// Information about an OpenMP reduction.
  struct ReductionInfo {
    ReductionInfo(Type *ElementType, Value *Variable, Value *PrivateVariable,
                  EvalKind EvaluationKind, ReductionGenCBTy ReductionGen,
                  ReductionGenClangCBTy ReductionGenClang,
                  ReductionGenAtomicCBTy AtomicReductionGen)
        : ElementType(ElementType), Variable(Variable),
          PrivateVariable(PrivateVariable), EvaluationKind(EvaluationKind),
          ReductionGen(ReductionGen), ReductionGenClang(ReductionGenClang),
          AtomicReductionGen(AtomicReductionGen) {}
    ReductionInfo(Value *PrivateVariable)
        : ElementType(nullptr), Variable(nullptr),
          PrivateVariable(PrivateVariable), EvaluationKind(EvalKind::Scalar),
          ReductionGen(), ReductionGenClang(), AtomicReductionGen() {}

    /// Reduction element type, must match pointee type of variable.
    Type *ElementType;

    /// Reduction variable of pointer type.
    Value *Variable;

    /// Thread-private partial reduction variable.
    Value *PrivateVariable;

    /// Reduction evaluation kind - scalar, complex or aggregate.
    EvalKind EvaluationKind;

    /// Callback for generating the reduction body. The IR produced by this will
    /// be used to combine two values in a thread-safe context, e.g., under
    /// lock or within the same thread, and therefore need not be atomic.
    ReductionGenCBTy ReductionGen;

    /// Clang callback for generating the reduction body. The IR produced by
    /// this will be used to combine two values in a thread-safe context, e.g.,
    /// under lock or within the same thread, and therefore need not be atomic.
    ReductionGenClangCBTy ReductionGenClang;

    /// Callback for generating the atomic reduction body, may be null. The IR
    /// produced by this will be used to atomically combine two values during
    /// reduction. If null, the implementation will use the non-atomic version
    /// along with the appropriate synchronization mechanisms.
    ReductionGenAtomicCBTy AtomicReductionGen;
  };

  enum class CopyAction : unsigned {
    // RemoteLaneToThread: Copy over a Reduce list from a remote lane in
    // the warp using shuffle instructions.
    RemoteLaneToThread,
    // ThreadCopy: Make a copy of a Reduce list on the thread's stack.
    ThreadCopy,
  };

  struct CopyOptionsTy {
    Value *RemoteLaneOffset = nullptr;
    Value *ScratchpadIndex = nullptr;
    Value *ScratchpadWidth = nullptr;
  };

  /// Supporting functions for Reductions CodeGen.
private:
  /// Emit the llvm.used metadata.
  void emitUsed(StringRef Name, std::vector<llvm::WeakTrackingVH> &List);

  /// Get the id of the current thread on the GPU.
  Value *getGPUThreadID();

  /// Get the GPU warp size.
  Value *getGPUWarpSize();

  /// Get the id of the warp in the block.
  /// We assume that the warp size is 32, which is always the case
  /// on the NVPTX device, to generate more efficient code.
  Value *getNVPTXWarpID();

  /// Get the id of the current lane in the Warp.
  /// We assume that the warp size is 32, which is always the case
  /// on the NVPTX device, to generate more efficient code.
  Value *getNVPTXLaneID();

  /// Cast value to the specified type.
  Value *castValueToType(InsertPointTy AllocaIP, Value *From, Type *ToType);

  /// This function creates calls to one of two shuffle functions to copy
  /// variables between lanes in a warp.
  Value *createRuntimeShuffleFunction(InsertPointTy AllocaIP, Value *Element,
                                      Type *ElementType, Value *Offset);

  /// Function to shuffle over the value from the remote lane.
  void shuffleAndStore(InsertPointTy AllocaIP, Value *SrcAddr, Value *DstAddr,
                       Type *ElementType, Value *Offset,
                       Type *ReductionArrayTy);

  /// Emit instructions to copy a Reduce list, which contains partially
  /// aggregated values, in the specified direction.
  void emitReductionListCopy(
      InsertPointTy AllocaIP, CopyAction Action, Type *ReductionArrayTy,
      ArrayRef<ReductionInfo> ReductionInfos, Value *SrcBase, Value *DestBase,
      CopyOptionsTy CopyOptions = {nullptr, nullptr, nullptr});

  /// Emit a helper that reduces data across two OpenMP threads (lanes)
  /// in the same warp.  It uses shuffle instructions to copy over data from
  /// a remote lane's stack.  The reduction algorithm performed is specified
  /// by the fourth parameter.
  ///
  /// Algorithm Versions.
  /// Full Warp Reduce (argument value 0):
  ///   This algorithm assumes that all 32 lanes are active and gathers
  ///   data from these 32 lanes, producing a single resultant value.
  /// Contiguous Partial Warp Reduce (argument value 1):
  ///   This algorithm assumes that only a *contiguous* subset of lanes
  ///   are active.  This happens for the last warp in a parallel region
  ///   when the user specified num_threads is not an integer multiple of
  ///   32.  This contiguous subset always starts with the zeroth lane.
  /// Partial Warp Reduce (argument value 2):
  ///   This algorithm gathers data from any number of lanes at any position.
  /// All reduced values are stored in the lowest possible lane.  The set
  /// of problems every algorithm addresses is a super set of those
  /// addressable by algorithms with a lower version number.  Overhead
  /// increases as algorithm version increases.
  ///
  /// Terminology
  /// Reduce element:
  ///   Reduce element refers to the individual data field with primitive
  ///   data types to be combined and reduced across threads.
  /// Reduce list:
  ///   Reduce list refers to a collection of local, thread-private
  ///   reduce elements.
  /// Remote Reduce list:
  ///   Remote Reduce list refers to a collection of remote (relative to
  ///   the current thread) reduce elements.
  ///
  /// We distinguish between three states of threads that are important to
  /// the implementation of this function.
  /// Alive threads:
  ///   Threads in a warp executing the SIMT instruction, as distinguished from
  ///   threads that are inactive due to divergent control flow.
  /// Active threads:
  ///   The minimal set of threads that has to be alive upon entry to this
  ///   function.  The computation is correct iff active threads are alive.
  ///   Some threads are alive but they are not active because they do not
  ///   contribute to the computation in any useful manner.  Turning them off
  ///   may introduce control flow overheads without any tangible benefits.
  /// Effective threads:
  ///   In order to comply with the argument requirements of the shuffle
  ///   function, we must keep all lanes holding data alive.  But at most
  ///   half of them perform value aggregation; we refer to this half of
  ///   threads as effective. The other half is simply handing off their
  ///   data.
  ///
  /// Procedure
  /// Value shuffle:
  ///   In this step active threads transfer data from higher lane positions
  ///   in the warp to lower lane positions, creating Remote Reduce list.
  /// Value aggregation:
  ///   In this step, effective threads combine their thread local Reduce list
  ///   with Remote Reduce list and store the result in the thread local
  ///   Reduce list.
  /// Value copy:
  ///   In this step, we deal with the assumption made by algorithm 2
  ///   (i.e. contiguity assumption).  When we have an odd number of lanes
  ///   active, say 2k+1, only k threads will be effective and therefore k
  ///   new values will be produced.  However, the Reduce list owned by the
  ///   (2k+1)th thread is ignored in the value aggregation.  Therefore
  ///   we copy the Reduce list from the (2k+1)th lane to (k+1)th lane so
  ///   that the contiguity assumption still holds.
  ///
  /// \param ReductionInfos Array type containing the ReductionOps.
  /// \param ReduceFn The reduction function.
  /// \param FuncAttrs Optional param to specify any function attributes that
  ///                  need to be copied to the new function.
  ///
  /// \return The ShuffleAndReduce function.
  Function *emitShuffleAndReduceFunction(
      ArrayRef<OpenMPIRBuilder::ReductionInfo> ReductionInfos,
      Function *ReduceFn, AttributeList FuncAttrs);

  /// This function emits a helper that gathers Reduce lists from the first
  /// lane of every active warp to lanes in the first warp.
  ///
  /// void inter_warp_copy_func(void* reduce_data, num_warps)
  ///   shared smem[warp_size];
  ///   For all data entries D in reduce_data:
  ///     sync
  ///     If (I am the first lane in each warp)
  ///       Copy my local D to smem[warp_id]
  ///     sync
  ///     if (I am the first warp)
  ///       Copy smem[thread_id] to my local D
  ///
  /// \param Loc The insert and source location description.
  /// \param ReductionInfos Array type containing the ReductionOps.
  /// \param FuncAttrs Optional param to specify any function attributes that
  ///                  need to be copied to the new function.
  ///
  /// \return The InterWarpCopy function.
  Function *emitInterWarpCopyFunction(const LocationDescription &Loc,
                                      ArrayRef<ReductionInfo> ReductionInfos,
                                      AttributeList FuncAttrs);

  /// This function emits a helper that copies all the reduction variables from
  /// the team into the provided global buffer for the reduction variables.
  ///
  /// void list_to_global_copy_func(void *buffer, int Idx, void *reduce_data)
  ///   For all data entries D in reduce_data:
  ///     Copy local D to buffer.D[Idx]
  ///
  /// \param ReductionInfos Array type containing the ReductionOps.
  /// \param ReductionsBufferTy The StructTy for the reductions buffer.
  /// \param FuncAttrs Optional param to specify any function attributes that
  ///                  need to be copied to the new function.
  ///
  /// \return The ListToGlobalCopy function.
  Function *emitListToGlobalCopyFunction(ArrayRef<ReductionInfo> ReductionInfos,
                                         Type *ReductionsBufferTy,
                                         AttributeList FuncAttrs);

  /// This function emits a helper that copies all the reduction variables from
  /// the team into the provided global buffer for the reduction variables.
  ///
  /// void list_to_global_copy_func(void *buffer, int Idx, void *reduce_data)
  ///   For all data entries D in reduce_data:
  ///     Copy buffer.D[Idx] to local D;
  ///
  /// \param ReductionInfos Array type containing the ReductionOps.
  /// \param ReductionsBufferTy The StructTy for the reductions buffer.
  /// \param FuncAttrs Optional param to specify any function attributes that
  ///                  need to be copied to the new function.
  ///
  /// \return The GlobalToList function.
  Function *emitGlobalToListCopyFunction(ArrayRef<ReductionInfo> ReductionInfos,
                                         Type *ReductionsBufferTy,
                                         AttributeList FuncAttrs);

  /// This function emits a helper that reduces all the reduction variables from
  /// the team into the provided global buffer for the reduction variables.
  ///
  /// void list_to_global_reduce_func(void *buffer, int Idx, void *reduce_data)
  ///  void *GlobPtrs[];
  ///  GlobPtrs[0] = (void*)&buffer.D0[Idx];
  ///  ...
  ///  GlobPtrs[N] = (void*)&buffer.DN[Idx];
  ///  reduce_function(GlobPtrs, reduce_data);
  ///
  /// \param ReductionInfos Array type containing the ReductionOps.
  /// \param ReduceFn The reduction function.
  /// \param ReductionsBufferTy The StructTy for the reductions buffer.
  /// \param FuncAttrs Optional param to specify any function attributes that
  ///                  need to be copied to the new function.
  ///
  /// \return The ListToGlobalReduce function.
  Function *
  emitListToGlobalReduceFunction(ArrayRef<ReductionInfo> ReductionInfos,
                                 Function *ReduceFn, Type *ReductionsBufferTy,
                                 AttributeList FuncAttrs);

  /// This function emits a helper that reduces all the reduction variables from
  /// the team into the provided global buffer for the reduction variables.
  ///
  /// void global_to_list_reduce_func(void *buffer, int Idx, void *reduce_data)
  ///  void *GlobPtrs[];
  ///  GlobPtrs[0] = (void*)&buffer.D0[Idx];
  ///  ...
  ///  GlobPtrs[N] = (void*)&buffer.DN[Idx];
  ///  reduce_function(reduce_data, GlobPtrs);
  ///
  /// \param ReductionInfos Array type containing the ReductionOps.
  /// \param ReduceFn The reduction function.
  /// \param ReductionsBufferTy The StructTy for the reductions buffer.
  /// \param FuncAttrs Optional param to specify any function attributes that
  ///                  need to be copied to the new function.
  ///
  /// \return The GlobalToListReduce function.
  Function *
  emitGlobalToListReduceFunction(ArrayRef<ReductionInfo> ReductionInfos,
                                 Function *ReduceFn, Type *ReductionsBufferTy,
                                 AttributeList FuncAttrs);

  /// Get the function name of a reduction function.
  std::string getReductionFuncName(StringRef Name) const;

  /// Emits reduction function.
  /// \param ReducerName Name of the function calling the reduction.
  /// \param ReductionInfos Array type containing the ReductionOps.
  /// \param ReductionGenCBKind Optional param to specify Clang or MLIR
  ///                           CodeGenCB kind.
  /// \param FuncAttrs Optional param to specify any function attributes that
  ///                  need to be copied to the new function.
  ///
  /// \return The reduction function.
  Function *createReductionFunction(
      StringRef ReducerName, ArrayRef<ReductionInfo> ReductionInfos,
      ReductionGenCBKind ReductionGenCBKind = ReductionGenCBKind::MLIR,
      AttributeList FuncAttrs = {});

public:
  ///
  /// Design of OpenMP reductions on the GPU
  ///
  /// Consider a typical OpenMP program with one or more reduction
  /// clauses:
  ///
  /// float foo;
  /// double bar;
  /// #pragma omp target teams distribute parallel for \
  ///             reduction(+:foo) reduction(*:bar)
  /// for (int i = 0; i < N; i++) {
  ///   foo += A[i]; bar *= B[i];
  /// }
  ///
  /// where 'foo' and 'bar' are reduced across all OpenMP threads in
  /// all teams.  In our OpenMP implementation on the NVPTX device an
  /// OpenMP team is mapped to a CUDA threadblock and OpenMP threads
  /// within a team are mapped to CUDA threads within a threadblock.
  /// Our goal is to efficiently aggregate values across all OpenMP
  /// threads such that:
  ///
  ///   - the compiler and runtime are logically concise, and
  ///   - the reduction is performed efficiently in a hierarchical
  ///     manner as follows: within OpenMP threads in the same warp,
  ///     across warps in a threadblock, and finally across teams on
  ///     the NVPTX device.
  ///
  /// Introduction to Decoupling
  ///
  /// We would like to decouple the compiler and the runtime so that the
  /// latter is ignorant of the reduction variables (number, data types)
  /// and the reduction operators.  This allows a simpler interface
  /// and implementation while still attaining good performance.
  ///
  /// Pseudocode for the aforementioned OpenMP program generated by the
  /// compiler is as follows:
  ///
  /// 1. Create private copies of reduction variables on each OpenMP
  ///    thread: 'foo_private', 'bar_private'
  /// 2. Each OpenMP thread reduces the chunk of 'A' and 'B' assigned
  ///    to it and writes the result in 'foo_private' and 'bar_private'
  ///    respectively.
  /// 3. Call the OpenMP runtime on the GPU to reduce within a team
  ///    and store the result on the team master:
  ///
  ///     __kmpc_nvptx_parallel_reduce_nowait_v2(...,
  ///        reduceData, shuffleReduceFn, interWarpCpyFn)
  ///
  ///     where:
  ///       struct ReduceData {
  ///         double *foo;
  ///         double *bar;
  ///       } reduceData
  ///       reduceData.foo = &foo_private
  ///       reduceData.bar = &bar_private
  ///
  ///     'shuffleReduceFn' and 'interWarpCpyFn' are pointers to two
  ///     auxiliary functions generated by the compiler that operate on
  ///     variables of type 'ReduceData'.  They aid the runtime perform
  ///     algorithmic steps in a data agnostic manner.
  ///
  ///     'shuffleReduceFn' is a pointer to a function that reduces data
  ///     of type 'ReduceData' across two OpenMP threads (lanes) in the
  ///     same warp.  It takes the following arguments as input:
  ///
  ///     a. variable of type 'ReduceData' on the calling lane,
  ///     b. its lane_id,
  ///     c. an offset relative to the current lane_id to generate a
  ///        remote_lane_id.  The remote lane contains the second
  ///        variable of type 'ReduceData' that is to be reduced.
  ///     d. an algorithm version parameter determining which reduction
  ///        algorithm to use.
  ///
  ///     'shuffleReduceFn' retrieves data from the remote lane using
  ///     efficient GPU shuffle intrinsics and reduces, using the
  ///     algorithm specified by the 4th parameter, the two operands
  ///     element-wise.  The result is written to the first operand.
  ///
  ///     Different reduction algorithms are implemented in different
  ///     runtime functions, all calling 'shuffleReduceFn' to perform
  ///     the essential reduction step.  Therefore, based on the 4th
  ///     parameter, this function behaves slightly differently to
  ///     cooperate with the runtime to ensure correctness under
  ///     different circumstances.
  ///
  ///     'InterWarpCpyFn' is a pointer to a function that transfers
  ///     reduced variables across warps.  It tunnels, through CUDA
  ///     shared memory, the thread-private data of type 'ReduceData'
  ///     from lane 0 of each warp to a lane in the first warp.
  /// 4. Call the OpenMP runtime on the GPU to reduce across teams.
  ///    The last team writes the global reduced value to memory.
  ///
  ///     ret = __kmpc_nvptx_teams_reduce_nowait(...,
  ///             reduceData, shuffleReduceFn, interWarpCpyFn,
  ///             scratchpadCopyFn, loadAndReduceFn)
  ///
  ///     'scratchpadCopyFn' is a helper that stores reduced
  ///     data from the team master to a scratchpad array in
  ///     global memory.
  ///
  ///     'loadAndReduceFn' is a helper that loads data from
  ///     the scratchpad array and reduces it with the input
  ///     operand.
  ///
  ///     These compiler generated functions hide address
  ///     calculation and alignment information from the runtime.
  /// 5. if ret == 1:
  ///     The team master of the last team stores the reduced
  ///     result to the globals in memory.
  ///     foo += reduceData.foo; bar *= reduceData.bar
  ///
  ///
  /// Warp Reduction Algorithms
  ///
  /// On the warp level, we have three algorithms implemented in the
  /// OpenMP runtime depending on the number of active lanes:
  ///
  /// Full Warp Reduction
  ///
  /// The reduce algorithm within a warp where all lanes are active
  /// is implemented in the runtime as follows:
  ///
  /// full_warp_reduce(void *reduce_data,
  ///                  kmp_ShuffleReductFctPtr ShuffleReduceFn) {
  ///   for (int offset = WARPSIZE/2; offset > 0; offset /= 2)
  ///     ShuffleReduceFn(reduce_data, 0, offset, 0);
  /// }
  ///
  /// The algorithm completes in log(2, WARPSIZE) steps.
  ///
  /// 'ShuffleReduceFn' is used here with lane_id set to 0 because it is
  /// not used therefore we save instructions by not retrieving lane_id
  /// from the corresponding special registers.  The 4th parameter, which
  /// represents the version of the algorithm being used, is set to 0 to
  /// signify full warp reduction.
  ///
  /// In this version, 'ShuffleReduceFn' behaves, per element, as follows:
  ///
  /// #reduce_elem refers to an element in the local lane's data structure
  /// #remote_elem is retrieved from a remote lane
  /// remote_elem = shuffle_down(reduce_elem, offset, WARPSIZE);
  /// reduce_elem = reduce_elem REDUCE_OP remote_elem;
  ///
  /// Contiguous Partial Warp Reduction
  ///
  /// This reduce algorithm is used within a warp where only the first
  /// 'n' (n <= WARPSIZE) lanes are active.  It is typically used when the
  /// number of OpenMP threads in a parallel region is not a multiple of
  /// WARPSIZE.  The algorithm is implemented in the runtime as follows:
  ///
  /// void
  /// contiguous_partial_reduce(void *reduce_data,
  ///                           kmp_ShuffleReductFctPtr ShuffleReduceFn,
  ///                           int size, int lane_id) {
  ///   int curr_size;
  ///   int offset;
  ///   curr_size = size;
  ///   mask = curr_size/2;
  ///   while (offset>0) {
  ///     ShuffleReduceFn(reduce_data, lane_id, offset, 1);
  ///     curr_size = (curr_size+1)/2;
  ///     offset = curr_size/2;
  ///   }
  /// }
  ///
  /// In this version, 'ShuffleReduceFn' behaves, per element, as follows:
  ///
  /// remote_elem = shuffle_down(reduce_elem, offset, WARPSIZE);
  /// if (lane_id < offset)
  ///     reduce_elem = reduce_elem REDUCE_OP remote_elem
  /// else
  ///     reduce_elem = remote_elem
  ///
  /// This algorithm assumes that the data to be reduced are located in a
  /// contiguous subset of lanes starting from the first.  When there is
  /// an odd number of active lanes, the data in the last lane is not
  /// aggregated with any other lane's dat but is instead copied over.
  ///
  /// Dispersed Partial Warp Reduction
  ///
  /// This algorithm is used within a warp when any discontiguous subset of
  /// lanes are active.  It is used to implement the reduction operation
  /// across lanes in an OpenMP simd region or in a nested parallel region.
  ///
  /// void
  /// dispersed_partial_reduce(void *reduce_data,
  ///                          kmp_ShuffleReductFctPtr ShuffleReduceFn) {
  ///   int size, remote_id;
  ///   int logical_lane_id = number_of_active_lanes_before_me() * 2;
  ///   do {
  ///       remote_id = next_active_lane_id_right_after_me();
  ///       # the above function returns 0 of no active lane
  ///       # is present right after the current lane.
  ///       size = number_of_active_lanes_in_this_warp();
  ///       logical_lane_id /= 2;
  ///       ShuffleReduceFn(reduce_data, logical_lane_id,
  ///                       remote_id-1-threadIdx.x, 2);
  ///   } while (logical_lane_id % 2 == 0 && size > 1);
  /// }
  ///
  /// There is no assumption made about the initial state of the reduction.
  /// Any number of lanes (>=1) could be active at any position.  The reduction
  /// result is returned in the first active lane.
  ///
  /// In this version, 'ShuffleReduceFn' behaves, per element, as follows:
  ///
  /// remote_elem = shuffle_down(reduce_elem, offset, WARPSIZE);
  /// if (lane_id % 2 == 0 && offset > 0)
  ///     reduce_elem = reduce_elem REDUCE_OP remote_elem
  /// else
  ///     reduce_elem = remote_elem
  ///
  ///
  /// Intra-Team Reduction
  ///
  /// This function, as implemented in the runtime call
  /// '__kmpc_nvptx_parallel_reduce_nowait_v2', aggregates data across OpenMP
  /// threads in a team.  It first reduces within a warp using the
  /// aforementioned algorithms.  We then proceed to gather all such
  /// reduced values at the first warp.
  ///
  /// The runtime makes use of the function 'InterWarpCpyFn', which copies
  /// data from each of the "warp master" (zeroth lane of each warp, where
  /// warp-reduced data is held) to the zeroth warp.  This step reduces (in
  /// a mathematical sense) the problem of reduction across warp masters in
  /// a block to the problem of warp reduction.
  ///
  ///
  /// Inter-Team Reduction
  ///
  /// Once a team has reduced its data to a single value, it is stored in
  /// a global scratchpad array.  Since each team has a distinct slot, this
  /// can be done without locking.
  ///
  /// The last team to write to the scratchpad array proceeds to reduce the
  /// scratchpad array.  One or more workers in the last team use the helper
  /// 'loadAndReduceDataFn' to load and reduce values from the array, i.e.,
  /// the k'th worker reduces every k'th element.
  ///
  /// Finally, a call is made to '__kmpc_nvptx_parallel_reduce_nowait_v2' to
  /// reduce across workers and compute a globally reduced value.
  ///
  /// \param Loc                The location where the reduction was
  ///                           encountered. Must be within the associate
  ///                           directive and after the last local access to the
  ///                           reduction variables.
  /// \param AllocaIP           An insertion point suitable for allocas usable
  ///                           in reductions.
  /// \param CodeGenIP           An insertion point suitable for code
  /// generation. \param ReductionInfos     A list of info on each reduction
  /// variable. \param IsNoWait           Optional flag set if the reduction is
  /// marked as
  ///                           nowait.
  /// \param IsTeamsReduction   Optional flag set if it is a teams
  ///                           reduction.
  /// \param HasDistribute      Optional flag set if it is a
  ///                           distribute reduction.
  /// \param GridValue          Optional GPU grid value.
  /// \param ReductionBufNum    Optional OpenMPCUDAReductionBufNumValue to be
  /// used for teams reduction.
  /// \param SrcLocInfo         Source location information global.
  InsertPointTy createReductionsGPU(
      const LocationDescription &Loc, InsertPointTy AllocaIP,
      InsertPointTy CodeGenIP, ArrayRef<ReductionInfo> ReductionInfos,
      bool IsNoWait = false, bool IsTeamsReduction = false,
      bool HasDistribute = false,
      ReductionGenCBKind ReductionGenCBKind = ReductionGenCBKind::MLIR,
      std::optional<omp::GV> GridValue = {}, unsigned ReductionBufNum = 1024,
      Value *SrcLocInfo = nullptr);

  // TODO: provide atomic and non-atomic reduction generators for reduction
  // operators defined by the OpenMP specification.

  /// Generator for '#omp reduction'.
  ///
  /// Emits the IR instructing the runtime to perform the specific kind of
  /// reductions. Expects reduction variables to have been privatized and
  /// initialized to reduction-neutral values separately. Emits the calls to
  /// runtime functions as well as the reduction function and the basic blocks
  /// performing the reduction atomically and non-atomically.
  ///
  /// The code emitted for the following:
  ///
  /// \code
  ///   type var_1;
  ///   type var_2;
  ///   #pragma omp <directive> reduction(reduction-op:var_1,var_2)
  ///   /* body */;
  /// \endcode
  ///
  /// corresponds to the following sketch.
  ///
  /// \code
  /// void _outlined_par() {
  ///   // N is the number of different reductions.
  ///   void *red_array[] = {privatized_var_1, privatized_var_2, ...};
  ///   switch(__kmpc_reduce(..., N, /*size of data in red array*/, red_array,
  ///                        _omp_reduction_func,
  ///                        _gomp_critical_user.reduction.var)) {
  ///   case 1: {
  ///     var_1 = var_1 <reduction-op> privatized_var_1;
  ///     var_2 = var_2 <reduction-op> privatized_var_2;
  ///     // ...
  ///    __kmpc_end_reduce(...);
  ///     break;
  ///   }
  ///   case 2: {
  ///     _Atomic<ReductionOp>(var_1, privatized_var_1);
  ///     _Atomic<ReductionOp>(var_2, privatized_var_2);
  ///     // ...
  ///     break;
  ///   }
  ///   default: break;
  ///   }
  /// }
  ///
  /// void _omp_reduction_func(void **lhs, void **rhs) {
  ///   *(type *)lhs[0] = *(type *)lhs[0] <reduction-op> *(type *)rhs[0];
  ///   *(type *)lhs[1] = *(type *)lhs[1] <reduction-op> *(type *)rhs[1];
  ///   // ...
  /// }
  /// \endcode
  ///
  /// \param Loc                The location where the reduction was
  ///                           encountered. Must be within the associate
  ///                           directive and after the last local access to the
  ///                           reduction variables.
  /// \param AllocaIP           An insertion point suitable for allocas usable
  ///                           in reductions.
  /// \param ReductionInfos     A list of info on each reduction variable.
  /// \param IsNoWait           A flag set if the reduction is marked as nowait.
  /// \param IsByRef            A flag set if the reduction is using reference
  /// or direct value.
  InsertPointTy createReductions(const LocationDescription &Loc,
                                 InsertPointTy AllocaIP,
                                 ArrayRef<ReductionInfo> ReductionInfos,
                                 ArrayRef<bool> IsByRef, bool IsNoWait = false);

  ///}

  /// Return the insertion point used by the underlying IRBuilder.
  InsertPointTy getInsertionPoint() { return Builder.saveIP(); }

  /// Update the internal location to \p Loc.
  bool updateToLocation(const LocationDescription &Loc) {
    Builder.restoreIP(Loc.IP);
    Builder.SetCurrentDebugLocation(Loc.DL);
    return Loc.IP.getBlock() != nullptr;
  }

  /// Return the function declaration for the runtime function with \p FnID.
  FunctionCallee getOrCreateRuntimeFunction(Module &M,
                                            omp::RuntimeFunction FnID);

  Function *getOrCreateRuntimeFunctionPtr(omp::RuntimeFunction FnID);

  /// Return the (LLVM-IR) string describing the source location \p LocStr.
  Constant *getOrCreateSrcLocStr(StringRef LocStr, uint32_t &SrcLocStrSize);

  /// Return the (LLVM-IR) string describing the default source location.
  Constant *getOrCreateDefaultSrcLocStr(uint32_t &SrcLocStrSize);

  /// Return the (LLVM-IR) string describing the source location identified by
  /// the arguments.
  Constant *getOrCreateSrcLocStr(StringRef FunctionName, StringRef FileName,
                                 unsigned Line, unsigned Column,
                                 uint32_t &SrcLocStrSize);

  /// Return the (LLVM-IR) string describing the DebugLoc \p DL. Use \p F as
  /// fallback if \p DL does not specify the function name.
  Constant *getOrCreateSrcLocStr(DebugLoc DL, uint32_t &SrcLocStrSize,
                                 Function *F = nullptr);

  /// Return the (LLVM-IR) string describing the source location \p Loc.
  Constant *getOrCreateSrcLocStr(const LocationDescription &Loc,
                                 uint32_t &SrcLocStrSize);

  /// Return an ident_t* encoding the source location \p SrcLocStr and \p Flags.
  /// TODO: Create a enum class for the Reserve2Flags
  Constant *getOrCreateIdent(Constant *SrcLocStr, uint32_t SrcLocStrSize,
                             omp::IdentFlag Flags = omp::IdentFlag(0),
                             unsigned Reserve2Flags = 0);

  /// Create a hidden global flag \p Name in the module with initial value \p
  /// Value.
  GlobalValue *createGlobalFlag(unsigned Value, StringRef Name);

  /// Generate control flow and cleanup for cancellation.
  ///
  /// \param CancelFlag Flag indicating if the cancellation is performed.
  /// \param CanceledDirective The kind of directive that is cancled.
  /// \param ExitCB Extra code to be generated in the exit block.
  void emitCancelationCheckImpl(Value *CancelFlag,
                                omp::Directive CanceledDirective,
                                FinalizeCallbackTy ExitCB = {});

  /// Generate a target region entry call.
  ///
  /// \param Loc The location at which the request originated and is fulfilled.
  /// \param AllocaIP The insertion point to be used for alloca instructions.
  /// \param Return Return value of the created function returned by reference.
  /// \param DeviceID Identifier for the device via the 'device' clause.
  /// \param NumTeams Numer of teams for the region via the 'num_teams' clause
  ///                 or 0 if unspecified and -1 if there is no 'teams' clause.
  /// \param NumThreads Number of threads via the 'thread_limit' clause.
  /// \param HostPtr Pointer to the host-side pointer of the target kernel.
  /// \param KernelArgs Array of arguments to the kernel.
  InsertPointTy emitTargetKernel(const LocationDescription &Loc,
                                 InsertPointTy AllocaIP, Value *&Return,
                                 Value *Ident, Value *DeviceID, Value *NumTeams,
                                 Value *NumThreads, Value *HostPtr,
                                 ArrayRef<Value *> KernelArgs);

  /// Generate a flush runtime call.
  ///
  /// \param Loc The location at which the request originated and is fulfilled.
  void emitFlush(const LocationDescription &Loc);

  /// The finalization stack made up of finalize callbacks currently in-flight,
  /// wrapped into FinalizationInfo objects that reference also the finalization
  /// target block and the kind of cancellable directive.
  SmallVector<FinalizationInfo, 8> FinalizationStack;

  /// Return true if the last entry in the finalization stack is of kind \p DK
  /// and cancellable.
  bool isLastFinalizationInfoCancellable(omp::Directive DK) {
    return !FinalizationStack.empty() &&
           FinalizationStack.back().IsCancellable &&
           FinalizationStack.back().DK == DK;
  }

  /// Generate a taskwait runtime call.
  ///
  /// \param Loc The location at which the request originated and is fulfilled.
  void emitTaskwaitImpl(const LocationDescription &Loc);

  /// Generate a taskyield runtime call.
  ///
  /// \param Loc The location at which the request originated and is fulfilled.
  void emitTaskyieldImpl(const LocationDescription &Loc);

  /// Return the current thread ID.
  ///
  /// \param Ident The ident (ident_t*) describing the query origin.
  Value *getOrCreateThreadID(Value *Ident);

  /// The OpenMPIRBuilder Configuration
  OpenMPIRBuilderConfig Config;

  /// The underlying LLVM-IR module
  Module &M;

  /// The LLVM-IR Builder used to create IR.
  IRBuilder<> Builder;

  /// Map to remember source location strings
  StringMap<Constant *> SrcLocStrMap;

  /// Map to remember existing ident_t*.
  DenseMap<std::pair<Constant *, uint64_t>, Constant *> IdentMap;

  /// Info manager to keep track of target regions.
  OffloadEntriesInfoManager OffloadInfoManager;

  /// The target triple of the underlying module.
  const Triple T;

  /// Helper that contains information about regions we need to outline
  /// during finalization.
  struct OutlineInfo {
    using PostOutlineCBTy = std::function<void(Function &)>;
    PostOutlineCBTy PostOutlineCB;
    BasicBlock *EntryBB, *ExitBB, *OuterAllocaBB;
    SmallVector<Value *, 2> ExcludeArgsFromAggregate;

    /// Collect all blocks in between EntryBB and ExitBB in both the given
    /// vector and set.
    void collectBlocks(SmallPtrSetImpl<BasicBlock *> &BlockSet,
                       SmallVectorImpl<BasicBlock *> &BlockVector);

    /// Return the function that contains the region to be outlined.
    Function *getFunction() const { return EntryBB->getParent(); }
  };

  /// Collection of regions that need to be outlined during finalization.
  SmallVector<OutlineInfo, 16> OutlineInfos;

  /// A collection of candidate target functions that's constant allocas will
  /// attempt to be raised on a call of finalize after all currently enqueued
  /// outline info's have been processed.
  SmallVector<llvm::Function *, 16> ConstantAllocaRaiseCandidates;

  /// Collection of owned canonical loop objects that eventually need to be
  /// free'd.
  std::forward_list<CanonicalLoopInfo> LoopInfos;

  /// Add a new region that will be outlined later.
  void addOutlineInfo(OutlineInfo &&OI) { OutlineInfos.emplace_back(OI); }

  /// An ordered map of auto-generated variables to their unique names.
  /// It stores variables with the following names: 1) ".gomp_critical_user_" +
  /// <critical_section_name> + ".var" for "omp critical" directives; 2)
  /// <mangled_name_for_global_var> + ".cache." for cache for threadprivate
  /// variables.
  StringMap<GlobalVariable *, BumpPtrAllocator> InternalVars;

  /// Computes the size of type in bytes.
  Value *getSizeInBytes(Value *BasePtr);

  // Emit a branch from the current block to the Target block only if
  // the current block has a terminator.
  void emitBranch(BasicBlock *Target);

  // If BB has no use then delete it and return. Else place BB after the current
  // block, if possible, or else at the end of the function. Also add a branch
  // from current block to BB if current block does not have a terminator.
  void emitBlock(BasicBlock *BB, Function *CurFn, bool IsFinished = false);

  /// Emits code for OpenMP 'if' clause using specified \a BodyGenCallbackTy
  /// Here is the logic:
  /// if (Cond) {
  ///   ThenGen();
  /// } else {
  ///   ElseGen();
  /// }
  void emitIfClause(Value *Cond, BodyGenCallbackTy ThenGen,
                    BodyGenCallbackTy ElseGen, InsertPointTy AllocaIP = {});

  /// Create the global variable holding the offload mappings information.
  GlobalVariable *createOffloadMaptypes(SmallVectorImpl<uint64_t> &Mappings,
                                        std::string VarName);

  /// Create the global variable holding the offload names information.
  GlobalVariable *
  createOffloadMapnames(SmallVectorImpl<llvm::Constant *> &Names,
                        std::string VarName);

  struct MapperAllocas {
    AllocaInst *ArgsBase = nullptr;
    AllocaInst *Args = nullptr;
    AllocaInst *ArgSizes = nullptr;
  };

  /// Create the allocas instruction used in call to mapper functions.
  void createMapperAllocas(const LocationDescription &Loc,
                           InsertPointTy AllocaIP, unsigned NumOperands,
                           struct MapperAllocas &MapperAllocas);

  /// Create the call for the target mapper function.
  /// \param Loc The source location description.
  /// \param MapperFunc Function to be called.
  /// \param SrcLocInfo Source location information global.
  /// \param MaptypesArg The argument types.
  /// \param MapnamesArg The argument names.
  /// \param MapperAllocas The AllocaInst used for the call.
  /// \param DeviceID Device ID for the call.
  /// \param NumOperands Number of operands in the call.
  void emitMapperCall(const LocationDescription &Loc, Function *MapperFunc,
                      Value *SrcLocInfo, Value *MaptypesArg, Value *MapnamesArg,
                      struct MapperAllocas &MapperAllocas, int64_t DeviceID,
                      unsigned NumOperands);

  /// Container for the arguments used to pass data to the runtime library.
  struct TargetDataRTArgs {
    /// The array of base pointer passed to the runtime library.
    Value *BasePointersArray = nullptr;
    /// The array of section pointers passed to the runtime library.
    Value *PointersArray = nullptr;
    /// The array of sizes passed to the runtime library.
    Value *SizesArray = nullptr;
    /// The array of map types passed to the runtime library for the beginning
    /// of the region or for the entire region if there are no separate map
    /// types for the region end.
    Value *MapTypesArray = nullptr;
    /// The array of map types passed to the runtime library for the end of the
    /// region, or nullptr if there are no separate map types for the region
    /// end.
    Value *MapTypesArrayEnd = nullptr;
    /// The array of user-defined mappers passed to the runtime library.
    Value *MappersArray = nullptr;
    /// The array of original declaration names of mapped pointers sent to the
    /// runtime library for debugging
    Value *MapNamesArray = nullptr;

    explicit TargetDataRTArgs() {}
    explicit TargetDataRTArgs(Value *BasePointersArray, Value *PointersArray,
                              Value *SizesArray, Value *MapTypesArray,
                              Value *MapTypesArrayEnd, Value *MappersArray,
                              Value *MapNamesArray)
        : BasePointersArray(BasePointersArray), PointersArray(PointersArray),
          SizesArray(SizesArray), MapTypesArray(MapTypesArray),
          MapTypesArrayEnd(MapTypesArrayEnd), MappersArray(MappersArray),
          MapNamesArray(MapNamesArray) {}
  };

  /// Data structure that contains the needed information to construct the
  /// kernel args vector.
  struct TargetKernelArgs {
    /// Number of arguments passed to the runtime library.
    unsigned NumTargetItems = 0;
    /// Arguments passed to the runtime library
    TargetDataRTArgs RTArgs;
    /// The number of iterations
    Value *NumIterations = nullptr;
    /// The number of teams.
    ArrayRef<Value *> NumTeams;
    /// The number of threads.
    ArrayRef<Value *> NumThreads;
    /// The size of the dynamic shared memory.
    Value *DynCGGroupMem = nullptr;
    /// True if the kernel has 'no wait' clause.
    bool HasNoWait = false;

    // Constructors for TargetKernelArgs.
    TargetKernelArgs() {}
    TargetKernelArgs(unsigned NumTargetItems, TargetDataRTArgs RTArgs,
                     Value *NumIterations, ArrayRef<Value *> NumTeams,
                     ArrayRef<Value *> NumThreads, Value *DynCGGroupMem,
                     bool HasNoWait)
        : NumTargetItems(NumTargetItems), RTArgs(RTArgs),
          NumIterations(NumIterations), NumTeams(NumTeams),
          NumThreads(NumThreads), DynCGGroupMem(DynCGGroupMem),
          HasNoWait(HasNoWait) {}
  };

  /// Create the kernel args vector used by emitTargetKernel. This function
  /// creates various constant values that are used in the resulting args
  /// vector.
  static void getKernelArgsVector(TargetKernelArgs &KernelArgs,
                                  IRBuilderBase &Builder,
                                  SmallVector<Value *> &ArgsVector);

  /// Struct that keeps the information that should be kept throughout
  /// a 'target data' region.
  class TargetDataInfo {
    /// Set to true if device pointer information have to be obtained.
    bool RequiresDevicePointerInfo = false;
    /// Set to true if Clang emits separate runtime calls for the beginning and
    /// end of the region.  These calls might have separate map type arrays.
    bool SeparateBeginEndCalls = false;

  public:
    TargetDataRTArgs RTArgs;

    SmallMapVector<const Value *, std::pair<Value *, Value *>, 4>
        DevicePtrInfoMap;

    /// Indicate whether any user-defined mapper exists.
    bool HasMapper = false;
    /// The total number of pointers passed to the runtime library.
    unsigned NumberOfPtrs = 0u;

    bool EmitDebug = false;

    explicit TargetDataInfo() {}
    explicit TargetDataInfo(bool RequiresDevicePointerInfo,
                            bool SeparateBeginEndCalls)
        : RequiresDevicePointerInfo(RequiresDevicePointerInfo),
          SeparateBeginEndCalls(SeparateBeginEndCalls) {}
    /// Clear information about the data arrays.
    void clearArrayInfo() {
      RTArgs = TargetDataRTArgs();
      HasMapper = false;
      NumberOfPtrs = 0u;
    }
    /// Return true if the current target data information has valid arrays.
    bool isValid() {
      return RTArgs.BasePointersArray && RTArgs.PointersArray &&
             RTArgs.SizesArray && RTArgs.MapTypesArray &&
             (!HasMapper || RTArgs.MappersArray) && NumberOfPtrs;
    }
    bool requiresDevicePointerInfo() { return RequiresDevicePointerInfo; }
    bool separateBeginEndCalls() { return SeparateBeginEndCalls; }
  };

  enum class DeviceInfoTy { None, Pointer, Address };
  using MapValuesArrayTy = SmallVector<Value *, 4>;
  using MapDeviceInfoArrayTy = SmallVector<DeviceInfoTy, 4>;
  using MapFlagsArrayTy = SmallVector<omp::OpenMPOffloadMappingFlags, 4>;
  using MapNamesArrayTy = SmallVector<Constant *, 4>;
  using MapDimArrayTy = SmallVector<uint64_t, 4>;
  using MapNonContiguousArrayTy = SmallVector<MapValuesArrayTy, 4>;

  /// This structure contains combined information generated for mappable
  /// clauses, including base pointers, pointers, sizes, map types, user-defined
  /// mappers, and non-contiguous information.
  struct MapInfosTy {
    struct StructNonContiguousInfo {
      bool IsNonContiguous = false;
      MapDimArrayTy Dims;
      MapNonContiguousArrayTy Offsets;
      MapNonContiguousArrayTy Counts;
      MapNonContiguousArrayTy Strides;
    };
    MapValuesArrayTy BasePointers;
    MapValuesArrayTy Pointers;
    MapDeviceInfoArrayTy DevicePointers;
    MapValuesArrayTy Sizes;
    MapFlagsArrayTy Types;
    MapNamesArrayTy Names;
    StructNonContiguousInfo NonContigInfo;

    /// Append arrays in \a CurInfo.
    void append(MapInfosTy &CurInfo) {
      BasePointers.append(CurInfo.BasePointers.begin(),
                          CurInfo.BasePointers.end());
      Pointers.append(CurInfo.Pointers.begin(), CurInfo.Pointers.end());
      DevicePointers.append(CurInfo.DevicePointers.begin(),
                            CurInfo.DevicePointers.end());
      Sizes.append(CurInfo.Sizes.begin(), CurInfo.Sizes.end());
      Types.append(CurInfo.Types.begin(), CurInfo.Types.end());
      Names.append(CurInfo.Names.begin(), CurInfo.Names.end());
      NonContigInfo.Dims.append(CurInfo.NonContigInfo.Dims.begin(),
                                CurInfo.NonContigInfo.Dims.end());
      NonContigInfo.Offsets.append(CurInfo.NonContigInfo.Offsets.begin(),
                                   CurInfo.NonContigInfo.Offsets.end());
      NonContigInfo.Counts.append(CurInfo.NonContigInfo.Counts.begin(),
                                  CurInfo.NonContigInfo.Counts.end());
      NonContigInfo.Strides.append(CurInfo.NonContigInfo.Strides.begin(),
                                   CurInfo.NonContigInfo.Strides.end());
    }
  };

  /// Callback function type for functions emitting the host fallback code that
  /// is executed when the kernel launch fails. It takes an insertion point as
  /// parameter where the code should be emitted. It returns an insertion point
  /// that points right after after the emitted code.
  using EmitFallbackCallbackTy = function_ref<InsertPointTy(InsertPointTy)>;

  /// Generate a target region entry call and host fallback call.
  ///
  /// \param Loc The location at which the request originated and is fulfilled.
  /// \param OutlinedFn The outlined kernel function.
  /// \param OutlinedFnID The ooulined function ID.
  /// \param EmitTargetCallFallbackCB Call back function to generate host
  ///        fallback code.
  /// \param Args Data structure holding information about the kernel arguments.
  /// \param DeviceID Identifier for the device via the 'device' clause.
  /// \param RTLoc Source location identifier
  /// \param AllocaIP The insertion point to be used for alloca instructions.
  InsertPointTy emitKernelLaunch(
      const LocationDescription &Loc, Function *OutlinedFn, Value *OutlinedFnID,
      EmitFallbackCallbackTy EmitTargetCallFallbackCB, TargetKernelArgs &Args,
      Value *DeviceID, Value *RTLoc, InsertPointTy AllocaIP);

  /// Generate a target-task for the target construct
  ///
  /// \param OutlinedFn The outlined device/target kernel function.
  /// \param OutlinedFnID The ooulined function ID.
  /// \param EmitTargetCallFallbackCB Call back function to generate host
  ///        fallback code.
  /// \param Args Data structure holding information about the kernel arguments.
  /// \param DeviceID Identifier for the device via the 'device' clause.
  /// \param RTLoc Source location identifier
  /// \param AllocaIP The insertion point to be used for alloca instructions.
  /// \param Dependencies Vector of DependData objects holding information of
  ///        dependencies as specified by the 'depend' clause.
  /// \param HasNoWait True if the target construct had 'nowait' on it, false
  ///        otherwise
  InsertPointTy emitTargetTask(
      Function *OutlinedFn, Value *OutlinedFnID,
      EmitFallbackCallbackTy EmitTargetCallFallbackCB, TargetKernelArgs &Args,
      Value *DeviceID, Value *RTLoc, InsertPointTy AllocaIP,
      SmallVector<OpenMPIRBuilder::DependData> &Dependencies, bool HasNoWait);

  /// Emit the arguments to be passed to the runtime library based on the
  /// arrays of base pointers, pointers, sizes, map types, and mappers.  If
  /// ForEndCall, emit map types to be passed for the end of the region instead
  /// of the beginning.
  void emitOffloadingArraysArgument(IRBuilderBase &Builder,
                                    OpenMPIRBuilder::TargetDataRTArgs &RTArgs,
                                    OpenMPIRBuilder::TargetDataInfo &Info,
                                    bool ForEndCall = false);

  /// Emit an array of struct descriptors to be assigned to the offload args.
  void emitNonContiguousDescriptor(InsertPointTy AllocaIP,
                                   InsertPointTy CodeGenIP,
                                   MapInfosTy &CombinedInfo,
                                   TargetDataInfo &Info);

  /// Emit the arrays used to pass the captures and map information to the
  /// offloading runtime library. If there is no map or capture information,
  /// return nullptr by reference. Accepts a reference to a MapInfosTy object
  /// that contains information generated for mappable clauses,
  /// including base pointers, pointers, sizes, map types, user-defined mappers.
  void emitOffloadingArrays(
      InsertPointTy AllocaIP, InsertPointTy CodeGenIP, MapInfosTy &CombinedInfo,
      TargetDataInfo &Info, bool IsNonContiguous = false,
      function_ref<void(unsigned int, Value *)> DeviceAddrCB = nullptr,
      function_ref<Value *(unsigned int)> CustomMapperCB = nullptr);

  /// Allocates memory for and populates the arrays required for offloading
  /// (offload_{baseptrs|ptrs|mappers|sizes|maptypes|mapnames}). Then, it
  /// emits their base addresses as arguments to be passed to the runtime
  /// library. In essence, this function is a combination of
  /// emitOffloadingArrays and emitOffloadingArraysArgument and should arguably
  /// be preferred by clients of OpenMPIRBuilder.
  void emitOffloadingArraysAndArgs(
      InsertPointTy AllocaIP, InsertPointTy CodeGenIP, TargetDataInfo &Info,
      TargetDataRTArgs &RTArgs, MapInfosTy &CombinedInfo,
      bool IsNonContiguous = false, bool ForEndCall = false,
      function_ref<void(unsigned int, Value *)> DeviceAddrCB = nullptr,
      function_ref<Value *(unsigned int)> CustomMapperCB = nullptr);

  /// Creates offloading entry for the provided entry ID \a ID, address \a
  /// Addr, size \a Size, and flags \a Flags.
  void createOffloadEntry(Constant *ID, Constant *Addr, uint64_t Size,
                          int32_t Flags, GlobalValue::LinkageTypes,
                          StringRef Name = "");

  /// The kind of errors that can occur when emitting the offload entries and
  /// metadata.
  enum EmitMetadataErrorKind {
    EMIT_MD_TARGET_REGION_ERROR,
    EMIT_MD_DECLARE_TARGET_ERROR,
    EMIT_MD_GLOBAL_VAR_LINK_ERROR
  };

  /// Callback function type
  using EmitMetadataErrorReportFunctionTy =
      std::function<void(EmitMetadataErrorKind, TargetRegionEntryInfo)>;

  // Emit the offloading entries and metadata so that the device codegen side
  // can easily figure out what to emit. The produced metadata looks like
  // this:
  //
  // !omp_offload.info = !{!1, ...}
  //
  // We only generate metadata for function that contain target regions.
  void createOffloadEntriesAndInfoMetadata(
      EmitMetadataErrorReportFunctionTy &ErrorReportFunction);

public:
  /// Generator for __kmpc_copyprivate
  ///
  /// \param Loc The source location description.
  /// \param BufSize Number of elements in the buffer.
  /// \param CpyBuf List of pointers to data to be copied.
  /// \param CpyFn function to call for copying data.
  /// \param DidIt flag variable; 1 for 'single' thread, 0 otherwise.
  ///
  /// \return The insertion position *after* the CopyPrivate call.

  InsertPointTy createCopyPrivate(const LocationDescription &Loc,
                                  llvm::Value *BufSize, llvm::Value *CpyBuf,
                                  llvm::Value *CpyFn, llvm::Value *DidIt);

  /// Generator for '#omp single'
  ///
  /// \param Loc The source location description.
  /// \param BodyGenCB Callback that will generate the region code.
  /// \param FiniCB Callback to finalize variable copies.
  /// \param IsNowait If false, a barrier is emitted.
  /// \param CPVars copyprivate variables.
  /// \param CPFuncs copy functions to use for each copyprivate variable.
  ///
  /// \returns The insertion position *after* the single call.
  InsertPointTy createSingle(const LocationDescription &Loc,
                             BodyGenCallbackTy BodyGenCB,
                             FinalizeCallbackTy FiniCB, bool IsNowait,
                             ArrayRef<llvm::Value *> CPVars = {},
                             ArrayRef<llvm::Function *> CPFuncs = {});

  /// Generator for '#omp master'
  ///
  /// \param Loc The insert and source location description.
  /// \param BodyGenCB Callback that will generate the region code.
  /// \param FiniCB Callback to finalize variable copies.
  ///
  /// \returns The insertion position *after* the master.
  InsertPointTy createMaster(const LocationDescription &Loc,
                             BodyGenCallbackTy BodyGenCB,
                             FinalizeCallbackTy FiniCB);

  /// Generator for '#omp masked'
  ///
  /// \param Loc The insert and source location description.
  /// \param BodyGenCB Callback that will generate the region code.
  /// \param FiniCB Callback to finialize variable copies.
  ///
  /// \returns The insertion position *after* the masked.
  InsertPointTy createMasked(const LocationDescription &Loc,
                             BodyGenCallbackTy BodyGenCB,
                             FinalizeCallbackTy FiniCB, Value *Filter);

  /// Generator for '#omp critical'
  ///
  /// \param Loc The insert and source location description.
  /// \param BodyGenCB Callback that will generate the region body code.
  /// \param FiniCB Callback to finalize variable copies.
  /// \param CriticalName name of the lock used by the critical directive
  /// \param HintInst Hint Instruction for hint clause associated with critical
  ///
  /// \returns The insertion position *after* the critical.
  InsertPointTy createCritical(const LocationDescription &Loc,
                               BodyGenCallbackTy BodyGenCB,
                               FinalizeCallbackTy FiniCB,
                               StringRef CriticalName, Value *HintInst);

  /// Generator for '#omp ordered depend (source | sink)'
  ///
  /// \param Loc The insert and source location description.
  /// \param AllocaIP The insertion point to be used for alloca instructions.
  /// \param NumLoops The number of loops in depend clause.
  /// \param StoreValues The value will be stored in vector address.
  /// \param Name The name of alloca instruction.
  /// \param IsDependSource If true, depend source; otherwise, depend sink.
  ///
  /// \return The insertion position *after* the ordered.
  InsertPointTy createOrderedDepend(const LocationDescription &Loc,
                                    InsertPointTy AllocaIP, unsigned NumLoops,
                                    ArrayRef<llvm::Value *> StoreValues,
                                    const Twine &Name, bool IsDependSource);

  /// Generator for '#omp ordered [threads | simd]'
  ///
  /// \param Loc The insert and source location description.
  /// \param BodyGenCB Callback that will generate the region code.
  /// \param FiniCB Callback to finalize variable copies.
  /// \param IsThreads If true, with threads clause or without clause;
  /// otherwise, with simd clause;
  ///
  /// \returns The insertion position *after* the ordered.
  InsertPointTy createOrderedThreadsSimd(const LocationDescription &Loc,
                                         BodyGenCallbackTy BodyGenCB,
                                         FinalizeCallbackTy FiniCB,
                                         bool IsThreads);

  /// Generator for '#omp sections'
  ///
  /// \param Loc The insert and source location description.
  /// \param AllocaIP The insertion points to be used for alloca instructions.
  /// \param SectionCBs Callbacks that will generate body of each section.
  /// \param PrivCB Callback to copy a given variable (think copy constructor).
  /// \param FiniCB Callback to finalize variable copies.
  /// \param IsCancellable Flag to indicate a cancellable parallel region.
  /// \param IsNowait If true, barrier - to ensure all sections are executed
  /// before moving forward will not be generated.
  /// \returns The insertion position *after* the sections.
  InsertPointTy createSections(const LocationDescription &Loc,
                               InsertPointTy AllocaIP,
                               ArrayRef<StorableBodyGenCallbackTy> SectionCBs,
                               PrivatizeCallbackTy PrivCB,
                               FinalizeCallbackTy FiniCB, bool IsCancellable,
                               bool IsNowait);

  /// Generator for '#omp section'
  ///
  /// \param Loc The insert and source location description.
  /// \param BodyGenCB Callback that will generate the region body code.
  /// \param FiniCB Callback to finalize variable copies.
  /// \returns The insertion position *after* the section.
  InsertPointTy createSection(const LocationDescription &Loc,
                              BodyGenCallbackTy BodyGenCB,
                              FinalizeCallbackTy FiniCB);

  /// Generator for `#omp teams`
  ///
  /// \param Loc The location where the teams construct was encountered.
  /// \param BodyGenCB Callback that will generate the region code.
  /// \param NumTeamsLower Lower bound on number of teams. If this is nullptr,
  ///        it is as if lower bound is specified as equal to upperbound. If
  ///        this is non-null, then upperbound must also be non-null.
  /// \param NumTeamsUpper Upper bound on the number of teams.
  /// \param ThreadLimit on the number of threads that may participate in a
  ///        contention group created by each team.
  /// \param IfExpr is the integer argument value of the if condition on the
  ///        teams clause.
  InsertPointTy
  createTeams(const LocationDescription &Loc, BodyGenCallbackTy BodyGenCB,
              Value *NumTeamsLower = nullptr, Value *NumTeamsUpper = nullptr,
              Value *ThreadLimit = nullptr, Value *IfExpr = nullptr);

  /// Generate conditional branch and relevant BasicBlocks through which private
  /// threads copy the 'copyin' variables from Master copy to threadprivate
  /// copies.
  ///
  /// \param IP insertion block for copyin conditional
  /// \param MasterVarPtr a pointer to the master variable
  /// \param PrivateVarPtr a pointer to the threadprivate variable
  /// \param IntPtrTy Pointer size type
  /// \param BranchtoEnd Create a branch between the copyin.not.master blocks
  //				 and copy.in.end block
  ///
  /// \returns The insertion point where copying operation to be emitted.
  InsertPointTy createCopyinClauseBlocks(InsertPointTy IP, Value *MasterAddr,
                                         Value *PrivateAddr,
                                         llvm::IntegerType *IntPtrTy,
                                         bool BranchtoEnd = true);

  /// Create a runtime call for kmpc_Alloc
  ///
  /// \param Loc The insert and source location description.
  /// \param Size Size of allocated memory space
  /// \param Allocator Allocator information instruction
  /// \param Name Name of call Instruction for OMP_alloc
  ///
  /// \returns CallInst to the OMP_Alloc call
  CallInst *createOMPAlloc(const LocationDescription &Loc, Value *Size,
                           Value *Allocator, std::string Name = "");

  /// Create a runtime call for kmpc_free
  ///
  /// \param Loc The insert and source location description.
  /// \param Addr Address of memory space to be freed
  /// \param Allocator Allocator information instruction
  /// \param Name Name of call Instruction for OMP_Free
  ///
  /// \returns CallInst to the OMP_Free call
  CallInst *createOMPFree(const LocationDescription &Loc, Value *Addr,
                          Value *Allocator, std::string Name = "");

  /// Create a runtime call for kmpc_threadprivate_cached
  ///
  /// \param Loc The insert and source location description.
  /// \param Pointer pointer to data to be cached
  /// \param Size size of data to be cached
  /// \param Name Name of call Instruction for callinst
  ///
  /// \returns CallInst to the thread private cache call.
  CallInst *createCachedThreadPrivate(const LocationDescription &Loc,
                                      llvm::Value *Pointer,
                                      llvm::ConstantInt *Size,
                                      const llvm::Twine &Name = Twine(""));

  /// Create a runtime call for __tgt_interop_init
  ///
  /// \param Loc The insert and source location description.
  /// \param InteropVar variable to be allocated
  /// \param InteropType type of interop operation
  /// \param Device devide to which offloading will occur
  /// \param NumDependences  number of dependence variables
  /// \param DependenceAddress pointer to dependence variables
  /// \param HaveNowaitClause does nowait clause exist
  ///
  /// \returns CallInst to the __tgt_interop_init call
  CallInst *createOMPInteropInit(const LocationDescription &Loc,
                                 Value *InteropVar,
                                 omp::OMPInteropType InteropType, Value *Device,
                                 Value *NumDependences,
                                 Value *DependenceAddress,
                                 bool HaveNowaitClause);

  /// Create a runtime call for __tgt_interop_destroy
  ///
  /// \param Loc The insert and source location description.
  /// \param InteropVar variable to be allocated
  /// \param Device devide to which offloading will occur
  /// \param NumDependences  number of dependence variables
  /// \param DependenceAddress pointer to dependence variables
  /// \param HaveNowaitClause does nowait clause exist
  ///
  /// \returns CallInst to the __tgt_interop_destroy call
  CallInst *createOMPInteropDestroy(const LocationDescription &Loc,
                                    Value *InteropVar, Value *Device,
                                    Value *NumDependences,
                                    Value *DependenceAddress,
                                    bool HaveNowaitClause);

  /// Create a runtime call for __tgt_interop_use
  ///
  /// \param Loc The insert and source location description.
  /// \param InteropVar variable to be allocated
  /// \param Device devide to which offloading will occur
  /// \param NumDependences  number of dependence variables
  /// \param DependenceAddress pointer to dependence variables
  /// \param HaveNowaitClause does nowait clause exist
  ///
  /// \returns CallInst to the __tgt_interop_use call
  CallInst *createOMPInteropUse(const LocationDescription &Loc,
                                Value *InteropVar, Value *Device,
                                Value *NumDependences, Value *DependenceAddress,
                                bool HaveNowaitClause);

  /// The `omp target` interface
  ///
  /// For more information about the usage of this interface,
  /// \see openmp/libomptarget/deviceRTLs/common/include/target.h
  ///
  ///{

  /// Create a runtime call for kmpc_target_init
  ///
  /// \param Loc The insert and source location description.
  /// \param IsSPMD Flag to indicate if the kernel is an SPMD kernel or not.
  /// \param MinThreads Minimal number of threads, or 0.
  /// \param MaxThreads Maximal number of threads, or 0.
  /// \param MinTeams Minimal number of teams, or 0.
  /// \param MaxTeams Maximal number of teams, or 0.
  InsertPointTy createTargetInit(const LocationDescription &Loc, bool IsSPMD,
                                 int32_t MinThreadsVal = 0,
                                 int32_t MaxThreadsVal = 0,
                                 int32_t MinTeamsVal = 0,
                                 int32_t MaxTeamsVal = 0);

  /// Create a runtime call for kmpc_target_deinit
  ///
  /// \param Loc The insert and source location description.
  /// \param TeamsReductionDataSize The maximal size of all the reduction data
  ///        for teams reduction.
  /// \param TeamsReductionBufferLength The number of elements (each of up to
  ///        \p TeamsReductionDataSize size), in the teams reduction buffer.
  void createTargetDeinit(const LocationDescription &Loc,
                          int32_t TeamsReductionDataSize = 0,
                          int32_t TeamsReductionBufferLength = 1024);

  ///}

  /// Helpers to read/write kernel annotations from the IR.
  ///
  ///{

  /// Read/write a bounds on threads for \p Kernel. Read will return 0 if none
  /// is set.
  static std::pair<int32_t, int32_t>
  readThreadBoundsForKernel(const Triple &T, Function &Kernel);
  static void writeThreadBoundsForKernel(const Triple &T, Function &Kernel,
                                         int32_t LB, int32_t UB);

  /// Read/write a bounds on teams for \p Kernel. Read will return 0 if none
  /// is set.
  static std::pair<int32_t, int32_t> readTeamBoundsForKernel(const Triple &T,
                                                             Function &Kernel);
  static void writeTeamsForKernel(const Triple &T, Function &Kernel, int32_t LB,
                                  int32_t UB);
  ///}

private:
  // Sets the function attributes expected for the outlined function
  void setOutlinedTargetRegionFunctionAttributes(Function *OutlinedFn);

  // Creates the function ID/Address for the given outlined function.
  // In the case of an embedded device function the address of the function is
  // used, in the case of a non-offload function a constant is created.
  Constant *createOutlinedFunctionID(Function *OutlinedFn,
                                     StringRef EntryFnIDName);

  // Creates the region entry address for the outlined function
  Constant *createTargetRegionEntryAddr(Function *OutlinedFunction,
                                        StringRef EntryFnName);

public:
  /// Functions used to generate a function with the given name.
  using FunctionGenCallback = std::function<Function *(StringRef FunctionName)>;

  /// Create a unique name for the entry function using the source location
  /// information of the current target region. The name will be something like:
  ///
  /// __omp_offloading_DD_FFFF_PP_lBB[_CC]
  ///
  /// where DD_FFFF is an ID unique to the file (device and file IDs), PP is the
  /// mangled name of the function that encloses the target region and BB is the
  /// line number of the target region. CC is a count added when more than one
  /// region is located at the same location.
  ///
  /// If this target outline function is not an offload entry, we don't need to
  /// register it. This may happen if it is guarded by an if clause that is
  /// false at compile time, or no target archs have been specified.
  ///
  /// The created target region ID is used by the runtime library to identify
  /// the current target region, so it only has to be unique and not
  /// necessarily point to anything. It could be the pointer to the outlined
  /// function that implements the target region, but we aren't using that so
  /// that the compiler doesn't need to keep that, and could therefore inline
  /// the host function if proven worthwhile during optimization. In the other
  /// hand, if emitting code for the device, the ID has to be the function
  /// address so that it can retrieved from the offloading entry and launched
  /// by the runtime library. We also mark the outlined function to have
  /// external linkage in case we are emitting code for the device, because
  /// these functions will be entry points to the device.
  ///
  /// \param InfoManager The info manager keeping track of the offload entries
  /// \param EntryInfo The entry information about the function
  /// \param GenerateFunctionCallback The callback function to generate the code
  /// \param OutlinedFunction Pointer to the outlined function
  /// \param EntryFnIDName Name of the ID o be created
  void emitTargetRegionFunction(TargetRegionEntryInfo &EntryInfo,
                                FunctionGenCallback &GenerateFunctionCallback,
                                bool IsOffloadEntry, Function *&OutlinedFn,
                                Constant *&OutlinedFnID);

  /// Registers the given function and sets up the attribtues of the function
  /// Returns the FunctionID.
  ///
  /// \param InfoManager The info manager keeping track of the offload entries
  /// \param EntryInfo The entry information about the function
  /// \param OutlinedFunction Pointer to the outlined function
  /// \param EntryFnName Name of the outlined function
  /// \param EntryFnIDName Name of the ID o be created
  Constant *registerTargetRegionFunction(TargetRegionEntryInfo &EntryInfo,
                                         Function *OutlinedFunction,
                                         StringRef EntryFnName,
                                         StringRef EntryFnIDName);

  /// Type of BodyGen to use for region codegen
  ///
  /// Priv: If device pointer privatization is required, emit the body of the
  /// region here. It will have to be duplicated: with and without
  /// privatization.
  /// DupNoPriv: If we need device pointer privatization, we need
  /// to emit the body of the region with no privatization in the 'else' branch
  /// of the conditional.
  /// NoPriv: If we don't require privatization of device
  /// pointers, we emit the body in between the runtime calls. This avoids
  /// duplicating the body code.
  enum BodyGenTy { Priv, DupNoPriv, NoPriv };

  /// Callback type for creating the map infos for the kernel parameters.
  /// \param CodeGenIP is the insertion point where code should be generated,
  ///        if any.
  using GenMapInfoCallbackTy =
      function_ref<MapInfosTy &(InsertPointTy CodeGenIP)>;

  /// Generator for '#omp target data'
  ///
  /// \param Loc The location where the target data construct was encountered.
  /// \param AllocaIP The insertion points to be used for alloca instructions.
  /// \param CodeGenIP The insertion point at which the target directive code
  /// should be placed.
  /// \param IsBegin If true then emits begin mapper call otherwise emits
  /// end mapper call.
  /// \param DeviceID Stores the DeviceID from the device clause.
  /// \param IfCond Value which corresponds to the if clause condition.
  /// \param Info Stores all information realted to the Target Data directive.
  /// \param GenMapInfoCB Callback that populates the MapInfos and returns.
  /// \param BodyGenCB Optional Callback to generate the region code.
  /// \param DeviceAddrCB Optional callback to generate code related to
  /// use_device_ptr and use_device_addr.
  /// \param CustomMapperCB Optional callback to generate code related to
  /// custom mappers.
  OpenMPIRBuilder::InsertPointTy createTargetData(
      const LocationDescription &Loc, InsertPointTy AllocaIP,
      InsertPointTy CodeGenIP, Value *DeviceID, Value *IfCond,
      TargetDataInfo &Info, GenMapInfoCallbackTy GenMapInfoCB,
      omp::RuntimeFunction *MapperFunc = nullptr,
      function_ref<InsertPointTy(InsertPointTy CodeGenIP,
                                 BodyGenTy BodyGenType)>
          BodyGenCB = nullptr,
      function_ref<void(unsigned int, Value *)> DeviceAddrCB = nullptr,
      function_ref<Value *(unsigned int)> CustomMapperCB = nullptr,
      Value *SrcLocInfo = nullptr);

  using TargetBodyGenCallbackTy = function_ref<InsertPointTy(
      InsertPointTy AllocaIP, InsertPointTy CodeGenIP)>;

  using TargetGenArgAccessorsCallbackTy = function_ref<InsertPointTy(
      Argument &Arg, Value *Input, Value *&RetVal, InsertPointTy AllocaIP,
      InsertPointTy CodeGenIP)>;

  /// Generator for '#omp target'
  ///
  /// \param Loc where the target data construct was encountered.
  /// \param IsOffloadEntry whether it is an offload entry.
  /// \param CodeGenIP The insertion point where the call to the outlined
  /// function should be emitted.
  /// \param EntryInfo The entry information about the function.
  /// \param NumTeams Number of teams specified in the num_teams clause.
  /// \param NumThreads Number of teams specified in the thread_limit clause.
  /// \param Inputs The input values to the region that will be passed.
  /// as arguments to the outlined function.
  /// \param BodyGenCB Callback that will generate the region code.
  /// \param ArgAccessorFuncCB Callback that will generate accessors
  /// instructions for passed in target arguments where neccessary
  /// \param Dependencies A vector of DependData objects that carry
  // dependency information as passed in the depend clause
<<<<<<< HEAD
  InsertPointTy createTarget(const LocationDescription &Loc,
                             OpenMPIRBuilder::InsertPointTy AllocaIP,
                             OpenMPIRBuilder::InsertPointTy CodeGenIP,
                             TargetRegionEntryInfo &EntryInfo, int32_t NumTeams,
                             int32_t NumThreads,
                             SmallVectorImpl<Value *> &Inputs,
                             GenMapInfoCallbackTy GenMapInfoCB,
                             TargetBodyGenCallbackTy BodyGenCB,
                             TargetGenArgAccessorsCallbackTy ArgAccessorFuncCB,
                             SmallVector<DependData> Dependencies = {});
=======
  InsertPointTy
  createTarget(const LocationDescription &Loc, bool IsOffloadEntry,
               OpenMPIRBuilder::InsertPointTy AllocaIP,
               OpenMPIRBuilder::InsertPointTy CodeGenIP,
               TargetRegionEntryInfo &EntryInfo, ArrayRef<int32_t> NumTeams,
               ArrayRef<int32_t> NumThreads, SmallVectorImpl<Value *> &Inputs,
               GenMapInfoCallbackTy GenMapInfoCB,
               TargetBodyGenCallbackTy BodyGenCB,
               TargetGenArgAccessorsCallbackTy ArgAccessorFuncCB,
               SmallVector<DependData> Dependencies = {});
>>>>>>> 98391913

  /// Returns __kmpc_for_static_init_* runtime function for the specified
  /// size \a IVSize and sign \a IVSigned. Will create a distribute call
  /// __kmpc_distribute_static_init* if \a IsGPUDistribute is set.
  FunctionCallee createForStaticInitFunction(unsigned IVSize, bool IVSigned,
                                             bool IsGPUDistribute);

  /// Returns __kmpc_dispatch_init_* runtime function for the specified
  /// size \a IVSize and sign \a IVSigned.
  FunctionCallee createDispatchInitFunction(unsigned IVSize, bool IVSigned);

  /// Returns __kmpc_dispatch_next_* runtime function for the specified
  /// size \a IVSize and sign \a IVSigned.
  FunctionCallee createDispatchNextFunction(unsigned IVSize, bool IVSigned);

  /// Returns __kmpc_dispatch_fini_* runtime function for the specified
  /// size \a IVSize and sign \a IVSigned.
  FunctionCallee createDispatchFiniFunction(unsigned IVSize, bool IVSigned);

  /// Returns __kmpc_dispatch_deinit runtime function.
  FunctionCallee createDispatchDeinitFunction();

  /// Declarations for LLVM-IR types (simple, array, function and structure) are
  /// generated below. Their names are defined and used in OpenMPKinds.def. Here
  /// we provide the declarations, the initializeTypes function will provide the
  /// values.
  ///
  ///{
#define OMP_TYPE(VarName, InitValue) Type *VarName = nullptr;
#define OMP_ARRAY_TYPE(VarName, ElemTy, ArraySize)                             \
  ArrayType *VarName##Ty = nullptr;                                            \
  PointerType *VarName##PtrTy = nullptr;
#define OMP_FUNCTION_TYPE(VarName, IsVarArg, ReturnType, ...)                  \
  FunctionType *VarName = nullptr;                                             \
  PointerType *VarName##Ptr = nullptr;
#define OMP_STRUCT_TYPE(VarName, StrName, ...)                                 \
  StructType *VarName = nullptr;                                               \
  PointerType *VarName##Ptr = nullptr;
#include "llvm/Frontend/OpenMP/OMPKinds.def"

  ///}

private:
  /// Create all simple and struct types exposed by the runtime and remember
  /// the llvm::PointerTypes of them for easy access later.
  void initializeTypes(Module &M);

  /// Common interface for generating entry calls for OMP Directives.
  /// if the directive has a region/body, It will set the insertion
  /// point to the body
  ///
  /// \param OMPD Directive to generate entry blocks for
  /// \param EntryCall Call to the entry OMP Runtime Function
  /// \param ExitBB block where the region ends.
  /// \param Conditional indicate if the entry call result will be used
  ///        to evaluate a conditional of whether a thread will execute
  ///        body code or not.
  ///
  /// \return The insertion position in exit block
  InsertPointTy emitCommonDirectiveEntry(omp::Directive OMPD, Value *EntryCall,
                                         BasicBlock *ExitBB,
                                         bool Conditional = false);

  /// Common interface to finalize the region
  ///
  /// \param OMPD Directive to generate exiting code for
  /// \param FinIP Insertion point for emitting Finalization code and exit call
  /// \param ExitCall Call to the ending OMP Runtime Function
  /// \param HasFinalize indicate if the directive will require finalization
  ///         and has a finalization callback in the stack that
  ///        should be called.
  ///
  /// \return The insertion position in exit block
  InsertPointTy emitCommonDirectiveExit(omp::Directive OMPD,
                                        InsertPointTy FinIP,
                                        Instruction *ExitCall,
                                        bool HasFinalize = true);

  /// Common Interface to generate OMP inlined regions
  ///
  /// \param OMPD Directive to generate inlined region for
  /// \param EntryCall Call to the entry OMP Runtime Function
  /// \param ExitCall Call to the ending OMP Runtime Function
  /// \param BodyGenCB Body code generation callback.
  /// \param FiniCB Finalization Callback. Will be called when finalizing region
  /// \param Conditional indicate if the entry call result will be used
  ///        to evaluate a conditional of whether a thread will execute
  ///        body code or not.
  /// \param HasFinalize indicate if the directive will require finalization
  ///        and has a finalization callback in the stack that
  ///        should be called.
  /// \param IsCancellable if HasFinalize is set to true, indicate if the
  ///        the directive should be cancellable.
  /// \return The insertion point after the region

  InsertPointTy
  EmitOMPInlinedRegion(omp::Directive OMPD, Instruction *EntryCall,
                       Instruction *ExitCall, BodyGenCallbackTy BodyGenCB,
                       FinalizeCallbackTy FiniCB, bool Conditional = false,
                       bool HasFinalize = true, bool IsCancellable = false);

  /// Get the platform-specific name separator.
  /// \param Parts different parts of the final name that needs separation
  /// \param FirstSeparator First separator used between the initial two
  ///        parts of the name.
  /// \param Separator separator used between all of the rest consecutive
  ///        parts of the name
  static std::string getNameWithSeparators(ArrayRef<StringRef> Parts,
                                           StringRef FirstSeparator,
                                           StringRef Separator);

  /// Returns corresponding lock object for the specified critical region
  /// name. If the lock object does not exist it is created, otherwise the
  /// reference to the existing copy is returned.
  /// \param CriticalName Name of the critical region.
  ///
  Value *getOMPCriticalRegionLock(StringRef CriticalName);

  /// Callback type for Atomic Expression update
  /// ex:
  /// \code{.cpp}
  /// unsigned x = 0;
  /// #pragma omp atomic update
  /// x = Expr(x_old);  //Expr() is any legal operation
  /// \endcode
  ///
  /// \param XOld the value of the atomic memory address to use for update
  /// \param IRB reference to the IRBuilder to use
  ///
  /// \returns Value to update X to.
  using AtomicUpdateCallbackTy =
      const function_ref<Value *(Value *XOld, IRBuilder<> &IRB)>;

private:
  enum AtomicKind { Read, Write, Update, Capture, Compare };

  /// Determine whether to emit flush or not
  ///
  /// \param Loc    The insert and source location description.
  /// \param AO     The required atomic ordering
  /// \param AK     The OpenMP atomic operation kind used.
  ///
  /// \returns		wether a flush was emitted or not
  bool checkAndEmitFlushAfterAtomic(const LocationDescription &Loc,
                                    AtomicOrdering AO, AtomicKind AK);

  /// Emit atomic update for constructs: X = X BinOp Expr ,or X = Expr BinOp X
  /// For complex Operations: X = UpdateOp(X) => CmpExch X, old_X, UpdateOp(X)
  /// Only Scalar data types.
  ///
  /// \param AllocaIP	  The insertion point to be used for alloca
  ///                   instructions.
  /// \param X			    The target atomic pointer to be updated
  /// \param XElemTy    The element type of the atomic pointer.
  /// \param Expr		    The value to update X with.
  /// \param AO			    Atomic ordering of the generated atomic
  ///                   instructions.
  /// \param RMWOp		  The binary operation used for update. If
  ///                   operation is not supported by atomicRMW,
  ///                   or belong to {FADD, FSUB, BAD_BINOP}.
  ///                   Then a `cmpExch` based	atomic will be generated.
  /// \param UpdateOp 	Code generator for complex expressions that cannot be
  ///                   expressed through atomicrmw instruction.
  /// \param VolatileX	     true if \a X volatile?
  /// \param IsXBinopExpr true if \a X is Left H.S. in Right H.S. part of the
  ///                     update expression, false otherwise.
  ///                     (e.g. true for X = X BinOp Expr)
  ///
  /// \returns A pair of the old value of X before the update, and the value
  ///          used for the update.
  std::pair<Value *, Value *>
  emitAtomicUpdate(InsertPointTy AllocaIP, Value *X, Type *XElemTy, Value *Expr,
                   AtomicOrdering AO, AtomicRMWInst::BinOp RMWOp,
                   AtomicUpdateCallbackTy &UpdateOp, bool VolatileX,
                   bool IsXBinopExpr);

  /// Emit the binary op. described by \p RMWOp, using \p Src1 and \p Src2 .
  ///
  /// \Return The instruction
  Value *emitRMWOpAsInstruction(Value *Src1, Value *Src2,
                                AtomicRMWInst::BinOp RMWOp);

public:
  /// a struct to pack relevant information while generating atomic Ops
  struct AtomicOpValue {
    Value *Var = nullptr;
    Type *ElemTy = nullptr;
    bool IsSigned = false;
    bool IsVolatile = false;
  };

  /// Emit atomic Read for : V = X --- Only Scalar data types.
  ///
  /// \param Loc    The insert and source location description.
  /// \param X			The target pointer to be atomically read
  /// \param V			Memory address where to store atomically read
  /// 					    value
  /// \param AO			Atomic ordering of the generated atomic
  /// 					    instructions.
  ///
  /// \return Insertion point after generated atomic read IR.
  InsertPointTy createAtomicRead(const LocationDescription &Loc,
                                 AtomicOpValue &X, AtomicOpValue &V,
                                 AtomicOrdering AO);

  /// Emit atomic write for : X = Expr --- Only Scalar data types.
  ///
  /// \param Loc    The insert and source location description.
  /// \param X			The target pointer to be atomically written to
  /// \param Expr		The value to store.
  /// \param AO			Atomic ordering of the generated atomic
  ///               instructions.
  ///
  /// \return Insertion point after generated atomic Write IR.
  InsertPointTy createAtomicWrite(const LocationDescription &Loc,
                                  AtomicOpValue &X, Value *Expr,
                                  AtomicOrdering AO);

  /// Emit atomic update for constructs: X = X BinOp Expr ,or X = Expr BinOp X
  /// For complex Operations: X = UpdateOp(X) => CmpExch X, old_X, UpdateOp(X)
  /// Only Scalar data types.
  ///
  /// \param Loc      The insert and source location description.
  /// \param AllocaIP The insertion point to be used for alloca instructions.
  /// \param X        The target atomic pointer to be updated
  /// \param Expr     The value to update X with.
  /// \param AO       Atomic ordering of the generated atomic instructions.
  /// \param RMWOp    The binary operation used for update. If operation
  ///                 is	not supported by atomicRMW, or belong to
  ///	                {FADD, FSUB, BAD_BINOP}. Then a `cmpExch` based
  ///                 atomic will be generated.
  /// \param UpdateOp 	Code generator for complex expressions that cannot be
  ///                   expressed through atomicrmw instruction.
  /// \param IsXBinopExpr true if \a X is Left H.S. in Right H.S. part of the
  ///                     update expression, false otherwise.
  ///	                    (e.g. true for X = X BinOp Expr)
  ///
  /// \return Insertion point after generated atomic update IR.
  InsertPointTy createAtomicUpdate(const LocationDescription &Loc,
                                   InsertPointTy AllocaIP, AtomicOpValue &X,
                                   Value *Expr, AtomicOrdering AO,
                                   AtomicRMWInst::BinOp RMWOp,
                                   AtomicUpdateCallbackTy &UpdateOp,
                                   bool IsXBinopExpr);

  /// Emit atomic update for constructs: --- Only Scalar data types
  /// V = X; X = X BinOp Expr ,
  /// X = X BinOp Expr; V = X,
  /// V = X; X = Expr BinOp X,
  /// X = Expr BinOp X; V = X,
  /// V = X; X = UpdateOp(X),
  /// X = UpdateOp(X); V = X,
  ///
  /// \param Loc        The insert and source location description.
  /// \param AllocaIP   The insertion point to be used for alloca instructions.
  /// \param X          The target atomic pointer to be updated
  /// \param V          Memory address where to store captured value
  /// \param Expr       The value to update X with.
  /// \param AO         Atomic ordering of the generated atomic instructions
  /// \param RMWOp      The binary operation used for update. If
  ///                   operation is not supported by atomicRMW, or belong to
  ///	                  {FADD, FSUB, BAD_BINOP}. Then a cmpExch based
  ///                   atomic will be generated.
  /// \param UpdateOp   Code generator for complex expressions that cannot be
  ///                   expressed through atomicrmw instruction.
  /// \param UpdateExpr true if X is an in place update of the form
  ///                   X = X BinOp Expr or X = Expr BinOp X
  /// \param IsXBinopExpr true if X is Left H.S. in Right H.S. part of the
  ///                     update expression, false otherwise.
  ///                     (e.g. true for X = X BinOp Expr)
  /// \param IsPostfixUpdate true if original value of 'x' must be stored in
  ///                        'v', not an updated one.
  ///
  /// \return Insertion point after generated atomic capture IR.
  InsertPointTy
  createAtomicCapture(const LocationDescription &Loc, InsertPointTy AllocaIP,
                      AtomicOpValue &X, AtomicOpValue &V, Value *Expr,
                      AtomicOrdering AO, AtomicRMWInst::BinOp RMWOp,
                      AtomicUpdateCallbackTy &UpdateOp, bool UpdateExpr,
                      bool IsPostfixUpdate, bool IsXBinopExpr);

  /// Emit atomic compare for constructs: --- Only scalar data types
  /// cond-expr-stmt:
  /// x = x ordop expr ? expr : x;
  /// x = expr ordop x ? expr : x;
  /// x = x == e ? d : x;
  /// x = e == x ? d : x; (this one is not in the spec)
  /// cond-update-stmt:
  /// if (x ordop expr) { x = expr; }
  /// if (expr ordop x) { x = expr; }
  /// if (x == e) { x = d; }
  /// if (e == x) { x = d; } (this one is not in the spec)
  /// conditional-update-capture-atomic:
  /// v = x; cond-update-stmt; (IsPostfixUpdate=true, IsFailOnly=false)
  /// cond-update-stmt; v = x; (IsPostfixUpdate=false, IsFailOnly=false)
  /// if (x == e) { x = d; } else { v = x; } (IsPostfixUpdate=false,
  ///                                         IsFailOnly=true)
  /// r = x == e; if (r) { x = d; } (IsPostfixUpdate=false, IsFailOnly=false)
  /// r = x == e; if (r) { x = d; } else { v = x; } (IsPostfixUpdate=false,
  ///                                                IsFailOnly=true)
  ///
  /// \param Loc          The insert and source location description.
  /// \param X            The target atomic pointer to be updated.
  /// \param V            Memory address where to store captured value (for
  ///                     compare capture only).
  /// \param R            Memory address where to store comparison result
  ///                     (for compare capture with '==' only).
  /// \param E            The expected value ('e') for forms that use an
  ///                     equality comparison or an expression ('expr') for
  ///                     forms that use 'ordop' (logically an atomic maximum or
  ///                     minimum).
  /// \param D            The desired value for forms that use an equality
  ///                     comparison. If forms that use 'ordop', it should be
  ///                     \p nullptr.
  /// \param AO           Atomic ordering of the generated atomic instructions.
  /// \param Op           Atomic compare operation. It can only be ==, <, or >.
  /// \param IsXBinopExpr True if the conditional statement is in the form where
  ///                     x is on LHS. It only matters for < or >.
  /// \param IsPostfixUpdate  True if original value of 'x' must be stored in
  ///                         'v', not an updated one (for compare capture
  ///                         only).
  /// \param IsFailOnly   True if the original value of 'x' is stored to 'v'
  ///                     only when the comparison fails. This is only valid for
  ///                     the case the comparison is '=='.
  ///
  /// \return Insertion point after generated atomic capture IR.
  InsertPointTy
  createAtomicCompare(const LocationDescription &Loc, AtomicOpValue &X,
                      AtomicOpValue &V, AtomicOpValue &R, Value *E, Value *D,
                      AtomicOrdering AO, omp::OMPAtomicCompareOp Op,
                      bool IsXBinopExpr, bool IsPostfixUpdate, bool IsFailOnly);
  InsertPointTy createAtomicCompare(const LocationDescription &Loc,
                                    AtomicOpValue &X, AtomicOpValue &V,
                                    AtomicOpValue &R, Value *E, Value *D,
                                    AtomicOrdering AO,
                                    omp::OMPAtomicCompareOp Op,
                                    bool IsXBinopExpr, bool IsPostfixUpdate,
                                    bool IsFailOnly, AtomicOrdering Failure);

  /// Create the control flow structure of a canonical OpenMP loop.
  ///
  /// The emitted loop will be disconnected, i.e. no edge to the loop's
  /// preheader and no terminator in the AfterBB. The OpenMPIRBuilder's
  /// IRBuilder location is not preserved.
  ///
  /// \param DL        DebugLoc used for the instructions in the skeleton.
  /// \param TripCount Value to be used for the trip count.
  /// \param F         Function in which to insert the BasicBlocks.
  /// \param PreInsertBefore  Where to insert BBs that execute before the body,
  ///                         typically the body itself.
  /// \param PostInsertBefore Where to insert BBs that execute after the body.
  /// \param Name      Base name used to derive BB
  ///                  and instruction names.
  ///
  /// \returns The CanonicalLoopInfo that represents the emitted loop.
  CanonicalLoopInfo *createLoopSkeleton(DebugLoc DL, Value *TripCount,
                                        Function *F,
                                        BasicBlock *PreInsertBefore,
                                        BasicBlock *PostInsertBefore,
                                        const Twine &Name = {});
  /// OMP Offload Info Metadata name string
  const std::string ompOffloadInfoName = "omp_offload.info";

  /// Loads all the offload entries information from the host IR
  /// metadata. This function is only meant to be used with device code
  /// generation.
  ///
  /// \param M         Module to load Metadata info from. Module passed maybe
  /// loaded from bitcode file, i.e, different from OpenMPIRBuilder::M module.
  void loadOffloadInfoMetadata(Module &M);

  /// Loads all the offload entries information from the host IR
  /// metadata read from the file passed in as the HostFilePath argument. This
  /// function is only meant to be used with device code generation.
  ///
  /// \param HostFilePath The path to the host IR file,
  /// used to load in offload metadata for the device, allowing host and device
  /// to maintain the same metadata mapping.
  void loadOffloadInfoMetadata(StringRef HostFilePath);

  /// Gets (if variable with the given name already exist) or creates
  /// internal global variable with the specified Name. The created variable has
  /// linkage CommonLinkage by default and is initialized by null value.
  /// \param Ty Type of the global variable. If it is exist already the type
  /// must be the same.
  /// \param Name Name of the variable.
  GlobalVariable *getOrCreateInternalVariable(Type *Ty, const StringRef &Name,
                                              unsigned AddressSpace = 0);
};

/// Class to represented the control flow structure of an OpenMP canonical loop.
///
/// The control-flow structure is standardized for easy consumption by
/// directives associated with loops. For instance, the worksharing-loop
/// construct may change this control flow such that each loop iteration is
/// executed on only one thread. The constraints of a canonical loop in brief
/// are:
///
///  * The number of loop iterations must have been computed before entering the
///    loop.
///
///  * Has an (unsigned) logical induction variable that starts at zero and
///    increments by one.
///
///  * The loop's CFG itself has no side-effects. The OpenMP specification
///    itself allows side-effects, but the order in which they happen, including
///    how often or whether at all, is unspecified. We expect that the frontend
///    will emit those side-effect instructions somewhere (e.g. before the loop)
///    such that the CanonicalLoopInfo itself can be side-effect free.
///
/// Keep in mind that CanonicalLoopInfo is meant to only describe a repeated
/// execution of a loop body that satifies these constraints. It does NOT
/// represent arbitrary SESE regions that happen to contain a loop. Do not use
/// CanonicalLoopInfo for such purposes.
///
/// The control flow can be described as follows:
///
///     Preheader
///        |
///  /-> Header
///  |     |
///  |    Cond---\
///  |     |     |
///  |    Body   |
///  |    | |    |
///  |   <...>   |
///  |    | |    |
///   \--Latch   |
///              |
///             Exit
///              |
///            After
///
/// The loop is thought to start at PreheaderIP (at the Preheader's terminator,
/// including) and end at AfterIP (at the After's first instruction, excluding).
/// That is, instructions in the Preheader and After blocks (except the
/// Preheader's terminator) are out of CanonicalLoopInfo's control and may have
/// side-effects. Typically, the Preheader is used to compute the loop's trip
/// count. The instructions from BodyIP (at the Body block's first instruction,
/// excluding) until the Latch are also considered outside CanonicalLoopInfo's
/// control and thus can have side-effects. The body block is the single entry
/// point into the loop body, which may contain arbitrary control flow as long
/// as all control paths eventually branch to the Latch block.
///
/// TODO: Consider adding another standardized BasicBlock between Body CFG and
/// Latch to guarantee that there is only a single edge to the latch. It would
/// make loop transformations easier to not needing to consider multiple
/// predecessors of the latch (See redirectAllPredecessorsTo) and would give us
/// an equivalant to PreheaderIP, AfterIP and BodyIP for inserting code that
/// executes after each body iteration.
///
/// There must be no loop-carried dependencies through llvm::Values. This is
/// equivalant to that the Latch has no PHINode and the Header's only PHINode is
/// for the induction variable.
///
/// All code in Header, Cond, Latch and Exit (plus the terminator of the
/// Preheader) are CanonicalLoopInfo's responsibility and their build-up checked
/// by assertOK(). They are expected to not be modified unless explicitly
/// modifying the CanonicalLoopInfo through a methods that applies a OpenMP
/// loop-associated construct such as applyWorkshareLoop, tileLoops, unrollLoop,
/// etc. These methods usually invalidate the CanonicalLoopInfo and re-use its
/// basic blocks. After invalidation, the CanonicalLoopInfo must not be used
/// anymore as its underlying control flow may not exist anymore.
/// Loop-transformation methods such as tileLoops, collapseLoops and unrollLoop
/// may also return a new CanonicalLoopInfo that can be passed to other
/// loop-associated construct implementing methods. These loop-transforming
/// methods may either create a new CanonicalLoopInfo usually using
/// createLoopSkeleton and invalidate the input CanonicalLoopInfo, or reuse and
/// modify one of the input CanonicalLoopInfo and return it as representing the
/// modified loop. What is done is an implementation detail of
/// transformation-implementing method and callers should always assume that the
/// CanonicalLoopInfo passed to it is invalidated and a new object is returned.
/// Returned CanonicalLoopInfo have the same structure and guarantees as the one
/// created by createCanonicalLoop, such that transforming methods do not have
/// to special case where the CanonicalLoopInfo originated from.
///
/// Generally, methods consuming CanonicalLoopInfo do not need an
/// OpenMPIRBuilder::InsertPointTy as argument, but use the locations of the
/// CanonicalLoopInfo to insert new or modify existing instructions. Unless
/// documented otherwise, methods consuming CanonicalLoopInfo do not invalidate
/// any InsertPoint that is outside CanonicalLoopInfo's control. Specifically,
/// any InsertPoint in the Preheader, After or Block can still be used after
/// calling such a method.
///
/// TODO: Provide mechanisms for exception handling and cancellation points.
///
/// Defined outside OpenMPIRBuilder because nested classes cannot be
/// forward-declared, e.g. to avoid having to include the entire OMPIRBuilder.h.
class CanonicalLoopInfo {
  friend class OpenMPIRBuilder;

private:
  BasicBlock *Header = nullptr;
  BasicBlock *Cond = nullptr;
  BasicBlock *Latch = nullptr;
  BasicBlock *Exit = nullptr;

  /// Add the control blocks of this loop to \p BBs.
  ///
  /// This does not include any block from the body, including the one returned
  /// by getBody().
  ///
  /// FIXME: This currently includes the Preheader and After blocks even though
  /// their content is (mostly) not under CanonicalLoopInfo's control.
  /// Re-evaluated whether this makes sense.
  void collectControlBlocks(SmallVectorImpl<BasicBlock *> &BBs);

  /// Sets the number of loop iterations to the given value. This value must be
  /// valid in the condition block (i.e., defined in the preheader) and is
  /// interpreted as an unsigned integer.
  void setTripCount(Value *TripCount);

  /// Replace all uses of the canonical induction variable in the loop body with
  /// a new one.
  ///
  /// The intended use case is to update the induction variable for an updated
  /// iteration space such that it can stay normalized in the 0...tripcount-1
  /// range.
  ///
  /// The \p Updater is called with the (presumable updated) current normalized
  /// induction variable and is expected to return the value that uses of the
  /// pre-updated induction values should use instead, typically dependent on
  /// the new induction variable. This is a lambda (instead of e.g. just passing
  /// the new value) to be able to distinguish the uses of the pre-updated
  /// induction variable and uses of the induction varible to compute the
  /// updated induction variable value.
  void mapIndVar(llvm::function_ref<Value *(Instruction *)> Updater);

public:
  /// Returns whether this object currently represents the IR of a loop. If
  /// returning false, it may have been consumed by a loop transformation or not
  /// been intialized. Do not use in this case;
  bool isValid() const { return Header; }

  /// The preheader ensures that there is only a single edge entering the loop.
  /// Code that must be execute before any loop iteration can be emitted here,
  /// such as computing the loop trip count and begin lifetime markers. Code in
  /// the preheader is not considered part of the canonical loop.
  BasicBlock *getPreheader() const;

  /// The header is the entry for each iteration. In the canonical control flow,
  /// it only contains the PHINode for the induction variable.
  BasicBlock *getHeader() const {
    assert(isValid() && "Requires a valid canonical loop");
    return Header;
  }

  /// The condition block computes whether there is another loop iteration. If
  /// yes, branches to the body; otherwise to the exit block.
  BasicBlock *getCond() const {
    assert(isValid() && "Requires a valid canonical loop");
    return Cond;
  }

  /// The body block is the single entry for a loop iteration and not controlled
  /// by CanonicalLoopInfo. It can contain arbitrary control flow but must
  /// eventually branch to the \p Latch block.
  BasicBlock *getBody() const {
    assert(isValid() && "Requires a valid canonical loop");
    return cast<BranchInst>(Cond->getTerminator())->getSuccessor(0);
  }

  /// Reaching the latch indicates the end of the loop body code. In the
  /// canonical control flow, it only contains the increment of the induction
  /// variable.
  BasicBlock *getLatch() const {
    assert(isValid() && "Requires a valid canonical loop");
    return Latch;
  }

  /// Reaching the exit indicates no more iterations are being executed.
  BasicBlock *getExit() const {
    assert(isValid() && "Requires a valid canonical loop");
    return Exit;
  }

  /// The after block is intended for clean-up code such as lifetime end
  /// markers. It is separate from the exit block to ensure, analogous to the
  /// preheader, it having just a single entry edge and being free from PHI
  /// nodes should there be multiple loop exits (such as from break
  /// statements/cancellations).
  BasicBlock *getAfter() const {
    assert(isValid() && "Requires a valid canonical loop");
    return Exit->getSingleSuccessor();
  }

  /// Returns the llvm::Value containing the number of loop iterations. It must
  /// be valid in the preheader and always interpreted as an unsigned integer of
  /// any bit-width.
  Value *getTripCount() const {
    assert(isValid() && "Requires a valid canonical loop");
    Instruction *CmpI = &Cond->front();
    assert(isa<CmpInst>(CmpI) && "First inst must compare IV with TripCount");
    return CmpI->getOperand(1);
  }

  /// Returns the instruction representing the current logical induction
  /// variable. Always unsigned, always starting at 0 with an increment of one.
  Instruction *getIndVar() const {
    assert(isValid() && "Requires a valid canonical loop");
    Instruction *IndVarPHI = &Header->front();
    assert(isa<PHINode>(IndVarPHI) && "First inst must be the IV PHI");
    return IndVarPHI;
  }

  /// Return the type of the induction variable (and the trip count).
  Type *getIndVarType() const {
    assert(isValid() && "Requires a valid canonical loop");
    return getIndVar()->getType();
  }

  /// Return the insertion point for user code before the loop.
  OpenMPIRBuilder::InsertPointTy getPreheaderIP() const {
    assert(isValid() && "Requires a valid canonical loop");
    BasicBlock *Preheader = getPreheader();
    return {Preheader, std::prev(Preheader->end())};
  };

  /// Return the insertion point for user code in the body.
  OpenMPIRBuilder::InsertPointTy getBodyIP() const {
    assert(isValid() && "Requires a valid canonical loop");
    BasicBlock *Body = getBody();
    return {Body, Body->begin()};
  };

  /// Return the insertion point for user code after the loop.
  OpenMPIRBuilder::InsertPointTy getAfterIP() const {
    assert(isValid() && "Requires a valid canonical loop");
    BasicBlock *After = getAfter();
    return {After, After->begin()};
  };

  Function *getFunction() const {
    assert(isValid() && "Requires a valid canonical loop");
    return Header->getParent();
  }

  /// Consistency self-check.
  void assertOK() const;

  /// Invalidate this loop. That is, the underlying IR does not fulfill the
  /// requirements of an OpenMP canonical loop anymore.
  void invalidate();
};

} // end namespace llvm

#endif // LLVM_FRONTEND_OPENMP_OMPIRBUILDER_H<|MERGE_RESOLUTION|>--- conflicted
+++ resolved
@@ -2853,18 +2853,6 @@
   /// instructions for passed in target arguments where neccessary
   /// \param Dependencies A vector of DependData objects that carry
   // dependency information as passed in the depend clause
-<<<<<<< HEAD
-  InsertPointTy createTarget(const LocationDescription &Loc,
-                             OpenMPIRBuilder::InsertPointTy AllocaIP,
-                             OpenMPIRBuilder::InsertPointTy CodeGenIP,
-                             TargetRegionEntryInfo &EntryInfo, int32_t NumTeams,
-                             int32_t NumThreads,
-                             SmallVectorImpl<Value *> &Inputs,
-                             GenMapInfoCallbackTy GenMapInfoCB,
-                             TargetBodyGenCallbackTy BodyGenCB,
-                             TargetGenArgAccessorsCallbackTy ArgAccessorFuncCB,
-                             SmallVector<DependData> Dependencies = {});
-=======
   InsertPointTy
   createTarget(const LocationDescription &Loc, bool IsOffloadEntry,
                OpenMPIRBuilder::InsertPointTy AllocaIP,
@@ -2875,7 +2863,6 @@
                TargetBodyGenCallbackTy BodyGenCB,
                TargetGenArgAccessorsCallbackTy ArgAccessorFuncCB,
                SmallVector<DependData> Dependencies = {});
->>>>>>> 98391913
 
   /// Returns __kmpc_for_static_init_* runtime function for the specified
   /// size \a IVSize and sign \a IVSigned. Will create a distribute call
