/*===---------------- llvm-c/Orc.h - OrcV2 C bindings -----------*- C++ -*-===*\
|*                                                                            *|
|* Part of the LLVM Project, under the Apache License v2.0 with LLVM          *|
|* Exceptions.                                                                *|
|* See https://llvm.org/LICENSE.txt for license information.                  *|
|* SPDX-License-Identifier: Apache-2.0 WITH LLVM-exception                    *|
|*                                                                            *|
|*===----------------------------------------------------------------------===*|
|*                                                                            *|
|* This header declares the C interface to libLLVMOrcJIT.a, which implements  *|
|* JIT compilation of LLVM IR. Minimal documentation of C API specific issues *|
|* (especially memory ownership rules) is provided. Core Orc concepts are     *|
|* documented in llvm/docs/ORCv2.rst and APIs are documented in the C++       *|
|* headers                                                                    *|
|*                                                                            *|
|* Many exotic languages can interoperate with C code but have a harder time  *|
|* with C++ due to name mangling. So in addition to C, this interface enables *|
|* tools written in such languages.                                           *|
|*                                                                            *|
|* Note: This interface is experimental. It is *NOT* stable, and may be       *|
|*       changed without warning. Only C API usage documentation is           *|
|*       provided. See the C++ documentation for all higher level ORC API     *|
|*       details.                                                             *|
|*                                                                            *|
\*===----------------------------------------------------------------------===*/

#ifndef LLVM_C_ORC_H
#define LLVM_C_ORC_H

#include "llvm-c/Error.h"
#include "llvm-c/TargetMachine.h"
#include "llvm-c/Types.h"

LLVM_C_EXTERN_C_BEGIN

/**
 * Represents an address in the target process.
 */
typedef uint64_t LLVMOrcJITTargetAddress;

/**
 * Represents generic linkage flags for a symbol definition.
 */
typedef enum {
  LLVMJITSymbolGenericFlagsExported = 1U << 0,
  LLVMJITSymbolGenericFlagsWeak = 1U << 1,
  LLVMJITSymbolGenericFlagsCallable = 1U << 2,
  LLVMJITSymbolGenericFlagsMaterializationSideEffectsOnly = 1U << 3
} LLVMJITSymbolGenericFlags;

/**
 * Represents target specific flags for a symbol definition.
 */
typedef uint8_t LLVMJITSymbolTargetFlags;

/**
 * Represents the linkage flags for a symbol definition.
 */
typedef struct {
  uint8_t GenericFlags;
  uint8_t TargetFlags;
} LLVMJITSymbolFlags;

/**
 * Represents an evaluated symbol address and flags.
 */
typedef struct {
  LLVMOrcJITTargetAddress Address;
  LLVMJITSymbolFlags Flags;
} LLVMJITEvaluatedSymbol;

/**
 * A reference to an orc::ExecutionSession instance.
 */
typedef struct LLVMOrcOpaqueExecutionSession *LLVMOrcExecutionSessionRef;

/**
 * Error reporter function.
 */
typedef void (*LLVMOrcErrorReporterFunction)(void *Ctx, LLVMErrorRef Err);

/**
 * A reference to an orc::SymbolStringPool.
 */
typedef struct LLVMOrcOpaqueSymbolStringPool *LLVMOrcSymbolStringPoolRef;

/**
 * A reference to an orc::SymbolStringPool table entry.
 */
typedef struct LLVMOrcOpaqueSymbolStringPoolEntry
    *LLVMOrcSymbolStringPoolEntryRef;

/**
 * Represents a pair of a symbol name and LLVMJITSymbolFlags.
 */
typedef struct {
  LLVMOrcSymbolStringPoolEntryRef Name;
  LLVMJITSymbolFlags Flags;
} LLVMOrcCSymbolFlagsMapPair;

/**
 * Represents a list of (SymbolStringPtr, JITSymbolFlags) pairs that can be used
 * to construct a SymbolFlagsMap.
 */
typedef LLVMOrcCSymbolFlagsMapPair *LLVMOrcCSymbolFlagsMapPairs;

/**
 * Represents a pair of a symbol name and an evaluated symbol.
 */
typedef struct {
  LLVMOrcSymbolStringPoolEntryRef Name;
  LLVMJITEvaluatedSymbol Sym;
} LLVMJITCSymbolMapPair;

/**
 * Represents a list of (SymbolStringPtr, JITEvaluatedSymbol) pairs that can be
 * used to construct a SymbolMap.
 */
typedef LLVMJITCSymbolMapPair *LLVMOrcCSymbolMapPairs;

/**
 * Lookup kind. This can be used by definition generators when deciding whether
 * to produce a definition for a requested symbol.
 *
 * This enum should be kept in sync with llvm::orc::LookupKind.
 */
typedef enum {
  LLVMOrcLookupKindStatic,
  LLVMOrcLookupKindDLSym
} LLVMOrcLookupKind;

/**
 * JITDylib lookup flags. This can be used by definition generators when
 * deciding whether to produce a definition for a requested symbol.
 *
 * This enum should be kept in sync with llvm::orc::JITDylibLookupFlags.
 */
typedef enum {
  LLVMOrcJITDylibLookupFlagsMatchExportedSymbolsOnly,
  LLVMOrcJITDylibLookupFlagsMatchAllSymbols
} LLVMOrcJITDylibLookupFlags;

/**
 * Symbol lookup flags for lookup sets. This should be kept in sync with
 * llvm::orc::SymbolLookupFlags.
 */
typedef enum {
  LLVMOrcSymbolLookupFlagsRequiredSymbol,
  LLVMOrcSymbolLookupFlagsWeaklyReferencedSymbol
} LLVMOrcSymbolLookupFlags;

/**
 * An element type for a symbol lookup set.
 */
typedef struct {
  LLVMOrcSymbolStringPoolEntryRef Name;
  LLVMOrcSymbolLookupFlags LookupFlags;
} LLVMOrcCLookupSetElement;

/**
 * A set of symbols to look up / generate.
 *
 * The list is terminated with an element containing a null pointer for the
 * Name field.
 *
 * If a client creates an instance of this type then they are responsible for
 * freeing it, and for ensuring that all strings have been retained over the
 * course of its life. Clients receiving a copy from a callback are not
 * responsible for managing lifetime or retain counts.
 */
typedef LLVMOrcCLookupSetElement *LLVMOrcCLookupSet;

/**
 * A reference to a uniquely owned orc::MaterializationUnit instance.
 */
typedef struct LLVMOrcOpaqueMaterializationUnit *LLVMOrcMaterializationUnitRef;

/**
 * A reference to a uniquely owned orc::MaterializationResponsibility instance.
 *
 * Ownership must be passed to a lower-level layer in a JIT stack.
 */
typedef struct LLVMOrcOpaqueMaterializationResponsibility
    *LLVMOrcMaterializationResponsibilityRef;

/**
 * A reference to an orc::JITDylib instance.
 */
typedef struct LLVMOrcOpaqueJITDylib *LLVMOrcJITDylibRef;

/**
 * A MaterializationUnit materialize callback.
 *
 * Ownership of the Ctx and MR arguments passes to the callback which must
 * adhere to the LLVMOrcMaterializationResponsibilityRef contract (see comment
 * for that type).
 *
 * If this callback is called then the LLVMOrcMaterializationUnitDestroy
 * callback will NOT be called.
 */
typedef void (*LLVMOrcMaterializationUnitMaterializeFunction)(
    void *Ctx, LLVMOrcMaterializationResponsibilityRef MR);

/**
 * A MaterializationUnit discard callback.
 *
 * Ownership of JD and Symbol remain with the caller: These arguments should
 * not be disposed of or released.
 */
typedef void (*LLVMOrcMaterializationUnitDiscardFunction)(
    void *Ctx, LLVMOrcJITDylibRef JD, LLVMOrcSymbolStringPoolEntryRef Symbol);

/**
 * A MaterializationUnit destruction callback.
 *
 * If a custom MaterializationUnit is destroyed before its Materialize
 * function is called then this function will be called to provide an
 * opportunity for the underlying program representation to be destroyed.
 */
typedef void (*LLVMOrcMaterializationUnitDestroyFunction)(void *Ctx);

/**
 * A reference to an orc::ResourceTracker instance.
 */
typedef struct LLVMOrcOpaqueResourceTracker *LLVMOrcResourceTrackerRef;

/**
 * A reference to an orc::DefinitionGenerator.
 */
typedef struct LLVMOrcOpaqueDefinitionGenerator
    *LLVMOrcDefinitionGeneratorRef;

/**
 * An opaque lookup state object. Instances of this type can be captured to
 * suspend a lookup while a custom generator function attempts to produce a
 * definition.
 *
 * If a client captures a lookup state object then they must eventually call
 * LLVMOrcLookupStateContinueLookup to restart the lookup. This is required
 * in order to release memory allocated for the lookup state, even if errors
 * have occurred while the lookup was suspended (if these errors have made the
 * lookup impossible to complete then it will issue its own error before
 * destruction).
 */
typedef struct LLVMOrcOpaqueLookupState *LLVMOrcLookupStateRef;

/**
 * A custom generator function. This can be used to create a custom generator
 * object using LLVMOrcCreateCustomCAPIDefinitionGenerator. The resulting
 * object can be attached to a JITDylib, via LLVMOrcJITDylibAddGenerator, to
 * receive callbacks when lookups fail to match existing definitions.
 *
 * GeneratorObj will contain the address of the custom generator object.
 *
 * Ctx will contain the context object passed to
 * LLVMOrcCreateCustomCAPIDefinitionGenerator.
 *
 * LookupState will contain a pointer to an LLVMOrcLookupStateRef object. This
 * can optionally be modified to make the definition generation process
 * asynchronous: If the LookupStateRef value is copied, and the original
 * LLVMOrcLookupStateRef set to null, the lookup will be suspended. Once the
 * asynchronous definition process has been completed clients must call
 * LLVMOrcLookupStateContinueLookup to continue the lookup (this should be
 * done unconditionally, even if errors have occurred in the mean time, to
 * free the lookup state memory and notify the query object of the failures).
 * If LookupState is captured this function must return LLVMErrorSuccess.
 *
 * The Kind argument can be inspected to determine the lookup kind (e.g.
 * as-if-during-static-link, or as-if-during-dlsym).
 *
 * The JD argument specifies which JITDylib the definitions should be generated
 * into.
 *
 * The JDLookupFlags argument can be inspected to determine whether the original
 * lookup included non-exported symobls.
 *
 * Finally, the LookupSet argument contains the set of symbols that could not
 * be found in JD already (the set of generation candidates).
 */
typedef LLVMErrorRef (*LLVMOrcCAPIDefinitionGeneratorTryToGenerateFunction)(
    LLVMOrcDefinitionGeneratorRef GeneratorObj, void *Ctx,
    LLVMOrcLookupStateRef *LookupState, LLVMOrcLookupKind Kind,
    LLVMOrcJITDylibRef JD, LLVMOrcJITDylibLookupFlags JDLookupFlags,
    LLVMOrcCLookupSet LookupSet, size_t LookupSetSize);

/**
 * Predicate function for SymbolStringPoolEntries.
 */
typedef int (*LLVMOrcSymbolPredicate)(void *Ctx,
                                      LLVMOrcSymbolStringPoolEntryRef Sym);

/**
 * A reference to an orc::ThreadSafeContext instance.
 */
typedef struct LLVMOrcOpaqueThreadSafeContext *LLVMOrcThreadSafeContextRef;

/**
 * A reference to an orc::ThreadSafeModule instance.
 */
typedef struct LLVMOrcOpaqueThreadSafeModule *LLVMOrcThreadSafeModuleRef;

/**
 * A reference to an orc::JITTargetMachineBuilder instance.
 */
typedef struct LLVMOrcOpaqueJITTargetMachineBuilder
    *LLVMOrcJITTargetMachineBuilderRef;

/**
 * A reference to an orc::ObjectLayer instance.
 */
typedef struct LLVMOrcOpaqueObjectLayer *LLVMOrcObjectLayerRef;

/**
 * A reference to an orc::ObjectLinkingLayer instance.
 */
typedef struct LLVMOrcOpaqueObjectLinkingLayer *LLVMOrcObjectLinkingLayerRef;

/**
 * Attach a custom error reporter function to the ExecutionSession.
 *
 * The error reporter will be called to deliver failure notices that can not be
 * directly reported to a caller. For example, failure to resolve symbols in
 * the JIT linker is typically reported via the error reporter (callers
 * requesting definitions from the JIT will typically be delivered a
 * FailureToMaterialize error instead).
 */
void LLVMOrcExecutionSessionSetErrorReporter(
    LLVMOrcExecutionSessionRef ES, LLVMOrcErrorReporterFunction ReportError,
    void *Ctx);

/**
 * Return a reference to the SymbolStringPool for an ExecutionSession.
 *
 * Ownership of the pool remains with the ExecutionSession: The caller is
 * not required to free the pool.
 */
LLVMOrcSymbolStringPoolRef
LLVMOrcExecutionSessionGetSymbolStringPool(LLVMOrcExecutionSessionRef ES);

/**
 * Clear all unreferenced symbol string pool entries.
 *
 * This can be called at any time to release unused entries in the
 * ExecutionSession's string pool. Since it locks the pool (preventing
 * interning of any new strings) it is recommended that it only be called
 * infrequently, ideally when the caller has reason to believe that some
 * entries will have become unreferenced, e.g. after removing a module or
 * closing a JITDylib.
 */
void LLVMOrcSymbolStringPoolClearDeadEntries(LLVMOrcSymbolStringPoolRef SSP);

/**
 * Intern a string in the ExecutionSession's SymbolStringPool and return a
 * reference to it. This increments the ref-count of the pool entry, and the
 * returned value should be released once the client is done with it by
 * calling LLVMOrReleaseSymbolStringPoolEntry.
 *
 * Since strings are uniqued within the SymbolStringPool
 * LLVMOrcSymbolStringPoolEntryRefs can be compared by value to test string
 * equality.
 *
 * Note that this function does not perform linker-mangling on the string.
 */
LLVMOrcSymbolStringPoolEntryRef
LLVMOrcExecutionSessionIntern(LLVMOrcExecutionSessionRef ES, const char *Name);

/**
 * Increments the ref-count for a SymbolStringPool entry.
 */
void LLVMOrcRetainSymbolStringPoolEntry(LLVMOrcSymbolStringPoolEntryRef S);

/**
 * Reduces the ref-count for of a SymbolStringPool entry.
 */
void LLVMOrcReleaseSymbolStringPoolEntry(LLVMOrcSymbolStringPoolEntryRef S);

const char *LLVMOrcSymbolStringPoolEntryStr(LLVMOrcSymbolStringPoolEntryRef S);

/**
 * Reduces the ref-count of a ResourceTracker.
 */
void LLVMOrcReleaseResourceTracker(LLVMOrcResourceTrackerRef RT);

/**
 * Transfers tracking of all resources associated with resource tracker SrcRT
 * to resource tracker DstRT.
 */
void LLVMOrcResourceTrackerTransferTo(LLVMOrcResourceTrackerRef SrcRT,
                                      LLVMOrcResourceTrackerRef DstRT);

/**
 * Remove all resources associated with the given tracker. See
 * ResourceTracker::remove().
 */
LLVMErrorRef LLVMOrcResourceTrackerRemove(LLVMOrcResourceTrackerRef RT);

/**
 * Dispose of a JITDylib::DefinitionGenerator. This should only be called if
 * ownership has not been passed to a JITDylib (e.g. because some error
 * prevented the client from calling LLVMOrcJITDylibAddGenerator).
 */
void LLVMOrcDisposeDefinitionGenerator(LLVMOrcDefinitionGeneratorRef DG);

/**
 * Dispose of a MaterializationUnit.
 */
void LLVMOrcDisposeMaterializationUnit(LLVMOrcMaterializationUnitRef MU);

/**
 * Create a custom MaterializationUnit.
 *
 * Name is a name for this MaterializationUnit to be used for identification
 * and logging purposes (e.g. if this MaterializationUnit produces an
 * object buffer then the name of that buffer will be derived from this name).
 *
 * The Syms list contains the names and linkages of the symbols provided by this
 * unit. This function takes ownership of the elements of the Syms array. The
 * Name fields of the array elements are taken to have been retained for this
 * function. The client should *not* release the elements of the array, but is
 * still responsible for destroyingthe array itself.
 *
 * The InitSym argument indicates whether or not this MaterializationUnit
 * contains static initializers. If three are no static initializers (the common
 * case) then this argument should be null. If there are static initializers
 * then InitSym should be set to a unique name that also appears in the Syms
 * list with the LLVMJITSymbolGenericFlagsMaterializationSideEffectsOnly flag
 * set. This function takes ownership of the InitSym, which should have been
 * retained twice on behalf of this function: once for the Syms entry and once
 * for InitSym. If clients wish to use the InitSym value after this function
 * returns they must retain it once more for themselves.
 *
 * If any of the symbols in the Syms list is looked up then the Materialize
 * function will be called.
 *
 * If any of the symbols in the Syms list is overridden then the Discard
 * function will be called.
 *
 * The caller owns the underling MaterializationUnit and is responsible for
 * either passing it to a JITDylib (via LLVMOrcJITDylibDefine) or disposing
 * of it by calling LLVMOrcDisposeMaterializationUnit.
 */
LLVMOrcMaterializationUnitRef LLVMOrcCreateCustomMaterializationUnit(
    const char *Name, void *Ctx, LLVMOrcCSymbolFlagsMapPairs Syms,
    size_t NumSyms, LLVMOrcSymbolStringPoolEntryRef InitSym,
    LLVMOrcMaterializationUnitMaterializeFunction Materialize,
    LLVMOrcMaterializationUnitDiscardFunction Discard,
    LLVMOrcMaterializationUnitDestroyFunction Destroy);

/**
 * Create a MaterializationUnit to define the given symbols as pointing to
 * the corresponding raw addresses.
 *
 * This function takes ownership of the elements of the Syms array. The Name
 * fields of the array elements are taken to have been retained for this
 * function. This allows the following pattern...
 *
 *   size_t NumPairs;
 *   LLVMOrcCSymbolMapPairs Sym;
 *   -- Build Syms array --
 *   LLVMOrcMaterializationUnitRef MU =
 *       LLVMOrcAbsoluteSymbols(Syms, NumPairs);
 *
 * ... without requiring cleanup of the elements of the Sym array afterwards.
 *
 * The client is still responsible for deleting the Sym array itself.
 *
 * If a client wishes to reuse elements of the Sym array after this call they
 * must explicitly retain each of the elements for themselves.
 */
LLVMOrcMaterializationUnitRef
LLVMOrcAbsoluteSymbols(LLVMOrcCSymbolMapPairs Syms, size_t NumPairs);

/**
 * Create a "bare" JITDylib.
 *
 * The client is responsible for ensuring that the JITDylib's name is unique,
 * e.g. by calling LLVMOrcExecutionSessionGetJTIDylibByName first.
 *
 * This call does not install any library code or symbols into the newly
 * created JITDylib. The client is responsible for all configuration.
 */
LLVMOrcJITDylibRef
LLVMOrcExecutionSessionCreateBareJITDylib(LLVMOrcExecutionSessionRef ES,
                                          const char *Name);

/**
 * Create a JITDylib.
 *
 * The client is responsible for ensuring that the JITDylib's name is unique,
 * e.g. by calling LLVMOrcExecutionSessionGetJTIDylibByName first.
 *
 * If a Platform is attached to the ExecutionSession then
 * Platform::setupJITDylib will be called to install standard platform symbols
 * (e.g. standard library interposes). If no Platform is installed then this
 * call is equivalent to LLVMExecutionSessionRefCreateBareJITDylib and will
 * always return success.
 */
LLVMErrorRef
LLVMOrcExecutionSessionCreateJITDylib(LLVMOrcExecutionSessionRef ES,
                                      LLVMOrcJITDylibRef *Result,
                                      const char *Name);

/**
 * Returns the JITDylib with the given name, or NULL if no such JITDylib
 * exists.
 */
LLVMOrcJITDylibRef
LLVMOrcExecutionSessionGetJITDylibByName(LLVMOrcExecutionSessionRef ES,
                                         const char *Name);

/**
 * Return a reference to a newly created resource tracker associated with JD.
 * The tracker is returned with an initial ref-count of 1, and must be released
 * with LLVMOrcReleaseResourceTracker when no longer needed.
 */
LLVMOrcResourceTrackerRef
LLVMOrcJITDylibCreateResourceTracker(LLVMOrcJITDylibRef JD);

/**
 * Return a reference to the default resource tracker for the given JITDylib.
 * This operation will increase the retain count of the tracker: Clients should
 * call LLVMOrcReleaseResourceTracker when the result is no longer needed.
 */
LLVMOrcResourceTrackerRef
LLVMOrcJITDylibGetDefaultResourceTracker(LLVMOrcJITDylibRef JD);

/**
 * Add the given MaterializationUnit to the given JITDylib.
 *
 * If this operation succeeds then JITDylib JD will take ownership of MU.
 * If the operation fails then ownership remains with the caller who should
 * call LLVMOrcDisposeMaterializationUnit to destroy it.
 */
LLVMErrorRef LLVMOrcJITDylibDefine(LLVMOrcJITDylibRef JD,
                                   LLVMOrcMaterializationUnitRef MU);

/**
 * Calls remove on all trackers associated with this JITDylib, see
 * JITDylib::clear().
 */
LLVMErrorRef LLVMOrcJITDylibClear(LLVMOrcJITDylibRef JD);

/**
 * Add a DefinitionGenerator to the given JITDylib.
 *
 * The JITDylib will take ownership of the given generator: The client is no
 * longer responsible for managing its memory.
 */
void LLVMOrcJITDylibAddGenerator(LLVMOrcJITDylibRef JD,
                                 LLVMOrcDefinitionGeneratorRef DG);

/**
 * Create a custom generator.
 */
LLVMOrcDefinitionGeneratorRef LLVMOrcCreateCustomCAPIDefinitionGenerator(
    LLVMOrcCAPIDefinitionGeneratorTryToGenerateFunction F, void *Ctx);

/**
 * Get a DynamicLibrarySearchGenerator that will reflect process symbols into
 * the JITDylib. On success the resulting generator is owned by the client.
 * Ownership is typically transferred by adding the instance to a JITDylib
 * using LLVMOrcJITDylibAddGenerator,
 *
 * The GlobalPrefix argument specifies the character that appears on the front
 * of linker-mangled symbols for the target platform (e.g. '_' on MachO).
 * If non-null, this character will be stripped from the start of all symbol
 * strings before passing the remaining substring to dlsym.
 *
 * The optional Filter and Ctx arguments can be used to supply a symbol name
 * filter: Only symbols for which the filter returns true will be visible to
 * JIT'd code. If the Filter argument is null then all process symbols will
 * be visible to JIT'd code. Note that the symbol name passed to the Filter
 * function is the full mangled symbol: The client is responsible for stripping
 * the global prefix if present.
 */
LLVMErrorRef LLVMOrcCreateDynamicLibrarySearchGeneratorForProcess(
    LLVMOrcDefinitionGeneratorRef *Result, char GlobalPrefx,
    LLVMOrcSymbolPredicate Filter, void *FilterCtx);

/**
 * Create a ThreadSafeContext containing a new LLVMContext.
 *
 * Ownership of the underlying ThreadSafeContext data is shared: Clients
 * can and should dispose of their ThreadSafeContext as soon as they no longer
 * need to refer to it directly. Other references (e.g. from ThreadSafeModules)
 * will keep the data alive as long as it is needed.
 */
LLVMOrcThreadSafeContextRef LLVMOrcCreateNewThreadSafeContext(void);

/**
 * Get a reference to the wrapped LLVMContext.
 */
LLVMContextRef
LLVMOrcThreadSafeContextGetContext(LLVMOrcThreadSafeContextRef TSCtx);

/**
 * Dispose of a ThreadSafeContext.
 */
void LLVMOrcDisposeThreadSafeContext(LLVMOrcThreadSafeContextRef TSCtx);

/**
 * Create a ThreadSafeModule wrapper around the given LLVM module. This takes
 * ownership of the M argument which should not be disposed of or referenced
 * after this function returns.
 *
 * Ownership of the ThreadSafeModule is unique: If it is transferred to the JIT
 * (e.g. by LLVMOrcLLJITAddLLVMIRModule) then the client is no longer
 * responsible for it. If it is not transferred to the JIT then the client
 * should call LLVMOrcDisposeThreadSafeModule to dispose of it.
 */
LLVMOrcThreadSafeModuleRef
LLVMOrcCreateNewThreadSafeModule(LLVMModuleRef M,
                                 LLVMOrcThreadSafeContextRef TSCtx);

/**
 * Dispose of a ThreadSafeModule. This should only be called if ownership has
 * not been passed to LLJIT (e.g. because some error prevented the client from
 * adding this to the JIT).
 */
void LLVMOrcDisposeThreadSafeModule(LLVMOrcThreadSafeModuleRef TSM);

/**
 * Create a JITTargetMachineBuilder by detecting the host.
 *
 * On success the client owns the resulting JITTargetMachineBuilder. It must be
 * passed to a consuming operation (e.g.
 * LLVMOrcLLJITBuilderSetJITTargetMachineBuilder) or disposed of by calling
 * LLVMOrcDisposeJITTargetMachineBuilder.
 */
LLVMErrorRef LLVMOrcJITTargetMachineBuilderDetectHost(
    LLVMOrcJITTargetMachineBuilderRef *Result);

/**
 * Create a JITTargetMachineBuilder from the given TargetMachine template.
 *
 * This operation takes ownership of the given TargetMachine and destroys it
 * before returing. The resulting JITTargetMachineBuilder is owned by the client
 * and must be passed to a consuming operation (e.g.
 * LLVMOrcLLJITBuilderSetJITTargetMachineBuilder) or disposed of by calling
 * LLVMOrcDisposeJITTargetMachineBuilder.
 */
LLVMOrcJITTargetMachineBuilderRef
LLVMOrcJITTargetMachineBuilderCreateFromTargetMachine(LLVMTargetMachineRef TM);

/**
 * Dispose of a JITTargetMachineBuilder.
 */
void LLVMOrcDisposeJITTargetMachineBuilder(
    LLVMOrcJITTargetMachineBuilderRef JTMB);

/**
 * Returns the target triple for the given JITTargetMachineBuilder as a string.
 *
 * The caller owns the resulting string as must dispose of it by calling
 * LLVMOrcJITTargetMachineBuilderDisposeTargetTriple.
 */
char *LLVMOrcJITTargetMachineBuilderGetTargetTriple(
    LLVMOrcJITTargetMachineBuilderRef JTMB);

/**
 * Sets the target triple for the given JITTargetMachineBuilder to the given
 * string.
 */
void LLVMOrcJITTargetMachineBuilderSetTargetTriple(
    LLVMOrcJITTargetMachineBuilderRef JTMB, const char *TargetTriple);

/**
 * Destroy a triple string returned by
 * LLVMOrcJITTargetMachineBuilderGetTargetTriple.
 */
void LLVMOrcJITTargetMachineBuilderDisposeTargetTriple(
    LLVMOrcJITTargetMachineBuilderRef JTMB, char *TargetTriple);

/**
<<<<<<< HEAD
=======
 * Add an object to an ObjectLayer to the given JITDylib.
 *
 * Adds a buffer representing an object file to the given JITDylib using the
 * given ObjectLayer instance. This operation transfers ownership of the buffer
 * to the ObjectLayer instance. The buffer should not be disposed of or
 * referenced once this function returns.
 *
 * Resources associated with the given object will be tracked by the given
 * JITDylib's default ResourceTracker.
 */
LLVMErrorRef LLVMOrcObjectLayerAddObjectFile(LLVMOrcObjectLayerRef ObjLayer,
                                             LLVMOrcJITDylibRef JD,
                                             LLVMMemoryBufferRef ObjBuffer);

/**
 * Add an object to an ObjectLayer using the given ResourceTracker.
 *
 * Adds a buffer representing an object file to the given ResourceTracker's
 * JITDylib using the given ObjectLayer instance. This operation transfers
 * ownership of the buffer to the ObjectLayer instance. The buffer should not
 * be disposed of or referenced once this function returns.
 *
 * Resources associated with the given object will be tracked by
 * ResourceTracker RT.
 */
LLVMErrorRef
LLVMOrcObjectLayerAddObjectFileWithRT(LLVMOrcObjectLayerRef ObjLayer,
                                      LLVMOrcResourceTrackerRef RT,
                                      LLVMMemoryBufferRef ObjBuffer);

/**
>>>>>>> 3f9ee3c9
 * Emit an object buffer to an ObjectLayer.
 *
 * Ownership of the responsibility object and object buffer pass to this
 * function. The client is not responsible for cleanup.
 */
void LLVMOrcObjectLayerEmit(LLVMOrcObjectLayerRef ObjLayer,
                            LLVMOrcMaterializationResponsibilityRef R,
                            LLVMMemoryBufferRef ObjBuffer);

/**
 * Dispose of an ObjectLayer.
 */
void LLVMOrcDisposeObjectLayer(LLVMOrcObjectLayerRef ObjLayer);

LLVM_C_EXTERN_C_END

#endif /* LLVM_C_ORC_H */<|MERGE_RESOLUTION|>--- conflicted
+++ resolved
@@ -672,8 +672,6 @@
     LLVMOrcJITTargetMachineBuilderRef JTMB, char *TargetTriple);
 
 /**
-<<<<<<< HEAD
-=======
  * Add an object to an ObjectLayer to the given JITDylib.
  *
  * Adds a buffer representing an object file to the given JITDylib using the
@@ -705,7 +703,6 @@
                                       LLVMMemoryBufferRef ObjBuffer);
 
 /**
->>>>>>> 3f9ee3c9
  * Emit an object buffer to an ObjectLayer.
  *
  * Ownership of the responsibility object and object buffer pass to this
