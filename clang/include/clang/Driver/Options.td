//===--- Options.td - Options for clang -----------------------------------===//
//
// Part of the LLVM Project, under the Apache License v2.0 with LLVM Exceptions.
// See https://llvm.org/LICENSE.txt for license information.
// SPDX-License-Identifier: Apache-2.0 WITH LLVM-exception
//
//===----------------------------------------------------------------------===//
//
//  This file defines the options accepted by clang.
//
//===----------------------------------------------------------------------===//

// Include the common option parsing interfaces.
include "llvm/Option/OptParser.td"

/////////
// Flags

// The option is a "driver"-only option, and should not be forwarded to other
// tools via `-Xarch` options.
def NoXarchOption : OptionFlag;

// LinkerInput - The option is a linker input.
def LinkerInput : OptionFlag;

// NoArgumentUnused - Don't report argument unused warnings for this option; this
// is useful for options like -static or -dynamic which a user may always end up
// passing, even if the platform defaults to (or only supports) that option.
def NoArgumentUnused : OptionFlag;

// Unsupported - The option is unsupported, and the driver will reject command
// lines that use it.
def Unsupported : OptionFlag;

// Ignored - The option is unsupported, and the driver will silently ignore it.
def Ignored : OptionFlag;

// CoreOption - This is considered a "core" Clang option, available in both
// clang and clang-cl modes.
def CoreOption : OptionFlag;

// CLOption - This is a cl.exe compatibility option. Options with this flag
// are made available when the driver is running in CL compatibility mode.
def CLOption : OptionFlag;

// CC1Option - This option should be accepted by clang -cc1.
def CC1Option : OptionFlag;

// CC1AsOption - This option should be accepted by clang -cc1as.
def CC1AsOption : OptionFlag;

// DXCOption - This is a dxc.exe compatibility option. Options with this flag
// are made available when the driver is running in DXC compatibility mode.
def DXCOption : OptionFlag;

// CLDXCOption - This is a cl.exe/dxc.exe compatibility option. Options with this flag
// are made available when the driver is running in CL/DXC compatibility mode.
def CLDXCOption : OptionFlag;

// NoDriverOption - This option should not be accepted by the driver.
def NoDriverOption : OptionFlag;

// If an option affects linking, but has a primary group (so Link_Group cannot
// be used), add this flag.
def LinkOption : OptionFlag;

// FlangOption - This is considered a "core" Flang option, available in
// flang mode.
def FlangOption : OptionFlag;

// FlangOnlyOption - This option should only be used by Flang (i.e. it is not
// available for Clang)
def FlangOnlyOption : OptionFlag;

// FC1Option - This option should be accepted by flang -fc1.
def FC1Option : OptionFlag;

// Deprecated - The option is deprecated, but still supported.  A
// diagnostic is emitted about the potential for the option to be removed
// in an upcoming release.
def Deprecated : OptionFlag;

// A short name to show in documentation. The name will be interpreted as rST.
class DocName<string name> { string DocName = name; }

// A brief description to show in documentation, interpreted as rST.
class DocBrief<code descr> { code DocBrief = descr; }

// Indicates that this group should be flattened into its parent when generating
// documentation.
class DocFlatten { bit DocFlatten = 1; }

// Indicates that this warning is ignored, but accepted with a warning for
// GCC compatibility.
class IgnoredGCCCompat : Flags<[HelpHidden]> {}

/////////
// Groups

def Action_Group : OptionGroup<"<action group>">, DocName<"Actions">,
                   DocBrief<[{The action to perform on the input.}]>;

// Meta-group for options which are only used for compilation,
// and not linking etc.
def CompileOnly_Group : OptionGroup<"<CompileOnly group>">,
                        DocName<"Compilation flags">, DocBrief<[{
Flags controlling the behavior of Clang during compilation. These flags have
no effect during actions that do not perform compilation.}]>;

def Preprocessor_Group : OptionGroup<"<Preprocessor group>">,
                         Group<CompileOnly_Group>,
                         DocName<"Preprocessor flags">, DocBrief<[{
Flags controlling the behavior of the Clang preprocessor.}]>;

def IncludePath_Group : OptionGroup<"<I/i group>">, Group<Preprocessor_Group>,
                        DocName<"Include path management">,
                        DocBrief<[{
Flags controlling how ``#include``\s are resolved to files.}]>;

def I_Group : OptionGroup<"<I group>">, Group<IncludePath_Group>, DocFlatten;
def i_Group : OptionGroup<"<i group>">, Group<IncludePath_Group>, DocFlatten;
def clang_i_Group : OptionGroup<"<clang i group>">, Group<i_Group>, DocFlatten;

def M_Group : OptionGroup<"<M group>">, Group<Preprocessor_Group>,
              DocName<"Dependency file generation">, DocBrief<[{
Flags controlling generation of a dependency file for ``make``-like build
systems.}]>;

def d_Group : OptionGroup<"<d group>">, Group<Preprocessor_Group>,
              DocName<"Dumping preprocessor state">, DocBrief<[{
Flags allowing the state of the preprocessor to be dumped in various ways.}]>;

def Diag_Group : OptionGroup<"<W/R group>">, Group<CompileOnly_Group>,
                 DocName<"Diagnostic flags">, DocBrief<[{
Flags controlling which warnings, errors, and remarks Clang will generate.
See the :doc:`full list of warning and remark flags <DiagnosticsReference>`.}]>;

def R_Group : OptionGroup<"<R group>">, Group<Diag_Group>, DocFlatten;
def R_value_Group : OptionGroup<"<R (with value) group>">, Group<R_Group>,
                    DocFlatten;
def W_Group : OptionGroup<"<W group>">, Group<Diag_Group>, DocFlatten;
def W_value_Group : OptionGroup<"<W (with value) group>">, Group<W_Group>,
                    DocFlatten;

def f_Group : OptionGroup<"<f group>">, Group<CompileOnly_Group>,
              DocName<"Target-independent compilation options">;

def f_clang_Group : OptionGroup<"<f (clang-only) group>">,
                    Group<CompileOnly_Group>, DocFlatten;
def pedantic_Group : OptionGroup<"<pedantic group>">, Group<f_Group>,
                     DocFlatten;
def opencl_Group : OptionGroup<"<opencl group>">, Group<f_Group>,
                   DocName<"OpenCL flags">;

def sycl_Group : OptionGroup<"<SYCL group>">, Group<f_Group>,
                 DocName<"SYCL flags">;

def m_Group : OptionGroup<"<m group>">, Group<CompileOnly_Group>,
              DocName<"Target-dependent compilation options">;

// Feature groups - these take command line options that correspond directly to
// target specific features and can be translated directly from command line
// options.
def m_aarch64_Features_Group : OptionGroup<"<aarch64 features group>">,
                               Group<m_Group>, DocName<"AARCH64">;
def m_amdgpu_Features_Group : OptionGroup<"<amdgpu features group>">,
                              Group<m_Group>, DocName<"AMDGPU">;
def m_arm_Features_Group : OptionGroup<"<arm features group>">,
                           Group<m_Group>, DocName<"ARM">;
def m_hexagon_Features_Group : OptionGroup<"<hexagon features group>">,
                               Group<m_Group>, DocName<"Hexagon">;
// The features added by this group will not be added to target features.
// These are explicitly handled.
def m_hexagon_Features_HVX_Group : OptionGroup<"<hexagon features group>">,
                                   Group<m_Group>, DocName<"Hexagon">;
def m_m68k_Features_Group: OptionGroup<"<m68k features group>">,
                           Group<m_Group>, DocName<"M68k">;
def m_mips_Features_Group : OptionGroup<"<mips features group>">,
                            Group<m_Group>, DocName<"MIPS">;
def m_ppc_Features_Group : OptionGroup<"<ppc features group>">,
                           Group<m_Group>, DocName<"PowerPC">;
def m_wasm_Features_Group : OptionGroup<"<wasm features group>">,
                            Group<m_Group>, DocName<"WebAssembly">;
// The features added by this group will not be added to target features.
// These are explicitly handled.
def m_wasm_Features_Driver_Group : OptionGroup<"<wasm driver features group>">,
                                   Group<m_Group>, DocName<"WebAssembly Driver">;
def m_x86_Features_Group : OptionGroup<"<x86 features group>">,
                           Group<m_Group>, Flags<[CoreOption]>, DocName<"X86">;
def m_riscv_Features_Group : OptionGroup<"<riscv features group>">,
                             Group<m_Group>, DocName<"RISCV">;

def m_libc_Group : OptionGroup<"<m libc group>">, Group<m_mips_Features_Group>,
                   Flags<[HelpHidden]>;

def O_Group : OptionGroup<"<O group>">, Group<CompileOnly_Group>,
              DocName<"Optimization level">, DocBrief<[{
Flags controlling how much optimization should be performed.}]>;

def DebugInfo_Group : OptionGroup<"<g group>">, Group<CompileOnly_Group>,
                      DocName<"Debug information generation">, DocBrief<[{
Flags controlling how much and what kind of debug information should be
generated.}]>;

def g_Group : OptionGroup<"<g group>">, Group<DebugInfo_Group>,
              DocName<"Kind and level of debug information">;
def gN_Group : OptionGroup<"<gN group>">, Group<g_Group>,
               DocName<"Debug level">;
def ggdbN_Group : OptionGroup<"<ggdbN group>">, Group<gN_Group>, DocFlatten;
def gTune_Group : OptionGroup<"<gTune group>">, Group<g_Group>,
                  DocName<"Debugger to tune debug information for">;
def g_flags_Group : OptionGroup<"<g flags group>">, Group<DebugInfo_Group>,
                    DocName<"Debug information flags">;

def StaticAnalyzer_Group : OptionGroup<"<Static analyzer group>">,
                           DocName<"Static analyzer flags">, DocBrief<[{
Flags controlling the behavior of the Clang Static Analyzer.}]>;

// gfortran options that we recognize in the driver and pass along when
// invoking GCC to compile Fortran code.
def gfortran_Group : OptionGroup<"<gfortran group>">,
                     DocName<"Fortran compilation flags">, DocBrief<[{
Flags that will be passed onto the ``gfortran`` compiler when Clang is given
a Fortran input.}]>;

def Link_Group : OptionGroup<"<T/e/s/t/u group>">, DocName<"Linker flags">,
                 DocBrief<[{Flags that are passed on to the linker}]>;
def T_Group : OptionGroup<"<T group>">, Group<Link_Group>, DocFlatten;
def u_Group : OptionGroup<"<u group>">, Group<Link_Group>, DocFlatten;

def reserved_lib_Group : OptionGroup<"<reserved libs group>">,
                         Flags<[Unsupported]>;

def offload_lib_Group : OptionGroup<"<offload libs group>">;

// Temporary groups for clang options which we know we don't support,
// but don't want to verbosely warn the user about.
def clang_ignored_f_Group : OptionGroup<"<clang ignored f group>">,
  Group<f_Group>, Flags<[Ignored]>;
def clang_ignored_m_Group : OptionGroup<"<clang ignored m group>">,
  Group<m_Group>, Flags<[Ignored]>;

// Group for clang options in the process of deprecation.
// Please include the version that deprecated the flag as comment to allow
// easier garbage collection.
def clang_ignored_legacy_options_Group : OptionGroup<"<clang legacy flags>">,
  Group<f_Group>, Flags<[Ignored]>;

// Retired with clang-5.0
def : Flag<["-"], "fslp-vectorize-aggressive">, Group<clang_ignored_legacy_options_Group>;
def : Flag<["-"], "fno-slp-vectorize-aggressive">, Group<clang_ignored_legacy_options_Group>;

// Retired with clang-10.0. Previously controlled X86 MPX ISA.
def mmpx : Flag<["-"], "mmpx">, Group<clang_ignored_legacy_options_Group>;
def mno_mpx : Flag<["-"], "mno-mpx">, Group<clang_ignored_legacy_options_Group>;

// Retired with clang-16.0, to provide a deprecation period; it should
// be removed in Clang 18 or later.
def enable_trivial_var_init_zero : Flag<["-"], "enable-trivial-auto-var-init-zero-knowing-it-will-be-removed-from-clang">,
  Flags<[CC1Option, CoreOption, NoArgumentUnused]>,
  Group<clang_ignored_legacy_options_Group>;

// Group that ignores all gcc optimizations that won't be implemented
def clang_ignored_gcc_optimization_f_Group : OptionGroup<
  "<clang_ignored_gcc_optimization_f_Group>">, Group<f_Group>, Flags<[Ignored]>;

class DiagnosticOpts<string base>
  : KeyPathAndMacro<"DiagnosticOpts->", base, "DIAG_"> {}
class LangOpts<string base>
  : KeyPathAndMacro<"LangOpts->", base, "LANG_"> {}
class TargetOpts<string base>
  : KeyPathAndMacro<"TargetOpts->", base, "TARGET_"> {}
class FrontendOpts<string base>
  : KeyPathAndMacro<"FrontendOpts.", base, "FRONTEND_"> {}
class PreprocessorOutputOpts<string base>
  : KeyPathAndMacro<"PreprocessorOutputOpts.", base, "PREPROCESSOR_OUTPUT_"> {}
class DependencyOutputOpts<string base>
  : KeyPathAndMacro<"DependencyOutputOpts.", base, "DEPENDENCY_OUTPUT_"> {}
class CodeGenOpts<string base>
  : KeyPathAndMacro<"CodeGenOpts.", base, "CODEGEN_"> {}
class HeaderSearchOpts<string base>
  : KeyPathAndMacro<"HeaderSearchOpts->", base, "HEADER_SEARCH_"> {}
class PreprocessorOpts<string base>
  : KeyPathAndMacro<"PreprocessorOpts->", base, "PREPROCESSOR_"> {}
class FileSystemOpts<string base>
  : KeyPathAndMacro<"FileSystemOpts.", base, "FILE_SYSTEM_"> {}
class AnalyzerOpts<string base>
  : KeyPathAndMacro<"AnalyzerOpts->", base, "ANALYZER_"> {}
class MigratorOpts<string base>
  : KeyPathAndMacro<"MigratorOpts.", base, "MIGRATOR_"> {}

// A boolean option which is opt-in in CC1. The positive option exists in CC1 and
// Args.hasArg(OPT_ffoo) can be used to check that the flag is enabled.
// This is useful if the option is usually disabled.
// Use this only when the option cannot be declared via BoolFOption.
multiclass OptInCC1FFlag<string name, string pos_prefix, string neg_prefix="",
                      string help="", list<OptionFlag> flags=[]> {
  def f#NAME : Flag<["-"], "f"#name>, Flags<[CC1Option] # flags>,
               Group<f_Group>, HelpText<pos_prefix # help>;
  def fno_#NAME : Flag<["-"], "fno-"#name>, Flags<flags>,
                  Group<f_Group>, HelpText<neg_prefix # help>;
}

// A boolean option which is opt-out in CC1. The negative option exists in CC1 and
// Args.hasArg(OPT_fno_foo) can be used to check that the flag is disabled.
// Use this only when the option cannot be declared via BoolFOption.
multiclass OptOutCC1FFlag<string name, string pos_prefix, string neg_prefix,
                       string help="", list<OptionFlag> flags=[]> {
  def f#NAME : Flag<["-"], "f"#name>, Flags<flags>,
               Group<f_Group>, HelpText<pos_prefix # help>;
  def fno_#NAME : Flag<["-"], "fno-"#name>, Flags<[CC1Option] # flags>,
                  Group<f_Group>, HelpText<neg_prefix # help>;
}

// A boolean option which is opt-in in FC1. The positive option exists in FC1 and
// Args.hasArg(OPT_ffoo) can be used to check that the flag is enabled.
// This is useful if the option is usually disabled.
multiclass OptInFC1FFlag<string name, string pos_prefix, string neg_prefix="",
                      string help="", list<OptionFlag> flags=[]> {
  def f#NAME : Flag<["-"], "f"#name>, Flags<[FC1Option] # flags>,
               Group<f_Group>, HelpText<pos_prefix # help>;
  def fno_#NAME : Flag<["-"], "fno-"#name>, Flags<flags>,
                  Group<f_Group>, HelpText<neg_prefix # help>;
}

// A boolean option which is opt-out in FC1. The negative option exists in FC1 and
// Args.hasArg(OPT_fno_foo) can be used to check that the flag is disabled.
multiclass OptOutFC1FFlag<string name, string pos_prefix, string neg_prefix,
                       string help="", list<OptionFlag> flags=[]> {
  def f#NAME : Flag<["-"], "f"#name>, Flags<flags>,
               Group<f_Group>, HelpText<pos_prefix # help>;
  def fno_#NAME : Flag<["-"], "fno-"#name>, Flags<[FC1Option] # flags>,
                  Group<f_Group>, HelpText<neg_prefix # help>;
}

// Creates a positive and negative flags where both of them are prefixed with
// "m", have help text specified for positive and negative option, and a Group
// optionally specified by the opt_group argument, otherwise Group<m_Group>.
multiclass SimpleMFlag<string name, string pos_prefix, string neg_prefix,
                       string help, OptionGroup opt_group = m_Group> {
  def m#NAME : Flag<["-"], "m"#name>, Group<opt_group>,
    HelpText<pos_prefix # help>;
  def mno_#NAME : Flag<["-"], "mno-"#name>, Group<opt_group>,
    HelpText<neg_prefix # help>;
}

//===----------------------------------------------------------------------===//
// BoolOption
//===----------------------------------------------------------------------===//

// The default value of a marshalled key path.
class Default<code value> { code Value = value; }

// Convenience variables for boolean defaults.
def DefaultTrue : Default<"true"> {}
def DefaultFalse : Default<"false"> {}

// The value set to the key path when the flag is present on the command line.
class Set<bit value> { bit Value = value; }
def SetTrue : Set<true> {}
def SetFalse : Set<false> {}

// Definition of single command line flag. This is an implementation detail, use
// SetTrueBy or SetFalseBy instead.
class FlagDef<bit polarity, bit value, list<OptionFlag> option_flags,
              string help, list<code> implied_by_expressions = []> {
  // The polarity. Besides spelling, this also decides whether the TableGen
  // record will be prefixed with "no_".
  bit Polarity = polarity;

  // The value assigned to key path when the flag is present on command line.
  bit Value = value;

  // OptionFlags that control visibility of the flag in different tools.
  list<OptionFlag> OptionFlags = option_flags;

  // The help text associated with the flag.
  string Help = help;

  // List of expressions that, when true, imply this flag.
  list<code> ImpliedBy = implied_by_expressions;
}

// Additional information to be appended to both positive and negative flag.
class BothFlags<list<OptionFlag> option_flags, string help = ""> {
  list<OptionFlag> OptionFlags = option_flags;
  string Help = help;
}

// Functor that appends the suffix to the base flag definition.
class ApplySuffix<FlagDef flag, BothFlags suffix> {
  FlagDef Result
    = FlagDef<flag.Polarity, flag.Value,
              flag.OptionFlags # suffix.OptionFlags,
              flag.Help # suffix.Help, flag.ImpliedBy>;
}

// Definition of the command line flag with positive spelling, e.g. "-ffoo".
class PosFlag<Set value, list<OptionFlag> flags = [], string help = "",
              list<code> implied_by_expressions = []>
  : FlagDef<true, value.Value, flags, help, implied_by_expressions> {}

// Definition of the command line flag with negative spelling, e.g. "-fno-foo".
class NegFlag<Set value, list<OptionFlag> flags = [], string help = "",
              list<code> implied_by_expressions = []>
  : FlagDef<false, value.Value, flags, help, implied_by_expressions> {}

// Expanded FlagDef that's convenient for creation of TableGen records.
class FlagDefExpanded<FlagDef flag, string prefix, string name, string spelling>
  : FlagDef<flag.Polarity, flag.Value, flag.OptionFlags, flag.Help,
            flag.ImpliedBy> {
  // Name of the TableGen record.
  string RecordName = prefix # !if(flag.Polarity, "", "no_") # name;

  // Spelling of the flag.
  string Spelling = prefix # !if(flag.Polarity, "", "no-") # spelling;

  // Can the flag be implied by another flag?
  bit CanBeImplied = !not(!empty(flag.ImpliedBy));

  // C++ code that will be assigned to the keypath when the flag is present.
  code ValueAsCode = !if(flag.Value, "true", "false");
}

// TableGen record for a single marshalled flag.
class MarshalledFlagRec<FlagDefExpanded flag, FlagDefExpanded other,
                        FlagDefExpanded implied, KeyPathAndMacro kpm,
                        Default default>
  : Flag<["-"], flag.Spelling>, Flags<flag.OptionFlags>, HelpText<flag.Help>,
    MarshallingInfoBooleanFlag<kpm, default.Value, flag.ValueAsCode,
                               other.ValueAsCode, other.RecordName>,
    ImpliedByAnyOf<implied.ImpliedBy, implied.ValueAsCode> {}

// Generates TableGen records for two command line flags that control the same
// key path via the marshalling infrastructure.
// Names of the records consist of the specified prefix, "no_" for the negative
// flag, and NAME.
// Used for -cc1 frontend options. Driver-only options do not map to
// CompilerInvocation.
multiclass BoolOption<string prefix = "", string spelling_base,
                      KeyPathAndMacro kpm, Default default,
                      FlagDef flag1_base, FlagDef flag2_base,
                      BothFlags suffix = BothFlags<[], "">> {
  defvar flag1 = FlagDefExpanded<ApplySuffix<flag1_base, suffix>.Result, prefix,
                                 NAME, spelling_base>;

  defvar flag2 = FlagDefExpanded<ApplySuffix<flag2_base, suffix>.Result, prefix,
                                 NAME, spelling_base>;

  // The flags must have different polarity, different values, and only
  // one can be implied.
  assert !xor(flag1.Polarity, flag2.Polarity),
         "the flags must have different polarity: flag1: " #
             flag1.Polarity # ", flag2: " # flag2.Polarity;
  assert !ne(flag1.Value, flag2.Value),
         "the flags must have different values: flag1: " #
             flag1.Value # ", flag2: " # flag2.Value;
  assert !not(!and(flag1.CanBeImplied, flag2.CanBeImplied)),
         "only one of the flags can be implied: flag1: " #
             flag1.CanBeImplied # ", flag2: " # flag2.CanBeImplied;

  defvar implied = !if(flag1.CanBeImplied, flag1, flag2);

  def flag1.RecordName : MarshalledFlagRec<flag1, flag2, implied, kpm, default>;
  def flag2.RecordName : MarshalledFlagRec<flag2, flag1, implied, kpm, default>;
}

/// Creates a BoolOption where both of the flags are prefixed with "f", are in
/// the Group<f_Group>.
/// Used for -cc1 frontend options. Driver-only options do not map to
/// CompilerInvocation.
multiclass BoolFOption<string flag_base, KeyPathAndMacro kpm,
                       Default default, FlagDef flag1, FlagDef flag2,
                       BothFlags both = BothFlags<[], "">> {
  defm NAME : BoolOption<"f", flag_base, kpm, default, flag1, flag2, both>,
              Group<f_Group>;
}

// Creates a BoolOption where both of the flags are prefixed with "g" and have
// the Group<g_Group>.
// Used for -cc1 frontend options. Driver-only options do not map to
// CompilerInvocation.
multiclass BoolGOption<string flag_base, KeyPathAndMacro kpm,
                       Default default, FlagDef flag1, FlagDef flag2,
                       BothFlags both = BothFlags<[], "">> {
  defm NAME : BoolOption<"g", flag_base, kpm, default, flag1, flag2, both>,
              Group<g_Group>;
}

// FIXME: Diagnose if target does not support protected visibility.
class MarshallingInfoVisibility<KeyPathAndMacro kpm, code default>
  : MarshallingInfoEnum<kpm, default>,
    Values<"default,hidden,internal,protected">,
    NormalizedValues<["DefaultVisibility", "HiddenVisibility",
                      "HiddenVisibility", "ProtectedVisibility"]> {}

// Key paths that are constant during parsing of options with the same key path prefix.
defvar cplusplus = LangOpts<"CPlusPlus">;
defvar cpp11 = LangOpts<"CPlusPlus11">;
defvar cpp17 = LangOpts<"CPlusPlus17">;
defvar cpp20 = LangOpts<"CPlusPlus20">;
defvar c99 = LangOpts<"C99">;
defvar c2x = LangOpts<"C2x">;
defvar lang_std = LangOpts<"LangStd">;
defvar open_cl = LangOpts<"OpenCL">;
defvar cuda = LangOpts<"CUDA">;
defvar render_script = LangOpts<"RenderScript">;
defvar hip = LangOpts<"HIP">;
defvar gnu_mode = LangOpts<"GNUMode">;
defvar asm_preprocessor = LangOpts<"AsmPreprocessor">;
defvar hlsl = LangOpts<"HLSL">;
defvar sycl_ver = LangOpts<"SYCLVersion">;

defvar std = !strconcat("LangStandard::getLangStandardForKind(", lang_std.KeyPath, ")");

/////////
// Options

// The internal option ID must be a valid C++ identifier and results in a
// clang::driver::options::OPT_XX enum constant for XX.
//
// We want to unambiguously be able to refer to options from the driver source
// code, for this reason the option name is mangled into an ID. This mangling
// isn't guaranteed to have an inverse, but for practical purposes it does.
//
// The mangling scheme is to ignore the leading '-', and perform the following
// substitutions:
//   _ => __
//   - => _
//   / => _SLASH
//   # => _HASH
//   ? => _QUESTION
//   , => _COMMA
//   = => _EQ
//   C++ => CXX
//   . => _

// Developer Driver Options

def internal_Group : OptionGroup<"<clang internal options>">, Flags<[HelpHidden]>;
def internal_driver_Group : OptionGroup<"<clang driver internal options>">,
  Group<internal_Group>, HelpText<"DRIVER OPTIONS">;
def internal_debug_Group :
  OptionGroup<"<clang debug/development internal options>">,
  Group<internal_Group>, HelpText<"DEBUG/DEVELOPMENT OPTIONS">;

class InternalDriverOpt : Group<internal_driver_Group>,
  Flags<[NoXarchOption, HelpHidden]>;
def driver_mode : Joined<["--"], "driver-mode=">, Group<internal_driver_Group>,
  Flags<[CoreOption, NoXarchOption, HelpHidden]>,
  HelpText<"Set the driver mode to either 'gcc', 'g++', 'cpp', or 'cl'">;
def rsp_quoting : Joined<["--"], "rsp-quoting=">, Group<internal_driver_Group>,
  Flags<[CoreOption, NoXarchOption, HelpHidden]>,
  HelpText<"Set the rsp quoting to either 'posix', or 'windows'">;
def ccc_gcc_name : Separate<["-"], "ccc-gcc-name">, InternalDriverOpt,
  HelpText<"Name for native GCC compiler">,
  MetaVarName<"<gcc-path>">;

class InternalDebugOpt : Group<internal_debug_Group>,
  Flags<[NoXarchOption, HelpHidden, CoreOption]>;
def ccc_install_dir : Separate<["-"], "ccc-install-dir">, InternalDebugOpt,
  HelpText<"Simulate installation in the given directory">;
def ccc_print_phases : Flag<["-"], "ccc-print-phases">, InternalDebugOpt,
  HelpText<"Dump list of actions to perform">;
def ccc_print_bindings : Flag<["-"], "ccc-print-bindings">, InternalDebugOpt,
  HelpText<"Show bindings of tools to actions">;

def ccc_arcmt_check : Flag<["-"], "ccc-arcmt-check">, InternalDriverOpt,
  HelpText<"Check for ARC migration issues that need manual handling">;
def ccc_arcmt_modify : Flag<["-"], "ccc-arcmt-modify">, InternalDriverOpt,
  HelpText<"Apply modifications to files to conform to ARC">;
def ccc_arcmt_migrate : Separate<["-"], "ccc-arcmt-migrate">, InternalDriverOpt,
  HelpText<"Apply modifications and produces temporary files that conform to ARC">;
def arcmt_migrate_report_output : Separate<["-"], "arcmt-migrate-report-output">,
  HelpText<"Output path for the plist report">,  Flags<[CC1Option]>,
  MarshallingInfoString<FrontendOpts<"ARCMTMigrateReportOut">>;
def arcmt_migrate_emit_arc_errors : Flag<["-"], "arcmt-migrate-emit-errors">,
  HelpText<"Emit ARC errors even if the migrator can fix them">, Flags<[CC1Option]>,
  MarshallingInfoFlag<FrontendOpts<"ARCMTMigrateEmitARCErrors">>;
def gen_reproducer_eq: Joined<["-"], "gen-reproducer=">, Flags<[NoArgumentUnused, CoreOption]>,
  HelpText<"Emit reproducer on (option: off, crash (default), error, always)">;
def gen_reproducer: Flag<["-"], "gen-reproducer">, InternalDebugOpt,
  Alias<gen_reproducer_eq>, AliasArgs<["always"]>,
  HelpText<"Auto-generates preprocessed source files and a reproduction script">;
def gen_cdb_fragment_path: Separate<["-"], "gen-cdb-fragment-path">, InternalDebugOpt,
  HelpText<"Emit a compilation database fragment to the specified directory">;

def round_trip_args : Flag<["-"], "round-trip-args">, Flags<[CC1Option, NoDriverOption]>,
  HelpText<"Enable command line arguments round-trip.">;
def no_round_trip_args : Flag<["-"], "no-round-trip-args">, Flags<[CC1Option, NoDriverOption]>,
  HelpText<"Disable command line arguments round-trip.">;

def _migrate : Flag<["--"], "migrate">, Flags<[NoXarchOption]>,
  HelpText<"Run the migrator">;
def ccc_objcmt_migrate : Separate<["-"], "ccc-objcmt-migrate">,
  InternalDriverOpt,
  HelpText<"Apply modifications and produces temporary files to migrate to "
   "modern ObjC syntax">;

def objcmt_migrate_literals : Flag<["-"], "objcmt-migrate-literals">, Flags<[CC1Option]>,
  HelpText<"Enable migration to modern ObjC literals">,
  MarshallingInfoBitfieldFlag<FrontendOpts<"ObjCMTAction">, "FrontendOptions::ObjCMT_Literals">;
def objcmt_migrate_subscripting : Flag<["-"], "objcmt-migrate-subscripting">, Flags<[CC1Option]>,
  HelpText<"Enable migration to modern ObjC subscripting">,
  MarshallingInfoBitfieldFlag<FrontendOpts<"ObjCMTAction">, "FrontendOptions::ObjCMT_Subscripting">;
def objcmt_migrate_property : Flag<["-"], "objcmt-migrate-property">, Flags<[CC1Option]>,
  HelpText<"Enable migration to modern ObjC property">,
  MarshallingInfoBitfieldFlag<FrontendOpts<"ObjCMTAction">, "FrontendOptions::ObjCMT_Property">;
def objcmt_migrate_all : Flag<["-"], "objcmt-migrate-all">, Flags<[CC1Option]>,
  HelpText<"Enable migration to modern ObjC">,
  MarshallingInfoBitfieldFlag<FrontendOpts<"ObjCMTAction">, "FrontendOptions::ObjCMT_MigrateDecls">;
def objcmt_migrate_readonly_property : Flag<["-"], "objcmt-migrate-readonly-property">, Flags<[CC1Option]>,
  HelpText<"Enable migration to modern ObjC readonly property">,
  MarshallingInfoBitfieldFlag<FrontendOpts<"ObjCMTAction">, "FrontendOptions::ObjCMT_ReadonlyProperty">;
def objcmt_migrate_readwrite_property : Flag<["-"], "objcmt-migrate-readwrite-property">, Flags<[CC1Option]>,
  HelpText<"Enable migration to modern ObjC readwrite property">,
  MarshallingInfoBitfieldFlag<FrontendOpts<"ObjCMTAction">, "FrontendOptions::ObjCMT_ReadwriteProperty">;
def objcmt_migrate_property_dot_syntax : Flag<["-"], "objcmt-migrate-property-dot-syntax">, Flags<[CC1Option]>,
  HelpText<"Enable migration of setter/getter messages to property-dot syntax">,
  MarshallingInfoBitfieldFlag<FrontendOpts<"ObjCMTAction">, "FrontendOptions::ObjCMT_PropertyDotSyntax">;
def objcmt_migrate_annotation : Flag<["-"], "objcmt-migrate-annotation">, Flags<[CC1Option]>,
  HelpText<"Enable migration to property and method annotations">,
  MarshallingInfoBitfieldFlag<FrontendOpts<"ObjCMTAction">, "FrontendOptions::ObjCMT_Annotation">;
def objcmt_migrate_instancetype : Flag<["-"], "objcmt-migrate-instancetype">, Flags<[CC1Option]>,
  HelpText<"Enable migration to infer instancetype for method result type">,
  MarshallingInfoBitfieldFlag<FrontendOpts<"ObjCMTAction">, "FrontendOptions::ObjCMT_Instancetype">;
def objcmt_migrate_nsmacros : Flag<["-"], "objcmt-migrate-ns-macros">, Flags<[CC1Option]>,
  HelpText<"Enable migration to NS_ENUM/NS_OPTIONS macros">,
  MarshallingInfoBitfieldFlag<FrontendOpts<"ObjCMTAction">, "FrontendOptions::ObjCMT_NsMacros">;
def objcmt_migrate_protocol_conformance : Flag<["-"], "objcmt-migrate-protocol-conformance">, Flags<[CC1Option]>,
  HelpText<"Enable migration to add protocol conformance on classes">,
  MarshallingInfoBitfieldFlag<FrontendOpts<"ObjCMTAction">, "FrontendOptions::ObjCMT_ProtocolConformance">;
def objcmt_atomic_property : Flag<["-"], "objcmt-atomic-property">, Flags<[CC1Option]>,
  HelpText<"Make migration to 'atomic' properties">,
  MarshallingInfoBitfieldFlag<FrontendOpts<"ObjCMTAction">, "FrontendOptions::ObjCMT_AtomicProperty">;
def objcmt_returns_innerpointer_property : Flag<["-"], "objcmt-returns-innerpointer-property">, Flags<[CC1Option]>,
  HelpText<"Enable migration to annotate property with NS_RETURNS_INNER_POINTER">,
  MarshallingInfoBitfieldFlag<FrontendOpts<"ObjCMTAction">, "FrontendOptions::ObjCMT_ReturnsInnerPointerProperty">;
def objcmt_ns_nonatomic_iosonly: Flag<["-"], "objcmt-ns-nonatomic-iosonly">, Flags<[CC1Option]>,
  HelpText<"Enable migration to use NS_NONATOMIC_IOSONLY macro for setting property's 'atomic' attribute">,
  MarshallingInfoBitfieldFlag<FrontendOpts<"ObjCMTAction">, "FrontendOptions::ObjCMT_NsAtomicIOSOnlyProperty">;
def objcmt_migrate_designated_init : Flag<["-"], "objcmt-migrate-designated-init">, Flags<[CC1Option]>,
  HelpText<"Enable migration to infer NS_DESIGNATED_INITIALIZER for initializer methods">,
  MarshallingInfoBitfieldFlag<FrontendOpts<"ObjCMTAction">, "FrontendOptions::ObjCMT_DesignatedInitializer">;

def objcmt_allowlist_dir_path: Joined<["-"], "objcmt-allowlist-dir-path=">, Flags<[CC1Option]>,
  HelpText<"Only modify files with a filename contained in the provided directory path">,
  MarshallingInfoString<FrontendOpts<"ObjCMTAllowListPath">>;
def : Joined<["-"], "objcmt-whitelist-dir-path=">, Flags<[CC1Option]>,
  HelpText<"Alias for -objcmt-allowlist-dir-path">,
  Alias<objcmt_allowlist_dir_path>;
// The misspelt "white-list" [sic] alias is due for removal.
def : Joined<["-"], "objcmt-white-list-dir-path=">, Flags<[CC1Option]>,
  Alias<objcmt_allowlist_dir_path>;

// Make sure all other -ccc- options are rejected.
def ccc_ : Joined<["-"], "ccc-">, Group<internal_Group>, Flags<[Unsupported]>;

// Standard Options

def _HASH_HASH_HASH : Flag<["-"], "###">, Flags<[NoXarchOption, CoreOption, FlangOption]>,
    HelpText<"Print (but do not run) the commands to run for this compilation">;
def _DASH_DASH : Option<["--"], "", KIND_REMAINING_ARGS>,
    Flags<[NoXarchOption, CoreOption]>;
def A : JoinedOrSeparate<["-"], "A">, Flags<[RenderJoined]>, Group<gfortran_Group>;
def B : JoinedOrSeparate<["-"], "B">, MetaVarName<"<prefix>">,
    HelpText<"Search $prefix$file for executables, libraries, and data files. "
    "If $prefix is a directory, search $prefix/$file">;
def gcc_install_dir_EQ : Joined<["--"], "gcc-install-dir=">,
  HelpText<"Use GCC installation in the specified directory. The directory ends with path components like 'lib{,32,64}/gcc{,-cross}/$triple/$version'. "
  "Note: executables (e.g. ld) used by the compiler are not overridden by the selected GCC installation">;
def gcc_toolchain : Joined<["--"], "gcc-toolchain=">, Flags<[NoXarchOption]>,
  HelpText<"Specify a directory where Clang can find 'include' and 'lib{,32,64}/gcc{,-cross}/$triple/$version'. "
  "Clang will use the GCC installation with the largest version">;
def CC : Flag<["-"], "CC">, Flags<[CC1Option]>, Group<Preprocessor_Group>,
    HelpText<"Include comments from within macros in preprocessed output">,
    MarshallingInfoFlag<PreprocessorOutputOpts<"ShowMacroComments">>;
def C : Flag<["-"], "C">, Flags<[CC1Option]>, Group<Preprocessor_Group>,
    HelpText<"Include comments in preprocessed output">,
    MarshallingInfoFlag<PreprocessorOutputOpts<"ShowComments">>;
def D : JoinedOrSeparate<["-"], "D">, Group<Preprocessor_Group>,
    Flags<[CC1Option, FlangOption, FC1Option]>, MetaVarName<"<macro>=<value>">,
    HelpText<"Define <macro> to <value> (or 1 if <value> omitted)">;
def E : Flag<["-"], "E">, Flags<[NoXarchOption,CC1Option, FlangOption, FC1Option]>, Group<Action_Group>,
    HelpText<"Only run the preprocessor">;
def F : JoinedOrSeparate<["-"], "F">, Flags<[RenderJoined,CC1Option]>,
    HelpText<"Add directory to framework include search path">;
def G : JoinedOrSeparate<["-"], "G">, Flags<[NoXarchOption]>, Group<m_Group>,
    MetaVarName<"<size>">, HelpText<"Put objects of at most <size> bytes "
    "into small data section (MIPS / Hexagon)">;
def G_EQ : Joined<["-"], "G=">, Flags<[NoXarchOption]>, Group<m_Group>, Alias<G>;
def H : Flag<["-"], "H">, Flags<[CC1Option]>, Group<Preprocessor_Group>,
    HelpText<"Show header includes and nesting depth">,
    MarshallingInfoFlag<DependencyOutputOpts<"ShowHeaderIncludes">>;
def fshow_skipped_includes : Flag<["-"], "fshow-skipped-includes">,
  Flags<[CC1Option]>, HelpText<"Show skipped includes in -H output.">,
  DocBrief<[{#include files may be "skipped" due to include guard optimization
             or #pragma once. This flag makes -H show also such includes.}]>,
  MarshallingInfoFlag<DependencyOutputOpts<"ShowSkippedHeaderIncludes">>;

def I_ : Flag<["-"], "I-">, Group<I_Group>,
    HelpText<"Restrict all prior -I flags to double-quoted inclusion and "
             "remove current directory from include path">;
def I : JoinedOrSeparate<["-"], "I">, Group<I_Group>,
    Flags<[CC1Option,CC1AsOption,FlangOption,FC1Option]>, MetaVarName<"<dir>">,
    HelpText<"Add directory to the end of the list of include search paths">,
    DocBrief<[{Add directory to include search path. For C++ inputs, if
there are multiple -I options, these directories are searched
in the order they are given before the standard system directories
are searched. If the same directory is in the SYSTEM include search
paths, for example if also specified with -isystem, the -I option
will be ignored}]>;
def L : JoinedOrSeparate<["-"], "L">, Flags<[RenderJoined]>, Group<Link_Group>,
    MetaVarName<"<dir>">, HelpText<"Add directory to library search path">;
def MD : Flag<["-"], "MD">, Group<M_Group>,
    HelpText<"Write a depfile containing user and system headers">;
def MMD : Flag<["-"], "MMD">, Group<M_Group>,
    HelpText<"Write a depfile containing user headers">;
def M : Flag<["-"], "M">, Group<M_Group>,
    HelpText<"Like -MD, but also implies -E and writes to stdout by default">;
def MM : Flag<["-"], "MM">, Group<M_Group>,
    HelpText<"Like -MMD, but also implies -E and writes to stdout by default">;
def MF : JoinedOrSeparate<["-"], "MF">, Group<M_Group>,
    HelpText<"Write depfile output from -MMD, -MD, -MM, or -M to <file>">,
    MetaVarName<"<file>">;
def MG : Flag<["-"], "MG">, Group<M_Group>, Flags<[CC1Option]>,
    HelpText<"Add missing headers to depfile">,
    MarshallingInfoFlag<DependencyOutputOpts<"AddMissingHeaderDeps">>;
def MJ : JoinedOrSeparate<["-"], "MJ">, Group<M_Group>,
    HelpText<"Write a compilation database entry per input">;
def MP : Flag<["-"], "MP">, Group<M_Group>, Flags<[CC1Option]>,
    HelpText<"Create phony target for each dependency (other than main file)">,
    MarshallingInfoFlag<DependencyOutputOpts<"UsePhonyTargets">>;
def MQ : JoinedOrSeparate<["-"], "MQ">, Group<M_Group>, Flags<[CC1Option]>,
    HelpText<"Specify name of main file output to quote in depfile">;
def MT : JoinedOrSeparate<["-"], "MT">, Group<M_Group>, Flags<[CC1Option]>,
    HelpText<"Specify name of main file output in depfile">,
    MarshallingInfoStringVector<DependencyOutputOpts<"Targets">>;
def MV : Flag<["-"], "MV">, Group<M_Group>, Flags<[CC1Option]>,
    HelpText<"Use NMake/Jom format for the depfile">,
    MarshallingInfoFlag<DependencyOutputOpts<"OutputFormat">, "DependencyOutputFormat::Make">,
    Normalizer<"makeFlagToValueNormalizer(DependencyOutputFormat::NMake)">;
def Mach : Flag<["-"], "Mach">, Group<Link_Group>;
def O0 : Flag<["-"], "O0">, Group<O_Group>, Flags<[CC1Option, FC1Option, HelpHidden]>;
def O4 : Flag<["-"], "O4">, Group<O_Group>, Flags<[CC1Option, FC1Option, HelpHidden]>;
def ObjCXX : Flag<["-"], "ObjC++">, Flags<[NoXarchOption]>,
  HelpText<"Treat source input files as Objective-C++ inputs">;
def ObjC : Flag<["-"], "ObjC">, Flags<[NoXarchOption]>,
  HelpText<"Treat source input files as Objective-C inputs">;
def O : Joined<["-"], "O">, Group<O_Group>, Flags<[CC1Option,FC1Option]>;
def O_flag : Flag<["-"], "O">, Flags<[CC1Option,FC1Option]>, Alias<O>, AliasArgs<["1"]>;
def Ofast : Joined<["-"], "Ofast">, Group<O_Group>, Flags<[CC1Option]>;
def P : Flag<["-"], "P">, Flags<[CC1Option,FlangOption,FC1Option]>, Group<Preprocessor_Group>,
  HelpText<"Disable linemarker output in -E mode">,
  MarshallingInfoNegativeFlag<PreprocessorOutputOpts<"ShowLineMarkers">>;
def Qy : Flag<["-"], "Qy">, Flags<[CC1Option]>,
  HelpText<"Emit metadata containing compiler name and version">;
def Qn : Flag<["-"], "Qn">, Flags<[CC1Option]>,
  HelpText<"Do not emit metadata containing compiler name and version">;
def : Flag<["-"], "fident">, Group<f_Group>, Alias<Qy>,
  Flags<[CoreOption, CC1Option]>;
def : Flag<["-"], "fno-ident">, Group<f_Group>, Alias<Qn>,
  Flags<[CoreOption, CC1Option]>;
def Qunused_arguments : Flag<["-"], "Qunused-arguments">, Flags<[NoXarchOption, CoreOption]>,
  HelpText<"Don't emit warning for unused driver arguments">;
def Q : Flag<["-"], "Q">, IgnoredGCCCompat;
def Rpass_EQ : Joined<["-"], "Rpass=">, Group<R_value_Group>, Flags<[CC1Option]>,
  HelpText<"Report transformations performed by optimization passes whose "
           "name matches the given POSIX regular expression">;
def Rpass_missed_EQ : Joined<["-"], "Rpass-missed=">, Group<R_value_Group>,
  Flags<[CC1Option]>,
  HelpText<"Report missed transformations by optimization passes whose "
           "name matches the given POSIX regular expression">;
def Rpass_analysis_EQ : Joined<["-"], "Rpass-analysis=">, Group<R_value_Group>,
  Flags<[CC1Option]>,
  HelpText<"Report transformation analysis from optimization passes whose "
           "name matches the given POSIX regular expression">;
def R_Joined : Joined<["-"], "R">, Group<R_Group>, Flags<[CC1Option, CoreOption]>,
  MetaVarName<"<remark>">, HelpText<"Enable the specified remark">;
def S : Flag<["-"], "S">, Flags<[NoXarchOption,CC1Option,FlangOption,FC1Option]>, Group<Action_Group>,
  HelpText<"Only run preprocess and compilation steps">;
def T : JoinedOrSeparate<["-"], "T">, Group<T_Group>,
  MetaVarName<"<script>">, HelpText<"Specify <script> as linker script">;
def U : JoinedOrSeparate<["-"], "U">, Group<Preprocessor_Group>,
  Flags<[CC1Option, FlangOption, FC1Option]>, MetaVarName<"<macro>">, HelpText<"Undefine macro <macro>">;
def V : JoinedOrSeparate<["-"], "V">, Flags<[NoXarchOption, Unsupported]>;
def Wa_COMMA : CommaJoined<["-"], "Wa,">,
  HelpText<"Pass the comma separated arguments in <arg> to the assembler">,
  MetaVarName<"<arg>">;
def Wall : Flag<["-"], "Wall">, Group<W_Group>, Flags<[CC1Option, HelpHidden]>;
def WCL4 : Flag<["-"], "WCL4">, Group<W_Group>, Flags<[CC1Option, HelpHidden]>;
def Wsystem_headers : Flag<["-"], "Wsystem-headers">, Group<W_Group>, Flags<[CC1Option, HelpHidden]>;
def Wno_system_headers : Flag<["-"], "Wno-system-headers">, Group<W_Group>, Flags<[CC1Option, HelpHidden]>;
def Wdeprecated : Flag<["-"], "Wdeprecated">, Group<W_Group>, Flags<[CC1Option]>,
  HelpText<"Enable warnings for deprecated constructs and define __DEPRECATED">;
def Wno_deprecated : Flag<["-"], "Wno-deprecated">, Group<W_Group>, Flags<[CC1Option]>;
def Wl_COMMA : CommaJoined<["-"], "Wl,">, Flags<[LinkerInput, RenderAsInput]>,
  HelpText<"Pass the comma separated arguments in <arg> to the linker">,
  MetaVarName<"<arg>">, Group<Link_Group>;
// FIXME: This is broken; these should not be Joined arguments.
def Wno_nonportable_cfstrings : Joined<["-"], "Wno-nonportable-cfstrings">, Group<W_Group>,
  Flags<[CC1Option]>;
def Wnonportable_cfstrings : Joined<["-"], "Wnonportable-cfstrings">, Group<W_Group>,
  Flags<[CC1Option]>;
def Wno_sycl_strict : Flag<["-"], "Wno-sycl-strict">, Group<W_Group>, HelpText<"Disable warnings which enforce strict SYCL language compatibility.">;
def Wp_COMMA : CommaJoined<["-"], "Wp,">,
  HelpText<"Pass the comma separated arguments in <arg> to the preprocessor">,
  MetaVarName<"<arg>">, Group<Preprocessor_Group>;
def Wundef_prefix_EQ : CommaJoined<["-"], "Wundef-prefix=">, Group<W_value_Group>,
  Flags<[CC1Option, CoreOption, HelpHidden]>, MetaVarName<"<arg>">,
  HelpText<"Enable warnings for undefined macros with a prefix in the comma separated list <arg>">,
  MarshallingInfoStringVector<DiagnosticOpts<"UndefPrefixes">>;
def Wwrite_strings : Flag<["-"], "Wwrite-strings">, Group<W_Group>, Flags<[CC1Option, HelpHidden]>;
def Wno_write_strings : Flag<["-"], "Wno-write-strings">, Group<W_Group>, Flags<[CC1Option, HelpHidden]>;
def W_Joined : Joined<["-"], "W">, Group<W_Group>, Flags<[CC1Option, CoreOption, FC1Option, FlangOption]>,
  MetaVarName<"<warning>">, HelpText<"Enable the specified warning">;
def Xanalyzer : Separate<["-"], "Xanalyzer">,
  HelpText<"Pass <arg> to the static analyzer">, MetaVarName<"<arg>">,
  Group<StaticAnalyzer_Group>;
def Xarch__ : JoinedAndSeparate<["-"], "Xarch_">, Flags<[NoXarchOption]>;
def Xarch_host : Separate<["-"], "Xarch_host">, Flags<[NoXarchOption]>,
  HelpText<"Pass <arg> to the CUDA/HIP host compilation">, MetaVarName<"<arg>">;
def Xarch_device : Separate<["-"], "Xarch_device">, Flags<[NoXarchOption]>,
  HelpText<"Pass <arg> to the CUDA/HIP device compilation">, MetaVarName<"<arg>">;
def Xassembler : Separate<["-"], "Xassembler">,
  HelpText<"Pass <arg> to the assembler">, MetaVarName<"<arg>">,
  Group<CompileOnly_Group>;
def Xclang : Separate<["-"], "Xclang">,
  HelpText<"Pass <arg> to clang -cc1">, MetaVarName<"<arg>">,
  Flags<[NoXarchOption, CoreOption]>, Group<CompileOnly_Group>;
def : Joined<["-"], "Xclang=">, Group<CompileOnly_Group>, Flags<[NoXarchOption, CoreOption]>, Alias<Xclang>,
  HelpText<"Alias for -Xclang">, MetaVarName<"<arg>">;
def Xcuda_fatbinary : Separate<["-"], "Xcuda-fatbinary">,
  HelpText<"Pass <arg> to fatbinary invocation">, MetaVarName<"<arg>">;
def Xcuda_ptxas : Separate<["-"], "Xcuda-ptxas">,
  HelpText<"Pass <arg> to the ptxas assembler">, MetaVarName<"<arg>">;
def Xopenmp_target : Separate<["-"], "Xopenmp-target">, Group<CompileOnly_Group>,
  HelpText<"Pass <arg> to the target offloading toolchain.">, MetaVarName<"<arg>">;
def Xopenmp_target_EQ : JoinedAndSeparate<["-"], "Xopenmp-target=">, Group<CompileOnly_Group>,
  HelpText<"Pass <arg> to the target offloading toolchain identified by <triple>.">,
  MetaVarName<"<triple> <arg>">;
<<<<<<< HEAD
def Xsycl_backend : Separate<["-"], "Xsycl-target-backend">,
  HelpText<"Pass <arg> to the SYCL based target backend.">, MetaVarName<"<arg>">, Flags<[CoreOption]>;
def Xsycl_backend_EQ : JoinedAndSeparate<["-"], "Xsycl-target-backend=">,
  HelpText<"Pass <arg> to the SYCL based backend identified by <triple>.">,
  MetaVarName<"<triple> <arg>">, Flags<[CoreOption]>;
def Xsycl_frontend : Separate<["-"], "Xsycl-target-frontend">,
  HelpText<"Pass <arg> to the SYCL based target frontend.">, MetaVarName<"<arg>">, Flags<[CoreOption]>;
def Xsycl_frontend_EQ : JoinedAndSeparate<["-"], "Xsycl-target-frontend=">,
  HelpText<"Pass <arg> to the SYCL based target frontend identified by <triple>.">, Flags<[CoreOption]>,
  MetaVarName<"<triple> <arg>">;
def Xsycl_linker : Separate<["-"], "Xsycl-target-linker">,
  HelpText<"Pass <arg> to the SYCL based target linker.">, MetaVarName<"<arg>">, Flags<[CoreOption]>;
def Xsycl_linker_EQ : JoinedAndSeparate<["-"], "Xsycl-target-linker=">,
  HelpText<"Pass <arg> to the SYCL based target linker identified by <triple>.">,
  MetaVarName<"<triple> <arg>">, Flags<[CoreOption]>;
def Xs : Joined<["-"], "Xs">, HelpText<"Pass <arg> to the offline compiler, adding the option specifier '-' to the <arg>.">, MetaVarName<"<arg>">, Flags<[CoreOption]>;
def Xs_separate : Separate<["-"], "Xs">, HelpText<"Pass <arg> to the offline compiler.">, MetaVarName<"<arg>">, Flags<[CoreOption]>;
def z : Separate<["-"], "z">, Flags<[LinkerInput, RenderAsInput]>,
=======
def z : Separate<["-"], "z">, Flags<[LinkerInput]>,
>>>>>>> 1721404b
  HelpText<"Pass -z <arg> to the linker">, MetaVarName<"<arg>">,
  Group<Link_Group>;
def offload_link : Flag<["--", "-"], "offload-link">, Group<Link_Group>,
  HelpText<"Use the new offloading linker to perform the link job.">;
def Xlinker : Separate<["-"], "Xlinker">, Flags<[LinkerInput, RenderAsInput]>,
  HelpText<"Pass <arg> to the linker">, MetaVarName<"<arg>">,
  Group<Link_Group>;
def Xoffload_linker : JoinedAndSeparate<["-"], "Xoffload-linker">,
  HelpText<"Pass <arg> to the offload linkers or the ones idenfied by -<triple>">,
  MetaVarName<"<triple> <arg>">, Group<Link_Group>;
def Xpreprocessor : Separate<["-"], "Xpreprocessor">, Group<Preprocessor_Group>,
  HelpText<"Pass <arg> to the preprocessor">, MetaVarName<"<arg>">;
def X_Flag : Flag<["-"], "X">, Group<Link_Group>;
def Z_Flag : Flag<["-"], "Z">, Group<Link_Group>;
def all__load : Flag<["-"], "all_load">;
def allowable__client : Separate<["-"], "allowable_client">;
def ansi : Flag<["-", "--"], "ansi">, Group<CompileOnly_Group>;
def arch__errors__fatal : Flag<["-"], "arch_errors_fatal">;
def arch : Separate<["-"], "arch">, Flags<[NoXarchOption]>;
def arch__only : Separate<["-"], "arch_only">;
def autocomplete : Joined<["--"], "autocomplete=">;
def bind__at__load : Flag<["-"], "bind_at_load">;
def bundle__loader : Separate<["-"], "bundle_loader">;
def bundle : Flag<["-"], "bundle">;
def b : JoinedOrSeparate<["-"], "b">, Flags<[LinkerInput]>,
  HelpText<"Pass -b <arg> to the linker on AIX">, MetaVarName<"<arg>">,
  Group<Link_Group>;
// OpenCL-only Options
def cl_opt_disable : Flag<["-"], "cl-opt-disable">, Group<opencl_Group>, Flags<[CC1Option]>,
  HelpText<"OpenCL only. This option disables all optimizations. By default optimizations are enabled.">;
def cl_strict_aliasing : Flag<["-"], "cl-strict-aliasing">, Group<opencl_Group>, Flags<[CC1Option]>,
  HelpText<"OpenCL only. This option is added for compatibility with OpenCL 1.0.">;
def cl_single_precision_constant : Flag<["-"], "cl-single-precision-constant">, Group<opencl_Group>, Flags<[CC1Option]>,
  HelpText<"OpenCL only. Treat double precision floating-point constant as single precision constant.">,
  MarshallingInfoFlag<LangOpts<"SinglePrecisionConstants">>;
def cl_finite_math_only : Flag<["-"], "cl-finite-math-only">, Group<opencl_Group>, Flags<[CC1Option]>,
  HelpText<"OpenCL only. Allow floating-point optimizations that assume arguments and results are not NaNs or +-Inf.">,
  MarshallingInfoFlag<LangOpts<"CLFiniteMathOnly">>;
def cl_kernel_arg_info : Flag<["-"], "cl-kernel-arg-info">, Group<opencl_Group>, Flags<[CC1Option]>,
  HelpText<"OpenCL only. Generate kernel argument metadata.">,
  MarshallingInfoFlag<CodeGenOpts<"EmitOpenCLArgMetadata">>;
def cl_unsafe_math_optimizations : Flag<["-"], "cl-unsafe-math-optimizations">, Group<opencl_Group>, Flags<[CC1Option]>,
  HelpText<"OpenCL only. Allow unsafe floating-point optimizations.  Also implies -cl-no-signed-zeros and -cl-mad-enable.">,
  MarshallingInfoFlag<LangOpts<"CLUnsafeMath">>;
def cl_fast_relaxed_math : Flag<["-"], "cl-fast-relaxed-math">, Group<opencl_Group>, Flags<[CC1Option]>,
  HelpText<"OpenCL only. Sets -cl-finite-math-only and -cl-unsafe-math-optimizations, and defines __FAST_RELAXED_MATH__.">,
  MarshallingInfoFlag<LangOpts<"FastRelaxedMath">>;
def cl_mad_enable : Flag<["-"], "cl-mad-enable">, Group<opencl_Group>, Flags<[CC1Option]>,
  HelpText<"OpenCL only. Allow use of less precise MAD computations in the generated binary.">,
  MarshallingInfoFlag<CodeGenOpts<"LessPreciseFPMAD">>,
  ImpliedByAnyOf<[cl_unsafe_math_optimizations.KeyPath, cl_fast_relaxed_math.KeyPath]>;
def cl_no_signed_zeros : Flag<["-"], "cl-no-signed-zeros">, Group<opencl_Group>, Flags<[CC1Option]>,
  HelpText<"OpenCL only. Allow use of less precise no signed zeros computations in the generated binary.">,
  MarshallingInfoFlag<LangOpts<"CLNoSignedZero">>;
def cl_std_EQ : Joined<["-"], "cl-std=">, Group<opencl_Group>, Flags<[CC1Option]>,
  HelpText<"OpenCL language standard to compile for.">,
  Values<"cl,CL,cl1.0,CL1.0,cl1.1,CL1.1,cl1.2,CL1.2,cl2.0,CL2.0,cl3.0,CL3.0,clc++,CLC++,clc++1.0,CLC++1.0,clc++2021,CLC++2021">;
def cl_denorms_are_zero : Flag<["-"], "cl-denorms-are-zero">, Group<opencl_Group>,
  HelpText<"OpenCL only. Allow denormals to be flushed to zero.">;
def cl_fp32_correctly_rounded_divide_sqrt : Flag<["-"], "cl-fp32-correctly-rounded-divide-sqrt">, Group<opencl_Group>, Flags<[CC1Option]>,
  HelpText<"OpenCL only. Specify that single precision floating-point divide and sqrt used in the program source are correctly rounded.">,
  MarshallingInfoFlag<CodeGenOpts<"OpenCLCorrectlyRoundedDivSqrt">>;
def cl_uniform_work_group_size : Flag<["-"], "cl-uniform-work-group-size">, Group<opencl_Group>, Flags<[CC1Option]>,
  HelpText<"OpenCL only. Defines that the global work-size be a multiple of the work-group size specified to clEnqueueNDRangeKernel">,
  MarshallingInfoFlag<CodeGenOpts<"UniformWGSize">>;
def cl_no_stdinc : Flag<["-"], "cl-no-stdinc">, Group<opencl_Group>,
  HelpText<"OpenCL only. Disables all standard includes containing non-native compiler types and functions.">;
def cl_ext_EQ : CommaJoined<["-"], "cl-ext=">, Group<opencl_Group>, Flags<[CC1Option]>,
  HelpText<"OpenCL only. Enable or disable OpenCL extensions/optional features. The argument is a comma-separated "
           "sequence of one or more extension names, each prefixed by '+' or '-'.">,
  MarshallingInfoStringVector<TargetOpts<"OpenCLExtensionsAsWritten">>;

def client__name : JoinedOrSeparate<["-"], "client_name">;
def combine : Flag<["-", "--"], "combine">, Flags<[NoXarchOption, Unsupported]>;
def compatibility__version : JoinedOrSeparate<["-"], "compatibility_version">;
def config : Joined<["--"], "config=">, Flags<[NoXarchOption, CoreOption]>, MetaVarName<"<file>">,
  HelpText<"Specify configuration file">;
def : Separate<["--"], "config">, Alias<config>;
def no_default_config : Flag<["--"], "no-default-config">, Flags<[NoXarchOption, CoreOption]>,
  HelpText<"Disable loading default configuration files">;
def config_system_dir_EQ : Joined<["--"], "config-system-dir=">, Flags<[NoXarchOption, CoreOption, HelpHidden]>,
  HelpText<"System directory for configuration files">;
def config_user_dir_EQ : Joined<["--"], "config-user-dir=">, Flags<[NoXarchOption, CoreOption, HelpHidden]>,
  HelpText<"User directory for configuration files">;
def coverage : Flag<["-", "--"], "coverage">, Group<Link_Group>, Flags<[CoreOption]>;
def cpp_precomp : Flag<["-"], "cpp-precomp">, Group<clang_ignored_f_Group>;
def current__version : JoinedOrSeparate<["-"], "current_version">;
def cxx_isystem : JoinedOrSeparate<["-"], "cxx-isystem">, Group<clang_i_Group>,
  HelpText<"Add directory to the C++ SYSTEM include search path">, Flags<[CC1Option]>,
  MetaVarName<"<directory>">;
def c : Flag<["-"], "c">, Flags<[NoXarchOption, FlangOption]>, Group<Action_Group>,
  HelpText<"Only run preprocess, compile, and assemble steps">;
def fconvergent_functions : Flag<["-"], "fconvergent-functions">, Group<f_Group>, Flags<[CC1Option]>,
  HelpText<"Assume functions may be convergent">;

def gpu_use_aux_triple_only : Flag<["--"], "gpu-use-aux-triple-only">,
  InternalDriverOpt, HelpText<"Prepare '-aux-triple' only without populating "
                              "'-aux-target-cpu' and '-aux-target-feature'.">;
def cuda_include_ptx_EQ : Joined<["--"], "cuda-include-ptx=">, Flags<[NoXarchOption]>,
  HelpText<"Include PTX for the following GPU architecture (e.g. sm_35) or 'all'. May be specified more than once.">;
def no_cuda_include_ptx_EQ : Joined<["--"], "no-cuda-include-ptx=">, Flags<[NoXarchOption]>,
  HelpText<"Do not include PTX for the following GPU architecture (e.g. sm_35) or 'all'. May be specified more than once.">;
def fno_bundle_offload_arch : Flag<["-"], "fno-bundle-offload-arch">, 
  HelpText<"Specify that the offload bundler should not identify a bundle with "
            "specific arch. For example, the bundle for `nvptx64-nvidia-cuda-sm_80` "
            "uses the bundle tag `nvptx64-nvidia-cuda` when used. "
            "This allows .o files to contain .bc bundles that are unspecific "
            "to a particular arch version.">;
def offload_arch_EQ : Joined<["--", "-"], "offload-arch=">, Flags<[NoXarchOption]>,
  HelpText<"CUDA offloading device architecture (e.g. sm_35), or HIP offloading target ID in the form of a "
           "device architecture followed by target ID features delimited by a colon. Each target ID feature "
           "is a pre-defined string followed by a plus or minus sign (e.g. gfx908:xnack+:sramecc-).  May be "
           "specified more than once.">;
def cuda_gpu_arch_EQ : Joined<["--"], "cuda-gpu-arch=">, Flags<[NoXarchOption, CoreOption]>,
  Alias<offload_arch_EQ>;
def cuda_feature_EQ : Joined<["--"], "cuda-feature=">, HelpText<"Manually specify the CUDA feature to use">;
def hip_link : Flag<["--"], "hip-link">,
  HelpText<"Link clang-offload-bundler bundles for HIP">;
def no_hip_rt: Flag<["-"], "no-hip-rt">,
  HelpText<"Do not link against HIP runtime libraries">;
def no_offload_arch_EQ : Joined<["--", "-"], "no-offload-arch=">, Flags<[NoXarchOption]>,
  HelpText<"Remove CUDA/HIP offloading device architecture (e.g. sm_35, gfx906) from the list of devices to compile for. "
           "'all' resets the list to its default value.">;
def emit_static_lib : Flag<["--"], "emit-static-lib">,
  HelpText<"Enable linker job to emit a static library.">;
def no_cuda_gpu_arch_EQ : Joined<["--"], "no-cuda-gpu-arch=">, Flags<[NoXarchOption]>,
  Alias<no_offload_arch_EQ>;
def cuda_noopt_device_debug : Flag<["--"], "cuda-noopt-device-debug">,
  HelpText<"Enable device-side debug info generation. Disables ptxas optimizations.">;
def no_cuda_version_check : Flag<["--"], "no-cuda-version-check">,
  HelpText<"Don't error out if the detected version of the CUDA install is "
           "too low for the requested CUDA gpu architecture.">;
def no_cuda_noopt_device_debug : Flag<["--"], "no-cuda-noopt-device-debug">;
def cuda_path_EQ : Joined<["--"], "cuda-path=">, Flags<[CoreOption]>, Group<i_Group>,
  HelpText<"CUDA installation path">;
def cuda_path_ignore_env : Flag<["--"], "cuda-path-ignore-env">, Group<i_Group>,
  HelpText<"Ignore environment variables to detect CUDA installation">;
def ptxas_path_EQ : Joined<["--"], "ptxas-path=">, Group<i_Group>,
  HelpText<"Path to ptxas (used for compiling CUDA code)">;
def fgpu_flush_denormals_to_zero : Flag<["-"], "fgpu-flush-denormals-to-zero">,
  HelpText<"Flush denormal floating point values to zero in CUDA/HIP device mode.">;
def fno_gpu_flush_denormals_to_zero : Flag<["-"], "fno-gpu-flush-denormals-to-zero">;
def fcuda_flush_denormals_to_zero : Flag<["-"], "fcuda-flush-denormals-to-zero">,
  Alias<fgpu_flush_denormals_to_zero>;
def fno_cuda_flush_denormals_to_zero : Flag<["-"], "fno-cuda-flush-denormals-to-zero">,
  Alias<fno_gpu_flush_denormals_to_zero>;
defm gpu_rdc : BoolFOption<"gpu-rdc",
  LangOpts<"GPURelocatableDeviceCode">, DefaultFalse,
  PosFlag<SetTrue, [CC1Option], "Generate relocatable device code, also known as separate compilation mode">,
  NegFlag<SetFalse>>;
def : Flag<["-"], "fcuda-rdc">, Alias<fgpu_rdc>;
def : Flag<["-"], "fno-cuda-rdc">, Alias<fno_gpu_rdc>;
defm cuda_short_ptr : BoolFOption<"cuda-short-ptr",
  TargetOpts<"NVPTXUseShortPointers">, DefaultFalse,
  PosFlag<SetTrue, [CC1Option], "Use 32-bit pointers for accessing const/local/shared address spaces">,
  NegFlag<SetFalse>>;
defm cuda_prec_sqrt : BoolFOption<"cuda-prec-sqrt",
  TargetOpts<"NVVMCudaPrecSqrt">, DefaultFalse,
  PosFlag<SetTrue, [CC1Option], "Specify">,
  NegFlag<SetFalse, [], "Don't specify">,
  BothFlags<[], " that sqrt is correctly rounded (for CUDA devices)">>;
def fgpu_default_stream_EQ : Joined<["-"], "fgpu-default-stream=">,
  HelpText<"Specify default stream. The default value is 'legacy'. (HIP only)">,
  Flags<[CC1Option]>,
  Values<"legacy,per-thread">,
  NormalizedValuesScope<"LangOptions::GPUDefaultStreamKind">,
  NormalizedValues<["Legacy", "PerThread"]>,
  MarshallingInfoEnum<LangOpts<"GPUDefaultStream">, "Legacy">;
def rocm_path_EQ : Joined<["--"], "rocm-path=">, Group<i_Group>,
  HelpText<"ROCm installation path, used for finding and automatically linking required bitcode libraries.">;
def hip_path_EQ : Joined<["--"], "hip-path=">, Group<i_Group>,
  HelpText<"HIP runtime installation path, used for finding HIP version and adding HIP include path.">;
def amdgpu_arch_tool_EQ : Joined<["--"], "amdgpu-arch-tool=">, Group<i_Group>,
  HelpText<"Tool used for detecting AMD GPU arch in the system.">;
def rocm_device_lib_path_EQ : Joined<["--"], "rocm-device-lib-path=">, Group<Link_Group>,
  HelpText<"ROCm device library path. Alternative to rocm-path.">;
def : Joined<["--"], "hip-device-lib-path=">, Alias<rocm_device_lib_path_EQ>;
def hip_device_lib_EQ : Joined<["--"], "hip-device-lib=">, Group<Link_Group>,
  HelpText<"HIP device library">;
def hip_version_EQ : Joined<["--"], "hip-version=">,
  HelpText<"HIP version in the format of major.minor.patch">;
def fhip_dump_offload_linker_script : Flag<["-"], "fhip-dump-offload-linker-script">,
  Group<f_Group>, Flags<[NoArgumentUnused, HelpHidden]>;
defm hip_new_launch_api : BoolFOption<"hip-new-launch-api",
  LangOpts<"HIPUseNewLaunchAPI">, DefaultFalse,
  PosFlag<SetTrue, [CC1Option], "Use">, NegFlag<SetFalse, [], "Don't use">,
  BothFlags<[], " new kernel launching API for HIP">>;
defm hip_fp32_correctly_rounded_divide_sqrt : BoolFOption<"hip-fp32-correctly-rounded-divide-sqrt",
  CodeGenOpts<"HIPCorrectlyRoundedDivSqrt">, DefaultTrue,
  PosFlag<SetTrue, [], "Specify">,
  NegFlag<SetFalse, [CC1Option], "Don't specify">,
  BothFlags<[], " that single precision floating-point divide and sqrt used in "
  "the program source are correctly rounded (HIP device compilation only)">>,
  ShouldParseIf<hip.KeyPath>;
defm hip_kernel_arg_name : BoolFOption<"hip-kernel-arg-name",
  CodeGenOpts<"HIPSaveKernelArgName">, DefaultFalse,
  PosFlag<SetTrue, [CC1Option], "Specify">,
  NegFlag<SetFalse, [], "Don't specify">,
  BothFlags<[], " that kernel argument names are preserved (HIP only)">>,
  ShouldParseIf<hip.KeyPath>;
def hipspv_pass_plugin_EQ : Joined<["--"], "hipspv-pass-plugin=">,
  Group<Link_Group>, MetaVarName<"<dsopath>">,
  HelpText<"path to a pass plugin for HIP to SPIR-V passes.">;
defm gpu_allow_device_init : BoolFOption<"gpu-allow-device-init",
  LangOpts<"GPUAllowDeviceInit">, DefaultFalse,
  PosFlag<SetTrue, [CC1Option], "Allow">, NegFlag<SetFalse, [], "Don't allow">,
  BothFlags<[], " device side init function in HIP (experimental)">>,
  ShouldParseIf<hip.KeyPath>;
defm gpu_defer_diag : BoolFOption<"gpu-defer-diag",
  LangOpts<"GPUDeferDiag">, DefaultFalse,
  PosFlag<SetTrue, [CC1Option], "Defer">, NegFlag<SetFalse, [], "Don't defer">,
  BothFlags<[], " host/device related diagnostic messages for CUDA/HIP">>;
defm gpu_exclude_wrong_side_overloads : BoolFOption<"gpu-exclude-wrong-side-overloads",
  LangOpts<"GPUExcludeWrongSideOverloads">, DefaultFalse,
  PosFlag<SetTrue, [CC1Option], "Always exclude wrong side overloads">,
  NegFlag<SetFalse, [], "Exclude wrong side overloads only if there are same side overloads">,
  BothFlags<[HelpHidden], " in overloading resolution for CUDA/HIP">>;
def gpu_max_threads_per_block_EQ : Joined<["--"], "gpu-max-threads-per-block=">,
  Flags<[CC1Option]>,
  HelpText<"Default max threads per block for kernel launch bounds for HIP">,
  MarshallingInfoInt<LangOpts<"GPUMaxThreadsPerBlock">, "1024">,
  ShouldParseIf<hip.KeyPath>;
def fgpu_inline_threshold_EQ : Joined<["-"], "fgpu-inline-threshold=">,
  Flags<[HelpHidden]>,
  HelpText<"Inline threshold for device compilation for CUDA/HIP">;
def gpu_instrument_lib_EQ : Joined<["--"], "gpu-instrument-lib=">,
  HelpText<"Instrument device library for HIP, which is a LLVM bitcode containing "
  "__cyg_profile_func_enter and __cyg_profile_func_exit">;
def fgpu_sanitize : Flag<["-"], "fgpu-sanitize">, Group<f_Group>,
  HelpText<"Enable sanitizer for AMDGPU target">;
def fno_gpu_sanitize : Flag<["-"], "fno-gpu-sanitize">, Group<f_Group>;
def gpu_bundle_output : Flag<["--"], "gpu-bundle-output">,
  Group<f_Group>, HelpText<"Bundle output files of HIP device compilation">;
def no_gpu_bundle_output : Flag<["--"], "no-gpu-bundle-output">,
  Group<f_Group>, HelpText<"Do not bundle output files of HIP device compilation">;
def cuid_EQ : Joined<["-"], "cuid=">, Flags<[CC1Option]>,
  HelpText<"An ID for compilation unit, which should be the same for the same "
           "compilation unit but different for different compilation units. "
           "It is used to externalize device-side static variables for single "
           "source offloading languages CUDA and HIP so that they can be "
           "accessed by the host code of the same compilation unit.">,
  MarshallingInfoString<LangOpts<"CUID">>;
def fuse_cuid_EQ : Joined<["-"], "fuse-cuid=">,
  HelpText<"Method to generate ID's for compilation units for single source "
           "offloading languages CUDA and HIP: 'hash' (ID's generated by hashing "
           "file path and command line options) | 'random' (ID's generated as "
           "random numbers) | 'none' (disabled). Default is 'hash'. This option "
           "will be overridden by option '-cuid=[ID]' if it is specified." >;
def libomptarget_amdgpu_bc_path_EQ : Joined<["--"], "libomptarget-amdgpu-bc-path=">, Group<i_Group>,
  HelpText<"Path to libomptarget-amdgcn bitcode library">;
def libomptarget_amdgcn_bc_path_EQ : Joined<["--"], "libomptarget-amdgcn-bc-path=">, Group<i_Group>,
  HelpText<"Path to libomptarget-amdgcn bitcode library">, Alias<libomptarget_amdgpu_bc_path_EQ>;
def libomptarget_nvptx_bc_path_EQ : Joined<["--"], "libomptarget-nvptx-bc-path=">, Group<i_Group>,
  HelpText<"Path to libomptarget-nvptx bitcode library">;
def dD : Flag<["-"], "dD">, Group<d_Group>, Flags<[CC1Option]>,
  HelpText<"Print macro definitions in -E mode in addition to normal output">;
def dI : Flag<["-"], "dI">, Group<d_Group>, Flags<[CC1Option]>,
  HelpText<"Print include directives in -E mode in addition to normal output">,
  MarshallingInfoFlag<PreprocessorOutputOpts<"ShowIncludeDirectives">>;
def dM : Flag<["-"], "dM">, Group<d_Group>, Flags<[CC1Option]>,
  HelpText<"Print macro definitions in -E mode instead of normal output">;
def dead__strip : Flag<["-"], "dead_strip">;
def dependency_file : Separate<["-"], "dependency-file">, Flags<[CC1Option]>,
  HelpText<"Filename (or -) to write dependency output to">,
  MarshallingInfoString<DependencyOutputOpts<"OutputFile">>;
def dependency_dot : Separate<["-"], "dependency-dot">, Flags<[CC1Option]>,
  HelpText<"Filename to write DOT-formatted header dependencies to">,
  MarshallingInfoString<DependencyOutputOpts<"DOTOutputFile">>;
def module_dependency_dir : Separate<["-"], "module-dependency-dir">,
  Flags<[CC1Option]>, HelpText<"Directory to dump module dependencies to">,
  MarshallingInfoString<DependencyOutputOpts<"ModuleDependencyOutputDir">>;
def dsym_dir : JoinedOrSeparate<["-"], "dsym-dir">,
  Flags<[NoXarchOption, RenderAsInput]>,
  HelpText<"Directory to output dSYM's (if any) to">, MetaVarName<"<dir>">;
def dumpmachine : Flag<["-"], "dumpmachine">;
def dumpspecs : Flag<["-"], "dumpspecs">, Flags<[Unsupported]>;
def dumpversion : Flag<["-"], "dumpversion">;
def dylib__file : Separate<["-"], "dylib_file">;
def dylinker__install__name : JoinedOrSeparate<["-"], "dylinker_install_name">;
def dylinker : Flag<["-"], "dylinker">;
def dynamiclib : Flag<["-"], "dynamiclib">;
def dynamic : Flag<["-"], "dynamic">, Flags<[NoArgumentUnused]>;
def d_Flag : Flag<["-"], "d">, Group<d_Group>;
def d_Joined : Joined<["-"], "d">, Group<d_Group>;
def emit_ast : Flag<["-"], "emit-ast">, Flags<[CoreOption]>,
  HelpText<"Emit Clang AST files for source inputs">;
def emit_llvm : Flag<["-"], "emit-llvm">, Flags<[CC1Option, FC1Option, FlangOption]>, Group<Action_Group>,
  HelpText<"Use the LLVM representation for assembler and object files">;
def emit_interface_stubs : Flag<["-"], "emit-interface-stubs">, Flags<[CC1Option]>, Group<Action_Group>,
  HelpText<"Generate Interface Stub Files.">;
def emit_merged_ifs : Flag<["-"], "emit-merged-ifs">,
  Flags<[CC1Option]>, Group<Action_Group>,
  HelpText<"Generate Interface Stub Files, emit merged text not binary.">;
def end_no_unused_arguments : Flag<["--"], "end-no-unused-arguments">, Flags<[CoreOption]>,
  HelpText<"Start emitting warnings for unused driver arguments">;
def interface_stub_version_EQ : JoinedOrSeparate<["-"], "interface-stub-version=">, Flags<[CC1Option]>;
def exported__symbols__list : Separate<["-"], "exported_symbols_list">;
def extract_api : Flag<["-"], "extract-api">, Flags<[CC1Option]>, Group<Action_Group>,
  HelpText<"Extract API information">;
def product_name_EQ: Joined<["--"], "product-name=">, Flags<[CC1Option]>,
  MarshallingInfoString<FrontendOpts<"ProductName">>;
def e : JoinedOrSeparate<["-"], "e">, Flags<[LinkerInput]>, Group<Link_Group>;
def fmax_tokens_EQ : Joined<["-"], "fmax-tokens=">, Group<f_Group>, Flags<[CC1Option]>,
  HelpText<"Max total number of preprocessed tokens for -Wmax-tokens.">,
  MarshallingInfoInt<LangOpts<"MaxTokens">>;
def fPIC : Flag<["-"], "fPIC">, Group<f_Group>;
def fno_PIC : Flag<["-"], "fno-PIC">, Group<f_Group>;
def fPIE : Flag<["-"], "fPIE">, Group<f_Group>;
def fno_PIE : Flag<["-"], "fno-PIE">, Group<f_Group>;
defm access_control : BoolFOption<"access-control",
  LangOpts<"AccessControl">, DefaultTrue,
  NegFlag<SetFalse, [CC1Option], "Disable C++ access control">,
  PosFlag<SetTrue>>;
def falign_functions : Flag<["-"], "falign-functions">, Group<f_Group>;
def falign_functions_EQ : Joined<["-"], "falign-functions=">, Group<f_Group>;
def falign_loops_EQ : Joined<["-"], "falign-loops=">, Group<f_Group>, Flags<[CC1Option]>, MetaVarName<"<N>">,
  HelpText<"N must be a power of two. Align loops to the boundary">,
  MarshallingInfoInt<CodeGenOpts<"LoopAlignment">>;
def fno_align_functions: Flag<["-"], "fno-align-functions">, Group<f_Group>;
defm allow_editor_placeholders : BoolFOption<"allow-editor-placeholders",
  LangOpts<"AllowEditorPlaceholders">, DefaultFalse,
  PosFlag<SetTrue, [CC1Option], "Treat editor placeholders as valid source code">,
  NegFlag<SetFalse>>;
def fallow_unsupported : Flag<["-"], "fallow-unsupported">, Group<f_Group>;
def fapple_kext : Flag<["-"], "fapple-kext">, Group<f_Group>, Flags<[CC1Option]>,
  HelpText<"Use Apple's kernel extensions ABI">,
  MarshallingInfoFlag<LangOpts<"AppleKext">>;
def fstrict_flex_arrays_EQ : Joined<["-"], "fstrict-flex-arrays=">, Group<f_Group>,
  MetaVarName<"<n>">, Values<"0,1,2">,
  LangOpts<"StrictFlexArrays">,
  Flags<[CC1Option]>,
  HelpText<"Enable optimizations based on the strict definition of flexible arrays">,
  MarshallingInfoInt<LangOpts<"StrictFlexArrays">>;
defm apple_pragma_pack : BoolFOption<"apple-pragma-pack",
  LangOpts<"ApplePragmaPack">, DefaultFalse,
  PosFlag<SetTrue, [CC1Option], "Enable Apple gcc-compatible #pragma pack handling">,
  NegFlag<SetFalse>>;
defm xl_pragma_pack : BoolFOption<"xl-pragma-pack",
  LangOpts<"XLPragmaPack">, DefaultFalse,
  PosFlag<SetTrue, [CC1Option], "Enable IBM XL #pragma pack handling">,
  NegFlag<SetFalse>>;
def shared_libsan : Flag<["-"], "shared-libsan">,
  HelpText<"Dynamically link the sanitizer runtime">;
def static_libsan : Flag<["-"], "static-libsan">,
  HelpText<"Statically link the sanitizer runtime">;
def : Flag<["-"], "shared-libasan">, Alias<shared_libsan>;
def fasm : Flag<["-"], "fasm">, Group<f_Group>;

def fassume_sane_operator_new : Flag<["-"], "fassume-sane-operator-new">, Group<f_Group>;
def fastcp : Flag<["-"], "fastcp">, Group<f_Group>;
def fastf : Flag<["-"], "fastf">, Group<f_Group>;
def fast : Flag<["-"], "fast">, Group<f_Group>;
def fasynchronous_unwind_tables : Flag<["-"], "fasynchronous-unwind-tables">, Group<f_Group>;

defm double_square_bracket_attributes : BoolFOption<"double-square-bracket-attributes",
  LangOpts<"DoubleSquareBracketAttributes">, Default<!strconcat(cpp11.KeyPath, "||", c2x.KeyPath)>,
  PosFlag<SetTrue, [], "Enable">, NegFlag<SetFalse, [], "Disable">,
  BothFlags<[NoXarchOption, CC1Option], " '[[]]' attributes in all C and C++ language modes">>;

defm autolink : BoolFOption<"autolink",
  CodeGenOpts<"Autolink">, DefaultTrue,
  NegFlag<SetFalse, [CC1Option], "Disable generation of linker directives for automatic library linking">,
  PosFlag<SetTrue>>;

// In the future this option will be supported by other offloading
// languages and accept other values such as CPU/GPU architectures,
// offload kinds and target aliases.
def offload_EQ : CommaJoined<["--", "-"], "offload=">, Flags<[NoXarchOption]>,
  HelpText<"Specify comma-separated list of offloading target triples (CUDA and HIP only)">;

// C++ Coroutines TS
defm coroutines_ts : BoolFOption<"coroutines-ts",
  LangOpts<"Coroutines">, Default<cpp20.KeyPath>,
  PosFlag<SetTrue, [CC1Option], "Enable support for the C++ Coroutines TS">,
  NegFlag<SetFalse>>;

defm coro_aligned_allocation : BoolFOption<"coro-aligned-allocation",
  LangOpts<"CoroAlignedAllocation">, DefaultFalse,
  PosFlag<SetTrue, [CC1Option], "Prefer aligned allocation for C++ Coroutines">,
  NegFlag<SetFalse>>;

defm experimental_library : BoolFOption<"experimental-library",
  LangOpts<"ExperimentalLibrary">, DefaultFalse,
  PosFlag<SetTrue, [CC1Option, CoreOption], "Control whether unstable and experimental library features are enabled. "
          "This option enables various library features that are either experimental (also known as TSes), or have been "
          "but are not stable yet in the selected Standard Library implementation. It is not recommended to use this option "
          "in production code, since neither ABI nor API stability are guaranteed. This is intended to provide a preview "
          "of features that will ship in the future for experimentation purposes">,
  NegFlag<SetFalse>>;

def fembed_offload_object_EQ : Joined<["-"], "fembed-offload-object=">,
  Group<f_Group>, Flags<[NoXarchOption, CC1Option]>,
  HelpText<"Embed Offloading device-side binary into host object file as a section.">,
  MarshallingInfoStringVector<CodeGenOpts<"OffloadObjects">>;
def fembed_bitcode_EQ : Joined<["-"], "fembed-bitcode=">,
    Group<f_Group>, Flags<[NoXarchOption, CC1Option, CC1AsOption]>, MetaVarName<"<option>">,
    HelpText<"Embed LLVM bitcode">,
    Values<"off,all,bitcode,marker">, NormalizedValuesScope<"CodeGenOptions">,
    NormalizedValues<["Embed_Off", "Embed_All", "Embed_Bitcode", "Embed_Marker"]>,
    MarshallingInfoEnum<CodeGenOpts<"EmbedBitcode">, "Embed_Off">;
def fembed_bitcode : Flag<["-"], "fembed-bitcode">, Group<f_Group>,
  Alias<fembed_bitcode_EQ>, AliasArgs<["all"]>,
  HelpText<"Embed LLVM IR bitcode as data">;
def fembed_bitcode_marker : Flag<["-"], "fembed-bitcode-marker">,
  Alias<fembed_bitcode_EQ>, AliasArgs<["marker"]>,
  HelpText<"Embed placeholder LLVM IR data as a marker">;
defm gnu_inline_asm : BoolFOption<"gnu-inline-asm",
  LangOpts<"GNUAsm">, DefaultTrue,
  NegFlag<SetFalse, [CC1Option], "Disable GNU style inline asm">, PosFlag<SetTrue>>;

def fprofile_sample_use : Flag<["-"], "fprofile-sample-use">, Group<f_Group>,
    Flags<[CoreOption]>;
def fno_profile_sample_use : Flag<["-"], "fno-profile-sample-use">, Group<f_Group>,
    Flags<[CoreOption]>;
def fprofile_sample_use_EQ : Joined<["-"], "fprofile-sample-use=">,
    Group<f_Group>, Flags<[NoXarchOption, CC1Option]>,
    HelpText<"Enable sample-based profile guided optimizations">,
    MarshallingInfoString<CodeGenOpts<"SampleProfileFile">>;
def fprofile_sample_accurate : Flag<["-"], "fprofile-sample-accurate">,
    Group<f_Group>, Flags<[NoXarchOption, CC1Option]>,
    HelpText<"Specifies that the sample profile is accurate">,
    DocBrief<[{Specifies that the sample profile is accurate. If the sample
               profile is accurate, callsites without profile samples are marked
               as cold. Otherwise, treat callsites without profile samples as if
               we have no profile}]>,
   MarshallingInfoFlag<CodeGenOpts<"ProfileSampleAccurate">>;
def fno_profile_sample_accurate : Flag<["-"], "fno-profile-sample-accurate">,
  Group<f_Group>, Flags<[NoXarchOption]>;
def fauto_profile : Flag<["-"], "fauto-profile">, Group<f_Group>,
    Alias<fprofile_sample_use>;
def fno_auto_profile : Flag<["-"], "fno-auto-profile">, Group<f_Group>,
    Alias<fno_profile_sample_use>;
def fauto_profile_EQ : Joined<["-"], "fauto-profile=">,
    Alias<fprofile_sample_use_EQ>;
def fauto_profile_accurate : Flag<["-"], "fauto-profile-accurate">,
    Group<f_Group>, Alias<fprofile_sample_accurate>;
def fno_auto_profile_accurate : Flag<["-"], "fno-auto-profile-accurate">,
    Group<f_Group>, Alias<fno_profile_sample_accurate>;
def fdebug_compilation_dir_EQ : Joined<["-"], "fdebug-compilation-dir=">,
    Group<f_Group>, Flags<[CC1Option, CC1AsOption, CoreOption]>,
    HelpText<"The compilation directory to embed in the debug info">,
    MarshallingInfoString<CodeGenOpts<"DebugCompilationDir">>;
def fdebug_compilation_dir : Separate<["-"], "fdebug-compilation-dir">,
    Group<f_Group>, Flags<[CC1Option, CC1AsOption, CoreOption]>,
    Alias<fdebug_compilation_dir_EQ>;
def fcoverage_compilation_dir_EQ : Joined<["-"], "fcoverage-compilation-dir=">,
    Group<f_Group>, Flags<[CC1Option, CC1AsOption, CoreOption]>,
    HelpText<"The compilation directory to embed in the coverage mapping.">,
    MarshallingInfoString<CodeGenOpts<"CoverageCompilationDir">>;
def ffile_compilation_dir_EQ : Joined<["-"], "ffile-compilation-dir=">, Group<f_Group>,
    Flags<[CoreOption]>,
    HelpText<"The compilation directory to embed in the debug info and coverage mapping.">;
defm debug_info_for_profiling : BoolFOption<"debug-info-for-profiling",
  CodeGenOpts<"DebugInfoForProfiling">, DefaultFalse,
  PosFlag<SetTrue, [CC1Option], "Emit extra debug info to make sample profile more accurate">,
  NegFlag<SetFalse>>;
def fprofile_instr_generate : Flag<["-"], "fprofile-instr-generate">,
    Group<f_Group>, Flags<[CoreOption]>,
    HelpText<"Generate instrumented code to collect execution counts into default.profraw file (overridden by '=' form of option or LLVM_PROFILE_FILE env var)">;
def fprofile_instr_generate_EQ : Joined<["-"], "fprofile-instr-generate=">,
    Group<f_Group>, Flags<[CoreOption]>, MetaVarName<"<file>">,
    HelpText<"Generate instrumented code to collect execution counts into <file> (overridden by LLVM_PROFILE_FILE env var)">;
def fprofile_instr_use : Flag<["-"], "fprofile-instr-use">, Group<f_Group>,
    Flags<[CoreOption]>;
def fprofile_instr_use_EQ : Joined<["-"], "fprofile-instr-use=">,
    Group<f_Group>, Flags<[CoreOption]>,
    HelpText<"Use instrumentation data for profile-guided optimization">;
def fprofile_remapping_file_EQ : Joined<["-"], "fprofile-remapping-file=">,
    Group<f_Group>, Flags<[CC1Option, CoreOption]>, MetaVarName<"<file>">,
    HelpText<"Use the remappings described in <file> to match the profile data against names in the program">,
    MarshallingInfoString<CodeGenOpts<"ProfileRemappingFile">>;
defm coverage_mapping : BoolFOption<"coverage-mapping",
  CodeGenOpts<"CoverageMapping">, DefaultFalse,
  PosFlag<SetTrue, [CC1Option], "Generate coverage mapping to enable code coverage analysis">,
  NegFlag<SetFalse, [], "Disable code coverage analysis">, BothFlags<[CoreOption]>>;
def fprofile_generate : Flag<["-"], "fprofile-generate">,
    Group<f_Group>, Flags<[CoreOption]>,
    HelpText<"Generate instrumented code to collect execution counts into default.profraw (overridden by LLVM_PROFILE_FILE env var)">;
def fprofile_generate_EQ : Joined<["-"], "fprofile-generate=">,
    Group<f_Group>, Flags<[CoreOption]>, MetaVarName<"<directory>">,
    HelpText<"Generate instrumented code to collect execution counts into <directory>/default.profraw (overridden by LLVM_PROFILE_FILE env var)">;
def fcs_profile_generate : Flag<["-"], "fcs-profile-generate">,
    Group<f_Group>, Flags<[CoreOption]>,
    HelpText<"Generate instrumented code to collect context sensitive execution counts into default.profraw (overridden by LLVM_PROFILE_FILE env var)">;
def fcs_profile_generate_EQ : Joined<["-"], "fcs-profile-generate=">,
    Group<f_Group>, Flags<[CoreOption]>, MetaVarName<"<directory>">,
    HelpText<"Generate instrumented code to collect context sensitive execution counts into <directory>/default.profraw (overridden by LLVM_PROFILE_FILE env var)">;
def fprofile_use : Flag<["-"], "fprofile-use">, Group<f_Group>,
    Flags<[CoreOption]>, Alias<fprofile_instr_use>;
def fprofile_use_EQ : Joined<["-"], "fprofile-use=">,
    Group<f_Group>, Flags<[NoXarchOption, CoreOption]>,
    MetaVarName<"<pathname>">,
    HelpText<"Use instrumentation data for profile-guided optimization. If pathname is a directory, it reads from <pathname>/default.profdata. Otherwise, it reads from file <pathname>.">;
def fno_profile_instr_generate : Flag<["-"], "fno-profile-instr-generate">,
    Group<f_Group>, Flags<[CoreOption]>,
    HelpText<"Disable generation of profile instrumentation.">;
def fno_profile_generate : Flag<["-"], "fno-profile-generate">,
    Group<f_Group>, Flags<[CoreOption]>,
    HelpText<"Disable generation of profile instrumentation.">;
def fno_profile_instr_use : Flag<["-"], "fno-profile-instr-use">,
    Group<f_Group>, Flags<[CoreOption]>,
    HelpText<"Disable using instrumentation data for profile-guided optimization">;
def fno_profile_use : Flag<["-"], "fno-profile-use">,
    Alias<fno_profile_instr_use>;
defm profile_arcs : BoolFOption<"profile-arcs",
  CodeGenOpts<"EmitGcovArcs">, DefaultFalse,
  PosFlag<SetTrue, [CC1Option, LinkOption]>, NegFlag<SetFalse>>;
defm test_coverage : BoolFOption<"test-coverage",
  CodeGenOpts<"EmitGcovNotes">, DefaultFalse,
  PosFlag<SetTrue, [CC1Option]>, NegFlag<SetFalse>>;
def fprofile_filter_files_EQ : Joined<["-"], "fprofile-filter-files=">,
    Group<f_Group>, Flags<[CC1Option, CoreOption]>,
    HelpText<"Instrument only functions from files where names match any regex separated by a semi-colon">,
    MarshallingInfoString<CodeGenOpts<"ProfileFilterFiles">>,
    ShouldParseIf<!strconcat(fprofile_arcs.KeyPath, "||", ftest_coverage.KeyPath)>;
def fprofile_exclude_files_EQ : Joined<["-"], "fprofile-exclude-files=">,
    Group<f_Group>, Flags<[CC1Option, CoreOption]>,
    HelpText<"Instrument only functions from files where names don't match all the regexes separated by a semi-colon">,
    MarshallingInfoString<CodeGenOpts<"ProfileExcludeFiles">>,
    ShouldParseIf<!strconcat(fprofile_arcs.KeyPath, "||", ftest_coverage.KeyPath)>;
def fprofile_update_EQ : Joined<["-"], "fprofile-update=">,
    Group<f_Group>, Flags<[CC1Option, CoreOption]>, Values<"atomic,prefer-atomic,single">,
    MetaVarName<"<method>">, HelpText<"Set update method of profile counters">,
    MarshallingInfoFlag<CodeGenOpts<"AtomicProfileUpdate">>;
defm pseudo_probe_for_profiling : BoolFOption<"pseudo-probe-for-profiling",
  CodeGenOpts<"PseudoProbeForProfiling">, DefaultFalse,
  PosFlag<SetTrue, [], "Emit">, NegFlag<SetFalse, [], "Do not emit">,
  BothFlags<[NoXarchOption, CC1Option], " pseudo probes for sample profiling">>;
def forder_file_instrumentation : Flag<["-"], "forder-file-instrumentation">,
    Group<f_Group>, Flags<[CC1Option, CoreOption]>,
    HelpText<"Generate instrumented code to collect order file into default.profraw file (overridden by '=' form of option or LLVM_PROFILE_FILE env var)">;
def fprofile_list_EQ : Joined<["-"], "fprofile-list=">,
    Group<f_Group>, Flags<[CC1Option, CoreOption]>,
    HelpText<"Filename defining the list of functions/files to instrument">,
    MarshallingInfoStringVector<LangOpts<"ProfileListFiles">>;
def fprofile_function_groups : Joined<["-"], "fprofile-function-groups=">,
  Group<f_Group>, Flags<[CC1Option]>, MetaVarName<"<N>">,
  HelpText<"Partition functions into N groups and select only functions in group i to be instrumented using -fprofile-selected-function-group">,
  MarshallingInfoInt<CodeGenOpts<"ProfileTotalFunctionGroups">, "1">;
def fprofile_selected_function_group :
  Joined<["-"], "fprofile-selected-function-group=">, Group<f_Group>,
  Flags<[CC1Option]>, MetaVarName<"<i>">,
  HelpText<"Partition functions into N groups using -fprofile-function-groups and select only functions in group i to be instrumented. The valid range is 0 to N-1 inclusive">,
  MarshallingInfoInt<CodeGenOpts<"ProfileSelectedFunctionGroup">>;
def fswift_async_fp_EQ : Joined<["-"], "fswift-async-fp=">,
    Group<f_Group>, Flags<[CC1Option, CC1AsOption, CoreOption]>, MetaVarName<"<option>">,
    HelpText<"Control emission of Swift async extended frame info">,
    Values<"auto,always,never">,
    NormalizedValuesScope<"CodeGenOptions::SwiftAsyncFramePointerKind">,
    NormalizedValues<["Auto", "Always", "Never"]>,
    MarshallingInfoEnum<CodeGenOpts<"SwiftAsyncFramePointer">, "Always">;

defm addrsig : BoolFOption<"addrsig",
  CodeGenOpts<"Addrsig">, DefaultFalse,
  PosFlag<SetTrue, [CC1Option], "Emit">, NegFlag<SetFalse, [], "Don't emit">,
  BothFlags<[CoreOption], " an address-significance table">>;
defm blocks : OptInCC1FFlag<"blocks", "Enable the 'blocks' language feature", "", "", [CoreOption]>;
def fbootclasspath_EQ : Joined<["-"], "fbootclasspath=">, Group<f_Group>;
defm borland_extensions : BoolFOption<"borland-extensions",
  LangOpts<"Borland">, DefaultFalse,
  PosFlag<SetTrue, [CC1Option], "Accept non-standard constructs supported by the Borland compiler">,
  NegFlag<SetFalse>>;
def fbuiltin : Flag<["-"], "fbuiltin">, Group<f_Group>, Flags<[CoreOption]>;
def fbuiltin_module_map : Flag <["-"], "fbuiltin-module-map">, Group<f_Group>,
  Flags<[NoXarchOption]>, HelpText<"Load the clang builtins module map file.">;
defm caret_diagnostics : BoolFOption<"caret-diagnostics",
  DiagnosticOpts<"ShowCarets">, DefaultTrue,
  NegFlag<SetFalse, [CC1Option]>, PosFlag<SetTrue>>;
def fclang_abi_compat_EQ : Joined<["-"], "fclang-abi-compat=">, Group<f_clang_Group>,
  Flags<[CC1Option]>, MetaVarName<"<version>">, Values<"<major>.<minor>,latest">,
  HelpText<"Attempt to match the ABI of Clang <version>">;
def fclasspath_EQ : Joined<["-"], "fclasspath=">, Group<f_Group>;
def fcolor_diagnostics : Flag<["-"], "fcolor-diagnostics">, Group<f_Group>,
  Flags<[CoreOption, CC1Option, FlangOption, FC1Option]>,
  HelpText<"Enable colors in diagnostics">;
def fno_color_diagnostics : Flag<["-"], "fno-color-diagnostics">, Group<f_Group>,
  Flags<[CoreOption, FlangOption]>, HelpText<"Disable colors in diagnostics">;
def : Flag<["-"], "fdiagnostics-color">, Group<f_Group>, Flags<[CoreOption]>, Alias<fcolor_diagnostics>;
def : Flag<["-"], "fno-diagnostics-color">, Group<f_Group>, Flags<[CoreOption]>, Alias<fno_color_diagnostics>;
def fdiagnostics_color_EQ : Joined<["-"], "fdiagnostics-color=">, Group<f_Group>;
def fansi_escape_codes : Flag<["-"], "fansi-escape-codes">, Group<f_Group>,
  Flags<[CoreOption, CC1Option]>, HelpText<"Use ANSI escape codes for diagnostics">,
  MarshallingInfoFlag<DiagnosticOpts<"UseANSIEscapeCodes">>;
def fcomment_block_commands : CommaJoined<["-"], "fcomment-block-commands=">, Group<f_clang_Group>, Flags<[CC1Option]>,
  HelpText<"Treat each comma separated argument in <arg> as a documentation comment block command">,
  MetaVarName<"<arg>">, MarshallingInfoStringVector<LangOpts<"CommentOpts.BlockCommandNames">>;
def fparse_all_comments : Flag<["-"], "fparse-all-comments">, Group<f_clang_Group>, Flags<[CC1Option]>,
  MarshallingInfoFlag<LangOpts<"CommentOpts.ParseAllComments">>;
def frecord_command_line : Flag<["-"], "frecord-command-line">,
  Group<f_clang_Group>;
def fno_record_command_line : Flag<["-"], "fno-record-command-line">,
  Group<f_clang_Group>;
def : Flag<["-"], "frecord-gcc-switches">, Alias<frecord_command_line>;
def : Flag<["-"], "fno-record-gcc-switches">, Alias<fno_record_command_line>;
def fcommon : Flag<["-"], "fcommon">, Group<f_Group>,
  Flags<[CoreOption, CC1Option]>, HelpText<"Place uninitialized global variables in a common block">,
  MarshallingInfoNegativeFlag<CodeGenOpts<"NoCommon">>;
def fcompile_resource_EQ : Joined<["-"], "fcompile-resource=">, Group<f_Group>;
defm complete_member_pointers : BoolOption<"f", "complete-member-pointers",
  LangOpts<"CompleteMemberPointers">, DefaultFalse,
  PosFlag<SetTrue, [CC1Option], "Require">, NegFlag<SetFalse, [], "Do not require">,
  BothFlags<[CoreOption], " member pointer base types to be complete if they"
            " would be significant under the Microsoft ABI">>,
  Group<f_clang_Group>;
def fcf_runtime_abi_EQ : Joined<["-"], "fcf-runtime-abi=">, Group<f_Group>,
    Flags<[CC1Option]>, Values<"unspecified,standalone,objc,swift,swift-5.0,swift-4.2,swift-4.1">,
    NormalizedValuesScope<"LangOptions::CoreFoundationABI">,
    NormalizedValues<["ObjectiveC", "ObjectiveC", "ObjectiveC", "Swift5_0", "Swift5_0", "Swift4_2", "Swift4_1"]>,
    MarshallingInfoEnum<LangOpts<"CFRuntime">, "ObjectiveC">;
defm constant_cfstrings : BoolFOption<"constant-cfstrings",
  LangOpts<"NoConstantCFStrings">, DefaultFalse,
  NegFlag<SetTrue, [CC1Option], "Disable creation of CodeFoundation-type constant strings">,
  PosFlag<SetFalse>>;
def fconstant_string_class_EQ : Joined<["-"], "fconstant-string-class=">, Group<f_Group>;
def fconstexpr_depth_EQ : Joined<["-"], "fconstexpr-depth=">, Group<f_Group>;
def fconstexpr_steps_EQ : Joined<["-"], "fconstexpr-steps=">, Group<f_Group>;
def fexperimental_new_constant_interpreter : Flag<["-"], "fexperimental-new-constant-interpreter">, Group<f_Group>,
  HelpText<"Enable the experimental new constant interpreter">, Flags<[CC1Option]>,
  MarshallingInfoFlag<LangOpts<"EnableNewConstInterp">>;
def fconstexpr_backtrace_limit_EQ : Joined<["-"], "fconstexpr-backtrace-limit=">,
                                    Group<f_Group>;
def fcrash_diagnostics_EQ : Joined<["-"], "fcrash-diagnostics=">, Group<f_clang_Group>, Flags<[NoArgumentUnused, CoreOption]>,
  HelpText<"Set level of crash diagnostic reporting, (option: off, compiler, all)">;
def fcrash_diagnostics : Flag<["-"], "fcrash-diagnostics">, Group<f_clang_Group>, Flags<[NoArgumentUnused, CoreOption]>,
  HelpText<"Enable crash diagnostic reporting (default)">, Alias<fcrash_diagnostics_EQ>, AliasArgs<["compiler"]>;
def fno_crash_diagnostics : Flag<["-"], "fno-crash-diagnostics">, Group<f_clang_Group>, Flags<[NoArgumentUnused, CoreOption]>,
  Alias<gen_reproducer_eq>, AliasArgs<["off"]>,
  HelpText<"Disable auto-generation of preprocessed source files and a script for reproduction during a clang crash">;
def fcrash_diagnostics_dir : Joined<["-"], "fcrash-diagnostics-dir=">,
  Group<f_clang_Group>, Flags<[NoArgumentUnused, CoreOption]>,
  HelpText<"Put crash-report files in <dir>">, MetaVarName<"<dir>">;
def fcreate_profile : Flag<["-"], "fcreate-profile">, Group<f_Group>;
defm cxx_exceptions: BoolFOption<"cxx-exceptions",
  LangOpts<"CXXExceptions">, DefaultFalse,
  PosFlag<SetTrue, [CC1Option], "Enable C++ exceptions">, NegFlag<SetFalse>>;
defm async_exceptions: BoolFOption<"async-exceptions",
  LangOpts<"EHAsynch">, DefaultFalse,
  PosFlag<SetTrue, [CC1Option], "Enable EH Asynchronous exceptions">, NegFlag<SetFalse>>;
defm cxx_modules : BoolFOption<"cxx-modules",
  LangOpts<"CPlusPlusModules">, Default<cpp20.KeyPath>,
  NegFlag<SetFalse, [CC1Option], "Disable">, PosFlag<SetTrue, [], "Enable">,
  BothFlags<[NoXarchOption], " modules for C++">>,
  ShouldParseIf<cplusplus.KeyPath>;
def fdebug_pass_arguments : Flag<["-"], "fdebug-pass-arguments">, Group<f_Group>;
def fdebug_pass_structure : Flag<["-"], "fdebug-pass-structure">, Group<f_Group>;
def fdepfile_entry : Joined<["-"], "fdepfile-entry=">,
    Group<f_clang_Group>, Flags<[CC1Option]>;
def fdiagnostics_fixit_info : Flag<["-"], "fdiagnostics-fixit-info">, Group<f_clang_Group>;
def fno_diagnostics_fixit_info : Flag<["-"], "fno-diagnostics-fixit-info">, Group<f_Group>,
  Flags<[CC1Option]>, HelpText<"Do not include fixit information in diagnostics">,
  MarshallingInfoNegativeFlag<DiagnosticOpts<"ShowFixits">>;
def fdiagnostics_parseable_fixits : Flag<["-"], "fdiagnostics-parseable-fixits">, Group<f_clang_Group>,
    Flags<[CoreOption, CC1Option]>, HelpText<"Print fix-its in machine parseable form">,
    MarshallingInfoFlag<DiagnosticOpts<"ShowParseableFixits">>;
def fdiagnostics_print_source_range_info : Flag<["-"], "fdiagnostics-print-source-range-info">,
    Group<f_clang_Group>,  Flags<[CC1Option]>,
    HelpText<"Print source range spans in numeric form">,
    MarshallingInfoFlag<DiagnosticOpts<"ShowSourceRanges">>;
defm diagnostics_show_hotness : BoolFOption<"diagnostics-show-hotness",
  CodeGenOpts<"DiagnosticsWithHotness">, DefaultFalse,
  PosFlag<SetTrue, [CC1Option], "Enable profile hotness information in diagnostic line">,
  NegFlag<SetFalse>>;
def fdiagnostics_hotness_threshold_EQ : Joined<["-"], "fdiagnostics-hotness-threshold=">,
    Group<f_Group>, Flags<[CC1Option]>, MetaVarName<"<value>">,
    HelpText<"Prevent optimization remarks from being output if they do not have at least this profile count. "
    "Use 'auto' to apply the threshold from profile summary">;
def fdiagnostics_misexpect_tolerance_EQ : Joined<["-"], "fdiagnostics-misexpect-tolerance=">,
    Group<f_Group>, Flags<[CC1Option]>, MetaVarName<"<value>">,
    HelpText<"Prevent misexpect diagnostics from being output if the profile counts are within N% of the expected. ">;
defm diagnostics_show_option : BoolFOption<"diagnostics-show-option",
    DiagnosticOpts<"ShowOptionNames">, DefaultTrue,
    NegFlag<SetFalse, [CC1Option]>, PosFlag<SetTrue, [], "Print option name with mappable diagnostics">>;
defm diagnostics_show_note_include_stack : BoolFOption<"diagnostics-show-note-include-stack",
    DiagnosticOpts<"ShowNoteIncludeStack">, DefaultFalse,
    PosFlag<SetTrue, [], "Display include stacks for diagnostic notes">,
    NegFlag<SetFalse>, BothFlags<[CC1Option]>>;
def fdiagnostics_format_EQ : Joined<["-"], "fdiagnostics-format=">, Group<f_clang_Group>;
def fdiagnostics_show_category_EQ : Joined<["-"], "fdiagnostics-show-category=">, Group<f_clang_Group>;
def fdiagnostics_show_template_tree : Flag<["-"], "fdiagnostics-show-template-tree">,
    Group<f_Group>, Flags<[CC1Option]>,
    HelpText<"Print a template comparison tree for differing templates">,
    MarshallingInfoFlag<DiagnosticOpts<"ShowTemplateTree">>;
def fdiscard_value_names : Flag<["-"], "fdiscard-value-names">, Group<f_clang_Group>,
  HelpText<"Discard value names in LLVM IR">, Flags<[NoXarchOption]>;
def fno_discard_value_names : Flag<["-"], "fno-discard-value-names">, Group<f_clang_Group>,
  HelpText<"Do not discard value names in LLVM IR">, Flags<[NoXarchOption]>;
defm dollars_in_identifiers : BoolFOption<"dollars-in-identifiers",
  LangOpts<"DollarIdents">, Default<!strconcat("!", asm_preprocessor.KeyPath)>,
  PosFlag<SetTrue, [], "Allow">, NegFlag<SetFalse, [], "Disallow">,
  BothFlags<[CC1Option], " '$' in identifiers">>;
def fdwarf2_cfi_asm : Flag<["-"], "fdwarf2-cfi-asm">, Group<clang_ignored_f_Group>;
def fno_dwarf2_cfi_asm : Flag<["-"], "fno-dwarf2-cfi-asm">, Group<clang_ignored_f_Group>;
defm dwarf_directory_asm : BoolFOption<"dwarf-directory-asm",
  CodeGenOpts<"NoDwarfDirectoryAsm">, DefaultFalse,
  NegFlag<SetTrue, [CC1Option]>, PosFlag<SetFalse>>;
defm elide_constructors : BoolFOption<"elide-constructors",
  LangOpts<"ElideConstructors">, DefaultTrue,
  NegFlag<SetFalse, [CC1Option], "Disable C++ copy constructor elision">,
  PosFlag<SetTrue>>;
def fno_elide_type : Flag<["-"], "fno-elide-type">, Group<f_Group>,
    Flags<[CC1Option]>,
    HelpText<"Do not elide types when printing diagnostics">,
    MarshallingInfoNegativeFlag<DiagnosticOpts<"ElideType">>;
def feliminate_unused_debug_symbols : Flag<["-"], "feliminate-unused-debug-symbols">, Group<f_Group>;
defm eliminate_unused_debug_types : OptOutCC1FFlag<"eliminate-unused-debug-types",
  "Do not emit ", "Emit ", " debug info for defined but unused types">;
def femit_all_decls : Flag<["-"], "femit-all-decls">, Group<f_Group>, Flags<[CC1Option]>,
  HelpText<"Emit all declarations, even if unused">,
  MarshallingInfoFlag<LangOpts<"EmitAllDecls">>;
defm emulated_tls : BoolFOption<"emulated-tls",
  CodeGenOpts<"EmulatedTLS">, DefaultFalse,
  PosFlag<SetTrue, [CC1Option], "Use emutls functions to access thread_local variables">,
  NegFlag<SetFalse>, BothFlags<[CC1Option]>>;
def fencoding_EQ : Joined<["-"], "fencoding=">, Group<f_Group>;
def ferror_limit_EQ : Joined<["-"], "ferror-limit=">, Group<f_Group>, Flags<[CoreOption]>;
defm exceptions : BoolFOption<"exceptions",
  LangOpts<"Exceptions">, DefaultFalse,
  PosFlag<SetTrue, [CC1Option], "Enable">, NegFlag<SetFalse, [], "Disable">,
  BothFlags<[], " support for exception handling">>;
def fdwarf_exceptions : Flag<["-"], "fdwarf-exceptions">, Group<f_Group>,
  HelpText<"Use DWARF style exceptions">;
def fsjlj_exceptions : Flag<["-"], "fsjlj-exceptions">, Group<f_Group>,
  HelpText<"Use SjLj style exceptions">;
def fseh_exceptions : Flag<["-"], "fseh-exceptions">, Group<f_Group>,
  HelpText<"Use SEH style exceptions">;
def fwasm_exceptions : Flag<["-"], "fwasm-exceptions">, Group<f_Group>,
  HelpText<"Use WebAssembly style exceptions">;
def exception_model : Separate<["-"], "exception-model">,
  Flags<[CC1Option, NoDriverOption]>, HelpText<"The exception model">,
  Values<"dwarf,sjlj,seh,wasm">,
  NormalizedValuesScope<"LangOptions::ExceptionHandlingKind">,
  NormalizedValues<["DwarfCFI", "SjLj", "WinEH", "Wasm"]>,
  MarshallingInfoEnum<LangOpts<"ExceptionHandling">, "None">;
def exception_model_EQ : Joined<["-"], "exception-model=">,
  Flags<[CC1Option, NoDriverOption]>, Alias<exception_model>;
def fignore_exceptions : Flag<["-"], "fignore-exceptions">, Group<f_Group>, Flags<[CC1Option]>,
  HelpText<"Enable support for ignoring exception handling constructs">,
  MarshallingInfoFlag<LangOpts<"IgnoreExceptions">>;
def fexcess_precision_EQ : Joined<["-"], "fexcess-precision=">,
    Group<clang_ignored_gcc_optimization_f_Group>;
def : Flag<["-"], "fexpensive-optimizations">, Group<clang_ignored_gcc_optimization_f_Group>;
def : Flag<["-"], "fno-expensive-optimizations">, Group<clang_ignored_gcc_optimization_f_Group>;
def fextdirs_EQ : Joined<["-"], "fextdirs=">, Group<f_Group>;
def : Flag<["-"], "fdefer-pop">, Group<clang_ignored_gcc_optimization_f_Group>;
def : Flag<["-"], "fno-defer-pop">, Group<clang_ignored_gcc_optimization_f_Group>;
def : Flag<["-"], "fextended-identifiers">, Group<clang_ignored_f_Group>;
def : Flag<["-"], "fno-extended-identifiers">, Group<f_Group>, Flags<[Unsupported]>;
def fhosted : Flag<["-"], "fhosted">, Group<f_Group>;
def fdenormal_fp_math_EQ : Joined<["-"], "fdenormal-fp-math=">, Group<f_Group>, Flags<[CC1Option]>;
def ffile_reproducible : Flag<["-"], "ffile-reproducible">, Group<f_Group>,
  Flags<[CoreOption, CC1Option]>,
  HelpText<"Use the target's platform-specific path separator character when "
           "expanding the __FILE__ macro">;
def fno_file_reproducible : Flag<["-"], "fno-file-reproducible">,
  Group<f_Group>, Flags<[CoreOption, CC1Option]>,
  HelpText<"Use the host's platform-specific path separator character when "
           "expanding the __FILE__ macro">;
def ffp_eval_method_EQ : Joined<["-"], "ffp-eval-method=">, Group<f_Group>, Flags<[CC1Option]>,
  HelpText<"Specifies the evaluation method to use for floating-point arithmetic.">,
  Values<"source,double,extended">, NormalizedValuesScope<"LangOptions">,
  NormalizedValues<["FEM_Source", "FEM_Double", "FEM_Extended"]>,
  MarshallingInfoEnum<LangOpts<"FPEvalMethod">, "FEM_UnsetOnCommandLine">;
def ffp_model_EQ : Joined<["-"], "ffp-model=">, Group<f_Group>, Flags<[NoXarchOption]>,
  HelpText<"Controls the semantics of floating-point calculations.">;
def ffp_exception_behavior_EQ : Joined<["-"], "ffp-exception-behavior=">, Group<f_Group>, Flags<[CC1Option]>,
  HelpText<"Specifies the exception behavior of floating-point operations.">,
  Values<"ignore,maytrap,strict">, NormalizedValuesScope<"LangOptions">,
  NormalizedValues<["FPE_Ignore", "FPE_MayTrap", "FPE_Strict"]>,
  MarshallingInfoEnum<LangOpts<"FPExceptionMode">, "FPE_Default">;
defm fast_math : BoolFOption<"fast-math",
  LangOpts<"FastMath">, DefaultFalse,
  PosFlag<SetTrue, [CC1Option, CoreOption], "Allow aggressive, lossy floating-point optimizations",
          [cl_fast_relaxed_math.KeyPath]>,
  NegFlag<SetFalse>>;
def menable_unsafe_fp_math : Flag<["-"], "menable-unsafe-fp-math">, Flags<[CC1Option]>,
  HelpText<"Allow unsafe floating-point math optimizations which may decrease precision">,
  MarshallingInfoFlag<LangOpts<"UnsafeFPMath">>,
  ImpliedByAnyOf<[cl_unsafe_math_optimizations.KeyPath, ffast_math.KeyPath]>;
defm math_errno : BoolFOption<"math-errno",
  LangOpts<"MathErrno">, DefaultFalse,
  PosFlag<SetTrue, [CC1Option], "Require math functions to indicate errors by setting errno">,
  NegFlag<SetFalse>>,
  ShouldParseIf<!strconcat("!", open_cl.KeyPath)>;
def fextend_args_EQ : Joined<["-"], "fextend-arguments=">, Group<f_Group>,
  Flags<[CC1Option, NoArgumentUnused]>,
  HelpText<"Controls how scalar integer arguments are extended in calls "
           "to unprototyped and varargs functions">,
  Values<"32,64">,
  NormalizedValues<["ExtendTo32", "ExtendTo64"]>,
  NormalizedValuesScope<"LangOptions::ExtendArgsKind">,
  MarshallingInfoEnum<LangOpts<"ExtendIntArgs">,"ExtendTo32">;
def fbracket_depth_EQ : Joined<["-"], "fbracket-depth=">, Group<f_Group>, Flags<[CoreOption]>;
def fsignaling_math : Flag<["-"], "fsignaling-math">, Group<f_Group>;
def fno_signaling_math : Flag<["-"], "fno-signaling-math">, Group<f_Group>;
defm jump_tables : BoolFOption<"jump-tables",
  CodeGenOpts<"NoUseJumpTables">, DefaultFalse,
  NegFlag<SetTrue, [CC1Option], "Do not use">, PosFlag<SetFalse, [], "Use">,
  BothFlags<[], " jump tables for lowering switches">>;
defm force_enable_int128 : BoolFOption<"force-enable-int128",
  TargetOpts<"ForceEnableInt128">, DefaultFalse,
  PosFlag<SetTrue, [CC1Option], "Enable">, NegFlag<SetFalse, [], "Disable">,
  BothFlags<[], " support for int128_t type">>;
defm keep_static_consts : BoolFOption<"keep-static-consts",
  CodeGenOpts<"KeepStaticConsts">, DefaultFalse,
  PosFlag<SetTrue, [CC1Option], "Keep">, NegFlag<SetFalse, [], "Don't keep">,
  BothFlags<[NoXarchOption], " static const variables if unused">>;
defm fixed_point : BoolFOption<"fixed-point",
  LangOpts<"FixedPoint">, DefaultFalse,
  PosFlag<SetTrue, [CC1Option], "Enable">, NegFlag<SetFalse, [], "Disable">,
  BothFlags<[], " fixed point types">>, ShouldParseIf<!strconcat("!", cplusplus.KeyPath)>;
defm cxx_static_destructors : BoolFOption<"c++-static-destructors",
  LangOpts<"RegisterStaticDestructors">, DefaultTrue,
  NegFlag<SetFalse, [CC1Option], "Disable C++ static destructor registration">,
  PosFlag<SetTrue>>;
def fsymbol_partition_EQ : Joined<["-"], "fsymbol-partition=">, Group<f_Group>,
  Flags<[CC1Option]>, MarshallingInfoString<CodeGenOpts<"SymbolPartition">>;

defm memory_profile : OptInCC1FFlag<"memory-profile", "Enable", "Disable", " heap memory profiling">;
def fmemory_profile_EQ : Joined<["-"], "fmemory-profile=">,
    Group<f_Group>, Flags<[CC1Option]>, MetaVarName<"<directory>">,
    HelpText<"Enable heap memory profiling and dump results into <directory>">;

// Begin sanitizer flags. These should all be core options exposed in all driver
// modes.
let Flags = [CC1Option, CoreOption] in {

def fsanitize_EQ : CommaJoined<["-"], "fsanitize=">, Group<f_clang_Group>,
                   MetaVarName<"<check>">,
                   HelpText<"Turn on runtime checks for various forms of undefined "
                            "or suspicious behavior. See user manual for available checks">;
def fno_sanitize_EQ : CommaJoined<["-"], "fno-sanitize=">, Group<f_clang_Group>,
                      Flags<[CoreOption, NoXarchOption]>;

def fsanitize_ignorelist_EQ : Joined<["-"], "fsanitize-ignorelist=">,
  Group<f_clang_Group>, HelpText<"Path to ignorelist file for sanitizers">;
def : Joined<["-"], "fsanitize-blacklist=">,
  Group<f_clang_Group>, Flags<[HelpHidden]>, Alias<fsanitize_ignorelist_EQ>,
  HelpText<"Alias for -fsanitize-ignorelist=">;

def fsanitize_system_ignorelist_EQ : Joined<["-"], "fsanitize-system-ignorelist=">,
  HelpText<"Path to system ignorelist file for sanitizers">, Flags<[CC1Option]>;
def : Joined<["-"], "fsanitize-system-blacklist=">,
  HelpText<"Alias for -fsanitize-system-ignorelist=">,
  Flags<[CC1Option, HelpHidden]>, Alias<fsanitize_system_ignorelist_EQ>;

def fno_sanitize_ignorelist : Flag<["-"], "fno-sanitize-ignorelist">,
  Group<f_clang_Group>, HelpText<"Don't use ignorelist file for sanitizers">;
def : Flag<["-"], "fno-sanitize-blacklist">,
  Group<f_clang_Group>, Flags<[HelpHidden]>, Alias<fno_sanitize_ignorelist>;

def fsanitize_coverage : CommaJoined<["-"], "fsanitize-coverage=">,
  Group<f_clang_Group>,
  HelpText<"Specify the type of coverage instrumentation for Sanitizers">;
def fno_sanitize_coverage : CommaJoined<["-"], "fno-sanitize-coverage=">,
  Group<f_clang_Group>, Flags<[CoreOption, NoXarchOption]>,
  HelpText<"Disable features of coverage instrumentation for Sanitizers">,
  Values<"func,bb,edge,indirect-calls,trace-bb,trace-cmp,trace-div,trace-gep,"
         "8bit-counters,trace-pc,trace-pc-guard,no-prune,inline-8bit-counters,"
         "inline-bool-flag">;
def fsanitize_coverage_allowlist : Joined<["-"], "fsanitize-coverage-allowlist=">,
    Group<f_clang_Group>, Flags<[CoreOption, NoXarchOption]>,
    HelpText<"Restrict sanitizer coverage instrumentation exclusively to modules and functions that match the provided special case list, except the blocked ones">,
    MarshallingInfoStringVector<CodeGenOpts<"SanitizeCoverageAllowlistFiles">>;
def fsanitize_coverage_ignorelist : Joined<["-"], "fsanitize-coverage-ignorelist=">,
    Group<f_clang_Group>, Flags<[CoreOption, NoXarchOption]>,
    HelpText<"Disable sanitizer coverage instrumentation for modules and functions "
             "that match the provided special case list, even the allowed ones">,
    MarshallingInfoStringVector<CodeGenOpts<"SanitizeCoverageIgnorelistFiles">>;
def fexperimental_sanitize_metadata_EQ : CommaJoined<["-"], "fexperimental-sanitize-metadata=">,
  Group<f_Group>,
  HelpText<"Specify the type of metadata to emit for binary analysis sanitizers">;
def fno_experimental_sanitize_metadata_EQ : CommaJoined<["-"], "fno-experimental-sanitize-metadata=">,
  Group<f_Group>, Flags<[CoreOption]>,
  HelpText<"Disable emitting metadata for binary analysis sanitizers">;
def fsanitize_memory_track_origins_EQ : Joined<["-"], "fsanitize-memory-track-origins=">,
                                        Group<f_clang_Group>,
                                        HelpText<"Enable origins tracking in MemorySanitizer">,
                                        MarshallingInfoInt<CodeGenOpts<"SanitizeMemoryTrackOrigins">>;
def fsanitize_memory_track_origins : Flag<["-"], "fsanitize-memory-track-origins">,
                                     Group<f_clang_Group>,
                                     HelpText<"Enable origins tracking in MemorySanitizer">;
def fno_sanitize_memory_track_origins : Flag<["-"], "fno-sanitize-memory-track-origins">,
                                        Group<f_clang_Group>,
                                        Flags<[CoreOption, NoXarchOption]>,
                                        HelpText<"Disable origins tracking in MemorySanitizer">;
def fsanitize_address_outline_instrumentation : Flag<["-"], "fsanitize-address-outline-instrumentation">,
                                                Group<f_clang_Group>,
                                                HelpText<"Always generate function calls for address sanitizer instrumentation">;
def fno_sanitize_address_outline_instrumentation : Flag<["-"], "fno-sanitize-address-outline-instrumentation">,
                                                   Group<f_clang_Group>,
                                                   HelpText<"Use default code inlining logic for the address sanitizer">;
def fsanitize_memtag_mode_EQ : Joined<["-"], "fsanitize-memtag-mode=">,
                                        Group<f_clang_Group>,
                                        HelpText<"Set default MTE mode to 'sync' (default) or 'async'">;
def fsanitize_hwaddress_experimental_aliasing
  : Flag<["-"], "fsanitize-hwaddress-experimental-aliasing">,
    Group<f_clang_Group>,
    HelpText<"Enable aliasing mode in HWAddressSanitizer">;
def fno_sanitize_hwaddress_experimental_aliasing
  : Flag<["-"], "fno-sanitize-hwaddress-experimental-aliasing">,
    Group<f_clang_Group>, Flags<[CoreOption, NoXarchOption]>,
    HelpText<"Disable aliasing mode in HWAddressSanitizer">;
defm sanitize_memory_use_after_dtor : BoolOption<"f", "sanitize-memory-use-after-dtor",
  CodeGenOpts<"SanitizeMemoryUseAfterDtor">, DefaultFalse,
  PosFlag<SetTrue, [CC1Option], "Enable">, NegFlag<SetFalse, [], "Disable">,
  BothFlags<[], " use-after-destroy detection in MemorySanitizer">>,
  Group<f_clang_Group>;
def fsanitize_address_field_padding : Joined<["-"], "fsanitize-address-field-padding=">,
                                        Group<f_clang_Group>,
                                        HelpText<"Level of field padding for AddressSanitizer">,
                                        MarshallingInfoInt<LangOpts<"SanitizeAddressFieldPadding">>;
defm sanitize_address_use_after_scope : BoolOption<"f", "sanitize-address-use-after-scope",
  CodeGenOpts<"SanitizeAddressUseAfterScope">, DefaultFalse,
  PosFlag<SetTrue, [], "Enable">, NegFlag<SetFalse, [CoreOption, NoXarchOption], "Disable">,
  BothFlags<[], " use-after-scope detection in AddressSanitizer">>,
  Group<f_clang_Group>;
def sanitize_address_use_after_return_EQ
  : Joined<["-"], "fsanitize-address-use-after-return=">,
    MetaVarName<"<mode>">,
    Flags<[CC1Option]>,
    HelpText<"Select the mode of detecting stack use-after-return in AddressSanitizer">,
    Group<f_clang_Group>,
    Values<"never,runtime,always">,
    NormalizedValuesScope<"llvm::AsanDetectStackUseAfterReturnMode">,
    NormalizedValues<["Never", "Runtime", "Always"]>,
    MarshallingInfoEnum<CodeGenOpts<"SanitizeAddressUseAfterReturn">, "Runtime">;
defm sanitize_address_poison_custom_array_cookie : BoolOption<"f", "sanitize-address-poison-custom-array-cookie",
  CodeGenOpts<"SanitizeAddressPoisonCustomArrayCookie">, DefaultFalse,
  PosFlag<SetTrue, [], "Enable">, NegFlag<SetFalse, [], "Disable">,
  BothFlags<[], " poisoning array cookies when using custom operator new[] in AddressSanitizer">>,
  Group<f_clang_Group>;
defm sanitize_address_globals_dead_stripping : BoolOption<"f", "sanitize-address-globals-dead-stripping",
  CodeGenOpts<"SanitizeAddressGlobalsDeadStripping">, DefaultFalse,
  PosFlag<SetTrue, [], "Enable linker dead stripping of globals in AddressSanitizer">,
  NegFlag<SetFalse, [], "Disable linker dead stripping of globals in AddressSanitizer">>,
  Group<f_clang_Group>;
defm sanitize_address_use_odr_indicator : BoolOption<"f", "sanitize-address-use-odr-indicator",
  CodeGenOpts<"SanitizeAddressUseOdrIndicator">, DefaultFalse,
  PosFlag<SetTrue, [], "Enable ODR indicator globals to avoid false ODR violation"
            " reports in partially sanitized programs at the cost of an increase in binary size">,
  NegFlag<SetFalse, [], "Disable ODR indicator globals">>,
  Group<f_clang_Group>;
def sanitize_address_destructor_EQ
    : Joined<["-"], "fsanitize-address-destructor=">,
      Flags<[CC1Option]>,
      HelpText<"Set destructor type used in ASan instrumentation">,
      Group<f_clang_Group>,
      Values<"none,global">,
      NormalizedValuesScope<"llvm::AsanDtorKind">,
      NormalizedValues<["None", "Global"]>,
      MarshallingInfoEnum<CodeGenOpts<"SanitizeAddressDtor">, "Global">;
defm sanitize_memory_param_retval
    : BoolFOption<"sanitize-memory-param-retval",
        CodeGenOpts<"SanitizeMemoryParamRetval">,
        DefaultTrue,
        PosFlag<SetTrue, [CC1Option], "Enable">, NegFlag<SetFalse, [], "Disable">,
        BothFlags<[], " detection of uninitialized parameters and return values">>;
//// Note: This flag was introduced when it was necessary to distinguish between
//       ABI for correct codegen.  This is no longer needed, but the flag is
//       not removed since targeting either ABI will behave the same.
//       This way we cause no disturbance to existing scripts & code, and if we
//       want to use this flag in the future we will cause no disturbance then
//       either.
def fsanitize_hwaddress_abi_EQ
    : Joined<["-"], "fsanitize-hwaddress-abi=">,
      Group<f_clang_Group>,
      HelpText<"Select the HWAddressSanitizer ABI to target (interceptor or platform, default interceptor). This option is currently unused.">;
def fsanitize_recover_EQ : CommaJoined<["-"], "fsanitize-recover=">,
                           Group<f_clang_Group>,
                           HelpText<"Enable recovery for specified sanitizers">;
def fno_sanitize_recover_EQ : CommaJoined<["-"], "fno-sanitize-recover=">,
                              Group<f_clang_Group>, Flags<[CoreOption, NoXarchOption]>,
                              HelpText<"Disable recovery for specified sanitizers">;
def fsanitize_recover : Flag<["-"], "fsanitize-recover">, Group<f_clang_Group>,
                        Alias<fsanitize_recover_EQ>, AliasArgs<["all"]>;
def fno_sanitize_recover : Flag<["-"], "fno-sanitize-recover">,
                           Flags<[CoreOption, NoXarchOption]>, Group<f_clang_Group>,
                           Alias<fno_sanitize_recover_EQ>, AliasArgs<["all"]>;
def fsanitize_trap_EQ : CommaJoined<["-"], "fsanitize-trap=">, Group<f_clang_Group>,
                        HelpText<"Enable trapping for specified sanitizers">;
def fno_sanitize_trap_EQ : CommaJoined<["-"], "fno-sanitize-trap=">, Group<f_clang_Group>,
                           Flags<[CoreOption, NoXarchOption]>,
                           HelpText<"Disable trapping for specified sanitizers">;
def fsanitize_trap : Flag<["-"], "fsanitize-trap">, Group<f_clang_Group>,
                     Alias<fsanitize_trap_EQ>, AliasArgs<["all"]>,
                     HelpText<"Enable trapping for all sanitizers">;
def fno_sanitize_trap : Flag<["-"], "fno-sanitize-trap">, Group<f_clang_Group>,
                        Alias<fno_sanitize_trap_EQ>, AliasArgs<["all"]>,
                        Flags<[CoreOption, NoXarchOption]>,
                        HelpText<"Disable trapping for all sanitizers">;
def fsanitize_undefined_trap_on_error
    : Flag<["-"], "fsanitize-undefined-trap-on-error">, Group<f_clang_Group>,
      Alias<fsanitize_trap_EQ>, AliasArgs<["undefined"]>;
def fno_sanitize_undefined_trap_on_error
    : Flag<["-"], "fno-sanitize-undefined-trap-on-error">, Group<f_clang_Group>,
      Alias<fno_sanitize_trap_EQ>, AliasArgs<["undefined"]>;
defm sanitize_minimal_runtime : BoolOption<"f", "sanitize-minimal-runtime",
  CodeGenOpts<"SanitizeMinimalRuntime">, DefaultFalse,
  PosFlag<SetTrue>, NegFlag<SetFalse>>,
  Group<f_clang_Group>;
def fsanitize_link_runtime : Flag<["-"], "fsanitize-link-runtime">,
                           Group<f_clang_Group>;
def fno_sanitize_link_runtime : Flag<["-"], "fno-sanitize-link-runtime">,
                              Group<f_clang_Group>;
def fsanitize_link_cxx_runtime : Flag<["-"], "fsanitize-link-c++-runtime">,
                                 Group<f_clang_Group>;
def fno_sanitize_link_cxx_runtime : Flag<["-"], "fno-sanitize-link-c++-runtime">,
                                    Group<f_clang_Group>;
defm sanitize_cfi_cross_dso : BoolOption<"f", "sanitize-cfi-cross-dso",
  CodeGenOpts<"SanitizeCfiCrossDso">, DefaultFalse,
  PosFlag<SetTrue, [], "Enable">, NegFlag<SetFalse, [CoreOption, NoXarchOption], "Disable">,
  BothFlags<[], " control flow integrity (CFI) checks for cross-DSO calls.">>,
  Group<f_clang_Group>;
def fsanitize_cfi_icall_generalize_pointers : Flag<["-"], "fsanitize-cfi-icall-generalize-pointers">,
                                              Group<f_clang_Group>,
                                              HelpText<"Generalize pointers in CFI indirect call type signature checks">,
                                              MarshallingInfoFlag<CodeGenOpts<"SanitizeCfiICallGeneralizePointers">>;
defm sanitize_cfi_canonical_jump_tables : BoolOption<"f", "sanitize-cfi-canonical-jump-tables",
  CodeGenOpts<"SanitizeCfiCanonicalJumpTables">, DefaultFalse,
  PosFlag<SetTrue, [], "Make">, NegFlag<SetFalse, [CoreOption, NoXarchOption], "Do not make">,
  BothFlags<[], " the jump table addresses canonical in the symbol table">>,
  Group<f_clang_Group>;
defm sanitize_stats : BoolOption<"f", "sanitize-stats",
  CodeGenOpts<"SanitizeStats">, DefaultFalse,
  PosFlag<SetTrue, [], "Enable">, NegFlag<SetFalse, [CoreOption, NoXarchOption], "Disable">,
  BothFlags<[], " sanitizer statistics gathering.">>,
  Group<f_clang_Group>;
def fsanitize_thread_memory_access : Flag<["-"], "fsanitize-thread-memory-access">,
                                     Group<f_clang_Group>,
                                     HelpText<"Enable memory access instrumentation in ThreadSanitizer (default)">;
def fno_sanitize_thread_memory_access : Flag<["-"], "fno-sanitize-thread-memory-access">,
                                        Group<f_clang_Group>,
                                        Flags<[CoreOption, NoXarchOption]>,
                                        HelpText<"Disable memory access instrumentation in ThreadSanitizer">;
def fsanitize_thread_func_entry_exit : Flag<["-"], "fsanitize-thread-func-entry-exit">,
                                       Group<f_clang_Group>,
                                       HelpText<"Enable function entry/exit instrumentation in ThreadSanitizer (default)">;
def fno_sanitize_thread_func_entry_exit : Flag<["-"], "fno-sanitize-thread-func-entry-exit">,
                                          Group<f_clang_Group>,
                                          Flags<[CoreOption, NoXarchOption]>,
                                          HelpText<"Disable function entry/exit instrumentation in ThreadSanitizer">;
def fsanitize_thread_atomics : Flag<["-"], "fsanitize-thread-atomics">,
                               Group<f_clang_Group>,
                               HelpText<"Enable atomic operations instrumentation in ThreadSanitizer (default)">;
def fno_sanitize_thread_atomics : Flag<["-"], "fno-sanitize-thread-atomics">,
                                  Group<f_clang_Group>,
                                  Flags<[CoreOption, NoXarchOption]>,
                                  HelpText<"Disable atomic operations instrumentation in ThreadSanitizer">;
def fsanitize_undefined_strip_path_components_EQ : Joined<["-"], "fsanitize-undefined-strip-path-components=">,
  Group<f_clang_Group>, MetaVarName<"<number>">,
  HelpText<"Strip (or keep only, if negative) a given number of path components "
           "when emitting check metadata.">,
  MarshallingInfoInt<CodeGenOpts<"EmitCheckPathComponentsToStrip">, "0", "int">;

} // end -f[no-]sanitize* flags

def funsafe_math_optimizations : Flag<["-"], "funsafe-math-optimizations">,
  Group<f_Group>;
def fno_unsafe_math_optimizations : Flag<["-"], "fno-unsafe-math-optimizations">,
  Group<f_Group>;
def fassociative_math : Flag<["-"], "fassociative-math">, Group<f_Group>;
def fno_associative_math : Flag<["-"], "fno-associative-math">, Group<f_Group>;
defm reciprocal_math : BoolFOption<"reciprocal-math",
  LangOpts<"AllowRecip">, DefaultFalse,
  PosFlag<SetTrue, [CC1Option], "Allow division operations to be reassociated",
          [menable_unsafe_fp_math.KeyPath]>,
  NegFlag<SetFalse>>;
defm approx_func : BoolFOption<"approx-func", LangOpts<"ApproxFunc">, DefaultFalse,
   PosFlag<SetTrue, [CC1Option], "Allow certain math function calls to be replaced "
           "with an approximately equivalent calculation",
           [menable_unsafe_fp_math.KeyPath]>,
   NegFlag<SetFalse>>;
defm finite_math_only : BoolFOption<"finite-math-only",
  LangOpts<"FiniteMathOnly">, DefaultFalse,
  PosFlag<SetTrue, [CC1Option], "", [cl_finite_math_only.KeyPath, ffast_math.KeyPath]>,
  NegFlag<SetFalse>>;
defm signed_zeros : BoolFOption<"signed-zeros",
  LangOpts<"NoSignedZero">, DefaultFalse,
  NegFlag<SetTrue, [CC1Option], "Allow optimizations that ignore the sign of floating point zeros",
            [cl_no_signed_zeros.KeyPath, menable_unsafe_fp_math.KeyPath]>,
  PosFlag<SetFalse>>;
def fhonor_nans : Flag<["-"], "fhonor-nans">, Group<f_Group>;
def fno_honor_nans : Flag<["-"], "fno-honor-nans">, Group<f_Group>;
def fhonor_infinities : Flag<["-"], "fhonor-infinities">, Group<f_Group>;
def fno_honor_infinities : Flag<["-"], "fno-honor-infinities">, Group<f_Group>;
// This option was originally misspelt "infinites" [sic].
def : Flag<["-"], "fhonor-infinites">, Alias<fhonor_infinities>;
def : Flag<["-"], "fno-honor-infinites">, Alias<fno_honor_infinities>;
def frounding_math : Flag<["-"], "frounding-math">, Group<f_Group>, Flags<[CC1Option]>,
  MarshallingInfoFlag<LangOpts<"RoundingMath">>,
  Normalizer<"makeFlagToValueNormalizer(llvm::RoundingMode::Dynamic)">;
def fno_rounding_math : Flag<["-"], "fno-rounding-math">, Group<f_Group>, Flags<[CC1Option]>;
def ftrapping_math : Flag<["-"], "ftrapping-math">, Group<f_Group>;
def fno_trapping_math : Flag<["-"], "fno-trapping-math">, Group<f_Group>;
def ffp_contract : Joined<["-"], "ffp-contract=">, Group<f_Group>,
  Flags<[CC1Option]>, HelpText<"Form fused FP ops (e.g. FMAs):"
  " fast (fuses across statements disregarding pragmas)"
  " | on (only fuses in the same statement unless dictated by pragmas)"
  " | off (never fuses)"
  " | fast-honor-pragmas (fuses across statements unless diectated by pragmas)."
  " Default is 'fast' for CUDA, 'fast-honor-pragmas' for HIP, and 'on' otherwise.">,
  Values<"fast,on,off,fast-honor-pragmas">;

defm strict_float_cast_overflow : BoolFOption<"strict-float-cast-overflow",
  CodeGenOpts<"StrictFloatCastOverflow">, DefaultTrue,
  NegFlag<SetFalse, [CC1Option], "Relax language rules and try to match the behavior"
            " of the target's native float-to-int conversion instructions">,
  PosFlag<SetTrue, [], "Assume that overflowing float-to-int casts are undefined (default)">>;

defm protect_parens : BoolFOption<"protect-parens",
  LangOpts<"ProtectParens">, DefaultFalse,
  PosFlag<SetTrue, [CoreOption, CC1Option],
          "Determines whether the optimizer honors parentheses when "
          "floating-point expressions are evaluated">,
  NegFlag<SetFalse>>;

def ffor_scope : Flag<["-"], "ffor-scope">, Group<f_Group>;
def fno_for_scope : Flag<["-"], "fno-for-scope">, Group<f_Group>;

defm rewrite_imports : BoolFOption<"rewrite-imports",
  PreprocessorOutputOpts<"RewriteImports">, DefaultFalse,
  PosFlag<SetTrue, [CC1Option]>, NegFlag<SetFalse>>;
defm rewrite_includes : BoolFOption<"rewrite-includes",
  PreprocessorOutputOpts<"RewriteIncludes">, DefaultFalse,
  PosFlag<SetTrue, [CC1Option]>, NegFlag<SetFalse>>;

defm directives_only : OptInCC1FFlag<"directives-only", "">;

defm delete_null_pointer_checks : BoolFOption<"delete-null-pointer-checks",
  CodeGenOpts<"NullPointerIsValid">, DefaultFalse,
  NegFlag<SetTrue, [CC1Option], "Do not treat usage of null pointers as undefined behavior">,
  PosFlag<SetFalse, [], "Treat usage of null pointers as undefined behavior (default)">,
  BothFlags<[CoreOption]>>;

def frewrite_map_file_EQ : Joined<["-"], "frewrite-map-file=">,
                           Group<f_Group>,
                           Flags<[NoXarchOption, CC1Option]>,
                           MarshallingInfoStringVector<CodeGenOpts<"RewriteMapFiles">>;

defm use_line_directives : BoolFOption<"use-line-directives",
  PreprocessorOutputOpts<"UseLineDirectives">, DefaultFalse,
  PosFlag<SetTrue, [CC1Option], "Use #line in preprocessed output">, NegFlag<SetFalse>>;
defm minimize_whitespace : BoolFOption<"minimize-whitespace",
  PreprocessorOutputOpts<"MinimizeWhitespace">, DefaultFalse,
  PosFlag<SetTrue, [CC1Option], "Minimize whitespace when emitting preprocessor output">, NegFlag<SetFalse>>;

def ffreestanding : Flag<["-"], "ffreestanding">, Group<f_Group>, Flags<[CC1Option]>,
  HelpText<"Assert that the compilation takes place in a freestanding environment">,
  MarshallingInfoFlag<LangOpts<"Freestanding">>;
def fgnuc_version_EQ : Joined<["-"], "fgnuc-version=">, Group<f_Group>,
  HelpText<"Sets various macros to claim compatibility with the given GCC version (default is 4.2.1)">,
  Flags<[CC1Option, CoreOption]>;
// We abuse '-f[no-]gnu-keywords' to force overriding all GNU-extension
// keywords. This behavior is provided by GCC's poorly named '-fasm' flag,
// while a subset (the non-C++ GNU keywords) is provided by GCC's
// '-fgnu-keywords'. Clang conflates the two for simplicity under the single
// name, as it doesn't seem a useful distinction.
defm gnu_keywords : BoolFOption<"gnu-keywords",
  LangOpts<"GNUKeywords">, Default<gnu_mode.KeyPath>,
  PosFlag<SetTrue, [], "Allow GNU-extension keywords regardless of language standard">,
  NegFlag<SetFalse>, BothFlags<[CC1Option]>>;
defm gnu89_inline : BoolFOption<"gnu89-inline",
  LangOpts<"GNUInline">, Default<!strconcat("!", c99.KeyPath, " && !", cplusplus.KeyPath)>,
  PosFlag<SetTrue, [CC1Option], "Use the gnu89 inline semantics">,
  NegFlag<SetFalse>>, ShouldParseIf<!strconcat("!", cplusplus.KeyPath)>;
def fgnu_runtime : Flag<["-"], "fgnu-runtime">, Group<f_Group>,
  HelpText<"Generate output compatible with the standard GNU Objective-C runtime">;
def fheinous_gnu_extensions : Flag<["-"], "fheinous-gnu-extensions">, Flags<[CC1Option]>,
  MarshallingInfoFlag<LangOpts<"HeinousExtensions">>;
def filelist : Separate<["-"], "filelist">, Flags<[LinkerInput]>,
               Group<Link_Group>;
def : Flag<["-"], "findirect-virtual-calls">, Alias<fapple_kext>;
def finline_functions : Flag<["-"], "finline-functions">, Group<f_clang_Group>, Flags<[CC1Option]>,
  HelpText<"Inline suitable functions">;
def finline_hint_functions: Flag<["-"], "finline-hint-functions">, Group<f_clang_Group>, Flags<[CC1Option]>,
  HelpText<"Inline functions which are (explicitly or implicitly) marked inline">;
def finline : Flag<["-"], "finline">, Group<clang_ignored_f_Group>;
def finline_max_stacksize_EQ
    : Joined<["-"], "finline-max-stacksize=">,
      Group<f_Group>, Flags<[CoreOption, CC1Option]>,
      HelpText<"Suppress inlining of functions whose stack size exceeds the given value">,
      MarshallingInfoInt<CodeGenOpts<"InlineMaxStackSize">, "UINT_MAX">;
defm jmc : BoolFOption<"jmc",
  CodeGenOpts<"JMCInstrument">, DefaultFalse,
  PosFlag<SetTrue, [CC1Option], "Enable just-my-code debugging">,
  NegFlag<SetFalse>>;
def fglobal_isel : Flag<["-"], "fglobal-isel">, Group<f_clang_Group>,
  HelpText<"Enables the global instruction selector">;
def fexperimental_isel : Flag<["-"], "fexperimental-isel">, Group<f_clang_Group>,
  Alias<fglobal_isel>;
def fno_legacy_pass_manager : Flag<["-"], "fno-legacy-pass-manager">,
  Group<f_clang_Group>, Flags<[CC1Option, NoArgumentUnused]>;
def fexperimental_new_pass_manager : Flag<["-"], "fexperimental-new-pass-manager">,
  Group<f_clang_Group>, Flags<[CC1Option]>, Alias<fno_legacy_pass_manager>;
def fexperimental_strict_floating_point : Flag<["-"], "fexperimental-strict-floating-point">,
  Group<f_clang_Group>, Flags<[CC1Option]>,
  HelpText<"Enables experimental strict floating point in LLVM.">,
  MarshallingInfoFlag<LangOpts<"ExpStrictFP">>;
def finput_charset_EQ : Joined<["-"], "finput-charset=">, Flags<[FlangOption, FC1Option]>, Group<f_Group>,
  HelpText<"Specify the default character set for source files">;
def fexec_charset_EQ : Joined<["-"], "fexec-charset=">, Group<f_Group>;
def finstrument_functions : Flag<["-"], "finstrument-functions">, Group<f_Group>, Flags<[CC1Option]>,
  HelpText<"Generate calls to instrument function entry and exit">,
  MarshallingInfoFlag<CodeGenOpts<"InstrumentFunctions">>;
def finstrument_functions_after_inlining : Flag<["-"], "finstrument-functions-after-inlining">, Group<f_Group>, Flags<[CC1Option]>,
  HelpText<"Like -finstrument-functions, but insert the calls after inlining">,
  MarshallingInfoFlag<CodeGenOpts<"InstrumentFunctionsAfterInlining">>;
def finstrument_function_entry_bare : Flag<["-"], "finstrument-function-entry-bare">, Group<f_Group>, Flags<[CC1Option]>,
  HelpText<"Instrument function entry only, after inlining, without arguments to the instrumentation call">,
  MarshallingInfoFlag<CodeGenOpts<"InstrumentFunctionEntryBare">>;
def fcf_protection_EQ : Joined<["-"], "fcf-protection=">, Flags<[CoreOption, CC1Option]>, Group<f_Group>,
  HelpText<"Instrument control-flow architecture protection">, Values<"return,branch,full,none">;
def fcf_protection : Flag<["-"], "fcf-protection">, Group<f_Group>, Flags<[CoreOption, CC1Option]>,
  Alias<fcf_protection_EQ>, AliasArgs<["full"]>,
  HelpText<"Enable cf-protection in 'full' mode">;
def mibt_seal : Flag<["-"], "mibt-seal">, Group<m_Group>, Flags<[CoreOption, CC1Option]>,
  HelpText<"Optimize fcf-protection=branch/full (requires LTO).">;
def mfunction_return_EQ : Joined<["-"], "mfunction-return=">,
  Group<m_Group>, Flags<[CoreOption, CC1Option]>,
  HelpText<"Replace returns with jumps to ``__x86_return_thunk`` (x86 only, error otherwise)">,
  Values<"keep,thunk-extern">,
  NormalizedValues<["Keep", "Extern"]>,
  NormalizedValuesScope<"llvm::FunctionReturnThunksKind">,
  MarshallingInfoEnum<CodeGenOpts<"FunctionReturnThunks">, "Keep">;
def mindirect_branch_cs_prefix : Flag<["-"], "mindirect-branch-cs-prefix">,
  Group<m_Group>, Flags<[CoreOption, CC1Option]>,
  HelpText<"Add cs prefix to call and jmp to indirect thunk">,
  MarshallingInfoFlag<CodeGenOpts<"IndirectBranchCSPrefix">>;

defm xray_instrument : BoolFOption<"xray-instrument",
  LangOpts<"XRayInstrument">, DefaultFalse,
  PosFlag<SetTrue, [CC1Option], "Generate XRay instrumentation sleds on function entry and exit">,
  NegFlag<SetFalse>>;

def fxray_instruction_threshold_EQ :
  Joined<["-"], "fxray-instruction-threshold=">,
  Group<f_Group>, Flags<[CC1Option]>,
  HelpText<"Sets the minimum function size to instrument with XRay">,
  MarshallingInfoInt<CodeGenOpts<"XRayInstructionThreshold">, "200">;

def fxray_always_instrument :
  Joined<["-"], "fxray-always-instrument=">,
  Group<f_Group>, Flags<[CC1Option]>,
  HelpText<"DEPRECATED: Filename defining the whitelist for imbuing the 'always instrument' XRay attribute.">,
  MarshallingInfoStringVector<LangOpts<"XRayAlwaysInstrumentFiles">>;
def fxray_never_instrument :
  Joined<["-"], "fxray-never-instrument=">,
  Group<f_Group>, Flags<[CC1Option]>,
  HelpText<"DEPRECATED: Filename defining the whitelist for imbuing the 'never instrument' XRay attribute.">,
  MarshallingInfoStringVector<LangOpts<"XRayNeverInstrumentFiles">>;
def fxray_attr_list :
  Joined<["-"], "fxray-attr-list=">,
  Group<f_Group>, Flags<[CC1Option]>,
  HelpText<"Filename defining the list of functions/types for imbuing XRay attributes.">,
  MarshallingInfoStringVector<LangOpts<"XRayAttrListFiles">>;
def fxray_modes :
  Joined<["-"], "fxray-modes=">,
  Group<f_Group>, Flags<[CC1Option]>,
  HelpText<"List of modes to link in by default into XRay instrumented binaries.">;

defm xray_always_emit_customevents : BoolFOption<"xray-always-emit-customevents",
  LangOpts<"XRayAlwaysEmitCustomEvents">, DefaultFalse,
  PosFlag<SetTrue, [CC1Option], "Always emit __xray_customevent(...) calls"
          " even if the containing function is not always instrumented">,
  NegFlag<SetFalse>>;

defm xray_always_emit_typedevents : BoolFOption<"xray-always-emit-typedevents",
  LangOpts<"XRayAlwaysEmitTypedEvents">, DefaultFalse,
  PosFlag<SetTrue, [CC1Option], "Always emit __xray_typedevent(...) calls"
          " even if the containing function is not always instrumented">,
  NegFlag<SetFalse>>;

defm xray_ignore_loops : BoolFOption<"xray-ignore-loops",
  CodeGenOpts<"XRayIgnoreLoops">, DefaultFalse,
  PosFlag<SetTrue, [CC1Option], "Don't instrument functions with loops"
          " unless they also meet the minimum function size">,
  NegFlag<SetFalse>>;

defm xray_function_index : BoolFOption<"xray-function-index",
  CodeGenOpts<"XRayOmitFunctionIndex">, DefaultTrue,
  NegFlag<SetFalse, [CC1Option], "Omit function index section at the"
          " expense of single-function patching performance">,
  PosFlag<SetTrue>>;

def fxray_link_deps : Flag<["-"], "fxray-link-deps">, Group<f_Group>,
  Flags<[CC1Option]>,
  HelpText<"Tells clang to add the link dependencies for XRay.">;
def fnoxray_link_deps : Flag<["-"], "fnoxray-link-deps">, Group<f_Group>,
  Flags<[CC1Option]>;

def fxray_instrumentation_bundle :
  Joined<["-"], "fxray-instrumentation-bundle=">,
  Group<f_Group>, Flags<[CC1Option]>,
  HelpText<"Select which XRay instrumentation points to emit. Options: all, none, function-entry, function-exit, function, custom. Default is 'all'.  'function' includes both 'function-entry' and 'function-exit'.">;

def fxray_function_groups :
  Joined<["-"], "fxray-function-groups=">,
  Group<f_Group>, Flags<[CC1Option]>,
  HelpText<"Only instrument 1 of N groups">,
  MarshallingInfoInt<CodeGenOpts<"XRayTotalFunctionGroups">, "1">;

def fxray_selected_function_group :
  Joined<["-"], "fxray-selected-function-group=">,
  Group<f_Group>, Flags<[CC1Option]>,
  HelpText<"When using -fxray-function-groups, select which group of functions to instrument. Valid range is 0 to fxray-function-groups - 1">,
  MarshallingInfoInt<CodeGenOpts<"XRaySelectedFunctionGroup">, "0">;


defm fine_grained_bitfield_accesses : BoolOption<"f", "fine-grained-bitfield-accesses",
  CodeGenOpts<"FineGrainedBitfieldAccesses">, DefaultFalse,
  PosFlag<SetTrue, [], "Use separate accesses for consecutive bitfield runs with legal widths and alignments.">,
  NegFlag<SetFalse, [], "Use large-integer access for consecutive bitfield runs.">,
  BothFlags<[CC1Option]>>,
  Group<f_clang_Group>;

def fexperimental_relative_cxx_abi_vtables :
  Flag<["-"], "fexperimental-relative-c++-abi-vtables">,
  Group<f_clang_Group>, Flags<[CC1Option]>,
  HelpText<"Use the experimental C++ class ABI for classes with virtual tables">;
def fno_experimental_relative_cxx_abi_vtables :
  Flag<["-"], "fno-experimental-relative-c++-abi-vtables">,
  Group<f_clang_Group>, Flags<[CC1Option]>,
  HelpText<"Do not use the experimental C++ class ABI for classes with virtual tables">;

def fcxx_abi_EQ : Joined<["-"], "fc++-abi=">,
                  Group<f_clang_Group>, Flags<[CC1Option]>,
                  HelpText<"C++ ABI to use. This will override the target C++ ABI.">;

def flat__namespace : Flag<["-"], "flat_namespace">;
def flax_vector_conversions_EQ : Joined<["-"], "flax-vector-conversions=">, Group<f_Group>,
  HelpText<"Enable implicit vector bit-casts">, Values<"none,integer,all">, Flags<[CC1Option]>,
  NormalizedValues<["LangOptions::LaxVectorConversionKind::None",
                    "LangOptions::LaxVectorConversionKind::Integer",
                    "LangOptions::LaxVectorConversionKind::All"]>,
  MarshallingInfoEnum<LangOpts<"LaxVectorConversions">,
                      open_cl.KeyPath #
                          " ? LangOptions::LaxVectorConversionKind::None" #
                          " : LangOptions::LaxVectorConversionKind::All">;
def flax_vector_conversions : Flag<["-"], "flax-vector-conversions">, Group<f_Group>,
  Alias<flax_vector_conversions_EQ>, AliasArgs<["integer"]>;
def flimited_precision_EQ : Joined<["-"], "flimited-precision=">, Group<f_Group>;
def fapple_link_rtlib : Flag<["-"], "fapple-link-rtlib">, Group<f_Group>,
  HelpText<"Force linking the clang builtins runtime library">;
def flto_EQ : Joined<["-"], "flto=">, Flags<[CoreOption, CC1Option]>, Group<f_Group>,
  HelpText<"Set LTO mode">, Values<"thin,full">;
def flto_EQ_jobserver : Flag<["-"], "flto=jobserver">, Group<f_Group>,
  Alias<flto_EQ>, AliasArgs<["full"]>, HelpText<"Enable LTO in 'full' mode">;
def flto_EQ_auto : Flag<["-"], "flto=auto">, Group<f_Group>,
  Alias<flto_EQ>, AliasArgs<["full"]>, HelpText<"Enable LTO in 'full' mode">;
def flto : Flag<["-"], "flto">, Flags<[CoreOption, CC1Option]>, Group<f_Group>,
  Alias<flto_EQ>, AliasArgs<["full"]>, HelpText<"Enable LTO in 'full' mode">;
def fno_lto : Flag<["-"], "fno-lto">, Flags<[CoreOption, CC1Option]>, Group<f_Group>,
  HelpText<"Disable LTO mode (default)">;
def foffload_lto_EQ : Joined<["-"], "foffload-lto=">, Flags<[CoreOption]>, Group<f_Group>,
  HelpText<"Set LTO mode for offload compilation">, Values<"thin,full">;
def foffload_lto : Flag<["-"], "foffload-lto">, Flags<[CoreOption]>, Group<f_Group>,
  Alias<foffload_lto_EQ>, AliasArgs<["full"]>, HelpText<"Enable LTO in 'full' mode for offload compilation">;
def fno_offload_lto : Flag<["-"], "fno-offload-lto">, Flags<[CoreOption]>, Group<f_Group>,
  HelpText<"Disable LTO mode (default) for offload compilation">;
def flto_jobs_EQ : Joined<["-"], "flto-jobs=">,
  Flags<[CC1Option]>, Group<f_Group>,
  HelpText<"Controls the backend parallelism of -flto=thin (default "
           "of 0 means the number of threads will be derived from "
           "the number of CPUs detected)">;
def fthinlto_index_EQ : Joined<["-"], "fthinlto-index=">,
  Flags<[CoreOption, CC1Option]>, Group<f_Group>,
  HelpText<"Perform ThinLTO importing using provided function summary index">;
def fthin_link_bitcode_EQ : Joined<["-"], "fthin-link-bitcode=">,
  Flags<[CoreOption, CC1Option]>, Group<f_Group>,
  HelpText<"Write minimized bitcode to <file> for the ThinLTO thin link only">,
  MarshallingInfoString<CodeGenOpts<"ThinLinkBitcodeFile">>;
def fmacro_backtrace_limit_EQ : Joined<["-"], "fmacro-backtrace-limit=">,
                                Group<f_Group>, Flags<[NoXarchOption, CoreOption]>;
defm merge_all_constants : BoolFOption<"merge-all-constants",
  CodeGenOpts<"MergeAllConstants">, DefaultFalse,
  PosFlag<SetTrue, [CC1Option, CoreOption], "Allow">, NegFlag<SetFalse, [], "Disallow">,
  BothFlags<[], " merging of constants">>;
def fmessage_length_EQ : Joined<["-"], "fmessage-length=">, Group<f_Group>, Flags<[CC1Option]>,
  HelpText<"Format message diagnostics so that they fit within N columns">,
  MarshallingInfoInt<DiagnosticOpts<"MessageLength">>;
def frandomize_layout_seed_EQ : Joined<["-"], "frandomize-layout-seed=">,
  MetaVarName<"<seed>">, Group<f_clang_Group>, Flags<[CC1Option]>,
  HelpText<"The seed used by the randomize structure layout feature">;
def frandomize_layout_seed_file_EQ : Joined<["-"], "frandomize-layout-seed-file=">,
  MetaVarName<"<file>">, Group<f_clang_Group>, Flags<[CC1Option]>,
  HelpText<"File holding the seed used by the randomize structure layout feature">;
def fms_compatibility : Flag<["-"], "fms-compatibility">, Group<f_Group>, Flags<[CC1Option, CoreOption]>,
  HelpText<"Enable full Microsoft Visual C++ compatibility">,
  MarshallingInfoFlag<LangOpts<"MSVCCompat">>;
def fms_extensions : Flag<["-"], "fms-extensions">, Group<f_Group>, Flags<[CC1Option, CoreOption]>,
  HelpText<"Accept some non-standard constructs supported by the Microsoft compiler">,
  MarshallingInfoFlag<LangOpts<"MicrosoftExt">>, ImpliedByAnyOf<[fms_compatibility.KeyPath]>;
defm asm_blocks : BoolFOption<"asm-blocks",
  LangOpts<"AsmBlocks">, Default<fms_extensions.KeyPath>,
  PosFlag<SetTrue, [CC1Option]>, NegFlag<SetFalse>>;
def fms_volatile : Flag<["-"], "fms-volatile">, Group<f_Group>, Flags<[CC1Option]>,
  MarshallingInfoFlag<LangOpts<"MSVolatile">>;
def fmsc_version : Joined<["-"], "fmsc-version=">, Group<f_Group>, Flags<[NoXarchOption, CoreOption]>,
  HelpText<"Microsoft compiler version number to report in _MSC_VER (0 = don't define it (default))">;
def fms_compatibility_version
    : Joined<["-"], "fms-compatibility-version=">,
      Group<f_Group>,
      Flags<[ CC1Option, CoreOption ]>,
      HelpText<"Dot-separated value representing the Microsoft compiler "
               "version number to report in _MSC_VER (0 = don't define it "
               "(default))">;
def fms_runtime_lib_EQ : Joined<["-"], "fms-runtime-lib=">, Group<f_Group>,
  Flags<[NoXarchOption, CoreOption]>, Values<"static,static_dbg,dll,dll_dbg">,
  HelpText<"Select Windows run-time library">,
  DocBrief<[{
Specify Visual Studio C runtime library. "static" and "static_dbg" correspond
to the cl flags /MT and /MTd which use the multithread, static version. "dll"
and "dll_dbg" correspond to the cl flags /MD and /MDd which use the multithread,
dll version.}]>;
def fms_omit_default_lib : Joined<["-"], "fms-omit-default-lib">,
  Group<f_Group>, Flags<[NoXarchOption, CoreOption]>;
defm delayed_template_parsing : BoolFOption<"delayed-template-parsing",
  LangOpts<"DelayedTemplateParsing">, DefaultFalse,
  PosFlag<SetTrue, [CC1Option], "Parse templated function definitions at the end of the translation unit">,
  NegFlag<SetFalse, [NoXarchOption], "Disable delayed template parsing">,
  BothFlags<[CoreOption]>>;
def fms_memptr_rep_EQ : Joined<["-"], "fms-memptr-rep=">, Group<f_Group>, Flags<[CC1Option]>,
  Values<"single,multiple,virtual">, NormalizedValuesScope<"LangOptions">,
  NormalizedValues<["PPTMK_FullGeneralitySingleInheritance", "PPTMK_FullGeneralityMultipleInheritance",
                    "PPTMK_FullGeneralityVirtualInheritance"]>,
  MarshallingInfoEnum<LangOpts<"MSPointerToMemberRepresentationMethod">, "PPTMK_BestCase">;
def fms_kernel : Flag<["-"], "fms-kernel">, Group<f_Group>, Flags<[CC1Option, NoDriverOption]>,
  MarshallingInfoFlag<LangOpts<"Kernel">>;
// __declspec is enabled by default for the PS4 by the driver, and also
// enabled for Microsoft Extensions or Borland Extensions, here.
//
// FIXME: __declspec is also currently enabled for CUDA, but isn't really a
// CUDA extension. However, it is required for supporting
// __clang_cuda_builtin_vars.h, which uses __declspec(property). Once that has
// been rewritten in terms of something more generic, remove the Opts.CUDA
// term here.
defm declspec : BoolOption<"f", "declspec",
  LangOpts<"DeclSpecKeyword">, DefaultFalse,
  PosFlag<SetTrue, [], "Allow", [fms_extensions.KeyPath, fborland_extensions.KeyPath, cuda.KeyPath]>,
  NegFlag<SetFalse, [], "Disallow">,
  BothFlags<[CC1Option], " __declspec as a keyword">>, Group<f_clang_Group>;
def fmodules_cache_path : Joined<["-"], "fmodules-cache-path=">, Group<i_Group>,
  Flags<[NoXarchOption, CC1Option]>, MetaVarName<"<directory>">,
  HelpText<"Specify the module cache path">;
def fmodules_user_build_path : Separate<["-"], "fmodules-user-build-path">, Group<i_Group>,
  Flags<[NoXarchOption, CC1Option]>, MetaVarName<"<directory>">,
  HelpText<"Specify the module user build path">,
  MarshallingInfoString<HeaderSearchOpts<"ModuleUserBuildPath">>;
def fprebuilt_module_path : Joined<["-"], "fprebuilt-module-path=">, Group<i_Group>,
  Flags<[NoXarchOption, CC1Option]>, MetaVarName<"<directory>">,
  HelpText<"Specify the prebuilt module path">;
defm prebuilt_implicit_modules : BoolFOption<"prebuilt-implicit-modules",
  HeaderSearchOpts<"EnablePrebuiltImplicitModules">, DefaultFalse,
  PosFlag<SetTrue, [], "Look up implicit modules in the prebuilt module path">,
  NegFlag<SetFalse>, BothFlags<[NoXarchOption, CC1Option]>>;

def fmodules_prune_interval : Joined<["-"], "fmodules-prune-interval=">, Group<i_Group>,
  Flags<[CC1Option]>, MetaVarName<"<seconds>">,
  HelpText<"Specify the interval (in seconds) between attempts to prune the module cache">,
  MarshallingInfoInt<HeaderSearchOpts<"ModuleCachePruneInterval">, "7 * 24 * 60 * 60">;
def fmodules_prune_after : Joined<["-"], "fmodules-prune-after=">, Group<i_Group>,
  Flags<[CC1Option]>, MetaVarName<"<seconds>">,
  HelpText<"Specify the interval (in seconds) after which a module file will be considered unused">,
  MarshallingInfoInt<HeaderSearchOpts<"ModuleCachePruneAfter">, "31 * 24 * 60 * 60">;
def fbuild_session_timestamp : Joined<["-"], "fbuild-session-timestamp=">,
  Group<i_Group>, Flags<[CC1Option]>, MetaVarName<"<time since Epoch in seconds>">,
  HelpText<"Time when the current build session started">,
  MarshallingInfoInt<HeaderSearchOpts<"BuildSessionTimestamp">, "0", "uint64_t">;
def fbuild_session_file : Joined<["-"], "fbuild-session-file=">,
  Group<i_Group>, MetaVarName<"<file>">,
  HelpText<"Use the last modification time of <file> as the build session timestamp">;
def fmodules_validate_once_per_build_session : Flag<["-"], "fmodules-validate-once-per-build-session">,
  Group<i_Group>, Flags<[CC1Option]>,
  HelpText<"Don't verify input files for the modules if the module has been "
           "successfully validated or loaded during this build session">,
  MarshallingInfoFlag<HeaderSearchOpts<"ModulesValidateOncePerBuildSession">>;
def fmodules_disable_diagnostic_validation : Flag<["-"], "fmodules-disable-diagnostic-validation">,
  Group<i_Group>, Flags<[CC1Option]>,
  HelpText<"Disable validation of the diagnostic options when loading the module">,
  MarshallingInfoNegativeFlag<HeaderSearchOpts<"ModulesValidateDiagnosticOptions">>;
defm modules_validate_system_headers : BoolOption<"f", "modules-validate-system-headers",
  HeaderSearchOpts<"ModulesValidateSystemHeaders">, DefaultFalse,
  PosFlag<SetTrue, [CC1Option], "Validate the system headers that a module depends on when loading the module">,
  NegFlag<SetFalse, [NoXarchOption]>>, Group<i_Group>;
def fno_modules_validate_textual_header_includes :
  Flag<["-"], "fno-modules-validate-textual-header-includes">,
  Group<f_Group>, Flags<[CC1Option, NoXarchOption]>,
  MarshallingInfoNegativeFlag<LangOpts<"ModulesValidateTextualHeaderIncludes">>,
  HelpText<"Do not enforce -fmodules-decluse and private header restrictions for textual headers. "
           "This flag will be removed in a future Clang release.">;

def fvalidate_ast_input_files_content:
  Flag <["-"], "fvalidate-ast-input-files-content">,
  Group<f_Group>, Flags<[CC1Option]>,
  HelpText<"Compute and store the hash of input files used to build an AST."
           " Files with mismatching mtime's are considered valid"
           " if both contents is identical">,
  MarshallingInfoFlag<HeaderSearchOpts<"ValidateASTInputFilesContent">>;
def fmodules_validate_input_files_content:
  Flag <["-"], "fmodules-validate-input-files-content">,
  Group<f_Group>, Flags<[NoXarchOption]>,
  HelpText<"Validate PCM input files based on content if mtime differs">;
def fno_modules_validate_input_files_content:
  Flag <["-"], "fno_modules-validate-input-files-content">,
  Group<f_Group>, Flags<[NoXarchOption]>;
def fpch_validate_input_files_content:
  Flag <["-"], "fpch-validate-input-files-content">,
  Group<f_Group>, Flags<[NoXarchOption]>,
  HelpText<"Validate PCH input files based on content if mtime differs">;
def fno_pch_validate_input_files_content:
  Flag <["-"], "fno_pch-validate-input-files-content">,
  Group<f_Group>, Flags<[NoXarchOption]>;
defm pch_instantiate_templates : BoolFOption<"pch-instantiate-templates",
  LangOpts<"PCHInstantiateTemplates">, DefaultFalse,
  PosFlag<SetTrue, [], "Instantiate templates already while building a PCH">,
  NegFlag<SetFalse>, BothFlags<[CC1Option, CoreOption]>>;
defm pch_codegen: OptInCC1FFlag<"pch-codegen", "Generate ", "Do not generate ",
  "code for uses of this PCH that assumes an explicit object file will be built for the PCH">;
defm pch_debuginfo: OptInCC1FFlag<"pch-debuginfo", "Generate ", "Do not generate ",
  "debug info for types in an object file built from this PCH and do not generate them elsewhere">;

def fimplicit_module_maps : Flag <["-"], "fimplicit-module-maps">, Group<f_Group>,
  Flags<[NoXarchOption, CC1Option, CoreOption]>,
  HelpText<"Implicitly search the file system for module map files.">,
  MarshallingInfoFlag<HeaderSearchOpts<"ImplicitModuleMaps">>;
def fmodules_ts : Flag <["-"], "fmodules-ts">, Group<f_Group>,
  Flags<[CC1Option]>, HelpText<"Enable support for the C++ Modules TS">,
  MarshallingInfoFlag<LangOpts<"ModulesTS">>;
defm modules : BoolFOption<"modules",
  LangOpts<"Modules">, Default<!strconcat(fmodules_ts.KeyPath, "||", fcxx_modules.KeyPath)>,
  PosFlag<SetTrue, [CC1Option], "Enable the 'modules' language feature">,
  NegFlag<SetFalse>, BothFlags<[NoXarchOption, CoreOption]>>;
def fmodule_maps : Flag <["-"], "fmodule-maps">, Flags<[CoreOption]>, Alias<fimplicit_module_maps>;
def fmodule_name_EQ : Joined<["-"], "fmodule-name=">, Group<f_Group>,
  Flags<[NoXarchOption,CC1Option,CoreOption]>, MetaVarName<"<name>">,
  HelpText<"Specify the name of the module to build">,
  MarshallingInfoString<LangOpts<"ModuleName">>;
def fmodule_implementation_of : Separate<["-"], "fmodule-implementation-of">,
  Flags<[CC1Option,CoreOption]>, Alias<fmodule_name_EQ>;
def fsystem_module : Flag<["-"], "fsystem-module">, Flags<[CC1Option,CoreOption]>,
  HelpText<"Build this module as a system module. Only used with -emit-module">,
  MarshallingInfoFlag<FrontendOpts<"IsSystemModule">>;
def fmodule_map_file : Joined<["-"], "fmodule-map-file=">,
  Group<f_Group>, Flags<[NoXarchOption,CC1Option,CoreOption]>, MetaVarName<"<file>">,
  HelpText<"Load this module map file">,
  MarshallingInfoStringVector<FrontendOpts<"ModuleMapFiles">>;
def fmodule_file : Joined<["-"], "fmodule-file=">,
  Group<i_Group>, Flags<[NoXarchOption,CC1Option,CoreOption]>, MetaVarName<"[<name>=]<file>">,
  HelpText<"Specify the mapping of module name to precompiled module file, or load a module file if name is omitted.">;
def fmodules_ignore_macro : Joined<["-"], "fmodules-ignore-macro=">, Group<f_Group>,
  Flags<[CC1Option,CoreOption]>,
  HelpText<"Ignore the definition of the given macro when building and loading modules">;
def fmodules_strict_decluse : Flag <["-"], "fmodules-strict-decluse">, Group<f_Group>,
  Flags<[NoXarchOption,CC1Option,CoreOption]>,
  HelpText<"Like -fmodules-decluse but requires all headers to be in modules">,
  MarshallingInfoFlag<LangOpts<"ModulesStrictDeclUse">>;
defm modules_decluse : BoolFOption<"modules-decluse",
  LangOpts<"ModulesDeclUse">, Default<fmodules_strict_decluse.KeyPath>,
  PosFlag<SetTrue, [CC1Option], "Require declaration of modules used within a module">,
  NegFlag<SetFalse>, BothFlags<[NoXarchOption,CoreOption]>>;
defm modules_search_all : BoolFOption<"modules-search-all",
  LangOpts<"ModulesSearchAll">, DefaultFalse,
  PosFlag<SetTrue, [], "Search even non-imported modules to resolve references">,
  NegFlag<SetFalse>, BothFlags<[NoXarchOption, CC1Option,CoreOption]>>,
  ShouldParseIf<fmodules.KeyPath>;
defm implicit_modules : BoolFOption<"implicit-modules",
  LangOpts<"ImplicitModules">, DefaultTrue,
  NegFlag<SetFalse, [CC1Option]>, PosFlag<SetTrue>, BothFlags<[NoXarchOption,CoreOption]>>;
def fretain_comments_from_system_headers : Flag<["-"], "fretain-comments-from-system-headers">, Group<f_Group>, Flags<[CC1Option]>,
  MarshallingInfoFlag<LangOpts<"RetainCommentsFromSystemHeaders">>;
def fmodule_header : Flag <["-"], "fmodule-header">, Group<f_Group>,
  Flags<[NoXarchOption]>, HelpText<"Build a C++20 Header Unit from a header.">;
def fmodule_header_EQ : Joined<["-"], "fmodule-header=">, Group<f_Group>,
  Flags<[NoXarchOption]>, MetaVarName<"<kind>">,
  HelpText<"Build a C++20 Header Unit from a header that should be found in the user (fmodule-header=user) or system (fmodule-header=system) search path.">;

def fno_knr_functions : Flag<["-"], "fno-knr-functions">, Group<f_Group>,
  MarshallingInfoFlag<LangOpts<"DisableKNRFunctions">>,
  HelpText<"Disable support for K&R C function declarations">,
  Flags<[CC1Option, CoreOption]>;

def fmudflapth : Flag<["-"], "fmudflapth">, Group<f_Group>;
def fmudflap : Flag<["-"], "fmudflap">, Group<f_Group>;
def fnested_functions : Flag<["-"], "fnested-functions">, Group<f_Group>;
def fnext_runtime : Flag<["-"], "fnext-runtime">, Group<f_Group>;
def fno_asm : Flag<["-"], "fno-asm">, Group<f_Group>;
def fno_asynchronous_unwind_tables : Flag<["-"], "fno-asynchronous-unwind-tables">, Group<f_Group>;
def fno_assume_sane_operator_new : Flag<["-"], "fno-assume-sane-operator-new">, Group<f_Group>,
  HelpText<"Don't assume that C++'s global operator new can't alias any pointer">,
  Flags<[CC1Option]>, MarshallingInfoNegativeFlag<CodeGenOpts<"AssumeSaneOperatorNew">>;
def fno_builtin : Flag<["-"], "fno-builtin">, Group<f_Group>, Flags<[CC1Option, CoreOption]>,
  HelpText<"Disable implicit builtin knowledge of functions">;
def fno_builtin_ : Joined<["-"], "fno-builtin-">, Group<f_Group>, Flags<[CC1Option, CoreOption]>,
  HelpText<"Disable implicit builtin knowledge of a specific function">;
def fno_common : Flag<["-"], "fno-common">, Group<f_Group>, Flags<[CC1Option]>,
    HelpText<"Compile common globals like normal definitions">;
defm digraphs : BoolFOption<"digraphs",
  LangOpts<"Digraphs">, Default<std#".hasDigraphs()">,
  PosFlag<SetTrue, [], "Enable alternative token representations '<:', ':>', '<%', '%>', '%:', '%:%:' (default)">,
  NegFlag<SetFalse, [], "Disallow alternative token representations '<:', ':>', '<%', '%>', '%:', '%:%:'">,
  BothFlags<[CC1Option]>>;
def fno_eliminate_unused_debug_symbols : Flag<["-"], "fno-eliminate-unused-debug-symbols">, Group<f_Group>;
def fno_inline_functions : Flag<["-"], "fno-inline-functions">, Group<f_clang_Group>, Flags<[CC1Option]>;
def fno_inline : Flag<["-"], "fno-inline">, Group<f_clang_Group>, Flags<[CC1Option]>;
def fno_global_isel : Flag<["-"], "fno-global-isel">, Group<f_clang_Group>,
  HelpText<"Disables the global instruction selector">;
def fno_experimental_isel : Flag<["-"], "fno-experimental-isel">, Group<f_clang_Group>,
  Alias<fno_global_isel>;
def fveclib : Joined<["-"], "fveclib=">, Group<f_Group>, Flags<[CC1Option]>,
    HelpText<"Use the given vector functions library">,
    Values<"Accelerate,libmvec,MASSV,SVML,Darwin_libsystem_m,none">,
    NormalizedValuesScope<"CodeGenOptions">,
    NormalizedValues<["Accelerate", "LIBMVEC", "MASSV", "SVML",
                      "Darwin_libsystem_m", "NoLibrary"]>,
    MarshallingInfoEnum<CodeGenOpts<"VecLib">, "NoLibrary">;
def fno_lax_vector_conversions : Flag<["-"], "fno-lax-vector-conversions">, Group<f_Group>,
  Alias<flax_vector_conversions_EQ>, AliasArgs<["none"]>;
def fno_implicit_module_maps : Flag <["-"], "fno-implicit-module-maps">, Group<f_Group>,
  Flags<[NoXarchOption]>;
def fno_module_maps : Flag <["-"], "fno-module-maps">, Alias<fno_implicit_module_maps>;
def fno_modules_strict_decluse : Flag <["-"], "fno-strict-modules-decluse">, Group<f_Group>,
  Flags<[NoXarchOption]>;
def fmodule_file_deps : Flag <["-"], "fmodule-file-deps">, Group<f_Group>,
  Flags<[NoXarchOption]>;
def fno_module_file_deps : Flag <["-"], "fno-module-file-deps">, Group<f_Group>,
  Flags<[NoXarchOption]>;
def fno_ms_extensions : Flag<["-"], "fno-ms-extensions">, Group<f_Group>,
  Flags<[CoreOption]>;
def fno_ms_compatibility : Flag<["-"], "fno-ms-compatibility">, Group<f_Group>,
  Flags<[CoreOption]>;
def fno_objc_legacy_dispatch : Flag<["-"], "fno-objc-legacy-dispatch">, Group<f_Group>;
def fno_objc_weak : Flag<["-"], "fno-objc-weak">, Group<f_Group>, Flags<[CC1Option]>;
def fno_omit_frame_pointer : Flag<["-"], "fno-omit-frame-pointer">, Group<f_Group>;
defm operator_names : BoolFOption<"operator-names",
  LangOpts<"CXXOperatorNames">, Default<cplusplus.KeyPath>,
  NegFlag<SetFalse, [CC1Option], "Do not treat C++ operator name keywords as synonyms for operators">,
  PosFlag<SetTrue>>;
def fdiagnostics_absolute_paths : Flag<["-"], "fdiagnostics-absolute-paths">, Group<f_Group>,
  Flags<[CC1Option, CoreOption]>, HelpText<"Print absolute paths in diagnostics">,
  MarshallingInfoFlag<DiagnosticOpts<"AbsolutePath">>;
def fno_stack_protector : Flag<["-"], "fno-stack-protector">, Group<f_Group>,
  HelpText<"Disable the use of stack protectors">;
def fno_strict_aliasing : Flag<["-"], "fno-strict-aliasing">, Group<f_Group>,
  Flags<[NoXarchOption, CoreOption]>;
def fstruct_path_tbaa : Flag<["-"], "fstruct-path-tbaa">, Group<f_Group>;
def fno_struct_path_tbaa : Flag<["-"], "fno-struct-path-tbaa">, Group<f_Group>;
def fno_strict_enums : Flag<["-"], "fno-strict-enums">, Group<f_Group>;
def fno_strict_overflow : Flag<["-"], "fno-strict-overflow">, Group<f_Group>;
def fno_temp_file : Flag<["-"], "fno-temp-file">, Group<f_Group>,
  Flags<[CC1Option, CoreOption]>, HelpText<
  "Directly create compilation output files. This may lead to incorrect incremental builds if the compiler crashes">,
  MarshallingInfoNegativeFlag<FrontendOpts<"UseTemporary">>;
defm use_cxa_atexit : BoolFOption<"use-cxa-atexit",
  CodeGenOpts<"CXAAtExit">, DefaultTrue,
  NegFlag<SetFalse, [CC1Option], "Don't use __cxa_atexit for calling destructors">,
  PosFlag<SetTrue>>;
def fno_unwind_tables : Flag<["-"], "fno-unwind-tables">, Group<f_Group>;
def fno_verbose_asm : Flag<["-"], "fno-verbose-asm">, Group<f_Group>, Flags<[CC1Option]>,
  MarshallingInfoNegativeFlag<CodeGenOpts<"AsmVerbose">>;
def fno_working_directory : Flag<["-"], "fno-working-directory">, Group<f_Group>;
def fno_wrapv : Flag<["-"], "fno-wrapv">, Group<f_Group>;
def fobjc_arc : Flag<["-"], "fobjc-arc">, Group<f_Group>, Flags<[CC1Option]>,
  HelpText<"Synthesize retain and release calls for Objective-C pointers">;
def fno_objc_arc : Flag<["-"], "fno-objc-arc">, Group<f_Group>;
defm objc_encode_cxx_class_template_spec : BoolFOption<"objc-encode-cxx-class-template-spec",
  LangOpts<"EncodeCXXClassTemplateSpec">, DefaultFalse,
  PosFlag<SetTrue, [CC1Option], "Fully encode c++ class template specialization">,
  NegFlag<SetFalse>>;
defm objc_convert_messages_to_runtime_calls : BoolFOption<"objc-convert-messages-to-runtime-calls",
  CodeGenOpts<"ObjCConvertMessagesToRuntimeCalls">, DefaultTrue,
  NegFlag<SetFalse, [CC1Option]>, PosFlag<SetTrue>>;
defm objc_arc_exceptions : BoolFOption<"objc-arc-exceptions",
  CodeGenOpts<"ObjCAutoRefCountExceptions">, DefaultFalse,
  PosFlag<SetTrue, [CC1Option], "Use EH-safe code when synthesizing retains and releases in -fobjc-arc">,
  NegFlag<SetFalse>>;
def fobjc_atdefs : Flag<["-"], "fobjc-atdefs">, Group<clang_ignored_f_Group>;
def fobjc_call_cxx_cdtors : Flag<["-"], "fobjc-call-cxx-cdtors">, Group<clang_ignored_f_Group>;
defm objc_exceptions : BoolFOption<"objc-exceptions",
  LangOpts<"ObjCExceptions">, DefaultFalse,
  PosFlag<SetTrue, [CC1Option], "Enable Objective-C exceptions">, NegFlag<SetFalse>>;
defm application_extension : BoolFOption<"application-extension",
  LangOpts<"AppExt">, DefaultFalse,
  PosFlag<SetTrue, [CC1Option], "Restrict code to those available for App Extensions">,
  NegFlag<SetFalse>>;
defm relaxed_template_template_args : BoolFOption<"relaxed-template-template-args",
  LangOpts<"RelaxedTemplateTemplateArgs">, DefaultFalse,
  PosFlag<SetTrue, [CC1Option], "Enable C++17 relaxed template template argument matching">,
  NegFlag<SetFalse>>;
defm sized_deallocation : BoolFOption<"sized-deallocation",
  LangOpts<"SizedDeallocation">, DefaultFalse,
  PosFlag<SetTrue, [CC1Option], "Enable C++14 sized global deallocation functions">,
  NegFlag<SetFalse>>;
defm aligned_allocation : BoolFOption<"aligned-allocation",
  LangOpts<"AlignedAllocation">, Default<cpp17.KeyPath>,
  PosFlag<SetTrue, [], "Enable C++17 aligned allocation functions">,
  NegFlag<SetFalse>, BothFlags<[CC1Option]>>;
def fnew_alignment_EQ : Joined<["-"], "fnew-alignment=">,
  HelpText<"Specifies the largest alignment guaranteed by '::operator new(size_t)'">,
  MetaVarName<"<align>">, Group<f_Group>, Flags<[CC1Option]>,
  MarshallingInfoInt<LangOpts<"NewAlignOverride">>;
def : Separate<["-"], "fnew-alignment">, Alias<fnew_alignment_EQ>;
def : Flag<["-"], "faligned-new">, Alias<faligned_allocation>;
def : Flag<["-"], "fno-aligned-new">, Alias<fno_aligned_allocation>;
def faligned_new_EQ : Joined<["-"], "faligned-new=">;

def fobjc_legacy_dispatch : Flag<["-"], "fobjc-legacy-dispatch">, Group<f_Group>;
def fobjc_new_property : Flag<["-"], "fobjc-new-property">, Group<clang_ignored_f_Group>;
defm objc_infer_related_result_type : BoolFOption<"objc-infer-related-result-type",
  LangOpts<"ObjCInferRelatedResultType">, DefaultTrue,
  NegFlag<SetFalse, [CC1Option], "do not infer Objective-C related result type based on method family">,
  PosFlag<SetTrue>>;
def fobjc_link_runtime: Flag<["-"], "fobjc-link-runtime">, Group<f_Group>;
def fobjc_weak : Flag<["-"], "fobjc-weak">, Group<f_Group>, Flags<[CC1Option]>,
  HelpText<"Enable ARC-style weak references in Objective-C">;

// Objective-C ABI options.
def fobjc_runtime_EQ : Joined<["-"], "fobjc-runtime=">, Group<f_Group>, Flags<[CC1Option, CoreOption]>,
  HelpText<"Specify the target Objective-C runtime kind and version">;
def fobjc_abi_version_EQ : Joined<["-"], "fobjc-abi-version=">, Group<f_Group>;
def fobjc_nonfragile_abi_version_EQ : Joined<["-"], "fobjc-nonfragile-abi-version=">, Group<f_Group>;
def fobjc_nonfragile_abi : Flag<["-"], "fobjc-nonfragile-abi">, Group<f_Group>;
def fno_objc_nonfragile_abi : Flag<["-"], "fno-objc-nonfragile-abi">, Group<f_Group>;

def fobjc_sender_dependent_dispatch : Flag<["-"], "fobjc-sender-dependent-dispatch">, Group<f_Group>;
def foffload_static_lib_EQ : CommaJoined<["-"], "foffload-static-lib=">, Flags<[NoXarchOption, CoreOption]>, Group<offload_lib_Group>;
def foffload_whole_static_lib_EQ : CommaJoined<["-"], "foffload-whole-static-lib=">, Flags<[NoXarchOption, CoreOption]>, Group<offload_lib_Group>;
def fobjc_disable_direct_methods_for_testing :
  Flag<["-"], "fobjc-disable-direct-methods-for-testing">,
  Group<f_Group>, Flags<[CC1Option]>,
  HelpText<"Ignore attribute objc_direct so that direct methods can be tested">,
  MarshallingInfoFlag<LangOpts<"ObjCDisableDirectMethodsForTesting">>;
defm objc_avoid_heapify_local_blocks : BoolFOption<"objc-avoid-heapify-local-blocks",
  CodeGenOpts<"ObjCAvoidHeapifyLocalBlocks">, DefaultFalse,
  PosFlag<SetTrue, [], "Try">,
  NegFlag<SetFalse, [], "Don't try">,
  BothFlags<[CC1Option, NoDriverOption], " to avoid heapifying local blocks">>;

def fomit_frame_pointer : Flag<["-"], "fomit-frame-pointer">, Group<f_Group>;
def fopenmp : Flag<["-"], "fopenmp">, Group<f_Group>, Flags<[CC1Option, NoArgumentUnused, FlangOption, FC1Option]>,
  HelpText<"Parse OpenMP pragmas and generate parallel code.">;
def fno_openmp : Flag<["-"], "fno-openmp">, Group<f_Group>, Flags<[NoArgumentUnused]>;
def fopenmp_version_EQ : Joined<["-"], "fopenmp-version=">, Group<f_Group>, Flags<[CC1Option, NoArgumentUnused]>,
  HelpText<"Set OpenMP version (e.g. 45 for OpenMP 4.5, 50 for OpenMP 5.0). Default value is 50.">;
defm openmp_extensions: BoolFOption<"openmp-extensions",
  LangOpts<"OpenMPExtensions">, DefaultTrue,
  PosFlag<SetTrue, [CC1Option, NoArgumentUnused],
          "Enable all Clang extensions for OpenMP directives and clauses">,
  NegFlag<SetFalse, [CC1Option, NoArgumentUnused],
          "Disable all Clang extensions for OpenMP directives and clauses">>;
def fopenmp_EQ : Joined<["-"], "fopenmp=">, Group<f_Group>;
def fopenmp_use_tls : Flag<["-"], "fopenmp-use-tls">, Group<f_Group>,
  Flags<[NoArgumentUnused, HelpHidden]>;
def fnoopenmp_use_tls : Flag<["-"], "fnoopenmp-use-tls">, Group<f_Group>,
  Flags<[CC1Option, NoArgumentUnused, HelpHidden]>;
def fopenmp_targets_EQ : CommaJoined<["-"], "fopenmp-targets=">, Flags<[NoXarchOption, CC1Option]>,
  HelpText<"Specify comma-separated list of triples OpenMP offloading targets to be supported">;
def fopenmp_relocatable_target : Flag<["-"], "fopenmp-relocatable-target">,
  Group<f_Group>, Flags<[CC1Option, NoArgumentUnused, HelpHidden]>;
def fnoopenmp_relocatable_target : Flag<["-"], "fnoopenmp-relocatable-target">,
  Group<f_Group>, Flags<[CC1Option, NoArgumentUnused, HelpHidden]>;
def fopenmp_simd : Flag<["-"], "fopenmp-simd">, Group<f_Group>, Flags<[CC1Option, NoArgumentUnused]>,
  HelpText<"Emit OpenMP code only for SIMD-based constructs.">;
def fopenmp_enable_irbuilder : Flag<["-"], "fopenmp-enable-irbuilder">, Group<f_Group>, Flags<[CC1Option, NoArgumentUnused, HelpHidden]>,
  HelpText<"Use the experimental OpenMP-IR-Builder codegen path.">;
def fno_openmp_simd : Flag<["-"], "fno-openmp-simd">, Group<f_Group>, Flags<[CC1Option, NoArgumentUnused]>;
def fopenmp_cuda_mode : Flag<["-"], "fopenmp-cuda-mode">, Group<f_Group>,
  Flags<[CC1Option, NoArgumentUnused, HelpHidden]>;
def fno_openmp_cuda_mode : Flag<["-"], "fno-openmp-cuda-mode">, Group<f_Group>,
  Flags<[NoArgumentUnused, HelpHidden]>;
def fopenmp_cuda_number_of_sm_EQ : Joined<["-"], "fopenmp-cuda-number-of-sm=">, Group<f_Group>,
  Flags<[CC1Option, NoArgumentUnused, HelpHidden]>;
def fopenmp_cuda_blocks_per_sm_EQ : Joined<["-"], "fopenmp-cuda-blocks-per-sm=">, Group<f_Group>,
  Flags<[CC1Option, NoArgumentUnused, HelpHidden]>;
def fopenmp_cuda_teams_reduction_recs_num_EQ : Joined<["-"], "fopenmp-cuda-teams-reduction-recs-num=">, Group<f_Group>,
  Flags<[CC1Option, NoArgumentUnused, HelpHidden]>;
def fopenmp_target_debug : Flag<["-"], "fopenmp-target-debug">, Group<f_Group>, Flags<[CC1Option, NoArgumentUnused]>,
  HelpText<"Enable debugging in the OpenMP offloading device RTL">;
def fno_openmp_target_debug : Flag<["-"], "fno-openmp-target-debug">, Group<f_Group>, Flags<[NoArgumentUnused]>;
def fopenmp_target_debug_EQ : Joined<["-"], "fopenmp-target-debug=">, Group<f_Group>, Flags<[CC1Option, NoArgumentUnused, HelpHidden]>;
def fopenmp_assume_teams_oversubscription : Flag<["-"], "fopenmp-assume-teams-oversubscription">,
  Group<f_Group>, Flags<[CC1Option, NoArgumentUnused, HelpHidden]>;
def fopenmp_assume_threads_oversubscription : Flag<["-"], "fopenmp-assume-threads-oversubscription">,
  Group<f_Group>, Flags<[CC1Option, NoArgumentUnused, HelpHidden]>;
def fno_openmp_assume_teams_oversubscription : Flag<["-"], "fno-openmp-assume-teams-oversubscription">,
  Group<f_Group>, Flags<[CC1Option, NoArgumentUnused, HelpHidden]>;
def fno_openmp_assume_threads_oversubscription : Flag<["-"], "fno-openmp-assume-threads-oversubscription">,
  Group<f_Group>, Flags<[CC1Option, NoArgumentUnused, HelpHidden]>;
def fopenmp_assume_no_thread_state : Flag<["-"], "fopenmp-assume-no-thread-state">, Group<f_Group>,
  Flags<[CC1Option, NoArgumentUnused, HelpHidden]>,
  HelpText<"Assert no thread in a parallel region modifies an ICV">,
  MarshallingInfoFlag<LangOpts<"OpenMPNoThreadState">>;
def fopenmp_assume_no_nested_parallelism : Flag<["-"], "fopenmp-assume-no-nested-parallelism">, Group<f_Group>,
  Flags<[CC1Option, NoArgumentUnused, HelpHidden]>,
  HelpText<"Assert no nested parallel regions in the GPU">,
  MarshallingInfoFlag<LangOpts<"OpenMPNoNestedParallelism">>;
def fopenmp_offload_mandatory : Flag<["-"], "fopenmp-offload-mandatory">, Group<f_Group>,
  Flags<[CC1Option, NoArgumentUnused]>,
  HelpText<"Do not create a host fallback if offloading to the device fails.">,
  MarshallingInfoFlag<LangOpts<"OpenMPOffloadMandatory">>;
def fopenmp_target_new_runtime : Flag<["-"], "fopenmp-target-new-runtime">,
  Group<f_Group>, Flags<[CC1Option, HelpHidden]>;
def fno_openmp_target_new_runtime : Flag<["-"], "fno-openmp-target-new-runtime">,
  Group<f_Group>, Flags<[CC1Option, HelpHidden]>;
defm openmp_optimistic_collapse : BoolFOption<"openmp-optimistic-collapse",
  LangOpts<"OpenMPOptimisticCollapse">, DefaultFalse,
  PosFlag<SetTrue, [CC1Option]>, NegFlag<SetFalse>, BothFlags<[NoArgumentUnused, HelpHidden]>>;
def static_openmp: Flag<["-"], "static-openmp">,
  HelpText<"Use the static host OpenMP runtime while linking.">;
def offload_new_driver : Flag<["--", "-"], "offload-new-driver">, Flags<[CC1Option]>, Group<f_Group>,
  MarshallingInfoFlag<LangOpts<"OffloadingNewDriver">>, HelpText<"Use the new driver for offloading compilation.">;
def no_offload_new_driver : Flag<["--", "-"], "no-offload-new-driver">, Flags<[CC1Option]>, Group<f_Group>,
  HelpText<"Don't Use the new driver for offloading compilation.">;
def offload_device_only : Flag<["--", "-"], "offload-device-only">,
  HelpText<"Only compile for the offloading device.">;
def offload_host_only : Flag<["--", "-"], "offload-host-only">,
  HelpText<"Only compile for the offloading host.">;
def offload_host_device : Flag<["--", "-"], "offload-host-device">,
  HelpText<"Only compile for the offloading host.">;
def cuda_device_only : Flag<["--"], "cuda-device-only">, Alias<offload_device_only>,
  HelpText<"Compile CUDA code for device only">;
def cuda_host_only : Flag<["--"], "cuda-host-only">, Alias<offload_host_only>,
  HelpText<"Compile CUDA code for host only. Has no effect on non-CUDA compilations.">;
def cuda_compile_host_device : Flag<["--"], "cuda-compile-host-device">, Alias<offload_host_device>,
  HelpText<"Compile CUDA code for both host and device (default). Has no "
           "effect on non-CUDA compilations.">;
def fopenmp_new_driver : Flag<["-"], "fopenmp-new-driver">, Flags<[HelpHidden]>,
  HelpText<"Use the new driver for OpenMP offloading.">;
def fno_openmp_new_driver : Flag<["-"], "fno-openmp-new-driver">, Flags<[HelpHidden]>,
  HelpText<"Don't use the new driver for OpenMP offloading.">;
def fno_optimize_sibling_calls : Flag<["-"], "fno-optimize-sibling-calls">, Group<f_Group>, Flags<[CC1Option]>,
  HelpText<"Disable tail call optimization, keeping the call stack accurate">,
  MarshallingInfoFlag<CodeGenOpts<"DisableTailCalls">>;
def foptimize_sibling_calls : Flag<["-"], "foptimize-sibling-calls">, Group<f_Group>;
defm escaping_block_tail_calls : BoolFOption<"escaping-block-tail-calls",
  CodeGenOpts<"NoEscapingBlockTailCalls">, DefaultFalse,
  NegFlag<SetTrue, [CC1Option]>, PosFlag<SetFalse>>;
def force__cpusubtype__ALL : Flag<["-"], "force_cpusubtype_ALL">;
def force__flat__namespace : Flag<["-"], "force_flat_namespace">;
def force__load : Separate<["-"], "force_load">;
def force_addr : Joined<["-"], "fforce-addr">, Group<clang_ignored_f_Group>;
def foutput_class_dir_EQ : Joined<["-"], "foutput-class-dir=">, Group<f_Group>;
def fpack_struct : Flag<["-"], "fpack-struct">, Group<f_Group>;
def fno_pack_struct : Flag<["-"], "fno-pack-struct">, Group<f_Group>;
def fpack_struct_EQ : Joined<["-"], "fpack-struct=">, Group<f_Group>, Flags<[CC1Option]>,
  HelpText<"Specify the default maximum struct packing alignment">,
  MarshallingInfoInt<LangOpts<"PackStruct">>;
def fmax_type_align_EQ : Joined<["-"], "fmax-type-align=">, Group<f_Group>, Flags<[CC1Option]>,
  HelpText<"Specify the maximum alignment to enforce on pointers lacking an explicit alignment">,
  MarshallingInfoInt<LangOpts<"MaxTypeAlign">>;
def fno_max_type_align : Flag<["-"], "fno-max-type-align">, Group<f_Group>;
defm pascal_strings : BoolFOption<"pascal-strings",
  LangOpts<"PascalStrings">, DefaultFalse,
  PosFlag<SetTrue, [CC1Option], "Recognize and construct Pascal-style string literals">,
  NegFlag<SetFalse>>;
// Note: This flag has different semantics in the driver and in -cc1. The driver accepts -fpatchable-function-entry=M,N
// and forwards it to -cc1 as -fpatchable-function-entry=M and -fpatchable-function-entry-offset=N. In -cc1, both flags
// are treated as a single integer.
def fpatchable_function_entry_EQ : Joined<["-"], "fpatchable-function-entry=">, Group<f_Group>, Flags<[CC1Option]>,
  MetaVarName<"<N,M>">, HelpText<"Generate M NOPs before function entry and N-M NOPs after function entry">,
  MarshallingInfoInt<CodeGenOpts<"PatchableFunctionEntryCount">>;
def fms_hotpatch : Flag<["-"], "fms-hotpatch">, Group<f_Group>, Flags<[CC1Option, CoreOption]>,
  HelpText<"Ensure that all functions can be hotpatched at runtime">,
  MarshallingInfoFlag<CodeGenOpts<"HotPatch">>;
def fpcc_struct_return : Flag<["-"], "fpcc-struct-return">, Group<f_Group>, Flags<[CC1Option]>,
  HelpText<"Override the default ABI to return all structs on the stack">;
def fpch_preprocess : Flag<["-"], "fpch-preprocess">, Group<f_Group>;
def fpic : Flag<["-"], "fpic">, Group<f_Group>;
def fno_pic : Flag<["-"], "fno-pic">, Group<f_Group>;
def fpie : Flag<["-"], "fpie">, Group<f_Group>;
def fno_pie : Flag<["-"], "fno-pie">, Group<f_Group>;
def fdirect_access_external_data : Flag<["-"], "fdirect-access-external-data">, Group<f_Group>, Flags<[CC1Option]>,
  HelpText<"Don't use GOT indirection to reference external data symbols">;
def fno_direct_access_external_data : Flag<["-"], "fno-direct-access-external-data">, Group<f_Group>, Flags<[CC1Option]>,
  HelpText<"Use GOT indirection to reference external data symbols">;
defm plt : BoolFOption<"plt",
  CodeGenOpts<"NoPLT">, DefaultFalse,
  NegFlag<SetTrue, [CC1Option], "Use GOT indirection instead of PLT to make external function calls (x86 only)">,
  PosFlag<SetFalse>>;
defm ropi : BoolFOption<"ropi",
  LangOpts<"ROPI">, DefaultFalse,
  PosFlag<SetTrue, [CC1Option], "Generate read-only position independent code (ARM only)">,
  NegFlag<SetFalse>>;
defm rwpi : BoolFOption<"rwpi",
  LangOpts<"RWPI">, DefaultFalse,
  PosFlag<SetTrue, [CC1Option], "Generate read-write position independent code (ARM only)">,
  NegFlag<SetFalse>>;
def fplugin_EQ : Joined<["-"], "fplugin=">, Group<f_Group>, Flags<[NoXarchOption]>, MetaVarName<"<dsopath>">,
  HelpText<"Load the named plugin (dynamic shared object)">;
def fplugin_arg : Joined<["-"], "fplugin-arg-">,
  MetaVarName<"<name>-<arg>">,
  HelpText<"Pass <arg> to plugin <name>">;
def fpass_plugin_EQ : Joined<["-"], "fpass-plugin=">,
  Group<f_Group>, Flags<[CC1Option]>, MetaVarName<"<dsopath>">,
  HelpText<"Load pass plugin from a dynamic shared object file (only with new pass manager).">,
  MarshallingInfoStringVector<CodeGenOpts<"PassPlugins">>;
defm preserve_as_comments : BoolFOption<"preserve-as-comments",
  CodeGenOpts<"PreserveAsmComments">, DefaultTrue,
  NegFlag<SetFalse, [CC1Option], "Do not preserve comments in inline assembly">,
  PosFlag<SetTrue>>;
def framework : Separate<["-"], "framework">, Flags<[LinkerInput]>;
def frandom_seed_EQ : Joined<["-"], "frandom-seed=">, Group<clang_ignored_f_Group>;
def freg_struct_return : Flag<["-"], "freg-struct-return">, Group<f_Group>, Flags<[CC1Option]>,
  HelpText<"Override the default ABI to return small structs in registers">;
defm rtti : BoolFOption<"rtti",
  LangOpts<"RTTI">, Default<cplusplus.KeyPath>,
  NegFlag<SetFalse, [CC1Option], "Disable generation of rtti information">,
  PosFlag<SetTrue>>, ShouldParseIf<cplusplus.KeyPath>;
defm rtti_data : BoolFOption<"rtti-data",
  LangOpts<"RTTIData">, Default<frtti.KeyPath>,
  NegFlag<SetFalse, [CC1Option], "Disable generation of RTTI data">,
  PosFlag<SetTrue>>, ShouldParseIf<frtti.KeyPath>;
def : Flag<["-"], "fsched-interblock">, Group<clang_ignored_f_Group>;
defm short_enums : BoolFOption<"short-enums",
  LangOpts<"ShortEnums">, DefaultFalse,
  PosFlag<SetTrue, [CC1Option], "Allocate to an enum type only as many bytes as it"
           " needs for the declared range of possible values">,
  NegFlag<SetFalse>>;
defm char8__t : BoolFOption<"char8_t",
  LangOpts<"Char8">, Default<cpp20.KeyPath>,
  PosFlag<SetTrue, [], "Enable">, NegFlag<SetFalse, [], "Disable">,
  BothFlags<[CC1Option], " C++ builtin type char8_t">>;
def fshort_wchar : Flag<["-"], "fshort-wchar">, Group<f_Group>,
  HelpText<"Force wchar_t to be a short unsigned int">;
def fno_short_wchar : Flag<["-"], "fno-short-wchar">, Group<f_Group>,
  HelpText<"Force wchar_t to be an unsigned int">;
def fshow_overloads_EQ : Joined<["-"], "fshow-overloads=">, Group<f_Group>, Flags<[CC1Option]>,
  HelpText<"Which overload candidates to show when overload resolution fails. Defaults to 'all'">,
  Values<"best,all">,
  NormalizedValues<["Ovl_Best", "Ovl_All"]>,
  MarshallingInfoEnum<DiagnosticOpts<"ShowOverloads">, "Ovl_All">;
defm show_column : BoolFOption<"show-column",
  DiagnosticOpts<"ShowColumn">, DefaultTrue,
  NegFlag<SetFalse, [CC1Option], "Do not include column number on diagnostics">,
  PosFlag<SetTrue>>;
defm show_source_location : BoolFOption<"show-source-location",
  DiagnosticOpts<"ShowLocation">, DefaultTrue,
  NegFlag<SetFalse, [CC1Option], "Do not include source location information with diagnostics">,
  PosFlag<SetTrue>>;
defm spell_checking : BoolFOption<"spell-checking",
  LangOpts<"SpellChecking">, DefaultTrue,
  NegFlag<SetFalse, [CC1Option], "Disable spell-checking">, PosFlag<SetTrue>>;
def fspell_checking_limit_EQ : Joined<["-"], "fspell-checking-limit=">, Group<f_Group>;
def fsigned_bitfields : Flag<["-"], "fsigned-bitfields">, Group<f_Group>;
defm signed_char : BoolFOption<"signed-char",
  LangOpts<"CharIsSigned">, DefaultTrue,
  NegFlag<SetFalse, [CC1Option], "char is unsigned">, PosFlag<SetTrue, [], "char is signed">>,
  ShouldParseIf<!strconcat("!", open_cl.KeyPath)>;
defm split_stack : BoolFOption<"split-stack",
  CodeGenOpts<"EnableSegmentedStacks">, DefaultFalse,
  NegFlag<SetFalse, [], "Wouldn't use segmented stack">,
  PosFlag<SetTrue, [CC1Option], "Use segmented stack">>;
def fstack_protector_all : Flag<["-"], "fstack-protector-all">, Group<f_Group>,
  HelpText<"Enable stack protectors for all functions">;
defm stack_clash_protection : BoolFOption<"stack-clash-protection",
  CodeGenOpts<"StackClashProtector">, DefaultFalse,
  PosFlag<SetTrue, [CC1Option], "Enable">, NegFlag<SetFalse, [], "Disable">,
  BothFlags<[], " stack clash protection">>;
def fstack_protector_strong : Flag<["-"], "fstack-protector-strong">, Group<f_Group>,
  HelpText<"Enable stack protectors for some functions vulnerable to stack smashing. "
           "Compared to -fstack-protector, this uses a stronger heuristic "
           "that includes functions containing arrays of any size (and any type), "
           "as well as any calls to alloca or the taking of an address from a local variable">;
def fstack_protector : Flag<["-"], "fstack-protector">, Group<f_Group>,
  HelpText<"Enable stack protectors for some functions vulnerable to stack smashing. "
           "This uses a loose heuristic which considers functions vulnerable if they "
           "contain a char (or 8bit integer) array or constant sized calls to alloca "
           ", which are of greater size than ssp-buffer-size (default: 8 bytes). All "
           "variable sized calls to alloca are considered vulnerable. A function with "
           "a stack protector has a guard value added to the stack frame that is "
           "checked on function exit. The guard value must be positioned in the "
           "stack frame such that a buffer overflow from a vulnerable variable will "
           "overwrite the guard value before overwriting the function's return "
           "address. The reference stack guard value is stored in a global variable.">;
def ftrivial_auto_var_init : Joined<["-"], "ftrivial-auto-var-init=">, Group<f_Group>,
  Flags<[CC1Option, CoreOption]>, HelpText<"Initialize trivial automatic stack variables. Defaults to 'uninitialized'">,
  Values<"uninitialized,zero,pattern">,
  NormalizedValuesScope<"LangOptions::TrivialAutoVarInitKind">,
  NormalizedValues<["Uninitialized", "Zero", "Pattern"]>,
  MarshallingInfoEnum<LangOpts<"TrivialAutoVarInit">, "Uninitialized">;
def ftrivial_auto_var_init_stop_after : Joined<["-"], "ftrivial-auto-var-init-stop-after=">, Group<f_Group>,
  Flags<[CC1Option, CoreOption]>, HelpText<"Stop initializing trivial automatic stack variables after the specified number of instances">,
  MarshallingInfoInt<LangOpts<"TrivialAutoVarInitStopAfter">>;
def fstandalone_debug : Flag<["-"], "fstandalone-debug">, Group<f_Group>, Flags<[CoreOption]>,
  HelpText<"Emit full debug info for all types used by the program">;
def fno_standalone_debug : Flag<["-"], "fno-standalone-debug">, Group<f_Group>, Flags<[CoreOption]>,
  HelpText<"Limit debug information produced to reduce size of debug binary">;
def flimit_debug_info : Flag<["-"], "flimit-debug-info">, Flags<[CoreOption]>, Alias<fno_standalone_debug>;
def fno_limit_debug_info : Flag<["-"], "fno-limit-debug-info">, Flags<[CoreOption]>, Alias<fstandalone_debug>;
def fdebug_macro : Flag<["-"], "fdebug-macro">, Group<f_Group>, Flags<[CoreOption]>,
  HelpText<"Emit macro debug information">;
def fno_debug_macro : Flag<["-"], "fno-debug-macro">, Group<f_Group>, Flags<[CoreOption]>,
  HelpText<"Do not emit macro debug information">;
def fstrict_aliasing : Flag<["-"], "fstrict-aliasing">, Group<f_Group>,
  Flags<[NoXarchOption, CoreOption]>;
def fstrict_enums : Flag<["-"], "fstrict-enums">, Group<f_Group>, Flags<[CC1Option]>,
  HelpText<"Enable optimizations based on the strict definition of an enum's "
           "value range">,
  MarshallingInfoFlag<CodeGenOpts<"StrictEnums">>;
defm strict_vtable_pointers : BoolFOption<"strict-vtable-pointers",
  CodeGenOpts<"StrictVTablePointers">, DefaultFalse,
  PosFlag<SetTrue, [CC1Option], "Enable optimizations based on the strict rules for"
            " overwriting polymorphic C++ objects">,
  NegFlag<SetFalse>>;
def fstrict_overflow : Flag<["-"], "fstrict-overflow">, Group<f_Group>;
def fdriver_only : Flag<["-"], "fdriver-only">, Flags<[NoXarchOption, CoreOption]>,
  Group<Action_Group>, HelpText<"Only run the driver.">;
def fintelfpga : Flag<["-"], "fintelfpga">, Group<f_Group>,
  Flags<[CC1Option, CoreOption]>, MarshallingInfoFlag<LangOpts<"IntelFPGA">>,
  HelpText<"Perform ahead-of-time compilation for FPGA">;
def fsycl_device_only : Flag<["-"], "fsycl-device-only">, Flags<[CoreOption]>,
  HelpText<"Compile SYCL kernels for device">;
defm sycl_esimd_force_stateless_mem : BoolFOption<"sycl-esimd-force-stateless-mem",
    LangOpts<"SYCLESIMDForceStatelessMem">, DefaultFalse,
    PosFlag<SetTrue, [], "Enforce using stateless memory accesses. "
            "Convert stateful accesses via SYCL accessors to stateless within ESIMD kernels. "
            "Disabled by default. (experimental)">,
    NegFlag<SetFalse, [], "Do not enforce using stateless memory accesses. (experimental)">,
    BothFlags<[CC1Option, CoreOption], "">>;

def fsycl_targets_EQ : CommaJoined<["-"], "fsycl-targets=">, Flags<[NoXarchOption, CC1Option, CoreOption]>,
  HelpText<"Specify comma-separated list of triples SYCL offloading targets to be supported">;
def fsycl_add_targets_EQ : CommaJoined<["-"], "fsycl-add-targets=">,
  Flags<[NoXarchOption, CoreOption, Deprecated]>,
  HelpText<"Specify comma-separated list of triple and device binary image "
           "pairs to add to the final SYCL binary (deprecated)">;
def fsycl_link_targets_EQ : CommaJoined<["-"], "fsycl-link-targets=">,
  Flags<[NoXarchOption, CC1Option, CoreOption, Deprecated]>,
  HelpText<"Specify comma-separated list of triples SYCL offloading targets "
           "to produce linked device images (deprecated)">;
def fsycl_force_target_EQ : Joined<["-"], "fsycl-force-target=">,
  Flags<[NoXarchOption, CoreOption]>,
  HelpText<"Force the usage of the given triple when extracting device code "
           "from any given objects on the command line">;
def fsycl_device_code_split_EQ : Joined<["-"], "fsycl-device-code-split=">,
   Flags<[CC1Option, CoreOption]>, HelpText<"Perform SYCL device code split: per_kernel (device code module is "
  "created for each SYCL kernel) | per_source (device code module is created for each source (translation unit)) | off (no device code split). | auto (use heuristic to select the best way of splitting device code). "
  "Default is 'auto' - use heuristic to distribute device code across modules">, Values<"per_source, per_kernel, off, auto">;
def fsycl_device_code_split : Flag<["-"], "fsycl-device-code-split">, Alias<fsycl_device_code_split_EQ>,
  AliasArgs<["auto"]>, Flags<[CC1Option, CoreOption]>,
  HelpText<"Perform SYCL device code split in the 'auto' mode, i.e. use heuristic to distribute device code across modules">;
def fsycl_device_code_split_esimd : Flag<["-"], "fsycl-device-code-split-esimd">,
  Flags<[CoreOption]>, HelpText<"split ESIMD device code from SYCL into a separate device binary image (default). Has effect only for SPIR-based targets. (experimental)">;
def fno_sycl_device_code_split_esimd : Flag<["-"], "fno-sycl-device-code-split-esimd">,
  Flags<[CoreOption]>, HelpText<"do not split ESIMD and SYCL device code into separate device binary images. Has effect only for SPIR-based targets. (experimental)">;
defm sycl_instrument_device_code
    : BoolFOption<"sycl-instrument-device-code",
          CodeGenOpts<"SPIRITTAnnotations">, DefaultFalse,
          PosFlag<SetTrue, [], "Add">,
          NegFlag<SetFalse, [], "Do not add">,
          BothFlags<[CC1Option, CoreOption], " Instrumentation and Tracing "
                    "Technology (ITT) instrumentation intrinsics calls "
                    "(experimental)">>;
def fsycl_link_huge_device_code : Flag<["-"], "fsycl-link-huge-device-code">,
  Group<sycl_Group>, HelpText<"Generate and use a custom linker script for huge"
  " device code sections">;
def fno_sycl_link_huge_device_code : Flag<["-"], "fno-sycl-link-huge-device-code">,
  Group<sycl_Group>, HelpText<"Do not generate or use a custom linker script"
  " for huge device code sections (default)">;
defm sycl_id_queries_fit_in_int: BoolFOption<"sycl-id-queries-fit-in-int",
  LangOpts<"SYCLValueFitInMaxInt">, DefaultTrue,
  PosFlag<SetTrue, [], "Assume">, NegFlag<SetFalse, [], "Do not assume">,
  BothFlags<[CC1Option, CoreOption], " that SYCL ID queries fit within MAX_INT.">>;
def fsycl_device_obj_EQ : Joined<["-"], "fsycl-device-obj=">,
  Flags<[CoreOption]>, Values<"spirv,llvmir">, HelpText<"Specify format of "
  "device code stored in the resulting object. Valid values are: spirv, llvmir "
  "(default)">;
def fsycl_use_bitcode : Flag<["-"], "fsycl-use-bitcode">,
  Alias<fsycl_device_obj_EQ>, AliasArgs<["llvmir"]>, Flags<[CoreOption]>,
  HelpText<"Use LLVM bitcode instead of SPIR-V in fat objects">;
def fno_sycl_use_bitcode : Flag<["-"], "fno-sycl-use-bitcode">,
  Alias<fsycl_device_obj_EQ>, AliasArgs<["spirv"]>, Flags<[CoreOption]>,
  HelpText<"Use SPIR-V instead of LLVM bitcode in fat objects">;
def fsycl_link_EQ : Joined<["-"], "fsycl-link=">,
  Flags<[CC1Option, CoreOption]>, HelpText<"Generate partially linked device and host object to be used at various stages of compilation">, Values<"image,early">;
def fsycl_link : Flag<["-"], "fsycl-link">, Alias<fsycl_link_EQ>,
  AliasArgs<["early"]>, Flags<[CC1Option, CoreOption]>,
  HelpText<"Generate partially linked device object to be used with the host link">;
defm sycl_unnamed_lambda
    : BoolFOption<
          "sycl-unnamed-lambda", LangOpts<"SYCLUnnamedLambda">,
          Default<!strconcat(
              sycl_ver.KeyPath,
              " >= clang::LangOptions::SYCLMajorVersion::SYCL_2020")>,
          PosFlag<SetTrue, [], "Allow">, NegFlag<SetFalse, [], "Disallow">,
          BothFlags<[CC1Option, CoreOption], " unnamed SYCL lambda kernels">>;
def fsycl_help_EQ : Joined<["-"], "fsycl-help=">,
  Flags<[NoXarchOption, CoreOption]>, HelpText<"Emit help information from the "
  "related offline compilation tool. Valid values: all, fpga, gen, x86_64.">,
  Values<"all,fpga,gen,x86_64">;
def fsycl_help : Flag<["-"], "fsycl-help">, Alias<fsycl_help_EQ>,
  Flags<[NoXarchOption, CoreOption]>, AliasArgs<["all"]>, HelpText<"Emit help information "
  "from all of the offline compilation tools">;
def fsycl_libspirv_path_EQ : Joined<["-"], "fsycl-libspirv-path=">,
  Flags<[CC1Option, CoreOption]>, HelpText<"Path to libspirv library">;
def fno_sycl_libspirv : Flag<["-"], "fno-sycl-libspirv">, Flags<[CoreOption]>, HelpText<"Disable check for libspirv">;
def fsycl_host_compiler_EQ : Joined<["-"], "fsycl-host-compiler=">,
  Flags<[CoreOption, NoArgumentUnused]>, HelpText<"Specify C++ compiler binary to perform host "
  "compilation with during SYCL offload compiles.">;
def fsycl_host_compiler_options_EQ : Joined<["-"], "fsycl-host-compiler-options=">,
  Flags<[CoreOption]>, HelpText<"When performing the host compilation with "
  "-fsycl-host-compiler specified, use the given options during that compile. "
  "Options are expected to be a quoted list of space separated options.">;
def fno_sycl_use_footer : Flag<["-"], "fno-sycl-use-footer">, Flags<[CoreOption]>,
  HelpText<"Disable usage of the integration footer during SYCL enabled "
   "compilations.">;
def fsycl_footer_path_EQ : Joined<["-"], "fsycl-footer-path=">,
  Flags<[CoreOption]>, HelpText<"Specify the location of the temporary "
  "source file with the included integration footer.">;
def fno_sycl_link_spirv : Flag<["-"], "fno-sycl-link-spirv">,
  Flags<[CoreOption]>, HelpText<"Disable adding of the default (spir64) triple "
  "when discovered in user specified objects and archives.">;
def fsycl_max_parallel_jobs_EQ : Joined<["-"], "fsycl-max-parallel-link-jobs=">,
  Flags<[CoreOption]>, Group<f_Group>,
  HelpText<"Experimental feature: Controls the maximum parallelism of actions performed "
  "on SYCL device code post-link, i.e. the generation of SPIR-V device images "
  "or AOT compilation of each device image.">;
def fsyntax_only : Flag<["-"], "fsyntax-only">,
  Flags<[NoXarchOption,CoreOption,CC1Option,FC1Option,FlangOption]>, Group<Action_Group>,
  HelpText<"Run the preprocessor, parser and semantic analysis stages">;
def ftabstop_EQ : Joined<["-"], "ftabstop=">, Group<f_Group>;
def ftemplate_depth_EQ : Joined<["-"], "ftemplate-depth=">, Group<f_Group>;
def ftemplate_depth_ : Joined<["-"], "ftemplate-depth-">, Group<f_Group>;
def ftemplate_backtrace_limit_EQ : Joined<["-"], "ftemplate-backtrace-limit=">,
                                   Group<f_Group>;
def foperator_arrow_depth_EQ : Joined<["-"], "foperator-arrow-depth=">,
                               Group<f_Group>;

def fsave_optimization_record : Flag<["-"], "fsave-optimization-record">,
  Group<f_Group>, HelpText<"Generate a YAML optimization record file">;
def fsave_optimization_record_EQ : Joined<["-"], "fsave-optimization-record=">,
  Group<f_Group>, HelpText<"Generate an optimization record file in a specific format">,
  MetaVarName<"<format>">;
def fno_save_optimization_record : Flag<["-"], "fno-save-optimization-record">,
  Group<f_Group>, Flags<[NoArgumentUnused]>;
def foptimization_record_file_EQ : Joined<["-"], "foptimization-record-file=">,
  Group<f_Group>,
  HelpText<"Specify the output name of the file containing the optimization remarks. Implies -fsave-optimization-record. On Darwin platforms, this cannot be used with multiple -arch <arch> options.">,
  MetaVarName<"<file>">;
def foptimization_record_passes_EQ : Joined<["-"], "foptimization-record-passes=">,
  Group<f_Group>,
  HelpText<"Only include passes which match a specified regular expression in the generated optimization record (by default, include all passes)">,
  MetaVarName<"<regex>">;

def fvectorize : Flag<["-"], "fvectorize">, Group<f_Group>,
  HelpText<"Enable the loop vectorization passes">;
def fno_vectorize : Flag<["-"], "fno-vectorize">, Group<f_Group>;
def : Flag<["-"], "ftree-vectorize">, Alias<fvectorize>;
def : Flag<["-"], "fno-tree-vectorize">, Alias<fno_vectorize>;
def fslp_vectorize : Flag<["-"], "fslp-vectorize">, Group<f_Group>,
  HelpText<"Enable the superword-level parallelism vectorization passes">;
def fno_slp_vectorize : Flag<["-"], "fno-slp-vectorize">, Group<f_Group>;
def : Flag<["-"], "ftree-slp-vectorize">, Alias<fslp_vectorize>;
def : Flag<["-"], "fno-tree-slp-vectorize">, Alias<fno_slp_vectorize>;
def Wlarge_by_value_copy_def : Flag<["-"], "Wlarge-by-value-copy">,
  HelpText<"Warn if a function definition returns or accepts an object larger "
           "in bytes than a given value">, Flags<[HelpHidden]>;
def Wlarge_by_value_copy_EQ : Joined<["-"], "Wlarge-by-value-copy=">, Flags<[CC1Option]>,
  MarshallingInfoInt<LangOpts<"NumLargeByValueCopy">>;

// These "special" warning flags are effectively processed as f_Group flags by the driver:
// Just silence warnings about -Wlarger-than for now.
def Wlarger_than_EQ : Joined<["-"], "Wlarger-than=">, Group<clang_ignored_f_Group>;
def Wlarger_than_ : Joined<["-"], "Wlarger-than-">, Alias<Wlarger_than_EQ>;

// This is converted to -fwarn-stack-size=N and also passed through by the driver.
// FIXME: The driver should strip out the =<value> when passing W_value_Group through.
def Wframe_larger_than_EQ : Joined<["-"], "Wframe-larger-than=">, Group<W_value_Group>,
                            Flags<[NoXarchOption, CC1Option]>;
def Wframe_larger_than : Flag<["-"], "Wframe-larger-than">, Alias<Wframe_larger_than_EQ>;

def : Flag<["-"], "fterminated-vtables">, Alias<fapple_kext>;
defm threadsafe_statics : BoolFOption<"threadsafe-statics",
  LangOpts<"ThreadsafeStatics">, DefaultTrue,
  NegFlag<SetFalse, [CC1Option], "Do not emit code to make initialization of local statics thread safe">,
  PosFlag<SetTrue>>;
def ftime_report : Flag<["-"], "ftime-report">, Group<f_Group>, Flags<[CC1Option]>,
  MarshallingInfoFlag<CodeGenOpts<"TimePasses">>;
def ftime_report_EQ: Joined<["-"], "ftime-report=">, Group<f_Group>,
  Flags<[CC1Option]>, Values<"per-pass,per-pass-run">,
  MarshallingInfoFlag<CodeGenOpts<"TimePassesPerRun">>,
  HelpText<"(For new pass manager) 'per-pass': one report for each pass; "
           "'per-pass-run': one report for each pass invocation">;
def ftime_trace : Flag<["-"], "ftime-trace">, Group<f_Group>,
  HelpText<"Turn on time profiler. Generates JSON file based on output filename.">,
  DocBrief<[{
Turn on time profiler. Generates JSON file based on output filename. Results
can be analyzed with chrome://tracing or `Speedscope App
<https://www.speedscope.app>`_ for flamegraph visualization.}]>,
  Flags<[CC1Option, CoreOption]>,
  MarshallingInfoFlag<FrontendOpts<"TimeTrace">>;
def ftime_trace_granularity_EQ : Joined<["-"], "ftime-trace-granularity=">, Group<f_Group>,
  HelpText<"Minimum time granularity (in microseconds) traced by time profiler">,
  Flags<[CC1Option, CoreOption]>,
  MarshallingInfoInt<FrontendOpts<"TimeTraceGranularity">, "500u">;
def ftime_trace_EQ : Joined<["-"], "ftime-trace=">, Group<f_Group>,
  HelpText<"Similar to -ftime-trace. Specify the JSON file or a directory which will contain the JSON file">,
  Flags<[CC1Option, CoreOption]>,
  MarshallingInfoString<FrontendOpts<"TimeTracePath">>;
def fproc_stat_report : Joined<["-"], "fproc-stat-report">, Group<f_Group>,
  HelpText<"Print subprocess statistics">;
def fproc_stat_report_EQ : Joined<["-"], "fproc-stat-report=">, Group<f_Group>,
  HelpText<"Save subprocess statistics to the given file">;
def ftlsmodel_EQ : Joined<["-"], "ftls-model=">, Group<f_Group>, Flags<[CC1Option]>,
  Values<"global-dynamic,local-dynamic,initial-exec,local-exec">,
  NormalizedValuesScope<"CodeGenOptions">,
  NormalizedValues<["GeneralDynamicTLSModel", "LocalDynamicTLSModel", "InitialExecTLSModel", "LocalExecTLSModel"]>,
  MarshallingInfoEnum<CodeGenOpts<"DefaultTLSModel">, "GeneralDynamicTLSModel">;
def ftrapv : Flag<["-"], "ftrapv">, Group<f_Group>, Flags<[CC1Option]>,
  HelpText<"Trap on integer overflow">;
def ftrapv_handler_EQ : Joined<["-"], "ftrapv-handler=">, Group<f_Group>,
  MetaVarName<"<function name>">,
  HelpText<"Specify the function to be called on overflow">;
def ftrapv_handler : Separate<["-"], "ftrapv-handler">, Group<f_Group>, Flags<[CC1Option]>;
def ftrap_function_EQ : Joined<["-"], "ftrap-function=">, Group<f_Group>, Flags<[CC1Option]>,
  HelpText<"Issue call to specified function rather than a trap instruction">,
  MarshallingInfoString<CodeGenOpts<"TrapFuncName">>;
def funroll_loops : Flag<["-"], "funroll-loops">, Group<f_Group>,
  HelpText<"Turn on loop unroller">, Flags<[CC1Option]>;
def fno_unroll_loops : Flag<["-"], "fno-unroll-loops">, Group<f_Group>,
  HelpText<"Turn off loop unroller">, Flags<[CC1Option]>;
defm reroll_loops : BoolFOption<"reroll-loops",
  CodeGenOpts<"RerollLoops">, DefaultFalse,
  PosFlag<SetTrue, [CC1Option], "Turn on loop reroller">, NegFlag<SetFalse>>;
def ffinite_loops: Flag<["-"],  "ffinite-loops">, Group<f_Group>,
  HelpText<"Assume all loops are finite.">, Flags<[CC1Option]>;
def fno_finite_loops: Flag<["-"], "fno-finite-loops">, Group<f_Group>,
  HelpText<"Do not assume that any loop is finite.">, Flags<[CC1Option]>;

def ftrigraphs : Flag<["-"], "ftrigraphs">, Group<f_Group>,
  HelpText<"Process trigraph sequences">, Flags<[CC1Option]>;
def fno_trigraphs : Flag<["-"], "fno-trigraphs">, Group<f_Group>,
  HelpText<"Do not process trigraph sequences">, Flags<[CC1Option]>;
def funsigned_bitfields : Flag<["-"], "funsigned-bitfields">, Group<f_Group>;
def funsigned_char : Flag<["-"], "funsigned-char">, Group<f_Group>;
def fno_unsigned_char : Flag<["-"], "fno-unsigned-char">;
def funwind_tables : Flag<["-"], "funwind-tables">, Group<f_Group>;
defm register_global_dtors_with_atexit : BoolFOption<"register-global-dtors-with-atexit",
  CodeGenOpts<"RegisterGlobalDtorsWithAtExit">, DefaultFalse,
  PosFlag<SetTrue, [CC1Option], "Use">, NegFlag<SetFalse, [], "Don't use">,
  BothFlags<[], " atexit or __cxa_atexit to register global destructors">>;
defm use_init_array : BoolFOption<"use-init-array",
  CodeGenOpts<"UseInitArray">, DefaultTrue,
  NegFlag<SetFalse, [CC1Option], "Use .ctors/.dtors instead of .init_array/.fini_array">,
  PosFlag<SetTrue>>;
def fno_var_tracking : Flag<["-"], "fno-var-tracking">, Group<clang_ignored_f_Group>;
def fverbose_asm : Flag<["-"], "fverbose-asm">, Group<f_Group>,
  HelpText<"Generate verbose assembly output">;
def dA : Flag<["-"], "dA">, Alias<fverbose_asm>;
defm visibility_from_dllstorageclass : BoolFOption<"visibility-from-dllstorageclass",
  LangOpts<"VisibilityFromDLLStorageClass">, DefaultFalse,
  PosFlag<SetTrue, [CC1Option], "Set the visibility of symbols in the generated code from their DLL storage class">,
  NegFlag<SetFalse>>;
def fvisibility_dllexport_EQ : Joined<["-"], "fvisibility-dllexport=">, Group<f_Group>, Flags<[CC1Option]>,
  HelpText<"The visibility for dllexport definitions [-fvisibility-from-dllstorageclass]">,
  MarshallingInfoVisibility<LangOpts<"DLLExportVisibility">, "DefaultVisibility">,
  ShouldParseIf<fvisibility_from_dllstorageclass.KeyPath>;
def fvisibility_nodllstorageclass_EQ : Joined<["-"], "fvisibility-nodllstorageclass=">, Group<f_Group>, Flags<[CC1Option]>,
  HelpText<"The visibility for definitions without an explicit DLL export class [-fvisibility-from-dllstorageclass]">,
  MarshallingInfoVisibility<LangOpts<"NoDLLStorageClassVisibility">, "HiddenVisibility">,
  ShouldParseIf<fvisibility_from_dllstorageclass.KeyPath>;
def fvisibility_externs_dllimport_EQ : Joined<["-"], "fvisibility-externs-dllimport=">, Group<f_Group>, Flags<[CC1Option]>,
  HelpText<"The visibility for dllimport external declarations [-fvisibility-from-dllstorageclass]">,
  MarshallingInfoVisibility<LangOpts<"ExternDeclDLLImportVisibility">, "DefaultVisibility">,
  ShouldParseIf<fvisibility_from_dllstorageclass.KeyPath>;
def fvisibility_externs_nodllstorageclass_EQ : Joined<["-"], "fvisibility-externs-nodllstorageclass=">, Group<f_Group>, Flags<[CC1Option]>,
  HelpText<"The visibility for external declarations without an explicit DLL dllstorageclass [-fvisibility-from-dllstorageclass]">,
  MarshallingInfoVisibility<LangOpts<"ExternDeclNoDLLStorageClassVisibility">, "HiddenVisibility">,
  ShouldParseIf<fvisibility_from_dllstorageclass.KeyPath>;
def fvisibility_EQ : Joined<["-"], "fvisibility=">, Group<f_Group>, Flags<[CC1Option]>,
  HelpText<"Set the default symbol visibility for all global definitions">,
  MarshallingInfoVisibility<LangOpts<"ValueVisibilityMode">, "DefaultVisibility">;
defm visibility_inlines_hidden : BoolFOption<"visibility-inlines-hidden",
  LangOpts<"InlineVisibilityHidden">, DefaultFalse,
  PosFlag<SetTrue, [CC1Option], "Give inline C++ member functions hidden visibility by default">,
  NegFlag<SetFalse>>;
defm visibility_inlines_hidden_static_local_var : BoolFOption<"visibility-inlines-hidden-static-local-var",
  LangOpts<"VisibilityInlinesHiddenStaticLocalVar">, DefaultFalse,
  PosFlag<SetTrue, [CC1Option], "When -fvisibility-inlines-hidden is enabled, static variables in"
            " inline C++ member functions will also be given hidden visibility by default">,
  NegFlag<SetFalse, [], "Disables -fvisibility-inlines-hidden-static-local-var"
         " (this is the default on non-darwin targets)">, BothFlags<[CC1Option]>>;
def fvisibility_ms_compat : Flag<["-"], "fvisibility-ms-compat">, Group<f_Group>,
  HelpText<"Give global types 'default' visibility and global functions and "
           "variables 'hidden' visibility by default">;
def fvisibility_global_new_delete_hidden : Flag<["-"], "fvisibility-global-new-delete-hidden">, Group<f_Group>,
  HelpText<"Give global C++ operator new and delete declarations hidden visibility">, Flags<[CC1Option]>,
  MarshallingInfoFlag<LangOpts<"GlobalAllocationFunctionVisibilityHidden">>;
def mdefault_visibility_export_mapping_EQ : Joined<["-"], "mdefault-visibility-export-mapping=">,
  Values<"none,explicit,all">,
  NormalizedValuesScope<"LangOptions::DefaultVisiblityExportMapping">,
  NormalizedValues<["None", "Explicit", "All"]>,
  HelpText<"Mapping between default visibility and export">,
  Group<m_Group>, Flags<[CC1Option]>,
  MarshallingInfoEnum<LangOpts<"DefaultVisibilityExportMapping">,"None">;
defm new_infallible : BoolFOption<"new-infallible",
  LangOpts<"NewInfallible">, DefaultFalse,
  PosFlag<SetTrue, [], "Enable">, NegFlag<SetFalse, [], "Disable">,
  BothFlags<[CC1Option], " treating throwing global C++ operator new as always returning valid memory "
  "(annotates with __attribute__((returns_nonnull)) and throw()). This is detectable in source.">>;
defm whole_program_vtables : BoolFOption<"whole-program-vtables",
  CodeGenOpts<"WholeProgramVTables">, DefaultFalse,
  PosFlag<SetTrue, [CC1Option], "Enables whole-program vtable optimization. Requires -flto">,
  NegFlag<SetFalse>, BothFlags<[CoreOption]>>;
defm split_lto_unit : BoolFOption<"split-lto-unit",
  CodeGenOpts<"EnableSplitLTOUnit">, DefaultFalse,
  PosFlag<SetTrue, [CC1Option], "Enables splitting of the LTO unit">,
  NegFlag<SetFalse>, BothFlags<[CoreOption]>>;
defm force_emit_vtables : BoolFOption<"force-emit-vtables",
  CodeGenOpts<"ForceEmitVTables">, DefaultFalse,
  PosFlag<SetTrue, [CC1Option], "Emits more virtual tables to improve devirtualization">,
  NegFlag<SetFalse>, BothFlags<[CoreOption]>>;
defm virtual_function_elimination : BoolFOption<"virtual-function-elimination",
  CodeGenOpts<"VirtualFunctionElimination">, DefaultFalse,
  PosFlag<SetTrue, [CC1Option], "Enables dead virtual function elimination optimization. Requires -flto=full">,
  NegFlag<SetFalse>, BothFlags<[CoreOption]>>;

def fwrapv : Flag<["-"], "fwrapv">, Group<f_Group>, Flags<[CC1Option]>,
  HelpText<"Treat signed integer overflow as two's complement">;
def fwritable_strings : Flag<["-"], "fwritable-strings">, Group<f_Group>, Flags<[CC1Option]>,
  HelpText<"Store string literals as writable data">,
  MarshallingInfoFlag<LangOpts<"WritableStrings">>;
defm zero_initialized_in_bss : BoolFOption<"zero-initialized-in-bss",
  CodeGenOpts<"NoZeroInitializedInBSS">, DefaultFalse,
  NegFlag<SetTrue, [CC1Option], "Don't place zero initialized data in BSS">,
  PosFlag<SetFalse>>;
defm function_sections : BoolFOption<"function-sections",
  CodeGenOpts<"FunctionSections">, DefaultFalse,
  PosFlag<SetTrue, [CC1Option], "Place each function in its own section">,
  NegFlag<SetFalse>>;
def fbasic_block_sections_EQ : Joined<["-"], "fbasic-block-sections=">, Group<f_Group>,
  Flags<[CC1Option, CC1AsOption]>,
  HelpText<"Place each function's basic blocks in unique sections (ELF Only)">,
  DocBrief<[{Generate labels for each basic block or place each basic block or a subset of basic blocks in its own section.}]>,
  Values<"all,labels,none,list=">,
  MarshallingInfoString<CodeGenOpts<"BBSections">, [{"none"}]>;
defm data_sections : BoolFOption<"data-sections",
  CodeGenOpts<"DataSections">, DefaultFalse,
  PosFlag<SetTrue, [CC1Option], "Place each data in its own section">, NegFlag<SetFalse>>;
defm stack_size_section : BoolFOption<"stack-size-section",
  CodeGenOpts<"StackSizeSection">, DefaultFalse,
  PosFlag<SetTrue, [CC1Option], "Emit section containing metadata on function stack sizes">,
  NegFlag<SetFalse>>;
def fstack_usage : Flag<["-"], "fstack-usage">, Group<f_Group>,
  HelpText<"Emit .su file containing information on function stack sizes">;
def stack_usage_file : Separate<["-"], "stack-usage-file">,
  Flags<[CC1Option, NoDriverOption]>,
  HelpText<"Filename (or -) to write stack usage output to">,
  MarshallingInfoString<CodeGenOpts<"StackUsageOutput">>;

defm unique_basic_block_section_names : BoolFOption<"unique-basic-block-section-names",
  CodeGenOpts<"UniqueBasicBlockSectionNames">, DefaultFalse,
  PosFlag<SetTrue, [CC1Option], "Use unique names for basic block sections (ELF Only)">,
  NegFlag<SetFalse>>;
defm unique_internal_linkage_names : BoolFOption<"unique-internal-linkage-names",
  CodeGenOpts<"UniqueInternalLinkageNames">, DefaultFalse,
  PosFlag<SetTrue, [CC1Option], "Uniqueify Internal Linkage Symbol Names by appending"
            " the MD5 hash of the module path">,
  NegFlag<SetFalse>>;
defm unique_section_names : BoolFOption<"unique-section-names",
  CodeGenOpts<"UniqueSectionNames">, DefaultTrue,
  NegFlag<SetFalse, [CC1Option], "Don't use unique names for text and data sections">,
  PosFlag<SetTrue>>;

defm split_machine_functions: BoolFOption<"split-machine-functions",
  CodeGenOpts<"SplitMachineFunctions">, DefaultFalse,
  PosFlag<SetTrue, [CC1Option], "Enable">, NegFlag<SetFalse, [], "Disable">,
  BothFlags<[], " late function splitting using profile information (x86 ELF)">>;

defm strict_return : BoolFOption<"strict-return",
  CodeGenOpts<"StrictReturn">, DefaultTrue,
  NegFlag<SetFalse, [CC1Option], "Don't treat control flow paths that fall off the end"
            " of a non-void function as unreachable">,
  PosFlag<SetTrue>>;

def fenable_matrix : Flag<["-"], "fenable-matrix">, Group<f_Group>,
    Flags<[CC1Option]>,
    HelpText<"Enable matrix data type and related builtin functions">,
    MarshallingInfoFlag<LangOpts<"MatrixTypes">>;

def fzero_call_used_regs_EQ
    : Joined<["-"], "fzero-call-used-regs=">, Group<f_Group>, Flags<[CC1Option]>,
      HelpText<"Clear call-used registers upon function return (AArch64/x86 only)">,
      Values<"skip,used-gpr-arg,used-gpr,used-arg,used,all-gpr-arg,all-gpr,all-arg,all">,
      NormalizedValues<["Skip", "UsedGPRArg", "UsedGPR", "UsedArg", "Used",
                        "AllGPRArg", "AllGPR", "AllArg", "All"]>,
      NormalizedValuesScope<"llvm::ZeroCallUsedRegs::ZeroCallUsedRegsKind">,
      MarshallingInfoEnum<CodeGenOpts<"ZeroCallUsedRegs">, "Skip">;

def fdebug_types_section: Flag <["-"], "fdebug-types-section">, Group<f_Group>,
  HelpText<"Place debug types in their own section (ELF Only)">;
def fno_debug_types_section: Flag<["-"], "fno-debug-types-section">, Group<f_Group>;
defm debug_ranges_base_address : BoolFOption<"debug-ranges-base-address",
  CodeGenOpts<"DebugRangesBaseAddress">, DefaultFalse,
  PosFlag<SetTrue, [CC1Option], "Use DWARF base address selection entries in .debug_ranges">,
  NegFlag<SetFalse>>;
defm split_dwarf_inlining : BoolFOption<"split-dwarf-inlining",
  CodeGenOpts<"SplitDwarfInlining">, DefaultFalse,
  NegFlag<SetFalse, []>,
  PosFlag<SetTrue, [CC1Option], "Provide minimal debug info in the object/executable"
          " to facilitate online symbolication/stack traces in the absence of"
          " .dwo/.dwp files when using Split DWARF">>;
def fdebug_default_version: Joined<["-"], "fdebug-default-version=">, Group<f_Group>,
  HelpText<"Default DWARF version to use, if a -g option caused DWARF debug info to be produced">;
def fdebug_prefix_map_EQ
  : Joined<["-"], "fdebug-prefix-map=">, Group<f_Group>,
    Flags<[CC1Option,CC1AsOption]>,
    HelpText<"remap file source paths in debug info">;
def fcoverage_prefix_map_EQ
  : Joined<["-"], "fcoverage-prefix-map=">, Group<f_Group>,
    Flags<[CC1Option]>,
    HelpText<"remap file source paths in coverage mapping">;
def ffile_prefix_map_EQ
  : Joined<["-"], "ffile-prefix-map=">, Group<f_Group>,
    HelpText<"remap file source paths in debug info, predefined preprocessor "
             "macros and __builtin_FILE(). Implies -ffile-reproducible.">;
def fmacro_prefix_map_EQ
  : Joined<["-"], "fmacro-prefix-map=">, Group<f_Group>, Flags<[CC1Option]>,
    HelpText<"remap file source paths in predefined preprocessor macros and "
             "__builtin_FILE(). Implies -ffile-reproducible.">;
defm force_dwarf_frame : BoolFOption<"force-dwarf-frame",
  CodeGenOpts<"ForceDwarfFrameSection">, DefaultFalse,
  PosFlag<SetTrue, [CC1Option], "Always emit a debug frame section">, NegFlag<SetFalse>>;
def femit_dwarf_unwind_EQ : Joined<["-"], "femit-dwarf-unwind=">,
  Group<f_Group>, Flags<[CC1Option, CC1AsOption]>,
  HelpText<"When to emit DWARF unwind (EH frame) info">,
  Values<"always,no-compact-unwind,default">,
  NormalizedValues<["Always", "NoCompactUnwind", "Default"]>,
  NormalizedValuesScope<"llvm::EmitDwarfUnwindType">,
  MarshallingInfoEnum<CodeGenOpts<"EmitDwarfUnwind">, "Default">;
def g_Flag : Flag<["-"], "g">, Group<g_Group>,
  HelpText<"Generate source-level debug information">;
def gline_tables_only : Flag<["-"], "gline-tables-only">, Group<gN_Group>,
  Flags<[CoreOption]>, HelpText<"Emit debug line number tables only">;
def gline_directives_only : Flag<["-"], "gline-directives-only">, Group<gN_Group>,
  Flags<[CoreOption]>, HelpText<"Emit debug line info directives only">;
def gmlt : Flag<["-"], "gmlt">, Alias<gline_tables_only>;
def g0 : Flag<["-"], "g0">, Group<gN_Group>;
def g1 : Flag<["-"], "g1">, Group<gN_Group>, Alias<gline_tables_only>;
def g2 : Flag<["-"], "g2">, Group<gN_Group>;
def g3 : Flag<["-"], "g3">, Group<gN_Group>;
def ggdb : Flag<["-"], "ggdb">, Group<gTune_Group>;
def ggdb0 : Flag<["-"], "ggdb0">, Group<ggdbN_Group>;
def ggdb1 : Flag<["-"], "ggdb1">, Group<ggdbN_Group>;
def ggdb2 : Flag<["-"], "ggdb2">, Group<ggdbN_Group>;
def ggdb3 : Flag<["-"], "ggdb3">, Group<ggdbN_Group>;
def glldb : Flag<["-"], "glldb">, Group<gTune_Group>;
def gsce : Flag<["-"], "gsce">, Group<gTune_Group>;
def gdbx : Flag<["-"], "gdbx">, Group<gTune_Group>;
// Equivalent to our default dwarf version. Forces usual dwarf emission when
// CodeView is enabled.
def gdwarf : Flag<["-"], "gdwarf">, Group<g_Group>, Flags<[CoreOption]>,
  HelpText<"Generate source-level debug information with the default dwarf version">;
def gdwarf_2 : Flag<["-"], "gdwarf-2">, Group<g_Group>,
  HelpText<"Generate source-level debug information with dwarf version 2">;
def gdwarf_3 : Flag<["-"], "gdwarf-3">, Group<g_Group>,
  HelpText<"Generate source-level debug information with dwarf version 3">;
def gdwarf_4 : Flag<["-"], "gdwarf-4">, Group<g_Group>,
  HelpText<"Generate source-level debug information with dwarf version 4">;
def gdwarf_5 : Flag<["-"], "gdwarf-5">, Group<g_Group>,
  HelpText<"Generate source-level debug information with dwarf version 5">;
def gdwarf64 : Flag<["-"], "gdwarf64">, Group<g_Group>,
  Flags<[CC1Option, CC1AsOption]>,
  HelpText<"Enables DWARF64 format for ELF binaries, if debug information emission is enabled.">,
  MarshallingInfoFlag<CodeGenOpts<"Dwarf64">>;
def gdwarf32 : Flag<["-"], "gdwarf32">, Group<g_Group>,
  Flags<[CC1Option, CC1AsOption]>,
  HelpText<"Enables DWARF32 format for ELF binaries, if debug information emission is enabled.">;

def gcodeview : Flag<["-"], "gcodeview">,
  HelpText<"Generate CodeView debug information">,
  Flags<[CC1Option, CC1AsOption, CoreOption]>,
  MarshallingInfoFlag<CodeGenOpts<"EmitCodeView">>;
defm codeview_ghash : BoolOption<"g", "codeview-ghash",
  CodeGenOpts<"CodeViewGHash">, DefaultFalse,
  PosFlag<SetTrue, [CC1Option], "Emit type record hashes in a .debug$H section">,
  NegFlag<SetFalse>, BothFlags<[CoreOption]>>;
defm inline_line_tables : BoolGOption<"inline-line-tables",
  CodeGenOpts<"NoInlineLineTables">, DefaultFalse,
  NegFlag<SetTrue, [CC1Option], "Don't emit inline line tables.">,
  PosFlag<SetFalse>, BothFlags<[CoreOption]>>;

def gfull : Flag<["-"], "gfull">, Group<g_Group>;
def gused : Flag<["-"], "gused">, Group<g_Group>;
def gstabs : Joined<["-"], "gstabs">, Group<g_Group>, Flags<[Unsupported]>;
def gcoff : Joined<["-"], "gcoff">, Group<g_Group>, Flags<[Unsupported]>;
def gxcoff : Joined<["-"], "gxcoff">, Group<g_Group>, Flags<[Unsupported]>;
def gvms : Joined<["-"], "gvms">, Group<g_Group>, Flags<[Unsupported]>;
def gtoggle : Flag<["-"], "gtoggle">, Group<g_flags_Group>, Flags<[Unsupported]>;
def grecord_command_line : Flag<["-"], "grecord-command-line">,
  Group<g_flags_Group>;
def gno_record_command_line : Flag<["-"], "gno-record-command-line">,
  Group<g_flags_Group>;
def : Flag<["-"], "grecord-gcc-switches">, Alias<grecord_command_line>;
def : Flag<["-"], "gno-record-gcc-switches">, Alias<gno_record_command_line>;
defm strict_dwarf : BoolOption<"g", "strict-dwarf",
  CodeGenOpts<"DebugStrictDwarf">, DefaultFalse,
  PosFlag<SetTrue, [CC1Option]>, NegFlag<SetFalse>, BothFlags<[CoreOption]>>,
  Group<g_flags_Group>;
defm column_info : BoolOption<"g", "column-info",
  CodeGenOpts<"DebugColumnInfo">, DefaultTrue,
  NegFlag<SetFalse, [CC1Option]>, PosFlag<SetTrue>, BothFlags<[CoreOption]>>,
  Group<g_flags_Group>;
def gsplit_dwarf : Flag<["-"], "gsplit-dwarf">, Group<g_flags_Group>;
def gsplit_dwarf_EQ : Joined<["-"], "gsplit-dwarf=">, Group<g_flags_Group>,
  HelpText<"Set DWARF fission mode">,
  Values<"split,single">;
def gno_split_dwarf : Flag<["-"], "gno-split-dwarf">, Group<g_flags_Group>;
def gsimple_template_names : Flag<["-"], "gsimple-template-names">, Group<g_flags_Group>;
def gsimple_template_names_EQ
    : Joined<["-"], "gsimple-template-names=">,
      HelpText<"Use simple template names in DWARF, or include the full "
               "template name with a modified prefix for validation">,
      Values<"simple,mangled">, Flags<[CC1Option, NoDriverOption]>;
def gsrc_hash_EQ : Joined<["-"], "gsrc-hash=">,
  Group<g_flags_Group>, Flags<[CC1Option, NoDriverOption]>,
  Values<"md5,sha1,sha256">,
  NormalizedValues<["DSH_MD5", "DSH_SHA1", "DSH_SHA256"]>,
  NormalizedValuesScope<"CodeGenOptions">,
  MarshallingInfoEnum<CodeGenOpts<"DebugSrcHash">, "DSH_MD5">;
def gno_simple_template_names : Flag<["-"], "gno-simple-template-names">,
                                Group<g_flags_Group>;
def ggnu_pubnames : Flag<["-"], "ggnu-pubnames">, Group<g_flags_Group>, Flags<[CC1Option]>;
def gno_gnu_pubnames : Flag<["-"], "gno-gnu-pubnames">, Group<g_flags_Group>;
def gpubnames : Flag<["-"], "gpubnames">, Group<g_flags_Group>, Flags<[CC1Option]>;
def gno_pubnames : Flag<["-"], "gno-pubnames">, Group<g_flags_Group>;
def gdwarf_aranges : Flag<["-"], "gdwarf-aranges">, Group<g_flags_Group>;
def gmodules : Flag <["-"], "gmodules">, Group<gN_Group>,
  HelpText<"Generate debug info with external references to clang modules"
           " or precompiled headers">;
def gz_EQ : Joined<["-"], "gz=">, Group<g_flags_Group>,
    HelpText<"DWARF debug sections compression type">;
def gz : Flag<["-"], "gz">, Alias<gz_EQ>, AliasArgs<["zlib"]>, Group<g_flags_Group>;
def gembed_source : Flag<["-"], "gembed-source">, Group<g_flags_Group>, Flags<[CC1Option]>,
    HelpText<"Embed source text in DWARF debug sections">,
    MarshallingInfoFlag<CodeGenOpts<"EmbedSource">>;
def gno_embed_source : Flag<["-"], "gno-embed-source">, Group<g_flags_Group>,
    Flags<[NoXarchOption]>,
    HelpText<"Restore the default behavior of not embedding source text in DWARF debug sections">;
def headerpad__max__install__names : Joined<["-"], "headerpad_max_install_names">;
def help : Flag<["-", "--"], "help">, Flags<[CC1Option,CC1AsOption, FC1Option,
    FlangOption]>, HelpText<"Display available options">,
    MarshallingInfoFlag<FrontendOpts<"ShowHelp">>;
def ibuiltininc : Flag<["-"], "ibuiltininc">,
  HelpText<"Enable builtin #include directories even when -nostdinc is used "
           "before or after -ibuiltininc. "
           "Using -nobuiltininc after the option disables it">;
def index_header_map : Flag<["-"], "index-header-map">, Flags<[CC1Option]>,
  HelpText<"Make the next included directory (-I or -F) an indexer header map">;
def idirafter : JoinedOrSeparate<["-"], "idirafter">, Group<clang_i_Group>, Flags<[CC1Option]>,
  HelpText<"Add directory to AFTER include search path">;
def iframework : JoinedOrSeparate<["-"], "iframework">, Group<clang_i_Group>, Flags<[CC1Option]>,
  HelpText<"Add directory to SYSTEM framework search path">;
def iframeworkwithsysroot : JoinedOrSeparate<["-"], "iframeworkwithsysroot">,
  Group<clang_i_Group>,
  HelpText<"Add directory to SYSTEM framework search path, "
           "absolute paths are relative to -isysroot">,
  MetaVarName<"<directory>">, Flags<[CC1Option]>;
def imacros : JoinedOrSeparate<["-", "--"], "imacros">, Group<clang_i_Group>, Flags<[CC1Option]>,
  HelpText<"Include macros from file before parsing">, MetaVarName<"<file>">,
  MarshallingInfoStringVector<PreprocessorOpts<"MacroIncludes">>;
def image__base : Separate<["-"], "image_base">;
def include_ : JoinedOrSeparate<["-", "--"], "include">, Group<clang_i_Group>, EnumName<"include">,
    MetaVarName<"<file>">, HelpText<"Include file before parsing">, Flags<[CC1Option]>;
def include_pch : Separate<["-"], "include-pch">, Group<clang_i_Group>, Flags<[CC1Option]>,
  HelpText<"Include precompiled header file">, MetaVarName<"<file>">,
  MarshallingInfoString<PreprocessorOpts<"ImplicitPCHInclude">>;
def relocatable_pch : Flag<["-", "--"], "relocatable-pch">, Flags<[CC1Option]>,
  HelpText<"Whether to build a relocatable precompiled header">,
  MarshallingInfoFlag<FrontendOpts<"RelocatablePCH">>;
def verify_pch : Flag<["-"], "verify-pch">, Group<Action_Group>, Flags<[CC1Option]>,
  HelpText<"Load and verify that a pre-compiled header file is not stale">;
def init : Separate<["-"], "init">;
def install__name : Separate<["-"], "install_name">;
def iprefix : JoinedOrSeparate<["-"], "iprefix">, Group<clang_i_Group>, Flags<[CC1Option]>,
  HelpText<"Set the -iwithprefix/-iwithprefixbefore prefix">, MetaVarName<"<dir>">;
def iquote : JoinedOrSeparate<["-"], "iquote">, Group<clang_i_Group>, Flags<[CC1Option]>,
  HelpText<"Add directory to QUOTE include search path">, MetaVarName<"<directory>">;
def isysroot : JoinedOrSeparate<["-"], "isysroot">, Group<clang_i_Group>, Flags<[CC1Option]>,
  HelpText<"Set the system root directory (usually /)">, MetaVarName<"<dir>">,
  MarshallingInfoString<HeaderSearchOpts<"Sysroot">, [{"/"}]>;
def isystem : JoinedOrSeparate<["-"], "isystem">, Group<clang_i_Group>,
  Flags<[CC1Option]>,
  HelpText<"Add directory to SYSTEM include search path">, MetaVarName<"<directory>">;
def isystem_after : JoinedOrSeparate<["-"], "isystem-after">,
  Group<clang_i_Group>, Flags<[NoXarchOption]>, MetaVarName<"<directory>">,
  HelpText<"Add directory to end of the SYSTEM include search path">;
def iwithprefixbefore : JoinedOrSeparate<["-"], "iwithprefixbefore">, Group<clang_i_Group>,
  HelpText<"Set directory to include search path with prefix">, MetaVarName<"<dir>">,
  Flags<[CC1Option]>;
def iwithprefix : JoinedOrSeparate<["-"], "iwithprefix">, Group<clang_i_Group>, Flags<[CC1Option]>,
  HelpText<"Set directory to SYSTEM include search path with prefix">, MetaVarName<"<dir>">;
def iwithsysroot : JoinedOrSeparate<["-"], "iwithsysroot">, Group<clang_i_Group>,
  HelpText<"Add directory to SYSTEM include search path, "
           "absolute paths are relative to -isysroot">, MetaVarName<"<directory>">,
  Flags<[CC1Option]>;
def ivfsoverlay : JoinedOrSeparate<["-"], "ivfsoverlay">, Group<clang_i_Group>, Flags<[CC1Option]>,
  HelpText<"Overlay the virtual filesystem described by file over the real file system">;
def imultilib : Separate<["-"], "imultilib">, Group<gfortran_Group>;
def keep__private__externs : Flag<["-"], "keep_private_externs">;
def l : JoinedOrSeparate<["-"], "l">, Flags<[LinkerInput, RenderJoined]>,
        Group<Link_Group>;
def lazy__framework : Separate<["-"], "lazy_framework">, Flags<[LinkerInput]>;
def lazy__library : Separate<["-"], "lazy_library">, Flags<[LinkerInput]>;
def mlittle_endian : Flag<["-"], "mlittle-endian">, Flags<[NoXarchOption]>;
def EL : Flag<["-"], "EL">, Alias<mlittle_endian>;
def mbig_endian : Flag<["-"], "mbig-endian">, Flags<[NoXarchOption]>;
def EB : Flag<["-"], "EB">, Alias<mbig_endian>;
def m16 : Flag<["-"], "m16">, Group<m_Group>, Flags<[NoXarchOption, CoreOption]>;
def m32 : Flag<["-"], "m32">, Group<m_Group>, Flags<[NoXarchOption, CoreOption]>;
def mqdsp6_compat : Flag<["-"], "mqdsp6-compat">, Group<m_Group>, Flags<[NoXarchOption,CC1Option]>,
  HelpText<"Enable hexagon-qdsp6 backward compatibility">,
  MarshallingInfoFlag<LangOpts<"HexagonQdsp6Compat">>;
def m64 : Flag<["-"], "m64">, Group<m_Group>, Flags<[NoXarchOption, CoreOption]>;
def mx32 : Flag<["-"], "mx32">, Group<m_Group>, Flags<[NoXarchOption, CoreOption]>;
def mabi_EQ : Joined<["-"], "mabi=">, Group<m_Group>;
def miamcu : Flag<["-"], "miamcu">, Group<m_Group>, Flags<[NoXarchOption, CoreOption]>,
  HelpText<"Use Intel MCU ABI">;
def mno_iamcu : Flag<["-"], "mno-iamcu">, Group<m_Group>, Flags<[NoXarchOption, CoreOption]>;
def malign_functions_EQ : Joined<["-"], "malign-functions=">, Group<clang_ignored_m_Group>;
def malign_loops_EQ : Joined<["-"], "malign-loops=">, Group<clang_ignored_m_Group>;
def malign_jumps_EQ : Joined<["-"], "malign-jumps=">, Group<clang_ignored_m_Group>;
def malign_branch_EQ : CommaJoined<["-"], "malign-branch=">, Group<m_Group>, Flags<[NoXarchOption]>,
  HelpText<"Specify types of branches to align">;
def malign_branch_boundary_EQ : Joined<["-"], "malign-branch-boundary=">, Group<m_Group>, Flags<[NoXarchOption]>,
  HelpText<"Specify the boundary's size to align branches">;
def mpad_max_prefix_size_EQ : Joined<["-"], "mpad-max-prefix-size=">, Group<m_Group>, Flags<[NoXarchOption]>,
  HelpText<"Specify maximum number of prefixes to use for padding">;
def mbranches_within_32B_boundaries : Flag<["-"], "mbranches-within-32B-boundaries">, Flags<[NoXarchOption]>, Group<m_Group>,
  HelpText<"Align selected branches (fused, jcc, jmp) within 32-byte boundary">;
def mfancy_math_387 : Flag<["-"], "mfancy-math-387">, Group<clang_ignored_m_Group>;
def mlong_calls : Flag<["-"], "mlong-calls">, Group<m_Group>,
  HelpText<"Generate branches with extended addressability, usually via indirect jumps.">;
def mdouble_EQ : Joined<["-"], "mdouble=">, Group<m_Group>,
  MetaVarName<"<n">, Values<"32,64">, Flags<[CC1Option]>,
  HelpText<"Force double to be <n> bits">,
  MarshallingInfoInt<LangOpts<"DoubleSize">, "0">;
def LongDouble_Group : OptionGroup<"<LongDouble group>">, Group<m_Group>,
  DocName<"Long double flags">,
  DocBrief<[{Selects the long double implementation}]>;
def mlong_double_64 : Flag<["-"], "mlong-double-64">, Group<LongDouble_Group>, Flags<[CC1Option]>,
  HelpText<"Force long double to be 64 bits">;
def mlong_double_80 : Flag<["-"], "mlong-double-80">, Group<LongDouble_Group>, Flags<[CC1Option]>,
  HelpText<"Force long double to be 80 bits, padded to 128 bits for storage">;
def mlong_double_128 : Flag<["-"], "mlong-double-128">, Group<LongDouble_Group>, Flags<[CC1Option]>,
  HelpText<"Force long double to be 128 bits">;
def mno_long_calls : Flag<["-"], "mno-long-calls">, Group<m_Group>,
  HelpText<"Restore the default behaviour of not generating long calls">;
def mexecute_only : Flag<["-"], "mexecute-only">, Group<m_arm_Features_Group>,
  HelpText<"Disallow generation of data access to code sections (ARM only)">;
def mno_execute_only : Flag<["-"], "mno-execute-only">, Group<m_arm_Features_Group>,
  HelpText<"Allow generation of data access to code sections (ARM only)">;
def mtp_mode_EQ : Joined<["-"], "mtp=">, Group<m_arm_Features_Group>, Values<"soft,cp15,el0,el1,el2,el3">,
  HelpText<"Thread pointer access method (AArch32/AArch64 only)">;
def mpure_code : Flag<["-"], "mpure-code">, Alias<mexecute_only>; // Alias for GCC compatibility
def mno_pure_code : Flag<["-"], "mno-pure-code">, Alias<mno_execute_only>;
def mtvos_version_min_EQ : Joined<["-"], "mtvos-version-min=">, Group<m_Group>;
def mappletvos_version_min_EQ : Joined<["-"], "mappletvos-version-min=">, Alias<mtvos_version_min_EQ>;
def mtvos_simulator_version_min_EQ : Joined<["-"], "mtvos-simulator-version-min=">;
def mappletvsimulator_version_min_EQ : Joined<["-"], "mappletvsimulator-version-min=">, Alias<mtvos_simulator_version_min_EQ>;
def mwatchos_version_min_EQ : Joined<["-"], "mwatchos-version-min=">, Group<m_Group>;
def mwatchos_simulator_version_min_EQ : Joined<["-"], "mwatchos-simulator-version-min=">;
def mwatchsimulator_version_min_EQ : Joined<["-"], "mwatchsimulator-version-min=">, Alias<mwatchos_simulator_version_min_EQ>;
def march_EQ : Joined<["-"], "march=">, Group<m_Group>, Flags<[CoreOption]>;
def masm_EQ : Joined<["-"], "masm=">, Group<m_Group>, Flags<[NoXarchOption]>;
def inline_asm_EQ : Joined<["-"], "inline-asm=">, Group<m_Group>, Flags<[CC1Option]>,
  Values<"att,intel">,
  NormalizedValuesScope<"CodeGenOptions">, NormalizedValues<["IAD_ATT", "IAD_Intel"]>,
  MarshallingInfoEnum<CodeGenOpts<"InlineAsmDialect">, "IAD_ATT">;
def mcmodel_EQ : Joined<["-"], "mcmodel=">, Group<m_Group>, Flags<[CC1Option]>,
  MarshallingInfoString<TargetOpts<"CodeModel">, [{"default"}]>;
def mtls_size_EQ : Joined<["-"], "mtls-size=">, Group<m_Group>, Flags<[NoXarchOption, CC1Option]>,
  HelpText<"Specify bit size of immediate TLS offsets (AArch64 ELF only): "
           "12 (for 4KB) | 24 (for 16MB, default) | 32 (for 4GB) | 48 (for 256TB, needs -mcmodel=large)">,
  MarshallingInfoInt<CodeGenOpts<"TLSSize">>;
def mimplicit_it_EQ : Joined<["-"], "mimplicit-it=">, Group<m_Group>;
def mdefault_build_attributes : Joined<["-"], "mdefault-build-attributes">, Group<m_Group>;
def mno_default_build_attributes : Joined<["-"], "mno-default-build-attributes">, Group<m_Group>;
def mconstant_cfstrings : Flag<["-"], "mconstant-cfstrings">, Group<clang_ignored_m_Group>;
def mconsole : Joined<["-"], "mconsole">, Group<m_Group>, Flags<[NoXarchOption]>;
def mwindows : Joined<["-"], "mwindows">, Group<m_Group>, Flags<[NoXarchOption]>;
def mdll : Joined<["-"], "mdll">, Group<m_Group>, Flags<[NoXarchOption]>;
def municode : Joined<["-"], "municode">, Group<m_Group>, Flags<[NoXarchOption]>;
def mthreads : Joined<["-"], "mthreads">, Group<m_Group>, Flags<[NoXarchOption]>;
def mguard_EQ : Joined<["-"], "mguard=">, Group<m_Group>, Flags<[NoXarchOption]>,
  HelpText<"Enable or disable Control Flow Guard checks and guard tables emission">,
  Values<"none,cf,cf-nochecks">;
def mcpu_EQ : Joined<["-"], "mcpu=">, Group<m_Group>;
def mmcu_EQ : Joined<["-"], "mmcu=">, Group<m_Group>;
def msim : Flag<["-"], "msim">, Group<m_Group>;
def mdynamic_no_pic : Joined<["-"], "mdynamic-no-pic">, Group<m_Group>;
def mfix_and_continue : Flag<["-"], "mfix-and-continue">, Group<clang_ignored_m_Group>;
def mieee_fp : Flag<["-"], "mieee-fp">, Group<clang_ignored_m_Group>;
def minline_all_stringops : Flag<["-"], "minline-all-stringops">, Group<clang_ignored_m_Group>;
def mno_inline_all_stringops : Flag<["-"], "mno-inline-all-stringops">, Group<clang_ignored_m_Group>;
def malign_double : Flag<["-"], "malign-double">, Group<m_Group>, Flags<[CC1Option]>,
  HelpText<"Align doubles to two words in structs (x86 only)">,
  MarshallingInfoFlag<LangOpts<"AlignDouble">>;
def mfloat_abi_EQ : Joined<["-"], "mfloat-abi=">, Group<m_Group>, Values<"soft,softfp,hard">;
def mfpmath_EQ : Joined<["-"], "mfpmath=">, Group<m_Group>;
def mfpu_EQ : Joined<["-"], "mfpu=">, Group<m_Group>;
def mhwdiv_EQ : Joined<["-"], "mhwdiv=">, Group<m_Group>;
def mhwmult_EQ : Joined<["-"], "mhwmult=">, Group<m_Group>;
def mglobal_merge : Flag<["-"], "mglobal-merge">, Group<m_Group>, Flags<[CC1Option]>,
  HelpText<"Enable merging of globals">;
def mhard_float : Flag<["-"], "mhard-float">, Group<m_Group>;
def mios_version_min_EQ : Joined<["-"], "mios-version-min=">,
  Group<m_Group>, HelpText<"Set iOS deployment target">;
def : Joined<["-"], "miphoneos-version-min=">,
  Group<m_Group>, Alias<mios_version_min_EQ>;
def mios_simulator_version_min_EQ : Joined<["-"], "mios-simulator-version-min=">;
def : Joined<["-"], "miphonesimulator-version-min=">, Alias<mios_simulator_version_min_EQ>;
def mkernel : Flag<["-"], "mkernel">, Group<m_Group>;
def mlinker_version_EQ : Joined<["-"], "mlinker-version=">,
  Flags<[NoXarchOption]>;
def mllvm : Separate<["-"], "mllvm">,Flags<[CC1Option,CC1AsOption,CoreOption,FC1Option,FlangOption]>,
  HelpText<"Additional arguments to forward to LLVM's option processing">,
  MarshallingInfoStringVector<FrontendOpts<"LLVMArgs">>;
def mmlir : Separate<["-"], "mmlir">, Flags<[CoreOption,FC1Option,FlangOption]>,
  HelpText<"Additional arguments to forward to MLIR's option processing">;
def ffuchsia_api_level_EQ : Joined<["-"], "ffuchsia-api-level=">,
  Group<m_Group>, Flags<[CC1Option]>, HelpText<"Set Fuchsia API level">,
  MarshallingInfoInt<LangOpts<"FuchsiaAPILevel">>;
def mmacos_version_min_EQ : Joined<["-"], "mmacos-version-min=">,
  Group<m_Group>, HelpText<"Set macOS deployment target">;
def : Joined<["-"], "mmacosx-version-min=">,
  Group<m_Group>, Alias<mmacos_version_min_EQ>;
def mms_bitfields : Flag<["-"], "mms-bitfields">, Group<m_Group>, Flags<[CC1Option]>,
  HelpText<"Set the default structure layout to be compatible with the Microsoft compiler standard">,
  MarshallingInfoFlag<LangOpts<"MSBitfields">>;
def moutline : Flag<["-"], "moutline">, Group<f_clang_Group>, Flags<[CC1Option]>,
    HelpText<"Enable function outlining (AArch64 only)">;
def mno_outline : Flag<["-"], "mno-outline">, Group<f_clang_Group>, Flags<[CC1Option]>,
    HelpText<"Disable function outlining (AArch64 only)">;
def mno_ms_bitfields : Flag<["-"], "mno-ms-bitfields">, Group<m_Group>,
  HelpText<"Do not set the default structure layout to be compatible with the Microsoft compiler standard">;
def mskip_rax_setup : Flag<["-"], "mskip-rax-setup">, Group<m_Group>, Flags<[CC1Option]>,
  HelpText<"Skip setting up RAX register when passing variable arguments (x86 only)">,
  MarshallingInfoFlag<CodeGenOpts<"SkipRaxSetup">>;
def mno_skip_rax_setup : Flag<["-"], "mno-skip-rax-setup">, Group<m_Group>, Flags<[CC1Option]>;
def mstackrealign : Flag<["-"], "mstackrealign">, Group<m_Group>, Flags<[CC1Option]>,
  HelpText<"Force realign the stack at entry to every function">,
  MarshallingInfoFlag<CodeGenOpts<"StackRealignment">>;
def mstack_alignment : Joined<["-"], "mstack-alignment=">, Group<m_Group>, Flags<[CC1Option]>,
  HelpText<"Set the stack alignment">,
  MarshallingInfoInt<CodeGenOpts<"StackAlignment">>;
def mstack_probe_size : Joined<["-"], "mstack-probe-size=">, Group<m_Group>, Flags<[CC1Option]>,
  HelpText<"Set the stack probe size">,
  MarshallingInfoInt<CodeGenOpts<"StackProbeSize">, "4096">;
def mstack_arg_probe : Flag<["-"], "mstack-arg-probe">, Group<m_Group>,
  HelpText<"Enable stack probes">;
def mno_stack_arg_probe : Flag<["-"], "mno-stack-arg-probe">, Group<m_Group>, Flags<[CC1Option]>,
  HelpText<"Disable stack probes which are enabled by default">,
  MarshallingInfoFlag<CodeGenOpts<"NoStackArgProbe">>;
def mthread_model : Separate<["-"], "mthread-model">, Group<m_Group>, Flags<[CC1Option]>,
  HelpText<"The thread model to use. Defaults to 'posix')">, Values<"posix,single">,
  NormalizedValues<["POSIX", "Single"]>, NormalizedValuesScope<"LangOptions::ThreadModelKind">,
  MarshallingInfoEnum<LangOpts<"ThreadModel">, "POSIX">;
def meabi : Separate<["-"], "meabi">, Group<m_Group>, Flags<[CC1Option]>,
  HelpText<"Set EABI type. Default depends on triple)">, Values<"default,4,5,gnu">,
  MarshallingInfoEnum<TargetOpts<"EABIVersion">, "Default">,
  NormalizedValuesScope<"llvm::EABI">,
  NormalizedValues<["Default", "EABI4", "EABI5", "GNU"]>;
def mtargetos_EQ : Joined<["-"], "mtargetos=">, Group<m_Group>,
  HelpText<"Set the deployment target to be the specified OS and OS version">;

def mno_constant_cfstrings : Flag<["-"], "mno-constant-cfstrings">, Group<m_Group>;
def mno_global_merge : Flag<["-"], "mno-global-merge">, Group<m_Group>, Flags<[CC1Option]>,
  HelpText<"Disable merging of globals">;
def mno_pascal_strings : Flag<["-"], "mno-pascal-strings">,
  Alias<fno_pascal_strings>;
def mno_red_zone : Flag<["-"], "mno-red-zone">, Group<m_Group>;
def mno_tls_direct_seg_refs : Flag<["-"], "mno-tls-direct-seg-refs">, Group<m_Group>, Flags<[CC1Option]>,
  HelpText<"Disable direct TLS access through segment registers">,
  MarshallingInfoFlag<CodeGenOpts<"IndirectTlsSegRefs">>;
def mno_relax_all : Flag<["-"], "mno-relax-all">, Group<m_Group>;
def mno_rtd: Flag<["-"], "mno-rtd">, Group<m_Group>;
def mno_soft_float : Flag<["-"], "mno-soft-float">, Group<m_Group>;
def mno_stackrealign : Flag<["-"], "mno-stackrealign">, Group<m_Group>;

def mretpoline : Flag<["-"], "mretpoline">, Group<m_Group>, Flags<[CoreOption,NoXarchOption]>;
def mno_retpoline : Flag<["-"], "mno-retpoline">, Group<m_Group>, Flags<[CoreOption,NoXarchOption]>;
defm speculative_load_hardening : BoolOption<"m", "speculative-load-hardening",
  CodeGenOpts<"SpeculativeLoadHardening">, DefaultFalse,
  PosFlag<SetTrue, [CC1Option]>, NegFlag<SetFalse>, BothFlags<[CoreOption]>>,
  Group<m_Group>;
def mlvi_hardening : Flag<["-"], "mlvi-hardening">, Group<m_Group>, Flags<[CoreOption,NoXarchOption]>,
  HelpText<"Enable all mitigations for Load Value Injection (LVI)">;
def mno_lvi_hardening : Flag<["-"], "mno-lvi-hardening">, Group<m_Group>, Flags<[CoreOption,NoXarchOption]>,
  HelpText<"Disable mitigations for Load Value Injection (LVI)">;
def mlvi_cfi : Flag<["-"], "mlvi-cfi">, Group<m_Group>, Flags<[CoreOption,NoXarchOption]>,
  HelpText<"Enable only control-flow mitigations for Load Value Injection (LVI)">;
def mno_lvi_cfi : Flag<["-"], "mno-lvi-cfi">, Group<m_Group>, Flags<[CoreOption,NoXarchOption]>,
  HelpText<"Disable control-flow mitigations for Load Value Injection (LVI)">;
def m_seses : Flag<["-"], "mseses">, Group<m_Group>, Flags<[CoreOption, NoXarchOption]>,
  HelpText<"Enable speculative execution side effect suppression (SESES). "
    "Includes LVI control flow integrity mitigations">;
def mno_seses : Flag<["-"], "mno-seses">, Group<m_Group>, Flags<[CoreOption, NoXarchOption]>,
  HelpText<"Disable speculative execution side effect suppression (SESES)">;

def mrelax : Flag<["-"], "mrelax">, Group<m_Group>,
  HelpText<"Enable linker relaxation">;
def mno_relax : Flag<["-"], "mno-relax">, Group<m_Group>,
  HelpText<"Disable linker relaxation">;
def msmall_data_limit_EQ : Joined<["-"], "msmall-data-limit=">, Group<m_Group>,
  Alias<G>,
  HelpText<"Put global and static data smaller than the limit into a special section">;
def msave_restore : Flag<["-"], "msave-restore">, Group<m_riscv_Features_Group>,
  HelpText<"Enable using library calls for save and restore">;
def mno_save_restore : Flag<["-"], "mno-save-restore">, Group<m_riscv_Features_Group>,
  HelpText<"Disable using library calls for save and restore">;
def mcmodel_EQ_medlow : Flag<["-"], "mcmodel=medlow">, Group<m_riscv_Features_Group>,
  Flags<[CC1Option]>, Alias<mcmodel_EQ>, AliasArgs<["small"]>,
  HelpText<"Equivalent to -mcmodel=small, compatible with RISC-V gcc.">;
def mcmodel_EQ_medany : Flag<["-"], "mcmodel=medany">, Group<m_riscv_Features_Group>,
  Flags<[CC1Option]>, Alias<mcmodel_EQ>, AliasArgs<["medium"]>,
  HelpText<"Equivalent to -mcmodel=medium, compatible with RISC-V gcc.">;
def menable_experimental_extensions : Flag<["-"], "menable-experimental-extensions">, Group<m_Group>,
  HelpText<"Enable use of experimental RISC-V extensions.">;

def munaligned_access : Flag<["-"], "munaligned-access">, Group<m_arm_Features_Group>,
  HelpText<"Allow memory accesses to be unaligned (AArch32/AArch64 only)">;
def mno_unaligned_access : Flag<["-"], "mno-unaligned-access">, Group<m_arm_Features_Group>,
  HelpText<"Force all memory accesses to be aligned (AArch32/AArch64 only)">;
def mstrict_align : Flag<["-"], "mstrict-align">, Alias<mno_unaligned_access>, Flags<[CC1Option,HelpHidden]>,
  HelpText<"Force all memory accesses to be aligned (same as mno-unaligned-access)">;
def mno_thumb : Flag<["-"], "mno-thumb">, Group<m_arm_Features_Group>;
def mrestrict_it: Flag<["-"], "mrestrict-it">, Group<m_arm_Features_Group>,
  HelpText<"Disallow generation of complex IT blocks.">;
def mno_restrict_it: Flag<["-"], "mno-restrict-it">, Group<m_arm_Features_Group>,
  HelpText<"Allow generation of complex IT blocks.">;
def marm : Flag<["-"], "marm">, Alias<mno_thumb>;
def ffixed_r9 : Flag<["-"], "ffixed-r9">, Group<m_arm_Features_Group>,
  HelpText<"Reserve the r9 register (ARM only)">;
def mno_movt : Flag<["-"], "mno-movt">, Group<m_arm_Features_Group>,
  HelpText<"Disallow use of movt/movw pairs (ARM only)">;
def mcrc : Flag<["-"], "mcrc">, Group<m_Group>,
  HelpText<"Allow use of CRC instructions (ARM/Mips only)">;
def mnocrc : Flag<["-"], "mnocrc">, Group<m_arm_Features_Group>,
  HelpText<"Disallow use of CRC instructions (ARM only)">;
def mno_neg_immediates: Flag<["-"], "mno-neg-immediates">, Group<m_arm_Features_Group>,
  HelpText<"Disallow converting instructions with negative immediates to their negation or inversion.">;
def mcmse : Flag<["-"], "mcmse">, Group<m_arm_Features_Group>,
  Flags<[NoXarchOption,CC1Option]>,
  HelpText<"Allow use of CMSE (Armv8-M Security Extensions)">,
  MarshallingInfoFlag<LangOpts<"Cmse">>;
def ForceAAPCSBitfieldLoad : Flag<["-"], "faapcs-bitfield-load">, Group<m_arm_Features_Group>,
  Flags<[NoXarchOption,CC1Option]>,
  HelpText<"Follows the AAPCS standard that all volatile bit-field write generates at least one load. (ARM only).">,
  MarshallingInfoFlag<CodeGenOpts<"ForceAAPCSBitfieldLoad">>;
defm aapcs_bitfield_width : BoolOption<"f", "aapcs-bitfield-width",
  CodeGenOpts<"AAPCSBitfieldWidth">, DefaultTrue,
  NegFlag<SetFalse, [], "Do not follow">, PosFlag<SetTrue, [], "Follow">,
  BothFlags<[NoXarchOption, CC1Option], " the AAPCS standard requirement stating that"
            " volatile bit-field width is dictated by the field container type. (ARM only).">>,
  Group<m_arm_Features_Group>;
def mframe_chain : Joined<["-"], "mframe-chain=">,
  Group<m_arm_Features_Group>, Values<"none,aapcs,aapcs+leaf">,
  HelpText<"Select the frame chain model used to emit frame records (Arm only).">;
def mgeneral_regs_only : Flag<["-"], "mgeneral-regs-only">, Group<m_Group>,
  HelpText<"Generate code which only uses the general purpose registers (AArch64/x86 only)">;
def mfix_cmse_cve_2021_35465 : Flag<["-"], "mfix-cmse-cve-2021-35465">,
  Group<m_arm_Features_Group>,
  HelpText<"Work around VLLDM erratum CVE-2021-35465 (ARM only)">;
def mno_fix_cmse_cve_2021_35465 : Flag<["-"], "mno-fix-cmse-cve-2021-35465">,
  Group<m_arm_Features_Group>,
  HelpText<"Don't work around VLLDM erratum CVE-2021-35465 (ARM only)">;
def mfix_cortex_a57_aes_1742098 : Flag<["-"], "mfix-cortex-a57-aes-1742098">,
  Group<m_arm_Features_Group>,
  HelpText<"Work around Cortex-A57 Erratum 1742098 (ARM only)">;
def mno_fix_cortex_a57_aes_1742098 : Flag<["-"], "mno-fix-cortex-a57-aes-1742098">,
  Group<m_arm_Features_Group>,
  HelpText<"Don't work around Cortex-A57 Erratum 1742098 (ARM only)">;
def mfix_cortex_a72_aes_1655431 : Flag<["-"], "mfix-cortex-a72-aes-1655431">,
  Group<m_arm_Features_Group>,
  HelpText<"Work around Cortex-A72 Erratum 1655431 (ARM only)">,
  Alias<mfix_cortex_a57_aes_1742098>;
def mno_fix_cortex_a72_aes_1655431 : Flag<["-"], "mno-fix-cortex-a72-aes-1655431">,
  Group<m_arm_Features_Group>,
  HelpText<"Don't work around Cortex-A72 Erratum 1655431 (ARM only)">,
  Alias<mno_fix_cortex_a57_aes_1742098>;
def mfix_cortex_a53_835769 : Flag<["-"], "mfix-cortex-a53-835769">,
  Group<m_aarch64_Features_Group>,
  HelpText<"Workaround Cortex-A53 erratum 835769 (AArch64 only)">;
def mno_fix_cortex_a53_835769 : Flag<["-"], "mno-fix-cortex-a53-835769">,
  Group<m_aarch64_Features_Group>,
  HelpText<"Don't workaround Cortex-A53 erratum 835769 (AArch64 only)">;
def mmark_bti_property : Flag<["-"], "mmark-bti-property">,
  Group<m_aarch64_Features_Group>,
  HelpText<"Add .note.gnu.property with BTI to assembly files (AArch64 only)">;
def mno_bti_at_return_twice : Flag<["-"], "mno-bti-at-return-twice">,
  Group<m_arm_Features_Group>,
  HelpText<"Do not add a BTI instruction after a setjmp or other"
           " return-twice construct (Arm/AArch64 only)">;

foreach i = {1-31} in
  def ffixed_x#i : Flag<["-"], "ffixed-x"#i>, Group<m_Group>,
    HelpText<"Reserve the x"#i#" register (AArch64/RISC-V only)">;

foreach i = {8-15,18} in
  def fcall_saved_x#i : Flag<["-"], "fcall-saved-x"#i>, Group<m_aarch64_Features_Group>,
    HelpText<"Make the x"#i#" register call-saved (AArch64 only)">;

def msve_vector_bits_EQ : Joined<["-"], "msve-vector-bits=">, Group<m_aarch64_Features_Group>,
  HelpText<"Specify the size in bits of an SVE vector register. Defaults to the"
           " vector length agnostic value of \"scalable\". (AArch64 only)">;

def mvscale_min_EQ : Joined<["-"], "mvscale-min=">,
  Group<m_aarch64_Features_Group>, Flags<[NoXarchOption,CC1Option]>,
  HelpText<"Specify the vscale minimum. Defaults to \"1\". (AArch64 only)">,
  MarshallingInfoInt<LangOpts<"VScaleMin">>;
def mvscale_max_EQ : Joined<["-"], "mvscale-max=">,
  Group<m_aarch64_Features_Group>, Flags<[NoXarchOption,CC1Option]>,
  HelpText<"Specify the vscale maximum. Defaults to the"
           " vector length agnostic value of \"0\". (AArch64 only)">,
  MarshallingInfoInt<LangOpts<"VScaleMax">>;

def msign_return_address_EQ : Joined<["-"], "msign-return-address=">,
  Flags<[CC1Option]>, Group<m_Group>, Values<"none,all,non-leaf">,
  HelpText<"Select return address signing scope">;
def mbranch_protection_EQ : Joined<["-"], "mbranch-protection=">,
  Group<m_Group>,
  HelpText<"Enforce targets of indirect branches and function returns">;

def mharden_sls_EQ : Joined<["-"], "mharden-sls=">,
  HelpText<"Select straight-line speculation hardening scope (ARM/AArch64/X86"
           " only). <arg> must be: all, none, retbr(ARM/AArch64),"
           " blr(ARM/AArch64), comdat(ARM/AArch64), nocomdat(ARM/AArch64),"
           " return(X86), indirect-jmp(X86)">;

def msimd128 : Flag<["-"], "msimd128">, Group<m_wasm_Features_Group>;
def mno_simd128 : Flag<["-"], "mno-simd128">, Group<m_wasm_Features_Group>;
def mrelaxed_simd : Flag<["-"], "mrelaxed-simd">, Group<m_wasm_Features_Group>;
def mno_relaxed_simd : Flag<["-"], "mno-relaxed-simd">, Group<m_wasm_Features_Group>;
def mnontrapping_fptoint : Flag<["-"], "mnontrapping-fptoint">, Group<m_wasm_Features_Group>;
def mno_nontrapping_fptoint : Flag<["-"], "mno-nontrapping-fptoint">, Group<m_wasm_Features_Group>;
def msign_ext : Flag<["-"], "msign-ext">, Group<m_wasm_Features_Group>;
def mno_sign_ext : Flag<["-"], "mno-sign-ext">, Group<m_wasm_Features_Group>;
def mexception_handing : Flag<["-"], "mexception-handling">, Group<m_wasm_Features_Group>;
def mno_exception_handing : Flag<["-"], "mno-exception-handling">, Group<m_wasm_Features_Group>;
def matomics : Flag<["-"], "matomics">, Group<m_wasm_Features_Group>;
def mno_atomics : Flag<["-"], "mno-atomics">, Group<m_wasm_Features_Group>;
def mbulk_memory : Flag<["-"], "mbulk-memory">, Group<m_wasm_Features_Group>;
def mno_bulk_memory : Flag<["-"], "mno-bulk-memory">, Group<m_wasm_Features_Group>;
def mmutable_globals : Flag<["-"], "mmutable-globals">, Group<m_wasm_Features_Group>;
def mno_mutable_globals : Flag<["-"], "mno-mutable-globals">, Group<m_wasm_Features_Group>;
def mmultivalue : Flag<["-"], "mmultivalue">, Group<m_wasm_Features_Group>;
def mno_multivalue : Flag<["-"], "mno-multivalue">, Group<m_wasm_Features_Group>;
def mtail_call : Flag<["-"], "mtail-call">, Group<m_wasm_Features_Group>;
def mno_tail_call : Flag<["-"], "mno-tail-call">, Group<m_wasm_Features_Group>;
def mreference_types : Flag<["-"], "mreference-types">, Group<m_wasm_Features_Group>;
def mno_reference_types : Flag<["-"], "mno-reference-types">, Group<m_wasm_Features_Group>;
def mextended_const : Flag<["-"], "mextended-const">, Group<m_wasm_Features_Group>;
def mno_extended_const : Flag<["-"], "mno-extended-const">, Group<m_wasm_Features_Group>;
def mexec_model_EQ : Joined<["-"], "mexec-model=">, Group<m_wasm_Features_Driver_Group>,
                     Values<"command,reactor">,
                     HelpText<"Execution model (WebAssembly only)">;

defm amdgpu_ieee : BoolOption<"m", "amdgpu-ieee",
  CodeGenOpts<"EmitIEEENaNCompliantInsts">, DefaultTrue,
  PosFlag<SetTrue, [], "Sets the IEEE bit in the expected default floating point "
  " mode register. Floating point opcodes that support exception flag "
  "gathering quiet and propagate signaling NaN inputs per IEEE 754-2008. "
  "This option changes the ABI. (AMDGPU only)">,
  NegFlag<SetFalse, [CC1Option]>>, Group<m_Group>;

def mcode_object_version_EQ : Joined<["-"], "mcode-object-version=">, Group<m_Group>,
  HelpText<"Specify code object ABI version. Defaults to 4. (AMDGPU only)">,
  Flags<[CC1Option]>,
  Values<"none,2,3,4,5">,
  NormalizedValuesScope<"TargetOptions">,
  NormalizedValues<["COV_None", "COV_2", "COV_3", "COV_4", "COV_5"]>,
  MarshallingInfoEnum<TargetOpts<"CodeObjectVersion">, "COV_4">;

defm code_object_v3_legacy : SimpleMFlag<"code-object-v3",
  "Legacy option to specify code object ABI V3",
  "Legacy option to specify code object ABI V2",
  " (AMDGPU only)">;
defm cumode : SimpleMFlag<"cumode",
  "Specify CU wavefront", "Specify WGP wavefront",
  " execution mode (AMDGPU only)", m_amdgpu_Features_Group>;
defm tgsplit : SimpleMFlag<"tgsplit", "Enable", "Disable",
  " threadgroup split execution mode (AMDGPU only)", m_amdgpu_Features_Group>;
defm wavefrontsize64 : SimpleMFlag<"wavefrontsize64",
  "Specify wavefront size 64", "Specify wavefront size 32",
  " mode (AMDGPU only)">;

defm unsafe_fp_atomics : BoolOption<"m", "unsafe-fp-atomics",
  TargetOpts<"AllowAMDGPUUnsafeFPAtomics">, DefaultFalse,
  PosFlag<SetTrue, [CC1Option], "Enable unsafe floating point atomic instructions (AMDGPU only)">,
  NegFlag<SetFalse>>, Group<m_Group>;

def faltivec : Flag<["-"], "faltivec">, Group<f_Group>, Flags<[NoXarchOption]>;
def fno_altivec : Flag<["-"], "fno-altivec">, Group<f_Group>, Flags<[NoXarchOption]>;
def maltivec : Flag<["-"], "maltivec">, Group<m_ppc_Features_Group>;
def mno_altivec : Flag<["-"], "mno-altivec">, Group<m_ppc_Features_Group>;
def mpcrel: Flag<["-"], "mpcrel">, Group<m_ppc_Features_Group>;
def mno_pcrel: Flag<["-"], "mno-pcrel">, Group<m_ppc_Features_Group>;
def mprefixed: Flag<["-"], "mprefixed">, Group<m_ppc_Features_Group>;
def mno_prefixed: Flag<["-"], "mno-prefixed">, Group<m_ppc_Features_Group>;
def mspe : Flag<["-"], "mspe">, Group<m_ppc_Features_Group>;
def mno_spe : Flag<["-"], "mno-spe">, Group<m_ppc_Features_Group>;
def mefpu2 : Flag<["-"], "mefpu2">, Group<m_ppc_Features_Group>;
def mabi_EQ_vec_extabi : Flag<["-"], "mabi=vec-extabi">, Group<m_Group>, Flags<[CC1Option]>,
  HelpText<"Enable the extended Altivec ABI on AIX (AIX only). Uses volatile and nonvolatile vector registers">,
  MarshallingInfoFlag<LangOpts<"EnableAIXExtendedAltivecABI">>;
def mabi_EQ_vec_default : Flag<["-"], "mabi=vec-default">, Group<m_Group>, Flags<[CC1Option]>,
  HelpText<"Enable the default Altivec ABI on AIX (AIX only). Uses only volatile vector registers.">;
def mabi_EQ_quadword_atomics : Flag<["-"], "mabi=quadword-atomics">,
  Group<m_Group>, Flags<[CC1Option]>,
  HelpText<"Enable quadword atomics ABI on AIX (AIX PPC64 only). Uses lqarx/stqcx. instructions.">,
  MarshallingInfoFlag<LangOpts<"EnableAIXQuadwordAtomicsABI">>;
def mvsx : Flag<["-"], "mvsx">, Group<m_ppc_Features_Group>;
def mno_vsx : Flag<["-"], "mno-vsx">, Group<m_ppc_Features_Group>;
def msecure_plt : Flag<["-"], "msecure-plt">, Group<m_ppc_Features_Group>;
def mpower8_vector : Flag<["-"], "mpower8-vector">,
    Group<m_ppc_Features_Group>;
def mno_power8_vector : Flag<["-"], "mno-power8-vector">,
    Group<m_ppc_Features_Group>;
def mpower9_vector : Flag<["-"], "mpower9-vector">,
    Group<m_ppc_Features_Group>;
def mno_power9_vector : Flag<["-"], "mno-power9-vector">,
    Group<m_ppc_Features_Group>;
def mpower10_vector : Flag<["-"], "mpower10-vector">,
    Group<m_ppc_Features_Group>;
def mno_power10_vector : Flag<["-"], "mno-power10-vector">,
    Group<m_ppc_Features_Group>;
def mpower8_crypto : Flag<["-"], "mcrypto">,
    Group<m_ppc_Features_Group>;
def mnopower8_crypto : Flag<["-"], "mno-crypto">,
    Group<m_ppc_Features_Group>;
def mdirect_move : Flag<["-"], "mdirect-move">,
    Group<m_ppc_Features_Group>;
def mnodirect_move : Flag<["-"], "mno-direct-move">,
    Group<m_ppc_Features_Group>;
def mpaired_vector_memops: Flag<["-"], "mpaired-vector-memops">,
    Group<m_ppc_Features_Group>;
def mnopaired_vector_memops: Flag<["-"], "mno-paired-vector-memops">,
    Group<m_ppc_Features_Group>;
def mhtm : Flag<["-"], "mhtm">, Group<m_ppc_Features_Group>;
def mno_htm : Flag<["-"], "mno-htm">, Group<m_ppc_Features_Group>;
def mfprnd : Flag<["-"], "mfprnd">, Group<m_ppc_Features_Group>;
def mno_fprnd : Flag<["-"], "mno-fprnd">, Group<m_ppc_Features_Group>;
def mcmpb : Flag<["-"], "mcmpb">, Group<m_ppc_Features_Group>;
def mno_cmpb : Flag<["-"], "mno-cmpb">, Group<m_ppc_Features_Group>;
def misel : Flag<["-"], "misel">, Group<m_ppc_Features_Group>;
def mno_isel : Flag<["-"], "mno-isel">, Group<m_ppc_Features_Group>;
def mmfocrf : Flag<["-"], "mmfocrf">, Group<m_ppc_Features_Group>;
def mmfcrf : Flag<["-"], "mmfcrf">, Alias<mmfocrf>;
def mno_mfocrf : Flag<["-"], "mno-mfocrf">, Group<m_ppc_Features_Group>;
def mno_mfcrf : Flag<["-"], "mno-mfcrf">, Alias<mno_mfocrf>;
def mpopcntd : Flag<["-"], "mpopcntd">, Group<m_ppc_Features_Group>;
def mno_popcntd : Flag<["-"], "mno-popcntd">, Group<m_ppc_Features_Group>;
def mcrbits : Flag<["-"], "mcrbits">, Group<m_ppc_Features_Group>;
def mno_crbits : Flag<["-"], "mno-crbits">, Group<m_ppc_Features_Group>;
def minvariant_function_descriptors :
  Flag<["-"], "minvariant-function-descriptors">, Group<m_ppc_Features_Group>;
def mno_invariant_function_descriptors :
  Flag<["-"], "mno-invariant-function-descriptors">,
  Group<m_ppc_Features_Group>;
def mfloat128: Flag<["-"], "mfloat128">,
    Group<m_ppc_Features_Group>;
def mno_float128 : Flag<["-"], "mno-float128">,
    Group<m_ppc_Features_Group>;
def mlongcall: Flag<["-"], "mlongcall">,
    Group<m_ppc_Features_Group>;
def mno_longcall : Flag<["-"], "mno-longcall">,
    Group<m_ppc_Features_Group>;
def mmma: Flag<["-"], "mmma">, Group<m_ppc_Features_Group>;
def mno_mma: Flag<["-"], "mno-mma">, Group<m_ppc_Features_Group>;
def mrop_protect : Flag<["-"], "mrop-protect">,
    Group<m_ppc_Features_Group>;
def mprivileged : Flag<["-"], "mprivileged">,
    Group<m_ppc_Features_Group>;
def maix_struct_return : Flag<["-"], "maix-struct-return">,
  Group<m_Group>, Flags<[CC1Option]>,
  HelpText<"Return all structs in memory (PPC32 only)">;
def msvr4_struct_return : Flag<["-"], "msvr4-struct-return">,
  Group<m_Group>, Flags<[CC1Option]>,
  HelpText<"Return small structs in registers (PPC32 only)">;

def mvx : Flag<["-"], "mvx">, Group<m_Group>;
def mno_vx : Flag<["-"], "mno-vx">, Group<m_Group>;

defm zvector : BoolFOption<"zvector",
  LangOpts<"ZVector">, DefaultFalse,
  PosFlag<SetTrue, [CC1Option], "Enable System z vector language extension">,
  NegFlag<SetFalse>>;
def mzvector : Flag<["-"], "mzvector">, Alias<fzvector>;
def mno_zvector : Flag<["-"], "mno-zvector">, Alias<fno_zvector>;

def mignore_xcoff_visibility : Flag<["-"], "mignore-xcoff-visibility">, Group<m_Group>,
HelpText<"Not emit the visibility attribute for asm in AIX OS or give all symbols 'unspecified' visibility in XCOFF object file">,
  Flags<[CC1Option]>;
defm backchain : BoolOption<"m", "backchain",
  CodeGenOpts<"Backchain">, DefaultFalse,
  PosFlag<SetTrue, [], "Link stack frames through backchain on System Z">,
  NegFlag<SetFalse>, BothFlags<[NoXarchOption,CC1Option]>>, Group<m_Group>;

def mno_warn_nonportable_cfstrings : Flag<["-"], "mno-warn-nonportable-cfstrings">, Group<m_Group>;
def mno_omit_leaf_frame_pointer : Flag<["-"], "mno-omit-leaf-frame-pointer">, Group<m_Group>;
def momit_leaf_frame_pointer : Flag<["-"], "momit-leaf-frame-pointer">, Group<m_Group>,
  HelpText<"Omit frame pointer setup for leaf functions">;
def moslib_EQ : Joined<["-"], "moslib=">, Group<m_Group>;
def mpascal_strings : Flag<["-"], "mpascal-strings">, Alias<fpascal_strings>;
def mred_zone : Flag<["-"], "mred-zone">, Group<m_Group>;
def mtls_direct_seg_refs : Flag<["-"], "mtls-direct-seg-refs">, Group<m_Group>,
  HelpText<"Enable direct TLS access through segment registers (default)">;
def mregparm_EQ : Joined<["-"], "mregparm=">, Group<m_Group>;
def mrelax_all : Flag<["-"], "mrelax-all">, Group<m_Group>, Flags<[CC1Option,CC1AsOption]>,
  HelpText<"(integrated-as) Relax all machine instructions">,
  MarshallingInfoFlag<CodeGenOpts<"RelaxAll">>;
def mincremental_linker_compatible : Flag<["-"], "mincremental-linker-compatible">, Group<m_Group>,
  Flags<[CC1Option,CC1AsOption]>,
  HelpText<"(integrated-as) Emit an object file which can be used with an incremental linker">,
  MarshallingInfoFlag<CodeGenOpts<"IncrementalLinkerCompatible">>;
def mno_incremental_linker_compatible : Flag<["-"], "mno-incremental-linker-compatible">, Group<m_Group>,
  HelpText<"(integrated-as) Emit an object file which cannot be used with an incremental linker">;
def mrtd : Flag<["-"], "mrtd">, Group<m_Group>, Flags<[CC1Option]>,
  HelpText<"Make StdCall calling convention the default">;
def msmall_data_threshold_EQ : Joined <["-"], "msmall-data-threshold=">,
  Group<m_Group>, Alias<G>;
def msoft_float : Flag<["-"], "msoft-float">, Group<m_Group>, Flags<[CC1Option]>,
  HelpText<"Use software floating point">,
  MarshallingInfoFlag<CodeGenOpts<"SoftFloat">>;
def moutline_atomics : Flag<["-"], "moutline-atomics">, Group<f_clang_Group>, Flags<[CC1Option]>,
  HelpText<"Generate local calls to out-of-line atomic operations">;
def mno_outline_atomics : Flag<["-"], "mno-outline-atomics">, Group<f_clang_Group>, Flags<[CC1Option]>,
  HelpText<"Don't generate local calls to out-of-line atomic operations">;
def mno_implicit_float : Flag<["-"], "mno-implicit-float">, Group<m_Group>,
  HelpText<"Don't generate implicit floating point instructions">;
def mimplicit_float : Flag<["-"], "mimplicit-float">, Group<m_Group>;
def mrecip : Flag<["-"], "mrecip">, Group<m_Group>;
def mrecip_EQ : CommaJoined<["-"], "mrecip=">, Group<m_Group>, Flags<[CC1Option]>,
  MarshallingInfoStringVector<CodeGenOpts<"Reciprocals">>;
def mprefer_vector_width_EQ : Joined<["-"], "mprefer-vector-width=">, Group<m_Group>, Flags<[CC1Option]>,
  HelpText<"Specifies preferred vector width for auto-vectorization. Defaults to 'none' which allows target specific decisions.">,
  MarshallingInfoString<CodeGenOpts<"PreferVectorWidth">>;
def mstack_protector_guard_EQ : Joined<["-"], "mstack-protector-guard=">, Group<m_Group>, Flags<[CC1Option]>,
  HelpText<"Use the given guard (global, tls) for addressing the stack-protector guard">,
  MarshallingInfoString<CodeGenOpts<"StackProtectorGuard">>;
def mstack_protector_guard_offset_EQ : Joined<["-"], "mstack-protector-guard-offset=">, Group<m_Group>, Flags<[CC1Option]>,
  HelpText<"Use the given offset for addressing the stack-protector guard">,
  MarshallingInfoInt<CodeGenOpts<"StackProtectorGuardOffset">, "INT_MAX", "int">;
def mstack_protector_guard_symbol_EQ : Joined<["-"], "mstack-protector-guard-symbol=">, Group<m_Group>, Flags<[CC1Option]>,
  HelpText<"Use the given symbol for addressing the stack-protector guard">,
  MarshallingInfoString<CodeGenOpts<"StackProtectorGuardSymbol">>;
def mstack_protector_guard_reg_EQ : Joined<["-"], "mstack-protector-guard-reg=">, Group<m_Group>, Flags<[CC1Option]>,
  HelpText<"Use the given reg for addressing the stack-protector guard">,
  MarshallingInfoString<CodeGenOpts<"StackProtectorGuardReg">>;
def mfentry : Flag<["-"], "mfentry">, HelpText<"Insert calls to fentry at function entry (x86/SystemZ only)">,
  Flags<[CC1Option]>, Group<m_Group>,
  MarshallingInfoFlag<CodeGenOpts<"CallFEntry">>;
def mnop_mcount : Flag<["-"], "mnop-mcount">, HelpText<"Generate mcount/__fentry__ calls as nops. To activate they need to be patched in.">,
  Flags<[CC1Option]>, Group<m_Group>,
  MarshallingInfoFlag<CodeGenOpts<"MNopMCount">>;
def mrecord_mcount : Flag<["-"], "mrecord-mcount">, HelpText<"Generate a __mcount_loc section entry for each __fentry__ call.">,
  Flags<[CC1Option]>, Group<m_Group>,
  MarshallingInfoFlag<CodeGenOpts<"RecordMCount">>;
def mpacked_stack : Flag<["-"], "mpacked-stack">, HelpText<"Use packed stack layout (SystemZ only).">,
  Flags<[CC1Option]>, Group<m_Group>,
  MarshallingInfoFlag<CodeGenOpts<"PackedStack">>;
def mno_packed_stack : Flag<["-"], "mno-packed-stack">, Flags<[CC1Option]>, Group<m_Group>;
def mips16 : Flag<["-"], "mips16">, Group<m_mips_Features_Group>;
def mno_mips16 : Flag<["-"], "mno-mips16">, Group<m_mips_Features_Group>;
def mmicromips : Flag<["-"], "mmicromips">, Group<m_mips_Features_Group>;
def mno_micromips : Flag<["-"], "mno-micromips">, Group<m_mips_Features_Group>;
def mxgot : Flag<["-"], "mxgot">, Group<m_mips_Features_Group>;
def mno_xgot : Flag<["-"], "mno-xgot">, Group<m_mips_Features_Group>;
def mldc1_sdc1 : Flag<["-"], "mldc1-sdc1">, Group<m_mips_Features_Group>;
def mno_ldc1_sdc1 : Flag<["-"], "mno-ldc1-sdc1">, Group<m_mips_Features_Group>;
def mcheck_zero_division : Flag<["-"], "mcheck-zero-division">,
                           Group<m_mips_Features_Group>;
def mno_check_zero_division : Flag<["-"], "mno-check-zero-division">,
                              Group<m_mips_Features_Group>;
def mfix4300 : Flag<["-"], "mfix4300">, Group<m_mips_Features_Group>;
def mcompact_branches_EQ : Joined<["-"], "mcompact-branches=">,
                           Group<m_mips_Features_Group>;
def mbranch_likely : Flag<["-"], "mbranch-likely">, Group<m_Group>,
  IgnoredGCCCompat;
def mno_branch_likely : Flag<["-"], "mno-branch-likely">, Group<m_Group>,
  IgnoredGCCCompat;
def mindirect_jump_EQ : Joined<["-"], "mindirect-jump=">,
  Group<m_mips_Features_Group>,
  HelpText<"Change indirect jump instructions to inhibit speculation">;
def mdsp : Flag<["-"], "mdsp">, Group<m_mips_Features_Group>;
def mno_dsp : Flag<["-"], "mno-dsp">, Group<m_mips_Features_Group>;
def mdspr2 : Flag<["-"], "mdspr2">, Group<m_mips_Features_Group>;
def mno_dspr2 : Flag<["-"], "mno-dspr2">, Group<m_mips_Features_Group>;
def msingle_float : Flag<["-"], "msingle-float">, Group<m_mips_Features_Group>;
def mdouble_float : Flag<["-"], "mdouble-float">, Group<m_mips_Features_Group>;
def mmadd4 : Flag<["-"], "mmadd4">, Group<m_mips_Features_Group>,
  HelpText<"Enable the generation of 4-operand madd.s, madd.d and related instructions.">;
def mno_madd4 : Flag<["-"], "mno-madd4">, Group<m_mips_Features_Group>,
  HelpText<"Disable the generation of 4-operand madd.s, madd.d and related instructions.">;
def mmsa : Flag<["-"], "mmsa">, Group<m_mips_Features_Group>,
  HelpText<"Enable MSA ASE (MIPS only)">;
def mno_msa : Flag<["-"], "mno-msa">, Group<m_mips_Features_Group>,
  HelpText<"Disable MSA ASE (MIPS only)">;
def mmt : Flag<["-"], "mmt">, Group<m_mips_Features_Group>,
  HelpText<"Enable MT ASE (MIPS only)">;
def mno_mt : Flag<["-"], "mno-mt">, Group<m_mips_Features_Group>,
  HelpText<"Disable MT ASE (MIPS only)">;
def mfp64 : Flag<["-"], "mfp64">, Group<m_mips_Features_Group>,
  HelpText<"Use 64-bit floating point registers (MIPS only)">;
def mfp32 : Flag<["-"], "mfp32">, Group<m_mips_Features_Group>,
  HelpText<"Use 32-bit floating point registers (MIPS only)">;
def mgpopt : Flag<["-"], "mgpopt">, Group<m_mips_Features_Group>,
  HelpText<"Use GP relative accesses for symbols known to be in a small"
           " data section (MIPS)">;
def mno_gpopt : Flag<["-"], "mno-gpopt">, Group<m_mips_Features_Group>,
  HelpText<"Do not use GP relative accesses for symbols known to be in a small"
           " data section (MIPS)">;
def mlocal_sdata : Flag<["-"], "mlocal-sdata">,
  Group<m_mips_Features_Group>,
  HelpText<"Extend the -G behaviour to object local data (MIPS)">;
def mno_local_sdata : Flag<["-"], "mno-local-sdata">,
  Group<m_mips_Features_Group>,
  HelpText<"Do not extend the -G behaviour to object local data (MIPS)">;
def mextern_sdata : Flag<["-"], "mextern-sdata">,
  Group<m_mips_Features_Group>,
  HelpText<"Assume that externally defined data is in the small data if it"
           " meets the -G <size> threshold (MIPS)">;
def mno_extern_sdata : Flag<["-"], "mno-extern-sdata">,
  Group<m_mips_Features_Group>,
  HelpText<"Do not assume that externally defined data is in the small data if"
           " it meets the -G <size> threshold (MIPS)">;
def membedded_data : Flag<["-"], "membedded-data">,
  Group<m_mips_Features_Group>,
  HelpText<"Place constants in the .rodata section instead of the .sdata "
           "section even if they meet the -G <size> threshold (MIPS)">;
def mno_embedded_data : Flag<["-"], "mno-embedded-data">,
  Group<m_mips_Features_Group>,
  HelpText<"Do not place constants in the .rodata section instead of the "
           ".sdata if they meet the -G <size> threshold (MIPS)">;
def mnan_EQ : Joined<["-"], "mnan=">, Group<m_mips_Features_Group>;
def mabs_EQ : Joined<["-"], "mabs=">, Group<m_mips_Features_Group>;
def mabicalls : Flag<["-"], "mabicalls">, Group<m_mips_Features_Group>,
  HelpText<"Enable SVR4-style position-independent code (Mips only)">;
def mno_abicalls : Flag<["-"], "mno-abicalls">, Group<m_mips_Features_Group>,
  HelpText<"Disable SVR4-style position-independent code (Mips only)">;
def mno_crc : Flag<["-"], "mno-crc">, Group<m_mips_Features_Group>,
  HelpText<"Disallow use of CRC instructions (Mips only)">;
def mvirt : Flag<["-"], "mvirt">, Group<m_mips_Features_Group>;
def mno_virt : Flag<["-"], "mno-virt">, Group<m_mips_Features_Group>;
def mginv : Flag<["-"], "mginv">, Group<m_mips_Features_Group>;
def mno_ginv : Flag<["-"], "mno-ginv">, Group<m_mips_Features_Group>;
def mips1 : Flag<["-"], "mips1">,
  Alias<march_EQ>, AliasArgs<["mips1"]>, Group<m_mips_Features_Group>,
  HelpText<"Equivalent to -march=mips1">, Flags<[HelpHidden]>;
def mips2 : Flag<["-"], "mips2">,
  Alias<march_EQ>, AliasArgs<["mips2"]>, Group<m_mips_Features_Group>,
  HelpText<"Equivalent to -march=mips2">, Flags<[HelpHidden]>;
def mips3 : Flag<["-"], "mips3">,
  Alias<march_EQ>, AliasArgs<["mips3"]>, Group<m_mips_Features_Group>,
  HelpText<"Equivalent to -march=mips3">, Flags<[HelpHidden]>;
def mips4 : Flag<["-"], "mips4">,
  Alias<march_EQ>, AliasArgs<["mips4"]>, Group<m_mips_Features_Group>,
  HelpText<"Equivalent to -march=mips4">, Flags<[HelpHidden]>;
def mips5 : Flag<["-"], "mips5">,
  Alias<march_EQ>, AliasArgs<["mips5"]>, Group<m_mips_Features_Group>,
  HelpText<"Equivalent to -march=mips5">, Flags<[HelpHidden]>;
def mips32 : Flag<["-"], "mips32">,
  Alias<march_EQ>, AliasArgs<["mips32"]>, Group<m_mips_Features_Group>,
  HelpText<"Equivalent to -march=mips32">, Flags<[HelpHidden]>;
def mips32r2 : Flag<["-"], "mips32r2">,
  Alias<march_EQ>, AliasArgs<["mips32r2"]>, Group<m_mips_Features_Group>,
  HelpText<"Equivalent to -march=mips32r2">, Flags<[HelpHidden]>;
def mips32r3 : Flag<["-"], "mips32r3">,
  Alias<march_EQ>, AliasArgs<["mips32r3"]>, Group<m_mips_Features_Group>,
  HelpText<"Equivalent to -march=mips32r3">, Flags<[HelpHidden]>;
def mips32r5 : Flag<["-"], "mips32r5">,
  Alias<march_EQ>, AliasArgs<["mips32r5"]>, Group<m_mips_Features_Group>,
  HelpText<"Equivalent to -march=mips32r5">, Flags<[HelpHidden]>;
def mips32r6 : Flag<["-"], "mips32r6">,
  Alias<march_EQ>, AliasArgs<["mips32r6"]>, Group<m_mips_Features_Group>,
  HelpText<"Equivalent to -march=mips32r6">, Flags<[HelpHidden]>;
def mips64 : Flag<["-"], "mips64">,
  Alias<march_EQ>, AliasArgs<["mips64"]>, Group<m_mips_Features_Group>,
  HelpText<"Equivalent to -march=mips64">, Flags<[HelpHidden]>;
def mips64r2 : Flag<["-"], "mips64r2">,
  Alias<march_EQ>, AliasArgs<["mips64r2"]>, Group<m_mips_Features_Group>,
  HelpText<"Equivalent to -march=mips64r2">, Flags<[HelpHidden]>;
def mips64r3 : Flag<["-"], "mips64r3">,
  Alias<march_EQ>, AliasArgs<["mips64r3"]>, Group<m_mips_Features_Group>,
  HelpText<"Equivalent to -march=mips64r3">, Flags<[HelpHidden]>;
def mips64r5 : Flag<["-"], "mips64r5">,
  Alias<march_EQ>, AliasArgs<["mips64r5"]>, Group<m_mips_Features_Group>,
  HelpText<"Equivalent to -march=mips64r5">, Flags<[HelpHidden]>;
def mips64r6 : Flag<["-"], "mips64r6">,
  Alias<march_EQ>, AliasArgs<["mips64r6"]>, Group<m_mips_Features_Group>,
  HelpText<"Equivalent to -march=mips64r6">, Flags<[HelpHidden]>;
def mfpxx : Flag<["-"], "mfpxx">, Group<m_mips_Features_Group>,
  HelpText<"Avoid FPU mode dependent operations when used with the O32 ABI">,
  Flags<[HelpHidden]>;
def modd_spreg : Flag<["-"], "modd-spreg">, Group<m_mips_Features_Group>,
  HelpText<"Enable odd single-precision floating point registers">,
  Flags<[HelpHidden]>;
def mno_odd_spreg : Flag<["-"], "mno-odd-spreg">, Group<m_mips_Features_Group>,
  HelpText<"Disable odd single-precision floating point registers">,
  Flags<[HelpHidden]>;
def mrelax_pic_calls : Flag<["-"], "mrelax-pic-calls">,
  Group<m_mips_Features_Group>,
  HelpText<"Produce relaxation hints for linkers to try optimizing PIC "
           "call sequences into direct calls (MIPS only)">, Flags<[HelpHidden]>;
def mno_relax_pic_calls : Flag<["-"], "mno-relax-pic-calls">,
  Group<m_mips_Features_Group>,
  HelpText<"Do not produce relaxation hints for linkers to try optimizing PIC "
           "call sequences into direct calls (MIPS only)">, Flags<[HelpHidden]>;
def mglibc : Flag<["-"], "mglibc">, Group<m_libc_Group>, Flags<[HelpHidden]>;
def muclibc : Flag<["-"], "muclibc">, Group<m_libc_Group>, Flags<[HelpHidden]>;
def module_file_info : Flag<["-"], "module-file-info">, Flags<[NoXarchOption,CC1Option]>, Group<Action_Group>,
  HelpText<"Provide information about a particular module file">;
def mthumb : Flag<["-"], "mthumb">, Group<m_Group>;
def mtune_EQ : Joined<["-"], "mtune=">, Group<m_Group>,
  HelpText<"Only supported on AArch64, PowerPC, RISC-V, SystemZ, and X86">;
def multi__module : Flag<["-"], "multi_module">;
def multiply__defined__unused : Separate<["-"], "multiply_defined_unused">;
def multiply__defined : Separate<["-"], "multiply_defined">;
def mwarn_nonportable_cfstrings : Flag<["-"], "mwarn-nonportable-cfstrings">, Group<m_Group>;
def canonical_prefixes : Flag<["-"], "canonical-prefixes">, Flags<[HelpHidden, CoreOption]>,
  HelpText<"Use absolute paths for invoking subcommands (default)">;
def no_canonical_prefixes : Flag<["-"], "no-canonical-prefixes">, Flags<[HelpHidden, CoreOption]>,
  HelpText<"Use relative paths for invoking subcommands">;
def no_cpp_precomp : Flag<["-"], "no-cpp-precomp">, Group<clang_ignored_f_Group>;
def no_integrated_cpp : Flag<["-", "--"], "no-integrated-cpp">, Flags<[NoXarchOption]>;
def no_pedantic : Flag<["-", "--"], "no-pedantic">, Group<pedantic_Group>;
def no__dead__strip__inits__and__terms : Flag<["-"], "no_dead_strip_inits_and_terms">;
def nobuiltininc : Flag<["-"], "nobuiltininc">, Flags<[CC1Option, CoreOption]>,
  HelpText<"Disable builtin #include directories">,
  MarshallingInfoNegativeFlag<HeaderSearchOpts<"UseBuiltinIncludes">>;
def nogpuinc : Flag<["-"], "nogpuinc">, HelpText<"Do not add include paths for CUDA/HIP and"
  " do not include the default CUDA/HIP wrapper headers">;
def nohipwrapperinc : Flag<["-"], "nohipwrapperinc">,
  HelpText<"Do not include the default HIP wrapper headers and include paths">;
def : Flag<["-"], "nocudainc">, Alias<nogpuinc>;
def nogpulib : Flag<["-"], "nogpulib">, MarshallingInfoFlag<LangOpts<"NoGPULib">>,
  Flags<[CC1Option]>, HelpText<"Do not link device library for CUDA/HIP device compilation">;
def : Flag<["-"], "nocudalib">, Flags<[CoreOption]>, Alias<nogpulib>;
def nodefaultlibs : Flag<["-"], "nodefaultlibs">;
def nodriverkitlib : Flag<["-"], "nodriverkitlib">;
def nofixprebinding : Flag<["-"], "nofixprebinding">;
def nolibc : Flag<["-"], "nolibc">;
def nomultidefs : Flag<["-"], "nomultidefs">;
def nopie : Flag<["-"], "nopie">;
def no_pie : Flag<["-"], "no-pie">, Alias<nopie>;
def noprebind : Flag<["-"], "noprebind">;
def noprofilelib : Flag<["-"], "noprofilelib">;
def noseglinkedit : Flag<["-"], "noseglinkedit">;
def nostartfiles : Flag<["-"], "nostartfiles">, Group<Link_Group>;
def nostdinc : Flag<["-"], "nostdinc">, Flags<[CoreOption]>;
def nostdlibinc : Flag<["-"], "nostdlibinc">;
def nostdincxx : Flag<["-"], "nostdinc++">, Flags<[CC1Option]>,
  HelpText<"Disable standard #include directories for the C++ standard library">,
  MarshallingInfoNegativeFlag<HeaderSearchOpts<"UseStandardCXXIncludes">>;
def nostdlib : Flag<["-"], "nostdlib">, Group<Link_Group>;
def nostdlibxx : Flag<["-"], "nostdlib++">, Group<Link_Group>;
def nolibsycl : Flag<["-"], "nolibsycl">, Flags<[NoXarchOption, CoreOption]>,
  HelpText<"Do not link SYCL runtime library">;
def object : Flag<["-"], "object">;
def o : JoinedOrSeparate<["-"], "o">, Flags<[NoXarchOption,
  CC1Option, CC1AsOption, FC1Option, FlangOption]>,
  HelpText<"Write output to <file>">, MetaVarName<"<file>">,
  MarshallingInfoString<FrontendOpts<"OutputFile">>;
def object_file_name_EQ : Joined<["-"], "object-file-name=">, Flags<[CC1Option, CC1AsOption, CoreOption]>,
  HelpText<"Set the output <file> for debug infos">, MetaVarName<"<file>">,
  MarshallingInfoString<CodeGenOpts<"ObjectFilenameForDebug">>;
def object_file_name : Separate<["-"], "object-file-name">, Flags<[CC1Option, CC1AsOption, CoreOption]>,
    Alias<object_file_name_EQ>;
def pagezero__size : JoinedOrSeparate<["-"], "pagezero_size">;
def pass_exit_codes : Flag<["-", "--"], "pass-exit-codes">, Flags<[Unsupported]>;
def pedantic_errors : Flag<["-", "--"], "pedantic-errors">, Group<pedantic_Group>, Flags<[CC1Option]>,
  MarshallingInfoFlag<DiagnosticOpts<"PedanticErrors">>;
def pedantic : Flag<["-", "--"], "pedantic">, Group<pedantic_Group>, Flags<[CC1Option,FlangOption,FC1Option]>,
  HelpText<"Warn on language extensions">, MarshallingInfoFlag<DiagnosticOpts<"Pedantic">>;
def pg : Flag<["-"], "pg">, HelpText<"Enable mcount instrumentation">, Flags<[CC1Option]>,
  MarshallingInfoFlag<CodeGenOpts<"InstrumentForProfiling">>;
def pipe : Flag<["-", "--"], "pipe">,
  HelpText<"Use pipes between commands, when possible">;
def prebind__all__twolevel__modules : Flag<["-"], "prebind_all_twolevel_modules">;
def prebind : Flag<["-"], "prebind">;
def preload : Flag<["-"], "preload">;
def print_file_name_EQ : Joined<["-", "--"], "print-file-name=">,
  HelpText<"Print the full library path of <file>">, MetaVarName<"<file>">;
def print_ivar_layout : Flag<["-"], "print-ivar-layout">, Flags<[CC1Option]>,
  HelpText<"Enable Objective-C Ivar layout bitmap print trace">,
  MarshallingInfoFlag<LangOpts<"ObjCGCBitmapPrint">>;
def print_libgcc_file_name : Flag<["-", "--"], "print-libgcc-file-name">,
  HelpText<"Print the library path for the currently used compiler runtime "
           "library (\"libgcc.a\" or \"libclang_rt.builtins.*.a\")">;
def print_multi_directory : Flag<["-", "--"], "print-multi-directory">;
def print_multi_lib : Flag<["-", "--"], "print-multi-lib">;
def print_multi_os_directory : Flag<["-", "--"], "print-multi-os-directory">,
  Flags<[Unsupported]>;
def print_target_triple : Flag<["-", "--"], "print-target-triple">,
  HelpText<"Print the normalized target triple">, Flags<[FlangOption]>;
def print_effective_triple : Flag<["-", "--"], "print-effective-triple">,
  HelpText<"Print the effective target triple">, Flags<[FlangOption]>;
// GCC --disable-multiarch, GCC --enable-multiarch (upstream and Debian
// specific) have different behaviors. We choose not to support the option.
def : Flag<["-", "--"], "print-multiarch">, Flags<[Unsupported]>;
def print_prog_name_EQ : Joined<["-", "--"], "print-prog-name=">,
  HelpText<"Print the full program path of <name>">, MetaVarName<"<name>">;
def print_resource_dir : Flag<["-", "--"], "print-resource-dir">,
  HelpText<"Print the resource directory pathname">;
def print_search_dirs : Flag<["-", "--"], "print-search-dirs">,
  HelpText<"Print the paths used for finding libraries and programs">;
def print_targets : Flag<["-", "--"], "print-targets">,
  HelpText<"Print the registered targets">;
def print_rocm_search_dirs : Flag<["-", "--"], "print-rocm-search-dirs">,
  HelpText<"Print the paths used for finding ROCm installation">;
def print_runtime_dir : Flag<["-", "--"], "print-runtime-dir">,
  HelpText<"Print the directory pathname containing clangs runtime libraries">;
def print_diagnostic_options : Flag<["-", "--"], "print-diagnostic-options">,
  HelpText<"Print all of Clang's warning options">;
def private__bundle : Flag<["-"], "private_bundle">;
def pthreads : Flag<["-"], "pthreads">;
defm pthread : BoolOption<"", "pthread",
  LangOpts<"POSIXThreads">, DefaultFalse,
  PosFlag<SetTrue, [], "Support POSIX threads in generated code">,
  NegFlag<SetFalse>, BothFlags<[CC1Option]>>;
def p : Flag<["-"], "p">;
def pie : Flag<["-"], "pie">, Group<Link_Group>;
def static_pie : Flag<["-"], "static-pie">, Group<Link_Group>;
def read__only__relocs : Separate<["-"], "read_only_relocs">;
def remap : Flag<["-"], "remap">;
def rewrite_objc : Flag<["-"], "rewrite-objc">, Flags<[NoXarchOption,CC1Option]>,
  HelpText<"Rewrite Objective-C source to C++">, Group<Action_Group>;
def rewrite_legacy_objc : Flag<["-"], "rewrite-legacy-objc">, Flags<[NoXarchOption]>,
  HelpText<"Rewrite Legacy Objective-C source to C++">;
def rdynamic : Flag<["-"], "rdynamic">, Group<Link_Group>;
def resource_dir : Separate<["-"], "resource-dir">,
  Flags<[NoXarchOption, CC1Option, CoreOption, HelpHidden]>,
  HelpText<"The directory which holds the compiler resource files">,
  MarshallingInfoString<HeaderSearchOpts<"ResourceDir">>;
def resource_dir_EQ : Joined<["-"], "resource-dir=">, Flags<[NoXarchOption, CoreOption]>,
  Alias<resource_dir>;
def rpath : Separate<["-"], "rpath">, Flags<[LinkerInput]>, Group<Link_Group>;
def rtlib_EQ : Joined<["-", "--"], "rtlib=">,
  HelpText<"Compiler runtime library to use">;
def frtlib_add_rpath: Flag<["-"], "frtlib-add-rpath">, Flags<[NoArgumentUnused]>,
  HelpText<"Add -rpath with architecture-specific resource directory to the linker flags">;
def fno_rtlib_add_rpath: Flag<["-"], "fno-rtlib-add-rpath">, Flags<[NoArgumentUnused]>,
  HelpText<"Do not add -rpath with architecture-specific resource directory to the linker flags">;
defm openmp_implicit_rpath: BoolFOption<"openmp-implicit-rpath",
  LangOpts<"OpenMP">,
  DefaultTrue,
  PosFlag<SetTrue, [], "Set rpath on OpenMP executables">,
  NegFlag<SetFalse>,
  BothFlags<[NoArgumentUnused]>>;
def r : Flag<["-"], "r">, Flags<[LinkerInput,NoArgumentUnused]>,
        Group<Link_Group>;
def save_temps_EQ : Joined<["-", "--"], "save-temps=">, Flags<[CC1Option, FlangOption, NoXarchOption]>,
  HelpText<"Save intermediate compilation results.">;
def save_temps : Flag<["-", "--"], "save-temps">, Flags<[FlangOption, NoXarchOption]>,
  Alias<save_temps_EQ>, AliasArgs<["cwd"]>,
  HelpText<"Save intermediate compilation results">;
def save_stats_EQ : Joined<["-", "--"], "save-stats=">, Flags<[NoXarchOption]>,
  HelpText<"Save llvm statistics.">;
def save_stats : Flag<["-", "--"], "save-stats">, Flags<[NoXarchOption]>,
  Alias<save_stats_EQ>, AliasArgs<["cwd"]>,
  HelpText<"Save llvm statistics.">;
def via_file_asm : Flag<["-", "--"], "via-file-asm">, InternalDebugOpt,
  HelpText<"Write assembly to file for input to assemble jobs">;
def sectalign : MultiArg<["-"], "sectalign", 3>;
def sectcreate : MultiArg<["-"], "sectcreate", 3>;
def sectobjectsymbols : MultiArg<["-"], "sectobjectsymbols", 2>;
def sectorder : MultiArg<["-"], "sectorder", 3>;
def seg1addr : JoinedOrSeparate<["-"], "seg1addr">;
def seg__addr__table__filename : Separate<["-"], "seg_addr_table_filename">;
def seg__addr__table : Separate<["-"], "seg_addr_table">;
def segaddr : MultiArg<["-"], "segaddr", 2>;
def segcreate : MultiArg<["-"], "segcreate", 3>;
def seglinkedit : Flag<["-"], "seglinkedit">;
def segprot : MultiArg<["-"], "segprot", 3>;
def segs__read__only__addr : Separate<["-"], "segs_read_only_addr">;
def segs__read__write__addr : Separate<["-"], "segs_read_write_addr">;
def segs__read__ : Joined<["-"], "segs_read_">;
def shared_libgcc : Flag<["-"], "shared-libgcc">;
def shared : Flag<["-", "--"], "shared">, Group<Link_Group>;
def single__module : Flag<["-"], "single_module">;
def specs_EQ : Joined<["-", "--"], "specs=">, Group<Link_Group>;
def specs : Separate<["-", "--"], "specs">, Flags<[Unsupported]>;
def start_no_unused_arguments : Flag<["--"], "start-no-unused-arguments">, Flags<[CoreOption]>,
  HelpText<"Don't emit warnings about unused arguments for the following arguments">;
def static_libgcc : Flag<["-"], "static-libgcc">;
def static_libstdcxx : Flag<["-"], "static-libstdc++">;
def static : Flag<["-", "--"], "static">, Group<Link_Group>, Flags<[NoArgumentUnused]>;
def std_default_EQ : Joined<["-"], "std-default=">;
def std_EQ : Joined<["-", "--"], "std=">, Flags<[CC1Option,FlangOption,FC1Option]>,
  Group<CompileOnly_Group>, HelpText<"Language standard to compile for">,
  ValuesCode<[{
    const char *Values =
    #define LANGSTANDARD(id, name, lang, desc, features) name ","
    #define LANGSTANDARD_ALIAS(id, alias) alias ","
    #include "clang/Basic/LangStandards.def"
    ;
  }]>;
def stdlib_EQ : Joined<["-", "--"], "stdlib=">, Flags<[CC1Option]>,
  HelpText<"C++ standard library to use">, Values<"libc++,libstdc++,platform">;
def stdlibxx_isystem : JoinedOrSeparate<["-"], "stdlib++-isystem">,
  Group<clang_i_Group>,
  HelpText<"Use directory as the C++ standard library include path">,
  Flags<[NoXarchOption]>, MetaVarName<"<directory>">;
def unwindlib_EQ : Joined<["-", "--"], "unwindlib=">, Flags<[CC1Option]>,
  HelpText<"Unwind library to use">, Values<"libgcc,unwindlib,platform">;
def sub__library : JoinedOrSeparate<["-"], "sub_library">;
def sub__umbrella : JoinedOrSeparate<["-"], "sub_umbrella">;
def system_header_prefix : Joined<["--"], "system-header-prefix=">,
  Group<clang_i_Group>, Flags<[CC1Option]>, MetaVarName<"<prefix>">,
  HelpText<"Treat all #include paths starting with <prefix> as including a "
           "system header.">;
def : Separate<["--"], "system-header-prefix">, Alias<system_header_prefix>;
def no_system_header_prefix : Joined<["--"], "no-system-header-prefix=">,
  Group<clang_i_Group>, Flags<[CC1Option]>, MetaVarName<"<prefix>">,
  HelpText<"Treat all #include paths starting with <prefix> as not including a "
           "system header.">;
def : Separate<["--"], "no-system-header-prefix">, Alias<no_system_header_prefix>;
def s : Flag<["-"], "s">, Group<Link_Group>;
def target : Joined<["--"], "target=">, Flags<[NoXarchOption, CoreOption, FlangOption]>,
  HelpText<"Generate code for the given target">;
def darwin_target_variant : Separate<["-"], "darwin-target-variant">,
  Flags<[NoXarchOption, CoreOption]>,
  HelpText<"Generate code for an additional runtime variant of the deployment target">;
def print_supported_cpus : Flag<["-", "--"], "print-supported-cpus">,
  Group<CompileOnly_Group>, Flags<[CC1Option, CoreOption]>,
  HelpText<"Print supported cpu models for the given target (if target is not specified,"
           " it will print the supported cpus for the default target)">,
  MarshallingInfoFlag<FrontendOpts<"PrintSupportedCPUs">>;
def mcpu_EQ_QUESTION : Flag<["-"], "mcpu=?">, Alias<print_supported_cpus>;
def mtune_EQ_QUESTION : Flag<["-"], "mtune=?">, Alias<print_supported_cpus>;
def time : Flag<["-"], "time">,
  HelpText<"Time individual commands">;
def traditional_cpp : Flag<["-", "--"], "traditional-cpp">, Flags<[CC1Option]>,
  HelpText<"Enable some traditional CPP emulation">,
  MarshallingInfoFlag<LangOpts<"TraditionalCPP">>;
def traditional : Flag<["-", "--"], "traditional">;
def trigraphs : Flag<["-", "--"], "trigraphs">, Alias<ftrigraphs>,
  HelpText<"Process trigraph sequences">;
def twolevel__namespace__hints : Flag<["-"], "twolevel_namespace_hints">;
def twolevel__namespace : Flag<["-"], "twolevel_namespace">;
def t : Flag<["-"], "t">, Group<Link_Group>;
def umbrella : Separate<["-"], "umbrella">;
def undefined : JoinedOrSeparate<["-"], "undefined">, Group<u_Group>;
def undef : Flag<["-"], "undef">, Group<u_Group>, Flags<[CC1Option]>,
  HelpText<"undef all system defines">,
  MarshallingInfoNegativeFlag<PreprocessorOpts<"UsePredefines">>;
def unexported__symbols__list : Separate<["-"], "unexported_symbols_list">;
def u : JoinedOrSeparate<["-"], "u">, Group<u_Group>;
def v : Flag<["-"], "v">, Flags<[CC1Option, CoreOption]>,
  HelpText<"Show commands to run and use verbose output">,
  MarshallingInfoFlag<HeaderSearchOpts<"Verbose">>;
def altivec_src_compat : Joined<["-"], "faltivec-src-compat=">,
  Flags<[CC1Option]>, Group<f_Group>,
  HelpText<"Source-level compatibility for Altivec vectors (for PowerPC "
           "targets). This includes results of vector comparison (scalar for "
           "'xl', vector for 'gcc') as well as behavior when initializing with "
           "a scalar (splatting for 'xl', element zero only for 'gcc'). For "
           "'mixed', the compatibility is as 'gcc' for 'vector bool/vector "
           "pixel' and as 'xl' for other types. Current default is 'mixed'.">,
  Values<"mixed,gcc,xl">,
  NormalizedValuesScope<"LangOptions::AltivecSrcCompatKind">,
  NormalizedValues<["Mixed", "GCC", "XL"]>,
  MarshallingInfoEnum<LangOpts<"AltivecSrcCompat">, "Mixed">;
def verify_debug_info : Flag<["--"], "verify-debug-info">, Flags<[NoXarchOption]>,
  HelpText<"Verify the binary representation of debug output">;
def weak_l : Joined<["-"], "weak-l">, Flags<[LinkerInput]>;
def weak__framework : Separate<["-"], "weak_framework">, Flags<[LinkerInput]>;
def weak__library : Separate<["-"], "weak_library">, Flags<[LinkerInput]>;
def weak__reference__mismatches : Separate<["-"], "weak_reference_mismatches">;
def whatsloaded : Flag<["-"], "whatsloaded">;
def why_load : Flag<["-"], "why_load">;
def whyload : Flag<["-"], "whyload">, Alias<why_load>;
def w : Flag<["-"], "w">, HelpText<"Suppress all warnings">, Flags<[CC1Option]>,
  MarshallingInfoFlag<DiagnosticOpts<"IgnoreWarnings">>;
def x : JoinedOrSeparate<["-"], "x">,
Flags<[NoXarchOption,CC1Option,FlangOption,FC1Option]>,
  HelpText<"Treat subsequent input files as having type <language>">,
  MetaVarName<"<language>">;
def y : Joined<["-"], "y">;

defm integrated_as : BoolFOption<"integrated-as",
  CodeGenOpts<"DisableIntegratedAS">, DefaultFalse,
  NegFlag<SetTrue, [CC1Option, FlangOption], "Disable">, PosFlag<SetFalse, [], "Enable">,
  BothFlags<[], " the integrated assembler">>;

def fintegrated_cc1 : Flag<["-"], "fintegrated-cc1">,
                      Flags<[CoreOption, NoXarchOption]>, Group<f_Group>,
                      HelpText<"Run cc1 in-process">;
def fno_integrated_cc1 : Flag<["-"], "fno-integrated-cc1">,
                         Flags<[CoreOption, NoXarchOption]>, Group<f_Group>,
                         HelpText<"Spawn a separate process for each cc1">;

def fintegrated_objemitter : Flag<["-"], "fintegrated-objemitter">,
  Flags<[CoreOption, NoXarchOption]>, Group<f_Group>,
  HelpText<"Use internal machine object code emitter.">;
def fno_integrated_objemitter : Flag<["-"], "fno-integrated-objemitter">,
  Flags<[CoreOption, NoXarchOption]>, Group<f_Group>,
  HelpText<"Use external machine object code emitter.">;

def : Flag<["-"], "integrated-as">, Alias<fintegrated_as>, Flags<[NoXarchOption]>;
def : Flag<["-"], "no-integrated-as">, Alias<fno_integrated_as>,
      Flags<[CC1Option, FlangOption, NoXarchOption]>;

def working_directory : Separate<["-"], "working-directory">, Flags<[CC1Option]>,
  HelpText<"Resolve file paths relative to the specified directory">,
  MarshallingInfoString<FileSystemOpts<"WorkingDir">>;
def working_directory_EQ : Joined<["-"], "working-directory=">, Flags<[CC1Option]>,
  Alias<working_directory>;

// Double dash options, which are usually an alias for one of the previous
// options.

def _mhwdiv_EQ : Joined<["--"], "mhwdiv=">, Alias<mhwdiv_EQ>;
def _mhwdiv : Separate<["--"], "mhwdiv">, Alias<mhwdiv_EQ>;
def _CLASSPATH_EQ : Joined<["--"], "CLASSPATH=">, Alias<fclasspath_EQ>;
def _CLASSPATH : Separate<["--"], "CLASSPATH">, Alias<fclasspath_EQ>;
def _all_warnings : Flag<["--"], "all-warnings">, Alias<Wall>;
def _analyzer_no_default_checks : Flag<["--"], "analyzer-no-default-checks">, Flags<[NoXarchOption]>;
def _analyzer_output : JoinedOrSeparate<["--"], "analyzer-output">, Flags<[NoXarchOption]>,
  HelpText<"Static analyzer report output format (html|plist|plist-multi-file|plist-html|sarif|sarif-html|text).">;
def _analyze : Flag<["--"], "analyze">, Flags<[NoXarchOption, CoreOption]>,
  HelpText<"Run the static analyzer">;
def _assemble : Flag<["--"], "assemble">, Alias<S>;
def _assert_EQ : Joined<["--"], "assert=">, Alias<A>;
def _assert : Separate<["--"], "assert">, Alias<A>;
def _bootclasspath_EQ : Joined<["--"], "bootclasspath=">, Alias<fbootclasspath_EQ>;
def _bootclasspath : Separate<["--"], "bootclasspath">, Alias<fbootclasspath_EQ>;
def _classpath_EQ : Joined<["--"], "classpath=">, Alias<fclasspath_EQ>;
def _classpath : Separate<["--"], "classpath">, Alias<fclasspath_EQ>;
def _comments_in_macros : Flag<["--"], "comments-in-macros">, Alias<CC>;
def _comments : Flag<["--"], "comments">, Alias<C>;
def _compile : Flag<["--"], "compile">, Alias<c>;
def _constant_cfstrings : Flag<["--"], "constant-cfstrings">;
def _debug_EQ : Joined<["--"], "debug=">, Alias<g_Flag>;
def _debug : Flag<["--"], "debug">, Alias<g_Flag>;
def _define_macro_EQ : Joined<["--"], "define-macro=">, Alias<D>;
def _define_macro : Separate<["--"], "define-macro">, Alias<D>;
def _dependencies : Flag<["--"], "dependencies">, Alias<M>;
def _dyld_prefix_EQ : Joined<["--"], "dyld-prefix=">;
def _dyld_prefix : Separate<["--"], "dyld-prefix">, Alias<_dyld_prefix_EQ>;
def _encoding_EQ : Joined<["--"], "encoding=">, Alias<fencoding_EQ>;
def _encoding : Separate<["--"], "encoding">, Alias<fencoding_EQ>;
def _entry : Flag<["--"], "entry">, Alias<e>;
def _extdirs_EQ : Joined<["--"], "extdirs=">, Alias<fextdirs_EQ>;
def _extdirs : Separate<["--"], "extdirs">, Alias<fextdirs_EQ>;
def _extra_warnings : Flag<["--"], "extra-warnings">, Alias<W_Joined>;
def _for_linker_EQ : Joined<["--"], "for-linker=">, Alias<Xlinker>;
def _for_linker : Separate<["--"], "for-linker">, Alias<Xlinker>;
def _force_link_EQ : Joined<["--"], "force-link=">, Alias<u>;
def _force_link : Separate<["--"], "force-link">, Alias<u>;
def _help_hidden : Flag<["--"], "help-hidden">,
  HelpText<"Display help for hidden options">;
def _imacros_EQ : Joined<["--"], "imacros=">, Alias<imacros>;
def _include_barrier : Flag<["--"], "include-barrier">, Alias<I_>;
def _include_directory_after_EQ : Joined<["--"], "include-directory-after=">, Alias<idirafter>;
def _include_directory_after : Separate<["--"], "include-directory-after">, Alias<idirafter>;
def _include_directory_EQ : Joined<["--"], "include-directory=">, Alias<I>;
def _include_directory : Separate<["--"], "include-directory">, Alias<I>;
def _include_prefix_EQ : Joined<["--"], "include-prefix=">, Alias<iprefix>;
def _include_prefix : Separate<["--"], "include-prefix">, Alias<iprefix>;
def _include_with_prefix_after_EQ : Joined<["--"], "include-with-prefix-after=">, Alias<iwithprefix>;
def _include_with_prefix_after : Separate<["--"], "include-with-prefix-after">, Alias<iwithprefix>;
def _include_with_prefix_before_EQ : Joined<["--"], "include-with-prefix-before=">, Alias<iwithprefixbefore>;
def _include_with_prefix_before : Separate<["--"], "include-with-prefix-before">, Alias<iwithprefixbefore>;
def _include_with_prefix_EQ : Joined<["--"], "include-with-prefix=">, Alias<iwithprefix>;
def _include_with_prefix : Separate<["--"], "include-with-prefix">, Alias<iwithprefix>;
def _include_EQ : Joined<["--"], "include=">, Alias<include_>;
def _language_EQ : Joined<["--"], "language=">, Alias<x>;
def _language : Separate<["--"], "language">, Alias<x>;
def _library_directory_EQ : Joined<["--"], "library-directory=">, Alias<L>;
def _library_directory : Separate<["--"], "library-directory">, Alias<L>;
def _no_line_commands : Flag<["--"], "no-line-commands">, Alias<P>;
def _no_standard_includes : Flag<["--"], "no-standard-includes">, Alias<nostdinc>;
def _no_standard_libraries : Flag<["--"], "no-standard-libraries">, Alias<nostdlib>;
def _no_undefined : Flag<["--"], "no-undefined">, Flags<[LinkerInput]>;
def _no_warnings : Flag<["--"], "no-warnings">, Alias<w>;
def _optimize_EQ : Joined<["--"], "optimize=">, Alias<O>;
def _optimize : Flag<["--"], "optimize">, Alias<O>;
def _output_class_directory_EQ : Joined<["--"], "output-class-directory=">, Alias<foutput_class_dir_EQ>;
def _output_class_directory : Separate<["--"], "output-class-directory">, Alias<foutput_class_dir_EQ>;
def _output_EQ : Joined<["--"], "output=">, Alias<o>;
def _output : Separate<["--"], "output">, Alias<o>;
def _param : Separate<["--"], "param">, Group<CompileOnly_Group>;
def _param_EQ : Joined<["--"], "param=">, Alias<_param>;
def _precompile : Flag<["--"], "precompile">, Flags<[NoXarchOption]>,
  Group<Action_Group>, HelpText<"Only precompile the input">;
def _prefix_EQ : Joined<["--"], "prefix=">, Alias<B>;
def _prefix : Separate<["--"], "prefix">, Alias<B>;
def _preprocess : Flag<["--"], "preprocess">, Alias<E>;
def _print_diagnostic_categories : Flag<["--"], "print-diagnostic-categories">;
def _print_file_name : Separate<["--"], "print-file-name">, Alias<print_file_name_EQ>;
def _print_missing_file_dependencies : Flag<["--"], "print-missing-file-dependencies">, Alias<MG>;
def _print_prog_name : Separate<["--"], "print-prog-name">, Alias<print_prog_name_EQ>;
def _profile : Flag<["--"], "profile">, Alias<p>;
def _resource_EQ : Joined<["--"], "resource=">, Alias<fcompile_resource_EQ>;
def _resource : Separate<["--"], "resource">, Alias<fcompile_resource_EQ>;
def _rtlib : Separate<["--"], "rtlib">, Alias<rtlib_EQ>;
def _serialize_diags : Separate<["-", "--"], "serialize-diagnostics">, Flags<[NoXarchOption]>,
  HelpText<"Serialize compiler diagnostics to a file">;
// We give --version different semantics from -version.
def _version : Flag<["--"], "version">,
  Flags<[CoreOption, FlangOption]>,
  HelpText<"Print version information">;
def _signed_char : Flag<["--"], "signed-char">, Alias<fsigned_char>;
def _std : Separate<["--"], "std">, Alias<std_EQ>;
def _stdlib : Separate<["--"], "stdlib">, Alias<stdlib_EQ>;
def _sysroot_EQ : Joined<["--"], "sysroot=">;
def _sysroot : Separate<["--"], "sysroot">, Alias<_sysroot_EQ>;
def _target_help : Flag<["--"], "target-help">;
def _trace_includes : Flag<["--"], "trace-includes">, Alias<H>;
def _undefine_macro_EQ : Joined<["--"], "undefine-macro=">, Alias<U>;
def _undefine_macro : Separate<["--"], "undefine-macro">, Alias<U>;
def _unsigned_char : Flag<["--"], "unsigned-char">, Alias<funsigned_char>;
def _user_dependencies : Flag<["--"], "user-dependencies">, Alias<MM>;
def _verbose : Flag<["--"], "verbose">, Alias<v>;
def _warn__EQ : Joined<["--"], "warn-=">, Alias<W_Joined>;
def _warn_ : Joined<["--"], "warn-">, Alias<W_Joined>;
def _write_dependencies : Flag<["--"], "write-dependencies">, Alias<MD>;
def _write_user_dependencies : Flag<["--"], "write-user-dependencies">, Alias<MMD>;
def _ : Joined<["--"], "">, Flags<[Unsupported]>;

// Hexagon feature flags.
def mieee_rnd_near : Flag<["-"], "mieee-rnd-near">,
  Group<m_hexagon_Features_Group>;
def mv5 : Flag<["-"], "mv5">, Group<m_hexagon_Features_Group>, Alias<mcpu_EQ>,
  AliasArgs<["hexagonv5"]>;
def mv55 : Flag<["-"], "mv55">, Group<m_hexagon_Features_Group>,
  Alias<mcpu_EQ>, AliasArgs<["hexagonv55"]>;
def mv60 : Flag<["-"], "mv60">, Group<m_hexagon_Features_Group>,
  Alias<mcpu_EQ>, AliasArgs<["hexagonv60"]>;
def mv62 : Flag<["-"], "mv62">, Group<m_hexagon_Features_Group>,
  Alias<mcpu_EQ>, AliasArgs<["hexagonv62"]>;
def mv65 : Flag<["-"], "mv65">, Group<m_hexagon_Features_Group>,
  Alias<mcpu_EQ>, AliasArgs<["hexagonv65"]>;
def mv66 : Flag<["-"], "mv66">, Group<m_hexagon_Features_Group>,
  Alias<mcpu_EQ>, AliasArgs<["hexagonv66"]>;
def mv67 : Flag<["-"], "mv67">, Group<m_hexagon_Features_Group>,
  Alias<mcpu_EQ>, AliasArgs<["hexagonv67"]>;
def mv67t : Flag<["-"], "mv67t">, Group<m_hexagon_Features_Group>,
  Alias<mcpu_EQ>, AliasArgs<["hexagonv67t"]>;
def mv68 : Flag<["-"], "mv68">, Group<m_hexagon_Features_Group>,
  Alias<mcpu_EQ>, AliasArgs<["hexagonv68"]>;
def mv69 : Flag<["-"], "mv69">, Group<m_hexagon_Features_Group>,
  Alias<mcpu_EQ>, AliasArgs<["hexagonv69"]>;
def mhexagon_hvx : Flag<["-"], "mhvx">, Group<m_hexagon_Features_HVX_Group>,
  HelpText<"Enable Hexagon Vector eXtensions">;
def mhexagon_hvx_EQ : Joined<["-"], "mhvx=">,
  Group<m_hexagon_Features_HVX_Group>,
  HelpText<"Enable Hexagon Vector eXtensions">;
def mno_hexagon_hvx : Flag<["-"], "mno-hvx">,
  Group<m_hexagon_Features_HVX_Group>,
  HelpText<"Disable Hexagon Vector eXtensions">;
def mhexagon_hvx_length_EQ : Joined<["-"], "mhvx-length=">,
  Group<m_hexagon_Features_HVX_Group>, HelpText<"Set Hexagon Vector Length">,
  Values<"64B,128B">;
def mhexagon_hvx_qfloat : Flag<["-"], "mhvx-qfloat">,
  Group<m_hexagon_Features_HVX_Group>,
  HelpText<"Enable Hexagon HVX QFloat instructions">;
def mno_hexagon_hvx_qfloat : Flag<["-"], "mno-hvx-qfloat">,
  Group<m_hexagon_Features_HVX_Group>,
  HelpText<"Disable Hexagon HVX QFloat instructions">;
def mhexagon_hvx_ieee_fp : Flag<["-"], "mhvx-ieee-fp">,
  Group<m_hexagon_Features_Group>,
  HelpText<"Enable Hexagon HVX IEEE floating-point">;
def mno_hexagon_hvx_ieee_fp : Flag<["-"], "mno-hvx-ieee-fp">,
  Group<m_hexagon_Features_Group>,
  HelpText<"Disable Hexagon HVX IEEE floating-point">;
def ffixed_r19: Flag<["-"], "ffixed-r19">,
  HelpText<"Reserve register r19 (Hexagon only)">;
def mmemops : Flag<["-"], "mmemops">, Group<m_hexagon_Features_Group>,
  Flags<[CC1Option]>, HelpText<"Enable generation of memop instructions">;
def mno_memops : Flag<["-"], "mno-memops">, Group<m_hexagon_Features_Group>,
  Flags<[CC1Option]>, HelpText<"Disable generation of memop instructions">;
def mpackets : Flag<["-"], "mpackets">, Group<m_hexagon_Features_Group>,
  Flags<[CC1Option]>, HelpText<"Enable generation of instruction packets">;
def mno_packets : Flag<["-"], "mno-packets">, Group<m_hexagon_Features_Group>,
  Flags<[CC1Option]>, HelpText<"Disable generation of instruction packets">;
def mnvj : Flag<["-"], "mnvj">, Group<m_hexagon_Features_Group>,
  Flags<[CC1Option]>, HelpText<"Enable generation of new-value jumps">;
def mno_nvj : Flag<["-"], "mno-nvj">, Group<m_hexagon_Features_Group>,
  Flags<[CC1Option]>, HelpText<"Disable generation of new-value jumps">;
def mnvs : Flag<["-"], "mnvs">, Group<m_hexagon_Features_Group>,
  Flags<[CC1Option]>, HelpText<"Enable generation of new-value stores">;
def mno_nvs : Flag<["-"], "mno-nvs">, Group<m_hexagon_Features_Group>,
  Flags<[CC1Option]>, HelpText<"Disable generation of new-value stores">;

// M68k features flags
def m68000 : Flag<["-"], "m68000">, Group<m_m68k_Features_Group>;
def m68010 : Flag<["-"], "m68010">, Group<m_m68k_Features_Group>;
def m68020 : Flag<["-"], "m68020">, Group<m_m68k_Features_Group>;
def m68030 : Flag<["-"], "m68030">, Group<m_m68k_Features_Group>;
def m68040 : Flag<["-"], "m68040">, Group<m_m68k_Features_Group>;
def m68060 : Flag<["-"], "m68060">, Group<m_m68k_Features_Group>;

foreach i = {0-6} in
  def ffixed_a#i : Flag<["-"], "ffixed-a"#i>, Group<m_m68k_Features_Group>,
    HelpText<"Reserve the a"#i#" register (M68k only)">;
foreach i = {0-7} in
  def ffixed_d#i : Flag<["-"], "ffixed-d"#i>, Group<m_m68k_Features_Group>,
    HelpText<"Reserve the d"#i#" register (M68k only)">;

// X86 feature flags
def mx87 : Flag<["-"], "mx87">, Group<m_x86_Features_Group>;
def mno_x87 : Flag<["-"], "mno-x87">, Group<m_x86_Features_Group>;
def m80387 : Flag<["-"], "m80387">, Alias<mx87>;
def mno_80387 : Flag<["-"], "mno-80387">, Alias<mno_x87>;
def mno_fp_ret_in_387 : Flag<["-"], "mno-fp-ret-in-387">, Alias<mno_x87>;
def mmmx : Flag<["-"], "mmmx">, Group<m_x86_Features_Group>;
def mno_mmx : Flag<["-"], "mno-mmx">, Group<m_x86_Features_Group>;
def m3dnow : Flag<["-"], "m3dnow">, Group<m_x86_Features_Group>;
def mno_3dnow : Flag<["-"], "mno-3dnow">, Group<m_x86_Features_Group>;
def m3dnowa : Flag<["-"], "m3dnowa">, Group<m_x86_Features_Group>;
def mno_3dnowa : Flag<["-"], "mno-3dnowa">, Group<m_x86_Features_Group>;
def mamx_bf16 : Flag<["-"], "mamx-bf16">, Group<m_x86_Features_Group>;
def mno_amx_bf16 : Flag<["-"], "mno-amx-bf16">, Group<m_x86_Features_Group>;
def mtamx_int8 : Flag<["-"], "mamx-int8">, Group<m_x86_Features_Group>;
def mno_amx_int8 : Flag<["-"], "mno-amx-int8">, Group<m_x86_Features_Group>;
def mamx_tile : Flag<["-"], "mamx-tile">, Group<m_x86_Features_Group>;
def mno_amx_tile : Flag<["-"], "mno-amx-tile">, Group<m_x86_Features_Group>;
def msse : Flag<["-"], "msse">, Group<m_x86_Features_Group>;
def mno_sse : Flag<["-"], "mno-sse">, Group<m_x86_Features_Group>;
def msse2 : Flag<["-"], "msse2">, Group<m_x86_Features_Group>;
def mno_sse2 : Flag<["-"], "mno-sse2">, Group<m_x86_Features_Group>;
def msse3 : Flag<["-"], "msse3">, Group<m_x86_Features_Group>;
def mno_sse3 : Flag<["-"], "mno-sse3">, Group<m_x86_Features_Group>;
def mssse3 : Flag<["-"], "mssse3">, Group<m_x86_Features_Group>;
def mno_ssse3 : Flag<["-"], "mno-ssse3">, Group<m_x86_Features_Group>;
def msse4_1 : Flag<["-"], "msse4.1">, Group<m_x86_Features_Group>;
def mno_sse4_1 : Flag<["-"], "mno-sse4.1">, Group<m_x86_Features_Group>;
def msse4_2 : Flag<["-"], "msse4.2">, Group<m_x86_Features_Group>;
def mno_sse4_2 : Flag<["-"], "mno-sse4.2">, Group<m_x86_Features_Group>;
def msse4 : Flag<["-"], "msse4">, Alias<msse4_2>;
// -mno-sse4 turns off sse4.1 which has the effect of turning off everything
// later than 4.1. -msse4 turns on 4.2 which has the effect of turning on
// everything earlier than 4.2.
def mno_sse4 : Flag<["-"], "mno-sse4">, Alias<mno_sse4_1>;
def msse4a : Flag<["-"], "msse4a">, Group<m_x86_Features_Group>;
def mno_sse4a : Flag<["-"], "mno-sse4a">, Group<m_x86_Features_Group>;
def mavx : Flag<["-"], "mavx">, Group<m_x86_Features_Group>;
def mno_avx : Flag<["-"], "mno-avx">, Group<m_x86_Features_Group>;
def mavx2 : Flag<["-"], "mavx2">, Group<m_x86_Features_Group>;
def mno_avx2 : Flag<["-"], "mno-avx2">, Group<m_x86_Features_Group>;
def mavx512f : Flag<["-"], "mavx512f">, Group<m_x86_Features_Group>;
def mno_avx512f : Flag<["-"], "mno-avx512f">, Group<m_x86_Features_Group>;
def mavx512bf16 : Flag<["-"], "mavx512bf16">, Group<m_x86_Features_Group>;
def mno_avx512bf16 : Flag<["-"], "mno-avx512bf16">, Group<m_x86_Features_Group>;
def mavx512bitalg : Flag<["-"], "mavx512bitalg">, Group<m_x86_Features_Group>;
def mno_avx512bitalg : Flag<["-"], "mno-avx512bitalg">, Group<m_x86_Features_Group>;
def mavx512bw : Flag<["-"], "mavx512bw">, Group<m_x86_Features_Group>;
def mno_avx512bw : Flag<["-"], "mno-avx512bw">, Group<m_x86_Features_Group>;
def mavx512cd : Flag<["-"], "mavx512cd">, Group<m_x86_Features_Group>;
def mno_avx512cd : Flag<["-"], "mno-avx512cd">, Group<m_x86_Features_Group>;
def mavx512dq : Flag<["-"], "mavx512dq">, Group<m_x86_Features_Group>;
def mno_avx512dq : Flag<["-"], "mno-avx512dq">, Group<m_x86_Features_Group>;
def mavx512er : Flag<["-"], "mavx512er">, Group<m_x86_Features_Group>;
def mno_avx512er : Flag<["-"], "mno-avx512er">, Group<m_x86_Features_Group>;
def mavx512fp16 : Flag<["-"], "mavx512fp16">, Group<m_x86_Features_Group>;
def mno_avx512fp16 : Flag<["-"], "mno-avx512fp16">, Group<m_x86_Features_Group>;
def mavx512ifma : Flag<["-"], "mavx512ifma">, Group<m_x86_Features_Group>;
def mno_avx512ifma : Flag<["-"], "mno-avx512ifma">, Group<m_x86_Features_Group>;
def mavx512pf : Flag<["-"], "mavx512pf">, Group<m_x86_Features_Group>;
def mno_avx512pf : Flag<["-"], "mno-avx512pf">, Group<m_x86_Features_Group>;
def mavx512vbmi : Flag<["-"], "mavx512vbmi">, Group<m_x86_Features_Group>;
def mno_avx512vbmi : Flag<["-"], "mno-avx512vbmi">, Group<m_x86_Features_Group>;
def mavx512vbmi2 : Flag<["-"], "mavx512vbmi2">, Group<m_x86_Features_Group>;
def mno_avx512vbmi2 : Flag<["-"], "mno-avx512vbmi2">, Group<m_x86_Features_Group>;
def mavx512vl : Flag<["-"], "mavx512vl">, Group<m_x86_Features_Group>;
def mno_avx512vl : Flag<["-"], "mno-avx512vl">, Group<m_x86_Features_Group>;
def mavx512vnni : Flag<["-"], "mavx512vnni">, Group<m_x86_Features_Group>;
def mno_avx512vnni : Flag<["-"], "mno-avx512vnni">, Group<m_x86_Features_Group>;
def mavx512vpopcntdq : Flag<["-"], "mavx512vpopcntdq">, Group<m_x86_Features_Group>;
def mno_avx512vpopcntdq : Flag<["-"], "mno-avx512vpopcntdq">, Group<m_x86_Features_Group>;
def mavx512vp2intersect : Flag<["-"], "mavx512vp2intersect">, Group<m_x86_Features_Group>;
def mno_avx512vp2intersect : Flag<["-"], "mno-avx512vp2intersect">, Group<m_x86_Features_Group>;
def mavxvnni : Flag<["-"], "mavxvnni">, Group<m_x86_Features_Group>;
def mno_avxvnni : Flag<["-"], "mno-avxvnni">, Group<m_x86_Features_Group>;
def madx : Flag<["-"], "madx">, Group<m_x86_Features_Group>;
def mno_adx : Flag<["-"], "mno-adx">, Group<m_x86_Features_Group>;
def maes : Flag<["-"], "maes">, Group<m_x86_Features_Group>;
def mno_aes : Flag<["-"], "mno-aes">, Group<m_x86_Features_Group>;
def mbmi : Flag<["-"], "mbmi">, Group<m_x86_Features_Group>;
def mno_bmi : Flag<["-"], "mno-bmi">, Group<m_x86_Features_Group>;
def mbmi2 : Flag<["-"], "mbmi2">, Group<m_x86_Features_Group>;
def mno_bmi2 : Flag<["-"], "mno-bmi2">, Group<m_x86_Features_Group>;
def mcldemote : Flag<["-"], "mcldemote">, Group<m_x86_Features_Group>;
def mno_cldemote : Flag<["-"], "mno-cldemote">, Group<m_x86_Features_Group>;
def mclflushopt : Flag<["-"], "mclflushopt">, Group<m_x86_Features_Group>;
def mno_clflushopt : Flag<["-"], "mno-clflushopt">, Group<m_x86_Features_Group>;
def mclwb : Flag<["-"], "mclwb">, Group<m_x86_Features_Group>;
def mno_clwb : Flag<["-"], "mno-clwb">, Group<m_x86_Features_Group>;
def mwbnoinvd : Flag<["-"], "mwbnoinvd">, Group<m_x86_Features_Group>;
def mno_wbnoinvd : Flag<["-"], "mno-wbnoinvd">, Group<m_x86_Features_Group>;
def mclzero : Flag<["-"], "mclzero">, Group<m_x86_Features_Group>;
def mno_clzero : Flag<["-"], "mno-clzero">, Group<m_x86_Features_Group>;
def mcrc32 : Flag<["-"], "mcrc32">, Group<m_x86_Features_Group>;
def mno_crc32 : Flag<["-"], "mno-crc32">, Group<m_x86_Features_Group>;
def mcx16 : Flag<["-"], "mcx16">, Group<m_x86_Features_Group>;
def mno_cx16 : Flag<["-"], "mno-cx16">, Group<m_x86_Features_Group>;
def menqcmd : Flag<["-"], "menqcmd">, Group<m_x86_Features_Group>;
def mno_enqcmd : Flag<["-"], "mno-enqcmd">, Group<m_x86_Features_Group>;
def mf16c : Flag<["-"], "mf16c">, Group<m_x86_Features_Group>;
def mno_f16c : Flag<["-"], "mno-f16c">, Group<m_x86_Features_Group>;
def mfma : Flag<["-"], "mfma">, Group<m_x86_Features_Group>;
def mno_fma : Flag<["-"], "mno-fma">, Group<m_x86_Features_Group>;
def mfma4 : Flag<["-"], "mfma4">, Group<m_x86_Features_Group>;
def mno_fma4 : Flag<["-"], "mno-fma4">, Group<m_x86_Features_Group>;
def mfsgsbase : Flag<["-"], "mfsgsbase">, Group<m_x86_Features_Group>;
def mno_fsgsbase : Flag<["-"], "mno-fsgsbase">, Group<m_x86_Features_Group>;
def mfxsr : Flag<["-"], "mfxsr">, Group<m_x86_Features_Group>;
def mno_fxsr : Flag<["-"], "mno-fxsr">, Group<m_x86_Features_Group>;
def minvpcid : Flag<["-"], "minvpcid">, Group<m_x86_Features_Group>;
def mno_invpcid : Flag<["-"], "mno-invpcid">, Group<m_x86_Features_Group>;
def mgfni : Flag<["-"], "mgfni">, Group<m_x86_Features_Group>;
def mno_gfni : Flag<["-"], "mno-gfni">, Group<m_x86_Features_Group>;
def mhreset : Flag<["-"], "mhreset">, Group<m_x86_Features_Group>;
def mno_hreset : Flag<["-"], "mno-hreset">, Group<m_x86_Features_Group>;
def mkl : Flag<["-"], "mkl">, Group<m_x86_Features_Group>;
def mno_kl : Flag<["-"], "mno-kl">, Group<m_x86_Features_Group>;
def mwidekl : Flag<["-"], "mwidekl">, Group<m_x86_Features_Group>;
def mno_widekl : Flag<["-"], "mno-widekl">, Group<m_x86_Features_Group>;
def mlwp : Flag<["-"], "mlwp">, Group<m_x86_Features_Group>;
def mno_lwp : Flag<["-"], "mno-lwp">, Group<m_x86_Features_Group>;
def mlzcnt : Flag<["-"], "mlzcnt">, Group<m_x86_Features_Group>;
def mno_lzcnt : Flag<["-"], "mno-lzcnt">, Group<m_x86_Features_Group>;
def mmovbe : Flag<["-"], "mmovbe">, Group<m_x86_Features_Group>;
def mno_movbe : Flag<["-"], "mno-movbe">, Group<m_x86_Features_Group>;
def mmovdiri : Flag<["-"], "mmovdiri">, Group<m_x86_Features_Group>;
def mno_movdiri : Flag<["-"], "mno-movdiri">, Group<m_x86_Features_Group>;
def mmovdir64b : Flag<["-"], "mmovdir64b">, Group<m_x86_Features_Group>;
def mno_movdir64b : Flag<["-"], "mno-movdir64b">, Group<m_x86_Features_Group>;
def mmwaitx : Flag<["-"], "mmwaitx">, Group<m_x86_Features_Group>;
def mno_mwaitx : Flag<["-"], "mno-mwaitx">, Group<m_x86_Features_Group>;
def mpku : Flag<["-"], "mpku">, Group<m_x86_Features_Group>;
def mno_pku : Flag<["-"], "mno-pku">, Group<m_x86_Features_Group>;
def mpclmul : Flag<["-"], "mpclmul">, Group<m_x86_Features_Group>;
def mno_pclmul : Flag<["-"], "mno-pclmul">, Group<m_x86_Features_Group>;
def mpconfig : Flag<["-"], "mpconfig">, Group<m_x86_Features_Group>;
def mno_pconfig : Flag<["-"], "mno-pconfig">, Group<m_x86_Features_Group>;
def mpopcnt : Flag<["-"], "mpopcnt">, Group<m_x86_Features_Group>;
def mno_popcnt : Flag<["-"], "mno-popcnt">, Group<m_x86_Features_Group>;
def mprefetchwt1 : Flag<["-"], "mprefetchwt1">, Group<m_x86_Features_Group>;
def mno_prefetchwt1 : Flag<["-"], "mno-prefetchwt1">, Group<m_x86_Features_Group>;
def mprfchw : Flag<["-"], "mprfchw">, Group<m_x86_Features_Group>;
def mno_prfchw : Flag<["-"], "mno-prfchw">, Group<m_x86_Features_Group>;
def mptwrite : Flag<["-"], "mptwrite">, Group<m_x86_Features_Group>;
def mno_ptwrite : Flag<["-"], "mno-ptwrite">, Group<m_x86_Features_Group>;
def mrdpid : Flag<["-"], "mrdpid">, Group<m_x86_Features_Group>;
def mno_rdpid : Flag<["-"], "mno-rdpid">, Group<m_x86_Features_Group>;
def mrdpru : Flag<["-"], "mrdpru">, Group<m_x86_Features_Group>;
def mno_rdpru : Flag<["-"], "mno-rdpru">, Group<m_x86_Features_Group>;
def mrdrnd : Flag<["-"], "mrdrnd">, Group<m_x86_Features_Group>;
def mno_rdrnd : Flag<["-"], "mno-rdrnd">, Group<m_x86_Features_Group>;
def mrtm : Flag<["-"], "mrtm">, Group<m_x86_Features_Group>;
def mno_rtm : Flag<["-"], "mno-rtm">, Group<m_x86_Features_Group>;
def mrdseed : Flag<["-"], "mrdseed">, Group<m_x86_Features_Group>;
def mno_rdseed : Flag<["-"], "mno-rdseed">, Group<m_x86_Features_Group>;
def msahf : Flag<["-"], "msahf">, Group<m_x86_Features_Group>;
def mno_sahf : Flag<["-"], "mno-sahf">, Group<m_x86_Features_Group>;
def mserialize : Flag<["-"], "mserialize">, Group<m_x86_Features_Group>;
def mno_serialize : Flag<["-"], "mno-serialize">, Group<m_x86_Features_Group>;
def msgx : Flag<["-"], "msgx">, Group<m_x86_Features_Group>;
def mno_sgx : Flag<["-"], "mno-sgx">, Group<m_x86_Features_Group>;
def msha : Flag<["-"], "msha">, Group<m_x86_Features_Group>;
def mno_sha : Flag<["-"], "mno-sha">, Group<m_x86_Features_Group>;
def mtbm : Flag<["-"], "mtbm">, Group<m_x86_Features_Group>;
def mno_tbm : Flag<["-"], "mno-tbm">, Group<m_x86_Features_Group>;
def mtsxldtrk : Flag<["-"], "mtsxldtrk">, Group<m_x86_Features_Group>;
def mno_tsxldtrk : Flag<["-"], "mno-tsxldtrk">, Group<m_x86_Features_Group>;
def muintr : Flag<["-"], "muintr">, Group<m_x86_Features_Group>;
def mno_uintr : Flag<["-"], "mno-uintr">, Group<m_x86_Features_Group>;
def mvaes : Flag<["-"], "mvaes">, Group<m_x86_Features_Group>;
def mno_vaes : Flag<["-"], "mno-vaes">, Group<m_x86_Features_Group>;
def mvpclmulqdq : Flag<["-"], "mvpclmulqdq">, Group<m_x86_Features_Group>;
def mno_vpclmulqdq : Flag<["-"], "mno-vpclmulqdq">, Group<m_x86_Features_Group>;
def mwaitpkg : Flag<["-"], "mwaitpkg">, Group<m_x86_Features_Group>;
def mno_waitpkg : Flag<["-"], "mno-waitpkg">, Group<m_x86_Features_Group>;
def mxop : Flag<["-"], "mxop">, Group<m_x86_Features_Group>;
def mno_xop : Flag<["-"], "mno-xop">, Group<m_x86_Features_Group>;
def mxsave : Flag<["-"], "mxsave">, Group<m_x86_Features_Group>;
def mno_xsave : Flag<["-"], "mno-xsave">, Group<m_x86_Features_Group>;
def mxsavec : Flag<["-"], "mxsavec">, Group<m_x86_Features_Group>;
def mno_xsavec : Flag<["-"], "mno-xsavec">, Group<m_x86_Features_Group>;
def mxsaveopt : Flag<["-"], "mxsaveopt">, Group<m_x86_Features_Group>;
def mno_xsaveopt : Flag<["-"], "mno-xsaveopt">, Group<m_x86_Features_Group>;
def mxsaves : Flag<["-"], "mxsaves">, Group<m_x86_Features_Group>;
def mno_xsaves : Flag<["-"], "mno-xsaves">, Group<m_x86_Features_Group>;
def mshstk : Flag<["-"], "mshstk">, Group<m_x86_Features_Group>;
def mno_shstk : Flag<["-"], "mno-shstk">, Group<m_x86_Features_Group>;
def mretpoline_external_thunk : Flag<["-"], "mretpoline-external-thunk">, Group<m_x86_Features_Group>;
def mno_retpoline_external_thunk : Flag<["-"], "mno-retpoline-external-thunk">, Group<m_x86_Features_Group>;
def mvzeroupper : Flag<["-"], "mvzeroupper">, Group<m_x86_Features_Group>;
def mno_vzeroupper : Flag<["-"], "mno-vzeroupper">, Group<m_x86_Features_Group>;

// These are legacy user-facing driver-level option spellings. They are always
// aliases for options that are spelled using the more common Unix / GNU flag
// style of double-dash and equals-joined flags.
def target_legacy_spelling : Separate<["-"], "target">,
                             Alias<target>,
                             Flags<[CoreOption]>;

// Special internal option to handle -Xlinker --no-demangle.
def Z_Xlinker__no_demangle : Flag<["-"], "Z-Xlinker-no-demangle">,
    Flags<[Unsupported, NoArgumentUnused]>;

// Special internal option to allow forwarding arbitrary arguments to linker.
def Zlinker_input : Separate<["-"], "Zlinker-input">,
    Flags<[Unsupported, NoArgumentUnused]>;

// Reserved library options.
def Z_reserved_lib_stdcxx : Flag<["-"], "Z-reserved-lib-stdc++">,
    Flags<[LinkerInput, NoArgumentUnused, Unsupported]>, Group<reserved_lib_Group>;
def Z_reserved_lib_cckext : Flag<["-"], "Z-reserved-lib-cckext">,
    Flags<[LinkerInput, NoArgumentUnused, Unsupported]>, Group<reserved_lib_Group>;

// Ignored options
multiclass BooleanFFlag<string name> {
  def f#NAME : Flag<["-"], "f"#name>;
  def fno_#NAME : Flag<["-"], "fno-"#name>;
}

defm : BooleanFFlag<"keep-inline-functions">, Group<clang_ignored_gcc_optimization_f_Group>;

def fprofile_dir : Joined<["-"], "fprofile-dir=">, Group<f_Group>;

// The default value matches BinutilsVersion in MCAsmInfo.h.
def fbinutils_version_EQ : Joined<["-"], "fbinutils-version=">,
  MetaVarName<"<major.minor>">, Group<f_Group>, Flags<[CC1Option]>,
  HelpText<"Produced object files can use all ELF features supported by this "
  "binutils version and newer. If -fno-integrated-as is specified, the "
  "generated assembly will consider GNU as support. 'none' means that all ELF "
  "features can be used, regardless of binutils support. Defaults to 2.26.">;
def fuse_ld_EQ : Joined<["-"], "fuse-ld=">, Group<f_Group>, Flags<[CoreOption, LinkOption]>;
def ld_path_EQ : Joined<["--"], "ld-path=">, Group<Link_Group>;

defm align_labels : BooleanFFlag<"align-labels">, Group<clang_ignored_gcc_optimization_f_Group>;
def falign_labels_EQ : Joined<["-"], "falign-labels=">, Group<clang_ignored_gcc_optimization_f_Group>;
defm align_loops : BooleanFFlag<"align-loops">, Group<clang_ignored_gcc_optimization_f_Group>;
defm align_jumps : BooleanFFlag<"align-jumps">, Group<clang_ignored_gcc_optimization_f_Group>;
def falign_jumps_EQ : Joined<["-"], "falign-jumps=">, Group<clang_ignored_gcc_optimization_f_Group>;

// FIXME: This option should be supported and wired up to our diognostics, but
// ignore it for now to avoid breaking builds that use it.
def fdiagnostics_show_location_EQ : Joined<["-"], "fdiagnostics-show-location=">, Group<clang_ignored_f_Group>;

defm fcheck_new : BooleanFFlag<"check-new">, Group<clang_ignored_f_Group>;
defm caller_saves : BooleanFFlag<"caller-saves">, Group<clang_ignored_gcc_optimization_f_Group>;
defm reorder_blocks : BooleanFFlag<"reorder-blocks">, Group<clang_ignored_gcc_optimization_f_Group>;
defm branch_count_reg : BooleanFFlag<"branch-count-reg">, Group<clang_ignored_gcc_optimization_f_Group>;
defm default_inline : BooleanFFlag<"default-inline">, Group<clang_ignored_gcc_optimization_f_Group>;
defm fat_lto_objects : BooleanFFlag<"fat-lto-objects">, Group<clang_ignored_gcc_optimization_f_Group>;
defm float_store : BooleanFFlag<"float-store">, Group<clang_ignored_gcc_optimization_f_Group>;
defm friend_injection : BooleanFFlag<"friend-injection">, Group<clang_ignored_f_Group>;
defm function_attribute_list : BooleanFFlag<"function-attribute-list">, Group<clang_ignored_f_Group>;
defm gcse : BooleanFFlag<"gcse">, Group<clang_ignored_gcc_optimization_f_Group>;
defm gcse_after_reload: BooleanFFlag<"gcse-after-reload">, Group<clang_ignored_gcc_optimization_f_Group>;
defm gcse_las: BooleanFFlag<"gcse-las">, Group<clang_ignored_gcc_optimization_f_Group>;
defm gcse_sm: BooleanFFlag<"gcse-sm">, Group<clang_ignored_gcc_optimization_f_Group>;
defm gnu : BooleanFFlag<"gnu">, Group<clang_ignored_f_Group>;
defm implicit_templates : BooleanFFlag<"implicit-templates">, Group<clang_ignored_f_Group>;
defm implement_inlines : BooleanFFlag<"implement-inlines">, Group<clang_ignored_f_Group>;
defm merge_constants : BooleanFFlag<"merge-constants">, Group<clang_ignored_gcc_optimization_f_Group>;
defm modulo_sched : BooleanFFlag<"modulo-sched">, Group<clang_ignored_gcc_optimization_f_Group>;
defm modulo_sched_allow_regmoves : BooleanFFlag<"modulo-sched-allow-regmoves">,
    Group<clang_ignored_gcc_optimization_f_Group>;
defm inline_functions_called_once : BooleanFFlag<"inline-functions-called-once">,
    Group<clang_ignored_gcc_optimization_f_Group>;
def finline_limit_EQ : Joined<["-"], "finline-limit=">, Group<clang_ignored_gcc_optimization_f_Group>;
defm finline_limit : BooleanFFlag<"inline-limit">, Group<clang_ignored_gcc_optimization_f_Group>;
defm inline_small_functions : BooleanFFlag<"inline-small-functions">,
    Group<clang_ignored_gcc_optimization_f_Group>;
defm ipa_cp : BooleanFFlag<"ipa-cp">,
    Group<clang_ignored_gcc_optimization_f_Group>;
defm ivopts : BooleanFFlag<"ivopts">, Group<clang_ignored_gcc_optimization_f_Group>;
defm semantic_interposition : BoolFOption<"semantic-interposition",
  LangOpts<"SemanticInterposition">, DefaultFalse,
  PosFlag<SetTrue, [CC1Option]>, NegFlag<SetFalse>>;
defm non_call_exceptions : BooleanFFlag<"non-call-exceptions">, Group<clang_ignored_f_Group>;
defm peel_loops : BooleanFFlag<"peel-loops">, Group<clang_ignored_gcc_optimization_f_Group>;
defm permissive : BooleanFFlag<"permissive">, Group<clang_ignored_f_Group>;
defm prefetch_loop_arrays : BooleanFFlag<"prefetch-loop-arrays">, Group<clang_ignored_gcc_optimization_f_Group>;
defm printf : BooleanFFlag<"printf">, Group<clang_ignored_f_Group>;
defm profile : BooleanFFlag<"profile">, Group<clang_ignored_f_Group>;
defm profile_correction : BooleanFFlag<"profile-correction">, Group<clang_ignored_gcc_optimization_f_Group>;
defm profile_generate_sampling : BooleanFFlag<"profile-generate-sampling">, Group<clang_ignored_f_Group>;
defm profile_reusedist : BooleanFFlag<"profile-reusedist">, Group<clang_ignored_f_Group>;
defm profile_values : BooleanFFlag<"profile-values">, Group<clang_ignored_gcc_optimization_f_Group>;
defm regs_graph : BooleanFFlag<"regs-graph">, Group<clang_ignored_f_Group>;
defm rename_registers : BooleanFFlag<"rename-registers">, Group<clang_ignored_gcc_optimization_f_Group>;
defm ripa : BooleanFFlag<"ripa">, Group<clang_ignored_f_Group>;
defm schedule_insns : BooleanFFlag<"schedule-insns">, Group<clang_ignored_gcc_optimization_f_Group>;
defm schedule_insns2 : BooleanFFlag<"schedule-insns2">, Group<clang_ignored_gcc_optimization_f_Group>;
defm see : BooleanFFlag<"see">, Group<clang_ignored_f_Group>;
defm signaling_nans : BooleanFFlag<"signaling-nans">, Group<clang_ignored_gcc_optimization_f_Group>;
defm single_precision_constant : BooleanFFlag<"single-precision-constant">,
    Group<clang_ignored_gcc_optimization_f_Group>;
defm spec_constr_count : BooleanFFlag<"spec-constr-count">, Group<clang_ignored_f_Group>;
defm stack_check : BooleanFFlag<"stack-check">, Group<clang_ignored_f_Group>;
defm strength_reduce :
    BooleanFFlag<"strength-reduce">, Group<clang_ignored_gcc_optimization_f_Group>;
defm tls_model : BooleanFFlag<"tls-model">, Group<clang_ignored_f_Group>;
defm tracer : BooleanFFlag<"tracer">, Group<clang_ignored_gcc_optimization_f_Group>;
defm tree_dce : BooleanFFlag<"tree-dce">, Group<clang_ignored_gcc_optimization_f_Group>;
defm tree_salias : BooleanFFlag<"tree-salias">, Group<clang_ignored_f_Group>;
defm tree_ter : BooleanFFlag<"tree-ter">, Group<clang_ignored_gcc_optimization_f_Group>;
defm tree_vectorizer_verbose : BooleanFFlag<"tree-vectorizer-verbose">, Group<clang_ignored_f_Group>;
defm tree_vrp : BooleanFFlag<"tree-vrp">, Group<clang_ignored_gcc_optimization_f_Group>;
defm : BooleanFFlag<"unit-at-a-time">, Group<clang_ignored_gcc_optimization_f_Group>;
defm unroll_all_loops : BooleanFFlag<"unroll-all-loops">, Group<clang_ignored_gcc_optimization_f_Group>;
defm unsafe_loop_optimizations : BooleanFFlag<"unsafe-loop-optimizations">,
    Group<clang_ignored_gcc_optimization_f_Group>;
defm unswitch_loops : BooleanFFlag<"unswitch-loops">, Group<clang_ignored_gcc_optimization_f_Group>;
defm use_linker_plugin : BooleanFFlag<"use-linker-plugin">, Group<clang_ignored_gcc_optimization_f_Group>;
defm vect_cost_model : BooleanFFlag<"vect-cost-model">, Group<clang_ignored_gcc_optimization_f_Group>;
defm variable_expansion_in_unroller : BooleanFFlag<"variable-expansion-in-unroller">,
    Group<clang_ignored_gcc_optimization_f_Group>;
defm web : BooleanFFlag<"web">, Group<clang_ignored_gcc_optimization_f_Group>;
defm whole_program : BooleanFFlag<"whole-program">, Group<clang_ignored_gcc_optimization_f_Group>;
defm devirtualize : BooleanFFlag<"devirtualize">, Group<clang_ignored_gcc_optimization_f_Group>;
defm devirtualize_speculatively : BooleanFFlag<"devirtualize-speculatively">,
    Group<clang_ignored_gcc_optimization_f_Group>;

// Generic gfortran options.
def A_DASH : Joined<["-"], "A-">, Group<gfortran_Group>;
def static_libgfortran : Flag<["-"], "static-libgfortran">, Group<gfortran_Group>;

// "f" options with values for gfortran.
def fblas_matmul_limit_EQ : Joined<["-"], "fblas-matmul-limit=">, Group<gfortran_Group>;
def fcheck_EQ : Joined<["-"], "fcheck=">, Group<gfortran_Group>;
def fcoarray_EQ : Joined<["-"], "fcoarray=">, Group<gfortran_Group>;
def fconvert_EQ : Joined<["-"], "fconvert=">, Group<gfortran_Group>;
def ffpe_trap_EQ : Joined<["-"], "ffpe-trap=">, Group<gfortran_Group>;
def ffree_line_length_VALUE : Joined<["-"], "ffree-line-length-">, Group<gfortran_Group>;
def finit_character_EQ : Joined<["-"], "finit-character=">, Group<gfortran_Group>;
def finit_integer_EQ : Joined<["-"], "finit-integer=">, Group<gfortran_Group>;
def finit_logical_EQ : Joined<["-"], "finit-logical=">, Group<gfortran_Group>;
def finit_real_EQ : Joined<["-"], "finit-real=">, Group<gfortran_Group>;
def fmax_array_constructor_EQ : Joined<["-"], "fmax-array-constructor=">, Group<gfortran_Group>;
def fmax_errors_EQ : Joined<["-"], "fmax-errors=">, Group<gfortran_Group>;
def fmax_stack_var_size_EQ : Joined<["-"], "fmax-stack-var-size=">, Group<gfortran_Group>;
def fmax_subrecord_length_EQ : Joined<["-"], "fmax-subrecord-length=">, Group<gfortran_Group>;
def frecord_marker_EQ : Joined<["-"], "frecord-marker=">, Group<gfortran_Group>;

// "f" flags for gfortran.
defm aggressive_function_elimination : BooleanFFlag<"aggressive-function-elimination">, Group<gfortran_Group>;
defm align_commons : BooleanFFlag<"align-commons">, Group<gfortran_Group>;
defm all_intrinsics : BooleanFFlag<"all-intrinsics">, Group<gfortran_Group>;
def fautomatic : Flag<["-"], "fautomatic">; // -fno-automatic is significant
defm backtrace : BooleanFFlag<"backtrace">, Group<gfortran_Group>;
defm bounds_check : BooleanFFlag<"bounds-check">, Group<gfortran_Group>;
defm check_array_temporaries : BooleanFFlag<"check-array-temporaries">, Group<gfortran_Group>;
defm cray_pointer : BooleanFFlag<"cray-pointer">, Group<gfortran_Group>;
defm d_lines_as_code : BooleanFFlag<"d-lines-as-code">, Group<gfortran_Group>;
defm d_lines_as_comments : BooleanFFlag<"d-lines-as-comments">, Group<gfortran_Group>;
defm dollar_ok : BooleanFFlag<"dollar-ok">, Group<gfortran_Group>;
defm dump_fortran_optimized : BooleanFFlag<"dump-fortran-optimized">, Group<gfortran_Group>;
defm dump_fortran_original : BooleanFFlag<"dump-fortran-original">, Group<gfortran_Group>;
defm dump_parse_tree : BooleanFFlag<"dump-parse-tree">, Group<gfortran_Group>;
defm external_blas : BooleanFFlag<"external-blas">, Group<gfortran_Group>;
defm f2c : BooleanFFlag<"f2c">, Group<gfortran_Group>;
defm frontend_optimize : BooleanFFlag<"frontend-optimize">, Group<gfortran_Group>;
defm init_local_zero : BooleanFFlag<"init-local-zero">, Group<gfortran_Group>;
defm integer_4_integer_8 : BooleanFFlag<"integer-4-integer-8">, Group<gfortran_Group>;
defm max_identifier_length : BooleanFFlag<"max-identifier-length">, Group<gfortran_Group>;
defm module_private : BooleanFFlag<"module-private">, Group<gfortran_Group>;
defm pack_derived : BooleanFFlag<"pack-derived">, Group<gfortran_Group>;
//defm protect_parens : BooleanFFlag<"protect-parens">, Group<gfortran_Group>;
defm range_check : BooleanFFlag<"range-check">, Group<gfortran_Group>;
defm real_4_real_10 : BooleanFFlag<"real-4-real-10">, Group<gfortran_Group>;
defm real_4_real_16 : BooleanFFlag<"real-4-real-16">, Group<gfortran_Group>;
defm real_4_real_8 : BooleanFFlag<"real-4-real-8">, Group<gfortran_Group>;
defm real_8_real_10 : BooleanFFlag<"real-8-real-10">, Group<gfortran_Group>;
defm real_8_real_16 : BooleanFFlag<"real-8-real-16">, Group<gfortran_Group>;
defm real_8_real_4 : BooleanFFlag<"real-8-real-4">, Group<gfortran_Group>;
defm realloc_lhs : BooleanFFlag<"realloc-lhs">, Group<gfortran_Group>;
defm recursive : BooleanFFlag<"recursive">, Group<gfortran_Group>;
defm repack_arrays : BooleanFFlag<"repack-arrays">, Group<gfortran_Group>;
defm second_underscore : BooleanFFlag<"second-underscore">, Group<gfortran_Group>;
defm sign_zero : BooleanFFlag<"sign-zero">, Group<gfortran_Group>;
defm stack_arrays : BooleanFFlag<"stack-arrays">, Group<gfortran_Group>;
defm underscoring : BooleanFFlag<"underscoring">, Group<gfortran_Group>;
defm whole_file : BooleanFFlag<"whole-file">, Group<gfortran_Group>;

// C++ SYCL options
def reuse_exe_EQ : Joined<["-"], "reuse-exe=">, Flags<[CoreOption]>,
  HelpText<"Speed up FPGA aoc compile if the device code in <exe> is unchanged.">,
  MetaVarName<"<exe>">;
def fsycl : Flag<["-"], "fsycl">, Flags<[NoXarchOption, CoreOption]>, Group<sycl_Group>,
  HelpText<"Enables SYCL kernels compilation for device">;
def fno_sycl : Flag<["-"], "fno-sycl">, Flags<[NoXarchOption, CoreOption]>, Group<sycl_Group>,
  HelpText<"Disables SYCL kernels compilation for device">;
// FIXME: -fsycl-explicit-simd is deprecated. remove it when support is dropped.
def : Flag<["-"], "fsycl-explicit-simd">, Flags<[CoreOption, Deprecated]>,
  Group<clang_ignored_legacy_options_Group>,
  HelpText<"Enable SYCL explicit SIMD extension. (deprecated)">;
def : Flag<["-"], "fno-sycl-explicit-simd">,
  Flags<[CoreOption, Deprecated]>,
  Group<clang_ignored_legacy_options_Group>,
  HelpText<"Disable SYCL explicit SIMD extension. (deprecated)">;
defm sycl_early_optimizations : OptOutCC1FFlag<"sycl-early-optimizations", "Enable", "Disable", " standard optimization pipeline for SYCL device compiler", [CoreOption]>;
def fsycl_dead_args_optimization : Flag<["-"], "fsycl-dead-args-optimization">,
  Group<sycl_Group>, Flags<[NoArgumentUnused, CoreOption]>, HelpText<"Enables "
  "elimination of DPC++ dead kernel arguments">;
def fno_sycl_dead_args_optimization : Flag<["-"], "fno-sycl-dead-args-optimization">,
  Group<sycl_Group>, Flags<[NoArgumentUnused, CoreOption]>, HelpText<"Disables "
  "elimination of DPC++ dead kernel arguments">;
def fsycl_device_lib_EQ : CommaJoined<["-"], "fsycl-device-lib=">, Group<sycl_Group>, Flags<[NoXarchOption, CoreOption]>,
  Values<"libc, libm-fp32, libm-fp64, libimf-fp32, libimf-fp64, all">, HelpText<"Control inclusion of "
  "device libraries into device binary linkage. Valid arguments "
  "are libc, libm-fp32, libm-fp64, libimf-fp32, libimf-fp64, all">;
def fno_sycl_device_lib_EQ : CommaJoined<["-"], "fno-sycl-device-lib=">, Group<sycl_Group>, Flags<[NoXarchOption, CoreOption]>,
  Values<"libc, libm-fp32, libm-fp64, all">, HelpText<"Control exclusion of "
  "device libraries from device binary linkage. Valid arguments "
  "are libc, libm-fp32, libm-fp64, all">;
def fsycl_device_lib_jit_link : Flag<["-"], "fsycl-device-lib-jit-link">,
  Group<sycl_Group>, Flags<[NoArgumentUnused, CoreOption]>, HelpText<"Enables "
  "sycl device library jit link (experimental)">;
def fno_sycl_device_lib_jit_link : Flag<["-"], "fno-sycl-device-lib-jit-link">,
  Group<sycl_Group>, Flags<[NoArgumentUnused, CoreOption]>, HelpText<"Disables "
  "sycl device library jit link (experimental)">;
def fsycl_fp32_prec_sqrt : Flag<["-"], "fsycl-fp32-prec-sqrt">, Group<sycl_Group>, Flags<[CC1Option]>,
  HelpText<"SYCL only. Specify that single precision floating-point sqrt is correctly rounded.">,
  MarshallingInfoFlag<CodeGenOpts<"SYCLFp32PrecSqrt">>;

//===----------------------------------------------------------------------===//
// FLangOption + NoXarchOption
//===----------------------------------------------------------------------===//

def flang_experimental_exec : Flag<["-"], "flang-experimental-exec">,
  Flags<[FlangOption, FlangOnlyOption, NoXarchOption, HelpHidden]>,
  HelpText<"Enable support for generating executables (experimental)">;

//===----------------------------------------------------------------------===//
// FLangOption + CoreOption + NoXarchOption
//===----------------------------------------------------------------------===//

def Xflang : Separate<["-"], "Xflang">,
  HelpText<"Pass <arg> to the flang compiler">, MetaVarName<"<arg>">,
  Flags<[FlangOption, FlangOnlyOption, NoXarchOption, CoreOption]>,
  Group<CompileOnly_Group>;

//===----------------------------------------------------------------------===//
// FlangOption and FC1 Options
//===----------------------------------------------------------------------===//

let Flags = [FC1Option, FlangOption, FlangOnlyOption] in {

def cpp : Flag<["-"], "cpp">, Group<f_Group>,
  HelpText<"Enable predefined and command line preprocessor macros">;
def nocpp : Flag<["-"], "nocpp">, Group<f_Group>,
  HelpText<"Disable predefined and command line preprocessor macros">;
def module_dir : JoinedOrSeparate<["-"], "module-dir">, MetaVarName<"<dir>">,
  HelpText<"Put MODULE files in <dir>">,
  DocBrief<[{This option specifies where to put .mod files for compiled modules.
It is also added to the list of directories to be searched by an USE statement.
The default is the current directory.}]>;

def ffixed_form : Flag<["-"], "ffixed-form">, Group<f_Group>,
  HelpText<"Process source files in fixed form">;
def ffree_form : Flag<["-"], "ffree-form">, Group<f_Group>,
  HelpText<"Process source files in free form">;
def ffixed_line_length_EQ : Joined<["-"], "ffixed-line-length=">, Group<f_Group>,
  HelpText<"Use <value> as character line width in fixed mode">,
  DocBrief<[{Set column after which characters are ignored in typical fixed-form lines in the source
file}]>;
def ffixed_line_length_VALUE : Joined<["-"], "ffixed-line-length-">, Group<f_Group>, Alias<ffixed_line_length_EQ>;
def fopenacc : Flag<["-"], "fopenacc">, Group<f_Group>,
  HelpText<"Enable OpenACC">;
def fdefault_double_8 : Flag<["-"],"fdefault-double-8">, Group<f_Group>,
  HelpText<"Set the default double precision kind to an 8 byte wide type">;
def fdefault_integer_8 : Flag<["-"],"fdefault-integer-8">, Group<f_Group>,
  HelpText<"Set the default integer kind to an 8 byte wide type">;
def fdefault_real_8 : Flag<["-"],"fdefault-real-8">, Group<f_Group>,
  HelpText<"Set the default real kind to an 8 byte wide type">;
def flarge_sizes : Flag<["-"],"flarge-sizes">, Group<f_Group>,
  HelpText<"Use INTEGER(KIND=8) for the result type in size-related intrinsics">;

def falternative_parameter_statement : Flag<["-"], "falternative-parameter-statement">, Group<f_Group>,
  HelpText<"Enable the old style PARAMETER statement">;
def fintrinsic_modules_path : Separate<["-"], "fintrinsic-modules-path">,  Group<f_Group>, MetaVarName<"<dir>">,
  HelpText<"Specify where to find the compiled intrinsic modules">,
  DocBrief<[{This option specifies the location of pre-compiled intrinsic modules,
  if they are not in the default location expected by the compiler.}]>;

defm backslash : OptInFC1FFlag<"backslash", "Specify that backslash in string introduces an escape character">;
defm xor_operator : OptInFC1FFlag<"xor-operator", "Enable .XOR. as a synonym of .NEQV.">;
defm logical_abbreviations : OptInFC1FFlag<"logical-abbreviations", "Enable logical abbreviations">;
defm implicit_none : OptInFC1FFlag<"implicit-none", "No implicit typing allowed unless overridden by IMPLICIT statements">;

def fno_automatic : Flag<["-"], "fno-automatic">, Group<f_Group>,
  HelpText<"Implies the SAVE attribute for non-automatic local objects in subprograms unless RECURSIVE">;

} // let Flags = [FC1Option, FlangOption, FlangOnlyOption]

def J : JoinedOrSeparate<["-"], "J">,
  Flags<[RenderJoined, FlangOption, FC1Option, FlangOnlyOption]>,
  Group<gfortran_Group>,
  Alias<module_dir>;

//===----------------------------------------------------------------------===//
// FC1 Options
//===----------------------------------------------------------------------===//

let Flags = [FC1Option, FlangOnlyOption] in {

def fget_definition : MultiArg<["-"], "fget-definition", 3>,
  HelpText<"Get the symbol definition from <line> <start-column> <end-column>">,
  Group<Action_Group>;
def test_io : Flag<["-"], "test-io">, Group<Action_Group>,
  HelpText<"Run the InputOuputTest action. Use for development and testing only.">;
def fdebug_unparse_no_sema : Flag<["-"], "fdebug-unparse-no-sema">, Group<Action_Group>,
  HelpText<"Unparse and stop (skips the semantic checks)">,
  DocBrief<[{Only run the parser, then unparse the parse-tree and output the
generated Fortran source file. Semantic checks are disabled.}]>;
def fdebug_unparse : Flag<["-"], "fdebug-unparse">, Group<Action_Group>,
  HelpText<"Unparse and stop.">,
  DocBrief<[{Run the parser and the semantic checks. Then unparse the
parse-tree and output the generated Fortran source file.}]>;
def fdebug_unparse_with_symbols : Flag<["-"], "fdebug-unparse-with-symbols">, Group<Action_Group>,
  HelpText<"Unparse and stop.">;
def fdebug_dump_symbols : Flag<["-"], "fdebug-dump-symbols">, Group<Action_Group>,
  HelpText<"Dump symbols after the semantic analysis">;
def fdebug_dump_parse_tree : Flag<["-"], "fdebug-dump-parse-tree">, Group<Action_Group>,
  HelpText<"Dump the parse tree">,
  DocBrief<[{Run the Parser and the semantic checks, and then output the
parse tree.}]>;
def fdebug_dump_pft : Flag<["-"], "fdebug-dump-pft">, Group<Action_Group>,
  HelpText<"Dump the pre-fir parse tree">;
def fdebug_dump_parse_tree_no_sema : Flag<["-"], "fdebug-dump-parse-tree-no-sema">, Group<Action_Group>,
  HelpText<"Dump the parse tree (skips the semantic checks)">,
  DocBrief<[{Run the Parser and then output the parse tree. Semantic
checks are disabled.}]>;
def fdebug_dump_all : Flag<["-"], "fdebug-dump-all">, Group<Action_Group>,
  HelpText<"Dump symbols and the parse tree after the semantic checks">;
def fdebug_dump_provenance : Flag<["-"], "fdebug-dump-provenance">, Group<Action_Group>,
  HelpText<"Dump provenance">;
def fdebug_dump_parsing_log : Flag<["-"], "fdebug-dump-parsing-log">, Group<Action_Group>,
  HelpText<"Run instrumented parse and dump the parsing log">;
def fdebug_measure_parse_tree : Flag<["-"], "fdebug-measure-parse-tree">, Group<Action_Group>,
  HelpText<"Measure the parse tree">;
def fdebug_pre_fir_tree : Flag<["-"], "fdebug-pre-fir-tree">, Group<Action_Group>,
  HelpText<"Dump the pre-FIR tree">;
def fdebug_module_writer : Flag<["-"],"fdebug-module-writer">,
  HelpText<"Enable debug messages while writing module files">;
def fget_symbols_sources : Flag<["-"], "fget-symbols-sources">, Group<Action_Group>,
  HelpText<"Dump symbols and their source code locations">;

def module_suffix : Separate<["-"], "module-suffix">,  Group<f_Group>, MetaVarName<"<suffix>">,
  HelpText<"Use <suffix> as the suffix for module files (the default value is `.mod`)">;
def fno_reformat : Flag<["-"], "fno-reformat">, Group<Preprocessor_Group>,
  HelpText<"Dump the cooked character stream in -E mode">;
defm analyzed_objects_for_unparse : OptOutFC1FFlag<"analyzed-objects-for-unparse", "", "Do not use the analyzed objects when unparsing">;

def emit_mlir : Flag<["-"], "emit-mlir">, Group<Action_Group>,
  HelpText<"Build the parse tree, then lower it to MLIR">;
def emit_fir : Flag<["-"], "emit-fir">, Alias<emit_mlir>;

} // let Flags = [FC1Option, FlangOnlyOption]

//===----------------------------------------------------------------------===//
// Target Options (cc1 + cc1as)
//===----------------------------------------------------------------------===//

let Flags = [CC1Option, CC1AsOption, NoDriverOption] in {

def target_cpu : Separate<["-"], "target-cpu">,
  HelpText<"Target a specific cpu type">,
  MarshallingInfoString<TargetOpts<"CPU">>;
def tune_cpu : Separate<["-"], "tune-cpu">,
  HelpText<"Tune for a specific cpu type">,
  MarshallingInfoString<TargetOpts<"TuneCPU">>;
def target_feature : Separate<["-"], "target-feature">,
  HelpText<"Target specific attributes">,
  MarshallingInfoStringVector<TargetOpts<"FeaturesAsWritten">>;
def target_abi : Separate<["-"], "target-abi">,
  HelpText<"Target a particular ABI type">,
  MarshallingInfoString<TargetOpts<"ABI">>;
def target_sdk_version_EQ : Joined<["-"], "target-sdk-version=">,
  HelpText<"The version of target SDK used for compilation">;
def darwin_target_variant_sdk_version_EQ : Joined<["-"],
  "darwin-target-variant-sdk-version=">,
  HelpText<"The version of darwin target variant SDK used for compilation">;

} // let Flags = [CC1Option, CC1AsOption, NoDriverOption]

let Flags = [CC1Option, CC1AsOption] in {

def darwin_target_variant_triple : Separate<["-"], "darwin-target-variant-triple">,
  HelpText<"Specify the darwin target variant triple">,
  MarshallingInfoString<TargetOpts<"DarwinTargetVariantTriple">>,
  Normalizer<"normalizeTriple">;

} // let Flags = [CC1Option, CC1AsOption]

//===----------------------------------------------------------------------===//
// Target Options (cc1 + cc1as + fc1)
//===----------------------------------------------------------------------===//

let Flags = [CC1Option, CC1AsOption, FC1Option, NoDriverOption] in {

def triple : Separate<["-"], "triple">,
  HelpText<"Specify target triple (e.g. i686-apple-darwin9)">,
  MarshallingInfoString<TargetOpts<"Triple">, "llvm::Triple::normalize(llvm::sys::getDefaultTargetTriple())">,
  AlwaysEmit, Normalizer<"normalizeTriple">;

} // let Flags = [CC1Option, CC1ASOption, FC1Option, NoDriverOption]

//===----------------------------------------------------------------------===//
// Target Options (other)
//===----------------------------------------------------------------------===//

let Flags = [CC1Option, NoDriverOption] in {

def target_linker_version : Separate<["-"], "target-linker-version">,
  HelpText<"Target linker version">,
  MarshallingInfoString<TargetOpts<"LinkerVersion">>;
def triple_EQ : Joined<["-"], "triple=">, Alias<triple>;
def mfpmath : Separate<["-"], "mfpmath">,
  HelpText<"Which unit to use for fp math">,
  MarshallingInfoString<TargetOpts<"FPMath">>;

defm padding_on_unsigned_fixed_point : BoolOption<"f", "padding-on-unsigned-fixed-point",
  LangOpts<"PaddingOnUnsignedFixedPoint">, DefaultFalse,
  PosFlag<SetTrue, [], "Force each unsigned fixed point type to have an extra bit of padding to align their scales with those of signed fixed point types">,
  NegFlag<SetFalse>>,
  ShouldParseIf<ffixed_point.KeyPath>;

} // let Flags = [CC1Option, NoDriverOption]

//===----------------------------------------------------------------------===//
// Analyzer Options
//===----------------------------------------------------------------------===//

let Flags = [CC1Option, NoDriverOption] in {

def analysis_UnoptimizedCFG : Flag<["-"], "unoptimized-cfg">,
  HelpText<"Generate unoptimized CFGs for all analyses">,
  MarshallingInfoFlag<AnalyzerOpts<"UnoptimizedCFG">>;
def analysis_CFGAddImplicitDtors : Flag<["-"], "cfg-add-implicit-dtors">,
  HelpText<"Add C++ implicit destructors to CFGs for all analyses">;

def analyzer_constraints : Separate<["-"], "analyzer-constraints">,
  HelpText<"Source Code Analysis - Symbolic Constraint Engines">;
def analyzer_constraints_EQ : Joined<["-"], "analyzer-constraints=">,
  Alias<analyzer_constraints>;

def analyzer_output : Separate<["-"], "analyzer-output">,
  HelpText<"Source Code Analysis - Output Options">;
def analyzer_output_EQ : Joined<["-"], "analyzer-output=">,
  Alias<analyzer_output>;

def analyzer_purge : Separate<["-"], "analyzer-purge">,
  HelpText<"Source Code Analysis - Dead Symbol Removal Frequency">;
def analyzer_purge_EQ : Joined<["-"], "analyzer-purge=">, Alias<analyzer_purge>;

def analyzer_opt_analyze_headers : Flag<["-"], "analyzer-opt-analyze-headers">,
  HelpText<"Force the static analyzer to analyze functions defined in header files">,
  MarshallingInfoFlag<AnalyzerOpts<"AnalyzeAll">>;
def analyzer_display_progress : Flag<["-"], "analyzer-display-progress">,
  HelpText<"Emit verbose output about the analyzer's progress">,
  MarshallingInfoFlag<AnalyzerOpts<"AnalyzerDisplayProgress">>;
def analyze_function : Separate<["-"], "analyze-function">,
  HelpText<"Run analysis on specific function (for C++ include parameters in name)">,
  MarshallingInfoString<AnalyzerOpts<"AnalyzeSpecificFunction">>;
def analyze_function_EQ : Joined<["-"], "analyze-function=">, Alias<analyze_function>;
def trim_egraph : Flag<["-"], "trim-egraph">,
  HelpText<"Only show error-related paths in the analysis graph">,
  MarshallingInfoFlag<AnalyzerOpts<"TrimGraph">>;
def analyzer_viz_egraph_graphviz : Flag<["-"], "analyzer-viz-egraph-graphviz">,
  HelpText<"Display exploded graph using GraphViz">,
  MarshallingInfoFlag<AnalyzerOpts<"visualizeExplodedGraphWithGraphViz">>;
def analyzer_dump_egraph : Separate<["-"], "analyzer-dump-egraph">,
  HelpText<"Dump exploded graph to the specified file">,
  MarshallingInfoString<AnalyzerOpts<"DumpExplodedGraphTo">>;
def analyzer_dump_egraph_EQ : Joined<["-"], "analyzer-dump-egraph=">, Alias<analyzer_dump_egraph>;

def analyzer_inline_max_stack_depth : Separate<["-"], "analyzer-inline-max-stack-depth">,
  HelpText<"Bound on stack depth while inlining (4 by default)">,
  // Cap the stack depth at 4 calls (5 stack frames, base + 4 calls).
  MarshallingInfoInt<AnalyzerOpts<"InlineMaxStackDepth">, "5">;
def analyzer_inline_max_stack_depth_EQ : Joined<["-"], "analyzer-inline-max-stack-depth=">,
  Alias<analyzer_inline_max_stack_depth>;

def analyzer_inlining_mode : Separate<["-"], "analyzer-inlining-mode">,
  HelpText<"Specify the function selection heuristic used during inlining">;
def analyzer_inlining_mode_EQ : Joined<["-"], "analyzer-inlining-mode=">, Alias<analyzer_inlining_mode>;

def analyzer_disable_retry_exhausted : Flag<["-"], "analyzer-disable-retry-exhausted">,
  HelpText<"Do not re-analyze paths leading to exhausted nodes with a different strategy (may decrease code coverage)">,
  MarshallingInfoFlag<AnalyzerOpts<"NoRetryExhausted">>;

def analyzer_max_loop : Separate<["-"], "analyzer-max-loop">,
  HelpText<"The maximum number of times the analyzer will go through a loop">,
  MarshallingInfoInt<AnalyzerOpts<"maxBlockVisitOnPath">, "4">;
def analyzer_stats : Flag<["-"], "analyzer-stats">,
  HelpText<"Print internal analyzer statistics.">,
  MarshallingInfoFlag<AnalyzerOpts<"PrintStats">>;

def analyzer_checker : Separate<["-"], "analyzer-checker">,
  HelpText<"Choose analyzer checkers to enable">,
  ValuesCode<[{
    const char *Values =
    #define GET_CHECKERS
    #define CHECKER(FULLNAME, CLASS, HT, DOC_URI, IS_HIDDEN)  FULLNAME ","
    #include "clang/StaticAnalyzer/Checkers/Checkers.inc"
    #undef GET_CHECKERS
    #define GET_PACKAGES
    #define PACKAGE(FULLNAME)  FULLNAME ","
    #include "clang/StaticAnalyzer/Checkers/Checkers.inc"
    #undef GET_PACKAGES
    ;
  }]>;
def analyzer_checker_EQ : Joined<["-"], "analyzer-checker=">,
  Alias<analyzer_checker>;

def analyzer_disable_checker : Separate<["-"], "analyzer-disable-checker">,
  HelpText<"Choose analyzer checkers to disable">;
def analyzer_disable_checker_EQ : Joined<["-"], "analyzer-disable-checker=">,
  Alias<analyzer_disable_checker>;

def analyzer_disable_all_checks : Flag<["-"], "analyzer-disable-all-checks">,
  HelpText<"Disable all static analyzer checks">,
  MarshallingInfoFlag<AnalyzerOpts<"DisableAllCheckers">>;

def analyzer_checker_help : Flag<["-"], "analyzer-checker-help">,
  HelpText<"Display the list of analyzer checkers that are available">,
  MarshallingInfoFlag<AnalyzerOpts<"ShowCheckerHelp">>;

def analyzer_checker_help_alpha : Flag<["-"], "analyzer-checker-help-alpha">,
  HelpText<"Display the list of in development analyzer checkers. These "
           "are NOT considered safe, they are unstable and will emit incorrect "
           "reports. Enable ONLY FOR DEVELOPMENT purposes">,
  MarshallingInfoFlag<AnalyzerOpts<"ShowCheckerHelpAlpha">>;

def analyzer_checker_help_developer : Flag<["-"], "analyzer-checker-help-developer">,
  HelpText<"Display the list of developer-only checkers such as modeling "
           "and debug checkers">,
  MarshallingInfoFlag<AnalyzerOpts<"ShowCheckerHelpDeveloper">>;

def analyzer_config_help : Flag<["-"], "analyzer-config-help">,
  HelpText<"Display the list of -analyzer-config options. These are meant for "
           "development purposes only!">,
  MarshallingInfoFlag<AnalyzerOpts<"ShowConfigOptionsList">>;

def analyzer_list_enabled_checkers : Flag<["-"], "analyzer-list-enabled-checkers">,
  HelpText<"Display the list of enabled analyzer checkers">,
  MarshallingInfoFlag<AnalyzerOpts<"ShowEnabledCheckerList">>;

def analyzer_config : Separate<["-"], "analyzer-config">,
  HelpText<"Choose analyzer options to enable">;

def analyzer_checker_option_help : Flag<["-"], "analyzer-checker-option-help">,
  HelpText<"Display the list of checker and package options">,
  MarshallingInfoFlag<AnalyzerOpts<"ShowCheckerOptionList">>;

def analyzer_checker_option_help_alpha : Flag<["-"], "analyzer-checker-option-help-alpha">,
  HelpText<"Display the list of in development checker and package options. "
           "These are NOT considered safe, they are unstable and will emit "
           "incorrect reports. Enable ONLY FOR DEVELOPMENT purposes">,
  MarshallingInfoFlag<AnalyzerOpts<"ShowCheckerOptionAlphaList">>;

def analyzer_checker_option_help_developer : Flag<["-"], "analyzer-checker-option-help-developer">,
  HelpText<"Display the list of checker and package options meant for "
           "development purposes only">,
  MarshallingInfoFlag<AnalyzerOpts<"ShowCheckerOptionDeveloperList">>;

def analyzer_config_compatibility_mode : Separate<["-"], "analyzer-config-compatibility-mode">,
  HelpText<"Don't emit errors on invalid analyzer-config inputs">,
  Values<"true,false">, NormalizedValues<[[{false}], [{true}]]>,
  MarshallingInfoEnum<AnalyzerOpts<"ShouldEmitErrorsOnInvalidConfigValue">, [{true}]>;

def analyzer_config_compatibility_mode_EQ : Joined<["-"], "analyzer-config-compatibility-mode=">,
  Alias<analyzer_config_compatibility_mode>;

def analyzer_werror : Flag<["-"], "analyzer-werror">,
  HelpText<"Emit analyzer results as errors rather than warnings">,
  MarshallingInfoFlag<AnalyzerOpts<"AnalyzerWerror">>;

} // let Flags = [CC1Option, NoDriverOption]

//===----------------------------------------------------------------------===//
// Migrator Options
//===----------------------------------------------------------------------===//

def migrator_no_nsalloc_error : Flag<["-"], "no-ns-alloc-error">,
  HelpText<"Do not error on use of NSAllocateCollectable/NSReallocateCollectable">,
  Flags<[CC1Option, NoDriverOption]>,
  MarshallingInfoFlag<MigratorOpts<"NoNSAllocReallocError">>;

def migrator_no_finalize_removal : Flag<["-"], "no-finalize-removal">,
  HelpText<"Do not remove finalize method in gc mode">,
  Flags<[CC1Option, NoDriverOption]>,
  MarshallingInfoFlag<MigratorOpts<"NoFinalizeRemoval">>;

//===----------------------------------------------------------------------===//
// CodeGen Options
//===----------------------------------------------------------------------===//

let Flags = [CC1Option, CC1AsOption, FC1Option, NoDriverOption] in {

def mrelocation_model : Separate<["-"], "mrelocation-model">,
  HelpText<"The relocation model to use">, Values<"static,pic,ropi,rwpi,ropi-rwpi,dynamic-no-pic">,
  NormalizedValuesScope<"llvm::Reloc">,
  NormalizedValues<["Static", "PIC_", "ROPI", "RWPI", "ROPI_RWPI", "DynamicNoPIC"]>,
  MarshallingInfoEnum<CodeGenOpts<"RelocationModel">, "PIC_">;

} // let Flags = [CC1Option, CC1AsOption, FC1Option, NoDriverOption]

let Flags = [CC1Option, CC1AsOption, NoDriverOption] in {

def debug_info_kind_EQ : Joined<["-"], "debug-info-kind=">;
def debug_info_macro : Flag<["-"], "debug-info-macro">,
  HelpText<"Emit macro debug information">,
  MarshallingInfoFlag<CodeGenOpts<"MacroDebugInfo">>;
def default_function_attr : Separate<["-"], "default-function-attr">,
  HelpText<"Apply given attribute to all functions">,
  MarshallingInfoStringVector<CodeGenOpts<"DefaultFunctionAttrs">>;
def dwarf_version_EQ : Joined<["-"], "dwarf-version=">,
  MarshallingInfoInt<CodeGenOpts<"DwarfVersion">>;
def debugger_tuning_EQ : Joined<["-"], "debugger-tuning=">,
  Values<"gdb,lldb,sce,dbx">,
  NormalizedValuesScope<"llvm::DebuggerKind">, NormalizedValues<["GDB", "LLDB", "SCE", "DBX"]>,
  MarshallingInfoEnum<CodeGenOpts<"DebuggerTuning">, "Default">;
def dwarf_debug_flags : Separate<["-"], "dwarf-debug-flags">,
  HelpText<"The string to embed in the Dwarf debug flags record.">,
  MarshallingInfoString<CodeGenOpts<"DwarfDebugFlags">>;
def record_command_line : Separate<["-"], "record-command-line">,
  HelpText<"The string to embed in the .LLVM.command.line section.">,
  MarshallingInfoString<CodeGenOpts<"RecordCommandLine">>;
def compress_debug_sections_EQ : Joined<["-", "--"], "compress-debug-sections=">,
    HelpText<"DWARF debug sections compression type">, Values<"none,zlib,zstd">,
    NormalizedValuesScope<"llvm::DebugCompressionType">, NormalizedValues<["None", "Zlib", "Zstd"]>,
    MarshallingInfoEnum<CodeGenOpts<"CompressDebugSections">, "None">;
def compress_debug_sections : Flag<["-", "--"], "compress-debug-sections">,
  Alias<compress_debug_sections_EQ>, AliasArgs<["zlib"]>;
def mno_exec_stack : Flag<["-"], "mnoexecstack">,
  HelpText<"Mark the file as not needing an executable stack">,
  MarshallingInfoFlag<CodeGenOpts<"NoExecStack">>;
def massembler_no_warn : Flag<["-"], "massembler-no-warn">,
  HelpText<"Make assembler not emit warnings">,
  MarshallingInfoFlag<CodeGenOpts<"NoWarn">>;
def massembler_fatal_warnings : Flag<["-"], "massembler-fatal-warnings">,
  HelpText<"Make assembler warnings fatal">,
  MarshallingInfoFlag<CodeGenOpts<"FatalWarnings">>;
def mrelax_relocations : Flag<["--"], "mrelax-relocations">,
    HelpText<"Use relaxable elf relocations">,
    MarshallingInfoFlag<CodeGenOpts<"RelaxELFRelocations">>;
def msave_temp_labels : Flag<["-"], "msave-temp-labels">,
  HelpText<"Save temporary labels in the symbol table. "
           "Note this may change .s semantics and shouldn't generally be used "
           "on compiler-generated code.">,
  MarshallingInfoFlag<CodeGenOpts<"SaveTempLabels">>;
def mno_type_check : Flag<["-"], "mno-type-check">,
  HelpText<"Don't perform type checking of the assembly code (wasm only)">,
  MarshallingInfoFlag<CodeGenOpts<"NoTypeCheck">>;
def fno_math_builtin : Flag<["-"], "fno-math-builtin">,
  HelpText<"Disable implicit builtin knowledge of math functions">,
  MarshallingInfoFlag<LangOpts<"NoMathBuiltin">>;
def fno_use_ctor_homing: Flag<["-"], "fno-use-ctor-homing">,
    HelpText<"Don't use constructor homing for debug info">;
def fuse_ctor_homing: Flag<["-"], "fuse-ctor-homing">,
    HelpText<"Use constructor homing if we are using limited debug info already">;

} // let Flags = [CC1Option, CC1AsOption, NoDriverOption]

let Flags = [CC1Option, NoDriverOption] in {

def disable_llvm_verifier : Flag<["-"], "disable-llvm-verifier">,
  HelpText<"Don't run the LLVM IR verifier pass">,
  MarshallingInfoNegativeFlag<CodeGenOpts<"VerifyModule">>;
def disable_llvm_passes : Flag<["-"], "disable-llvm-passes">,
  HelpText<"Use together with -emit-llvm to get pristine LLVM IR from the "
           "frontend by not running any LLVM passes at all">,
  MarshallingInfoFlag<CodeGenOpts<"DisableLLVMPasses">>;
def disable_llvm_optzns : Flag<["-"], "disable-llvm-optzns">,
  Alias<disable_llvm_passes>;
def disable_lifetimemarkers : Flag<["-"], "disable-lifetime-markers">,
  HelpText<"Disable lifetime-markers emission even when optimizations are "
           "enabled">,
  MarshallingInfoFlag<CodeGenOpts<"DisableLifetimeMarkers">>;
def disable_O0_optnone : Flag<["-"], "disable-O0-optnone">,
  HelpText<"Disable adding the optnone attribute to functions at O0">,
  MarshallingInfoFlag<CodeGenOpts<"DisableO0ImplyOptNone">>;
def disable_red_zone : Flag<["-"], "disable-red-zone">,
  HelpText<"Do not emit code that uses the red zone.">,
  MarshallingInfoFlag<CodeGenOpts<"DisableRedZone">>;
def dwarf_ext_refs : Flag<["-"], "dwarf-ext-refs">,
  HelpText<"Generate debug info with external references to clang modules"
           " or precompiled headers">,
  MarshallingInfoFlag<CodeGenOpts<"DebugTypeExtRefs">>;
def dwarf_explicit_import : Flag<["-"], "dwarf-explicit-import">,
  HelpText<"Generate explicit import from anonymous namespace to containing"
           " scope">,
  MarshallingInfoFlag<CodeGenOpts<"DebugExplicitImport">>;
def debug_forward_template_params : Flag<["-"], "debug-forward-template-params">,
  HelpText<"Emit complete descriptions of template parameters in forward"
           " declarations">,
  MarshallingInfoFlag<CodeGenOpts<"DebugFwdTemplateParams">>;
def fforbid_guard_variables : Flag<["-"], "fforbid-guard-variables">,
  HelpText<"Emit an error if a C++ static local initializer would need a guard variable">,
  MarshallingInfoFlag<CodeGenOpts<"ForbidGuardVariables">>;
def no_implicit_float : Flag<["-"], "no-implicit-float">,
  HelpText<"Don't generate implicit floating point instructions">,
  MarshallingInfoFlag<CodeGenOpts<"NoImplicitFloat">>;
def fdump_vtable_layouts : Flag<["-"], "fdump-vtable-layouts">,
  HelpText<"Dump the layouts of all vtables that will be emitted in a translation unit">,
  MarshallingInfoFlag<LangOpts<"DumpVTableLayouts">>;
def fmerge_functions : Flag<["-"], "fmerge-functions">,
  HelpText<"Permit merging of identical functions when optimizing.">,
  MarshallingInfoFlag<CodeGenOpts<"MergeFunctions">>;
def coverage_data_file : Separate<["-"], "coverage-data-file">,
  HelpText<"Emit coverage data to this filename.">,
  MarshallingInfoString<CodeGenOpts<"CoverageDataFile">>,
  ShouldParseIf<!strconcat(fprofile_arcs.KeyPath, "||", ftest_coverage.KeyPath)>;
def coverage_data_file_EQ : Joined<["-"], "coverage-data-file=">,
  Alias<coverage_data_file>;
def coverage_notes_file : Separate<["-"], "coverage-notes-file">,
  HelpText<"Emit coverage notes to this filename.">,
  MarshallingInfoString<CodeGenOpts<"CoverageNotesFile">>,
  ShouldParseIf<!strconcat(fprofile_arcs.KeyPath, "||", ftest_coverage.KeyPath)>;
def coverage_notes_file_EQ : Joined<["-"], "coverage-notes-file=">,
  Alias<coverage_notes_file>;
def coverage_version_EQ : Joined<["-"], "coverage-version=">,
  HelpText<"Four-byte version string for gcov files.">;
def dump_coverage_mapping : Flag<["-"], "dump-coverage-mapping">,
  HelpText<"Dump the coverage mapping records, for testing">,
  MarshallingInfoFlag<CodeGenOpts<"DumpCoverageMapping">>;
def fuse_register_sized_bitfield_access: Flag<["-"], "fuse-register-sized-bitfield-access">,
  HelpText<"Use register sized accesses to bit-fields, when possible.">,
  MarshallingInfoFlag<CodeGenOpts<"UseRegisterSizedBitfieldAccess">>;
def relaxed_aliasing : Flag<["-"], "relaxed-aliasing">,
  HelpText<"Turn off Type Based Alias Analysis">,
  MarshallingInfoFlag<CodeGenOpts<"RelaxedAliasing">>;
def no_struct_path_tbaa : Flag<["-"], "no-struct-path-tbaa">,
  HelpText<"Turn off struct-path aware Type Based Alias Analysis">,
  MarshallingInfoNegativeFlag<CodeGenOpts<"StructPathTBAA">>;
def new_struct_path_tbaa : Flag<["-"], "new-struct-path-tbaa">,
  HelpText<"Enable enhanced struct-path aware Type Based Alias Analysis">;
def mdebug_pass : Separate<["-"], "mdebug-pass">,
  HelpText<"Enable additional debug output">,
  MarshallingInfoString<CodeGenOpts<"DebugPass">>;
def mframe_pointer_EQ : Joined<["-"], "mframe-pointer=">,
  HelpText<"Specify which frame pointers to retain.">, Values<"all,non-leaf,none">,
  NormalizedValuesScope<"CodeGenOptions::FramePointerKind">, NormalizedValues<["All", "NonLeaf", "None"]>,
  MarshallingInfoEnum<CodeGenOpts<"FramePointer">, "None">;
def menable_no_infinities : Flag<["-"], "menable-no-infs">,
  HelpText<"Allow optimization to assume there are no infinities.">,
  MarshallingInfoFlag<LangOpts<"NoHonorInfs">>, ImpliedByAnyOf<[ffinite_math_only.KeyPath]>;
def menable_no_nans : Flag<["-"], "menable-no-nans">,
  HelpText<"Allow optimization to assume there are no NaNs.">,
  MarshallingInfoFlag<LangOpts<"NoHonorNaNs">>, ImpliedByAnyOf<[ffinite_math_only.KeyPath]>;
def mreassociate : Flag<["-"], "mreassociate">,
  HelpText<"Allow reassociation transformations for floating-point instructions">,
  MarshallingInfoFlag<LangOpts<"AllowFPReassoc">>, ImpliedByAnyOf<[menable_unsafe_fp_math.KeyPath]>;
def mabi_EQ_ieeelongdouble : Flag<["-"], "mabi=ieeelongdouble">,
  HelpText<"Use IEEE 754 quadruple-precision for long double">,
  MarshallingInfoFlag<LangOpts<"PPCIEEELongDouble">>;
def mfloat_abi : Separate<["-"], "mfloat-abi">,
  HelpText<"The float ABI to use">,
  MarshallingInfoString<CodeGenOpts<"FloatABI">>;
def mtp : Separate<["-"], "mtp">,
  HelpText<"Mode for reading thread pointer">;
def mlimit_float_precision : Separate<["-"], "mlimit-float-precision">,
  HelpText<"Limit float precision to the given value">,
  MarshallingInfoString<CodeGenOpts<"LimitFloatPrecision">>;
def mregparm : Separate<["-"], "mregparm">,
  HelpText<"Limit the number of registers available for integer arguments">,
  MarshallingInfoInt<CodeGenOpts<"NumRegisterParameters">>;
def msmall_data_limit : Separate<["-"], "msmall-data-limit">,
  HelpText<"Put global and static data smaller than the limit into a special section">,
  MarshallingInfoInt<CodeGenOpts<"SmallDataLimit">>;
def funwind_tables_EQ : Joined<["-"], "funwind-tables=">,
  HelpText<"Generate unwinding tables for all functions">,
  MarshallingInfoInt<CodeGenOpts<"UnwindTables">>;
defm constructor_aliases : BoolOption<"m", "constructor-aliases",
  CodeGenOpts<"CXXCtorDtorAliases">, DefaultFalse,
  PosFlag<SetTrue, [], "Enable">, NegFlag<SetFalse, [], "Disable">,
  BothFlags<[CC1Option], " emitting complete constructors and destructors as aliases when possible">>;
def mlink_bitcode_file : Separate<["-"], "mlink-bitcode-file">,
  HelpText<"Link the given bitcode file before performing optimizations.">;
def mlink_builtin_bitcode : Separate<["-"], "mlink-builtin-bitcode">,
  HelpText<"Link and internalize needed symbols from the given bitcode file "
           "before performing optimizations.">;
def mlink_cuda_bitcode : Separate<["-"], "mlink-cuda-bitcode">,
  Alias<mlink_builtin_bitcode>;
def vectorize_loops : Flag<["-"], "vectorize-loops">,
  HelpText<"Run the Loop vectorization passes">,
  MarshallingInfoFlag<CodeGenOpts<"VectorizeLoop">>;
def vectorize_slp : Flag<["-"], "vectorize-slp">,
  HelpText<"Run the SLP vectorization passes">,
  MarshallingInfoFlag<CodeGenOpts<"VectorizeSLP">>;
def dependent_lib : Joined<["--"], "dependent-lib=">,
  HelpText<"Add dependent library">,
  MarshallingInfoStringVector<CodeGenOpts<"DependentLibraries">>;
def linker_option : Joined<["--"], "linker-option=">,
  HelpText<"Add linker option">,
  MarshallingInfoStringVector<CodeGenOpts<"LinkerOptions">>;
def fsanitize_coverage_type : Joined<["-"], "fsanitize-coverage-type=">,
                              HelpText<"Sanitizer coverage type">,
                              MarshallingInfoInt<CodeGenOpts<"SanitizeCoverageType">>;
def fsanitize_coverage_indirect_calls
    : Flag<["-"], "fsanitize-coverage-indirect-calls">,
      HelpText<"Enable sanitizer coverage for indirect calls">,
      MarshallingInfoFlag<CodeGenOpts<"SanitizeCoverageIndirectCalls">>;
def fsanitize_coverage_trace_bb
    : Flag<["-"], "fsanitize-coverage-trace-bb">,
      HelpText<"Enable basic block tracing in sanitizer coverage">,
      MarshallingInfoFlag<CodeGenOpts<"SanitizeCoverageTraceBB">>;
def fsanitize_coverage_trace_cmp
    : Flag<["-"], "fsanitize-coverage-trace-cmp">,
      HelpText<"Enable cmp instruction tracing in sanitizer coverage">,
      MarshallingInfoFlag<CodeGenOpts<"SanitizeCoverageTraceCmp">>;
def fsanitize_coverage_trace_div
    : Flag<["-"], "fsanitize-coverage-trace-div">,
      HelpText<"Enable div instruction tracing in sanitizer coverage">,
      MarshallingInfoFlag<CodeGenOpts<"SanitizeCoverageTraceDiv">>;
def fsanitize_coverage_trace_gep
    : Flag<["-"], "fsanitize-coverage-trace-gep">,
      HelpText<"Enable gep instruction tracing in sanitizer coverage">,
      MarshallingInfoFlag<CodeGenOpts<"SanitizeCoverageTraceGep">>;
def fsanitize_coverage_8bit_counters
    : Flag<["-"], "fsanitize-coverage-8bit-counters">,
      HelpText<"Enable frequency counters in sanitizer coverage">,
      MarshallingInfoFlag<CodeGenOpts<"SanitizeCoverage8bitCounters">>;
def fsanitize_coverage_inline_8bit_counters
    : Flag<["-"], "fsanitize-coverage-inline-8bit-counters">,
      HelpText<"Enable inline 8-bit counters in sanitizer coverage">,
      MarshallingInfoFlag<CodeGenOpts<"SanitizeCoverageInline8bitCounters">>;
def fsanitize_coverage_inline_bool_flag
    : Flag<["-"], "fsanitize-coverage-inline-bool-flag">,
      HelpText<"Enable inline bool flag in sanitizer coverage">,
      MarshallingInfoFlag<CodeGenOpts<"SanitizeCoverageInlineBoolFlag">>;
def fsanitize_coverage_pc_table
    : Flag<["-"], "fsanitize-coverage-pc-table">,
      HelpText<"Create a table of coverage-instrumented PCs">,
      MarshallingInfoFlag<CodeGenOpts<"SanitizeCoveragePCTable">>;
def fsanitize_coverage_control_flow
    : Flag<["-"], "fsanitize-coverage-control-flow">,
      HelpText<"Collect control flow of function">,
      MarshallingInfoFlag<CodeGenOpts<"SanitizeCoverageControlFlow">>;
def fsanitize_coverage_trace_pc
    : Flag<["-"], "fsanitize-coverage-trace-pc">,
      HelpText<"Enable PC tracing in sanitizer coverage">,
      MarshallingInfoFlag<CodeGenOpts<"SanitizeCoverageTracePC">>;
def fsanitize_coverage_trace_pc_guard
    : Flag<["-"], "fsanitize-coverage-trace-pc-guard">,
      HelpText<"Enable PC tracing with guard in sanitizer coverage">,
      MarshallingInfoFlag<CodeGenOpts<"SanitizeCoverageTracePCGuard">>;
def fsanitize_coverage_no_prune
    : Flag<["-"], "fsanitize-coverage-no-prune">,
      HelpText<"Disable coverage pruning (i.e. instrument all blocks/edges)">,
      MarshallingInfoFlag<CodeGenOpts<"SanitizeCoverageNoPrune">>;
def fsanitize_coverage_stack_depth
    : Flag<["-"], "fsanitize-coverage-stack-depth">,
      HelpText<"Enable max stack depth tracing">,
      MarshallingInfoFlag<CodeGenOpts<"SanitizeCoverageStackDepth">>;
def fsanitize_coverage_trace_loads
    : Flag<["-"], "fsanitize-coverage-trace-loads">,
      HelpText<"Enable tracing of loads">,
      MarshallingInfoFlag<CodeGenOpts<"SanitizeCoverageTraceLoads">>;
def fsanitize_coverage_trace_stores
    : Flag<["-"], "fsanitize-coverage-trace-stores">,
      HelpText<"Enable tracing of stores">,
      MarshallingInfoFlag<CodeGenOpts<"SanitizeCoverageTraceStores">>;
def fexperimental_sanitize_metadata_EQ_covered
    : Flag<["-"], "fexperimental-sanitize-metadata=covered">,
      HelpText<"Emit PCs for code covered with binary analysis sanitizers">,
      MarshallingInfoFlag<CodeGenOpts<"SanitizeBinaryMetadataCovered">>;
def fexperimental_sanitize_metadata_EQ_atomics
    : Flag<["-"], "fexperimental-sanitize-metadata=atomics">,
      HelpText<"Emit PCs for atomic operations used by binary analysis sanitizers">,
      MarshallingInfoFlag<CodeGenOpts<"SanitizeBinaryMetadataAtomics">>;
def fpatchable_function_entry_offset_EQ
    : Joined<["-"], "fpatchable-function-entry-offset=">, MetaVarName<"<M>">,
      HelpText<"Generate M NOPs before function entry">,
      MarshallingInfoInt<CodeGenOpts<"PatchableFunctionEntryOffset">>;
def fprofile_instrument_EQ : Joined<["-"], "fprofile-instrument=">,
    HelpText<"Enable PGO instrumentation">, Values<"none,clang,llvm,csllvm">,
    NormalizedValuesScope<"CodeGenOptions">,
    NormalizedValues<["ProfileNone", "ProfileClangInstr", "ProfileIRInstr", "ProfileCSIRInstr"]>,
    MarshallingInfoEnum<CodeGenOpts<"ProfileInstr">, "ProfileNone">;
def fprofile_instrument_path_EQ : Joined<["-"], "fprofile-instrument-path=">,
    HelpText<"Generate instrumented code to collect execution counts into "
             "<file> (overridden by LLVM_PROFILE_FILE env var)">,
    MarshallingInfoString<CodeGenOpts<"InstrProfileOutput">>;
def fprofile_instrument_use_path_EQ :
    Joined<["-"], "fprofile-instrument-use-path=">,
    HelpText<"Specify the profile path in PGO use compilation">,
    MarshallingInfoString<CodeGenOpts<"ProfileInstrumentUsePath">>;
def flto_visibility_public_std:
    Flag<["-"], "flto-visibility-public-std">,
    HelpText<"Use public LTO visibility for classes in std and stdext namespaces">,
    MarshallingInfoFlag<CodeGenOpts<"LTOVisibilityPublicStd">>;
defm lto_unit : BoolOption<"f", "lto-unit",
  CodeGenOpts<"LTOUnit">, DefaultFalse,
  PosFlag<SetTrue, [CC1Option], "Emit IR to support LTO unit features (CFI, whole program vtable opt)">,
  NegFlag<SetFalse>>;
def fverify_debuginfo_preserve
    : Flag<["-"], "fverify-debuginfo-preserve">,
      HelpText<"Enable Debug Info Metadata preservation testing in "
               "optimizations.">,
      MarshallingInfoFlag<CodeGenOpts<"EnableDIPreservationVerify">>;
def fverify_debuginfo_preserve_export
    : Joined<["-"], "fverify-debuginfo-preserve-export=">,
      MetaVarName<"<file>">,
      HelpText<"Export debug info (by testing original Debug Info) failures "
               "into specified (JSON) file (should be abs path as we use "
               "append mode to insert new JSON objects).">,
      MarshallingInfoString<CodeGenOpts<"DIBugsReportFilePath">>;
def fwarn_stack_size_EQ
    : Joined<["-"], "fwarn-stack-size=">,
      MarshallingInfoInt<CodeGenOpts<"WarnStackSize">, "UINT_MAX">;
// The driver option takes the key as a parameter to the -msign-return-address=
// and -mbranch-protection= options, but CC1 has a separate option so we
// don't have to parse the parameter twice.
def msign_return_address_key_EQ : Joined<["-"], "msign-return-address-key=">,
    Values<"a_key,b_key">;
def mbranch_target_enforce : Flag<["-"], "mbranch-target-enforce">,
  MarshallingInfoFlag<LangOpts<"BranchTargetEnforcement">>;
def fno_dllexport_inlines : Flag<["-"], "fno-dllexport-inlines">,
  MarshallingInfoNegativeFlag<LangOpts<"DllExportInlines">>;
def cfguard_no_checks : Flag<["-"], "cfguard-no-checks">,
    HelpText<"Emit Windows Control Flow Guard tables only (no checks)">,
    MarshallingInfoFlag<CodeGenOpts<"ControlFlowGuardNoChecks">>;
def cfguard : Flag<["-"], "cfguard">,
    HelpText<"Emit Windows Control Flow Guard tables and checks">,
    MarshallingInfoFlag<CodeGenOpts<"ControlFlowGuard">>;
def ehcontguard : Flag<["-"], "ehcontguard">,
    HelpText<"Emit Windows EH Continuation Guard tables">,
    MarshallingInfoFlag<CodeGenOpts<"EHContGuard">>;

def fdenormal_fp_math_f32_EQ : Joined<["-"], "fdenormal-fp-math-f32=">,
   Group<f_Group>;

} // let Flags = [CC1Option, NoDriverOption]

//===----------------------------------------------------------------------===//
// Dependency Output Options
//===----------------------------------------------------------------------===//

let Flags = [CC1Option, NoDriverOption] in {

def sys_header_deps : Flag<["-"], "sys-header-deps">,
  HelpText<"Include system headers in dependency output">,
  MarshallingInfoFlag<DependencyOutputOpts<"IncludeSystemHeaders">>;
def module_file_deps : Flag<["-"], "module-file-deps">,
  HelpText<"Include module files in dependency output">,
  MarshallingInfoFlag<DependencyOutputOpts<"IncludeModuleFiles">>;
def header_include_file : Separate<["-"], "header-include-file">,
  HelpText<"Filename (or -) to write header include output to">,
  MarshallingInfoString<DependencyOutputOpts<"HeaderIncludeOutputFile">>;
def show_includes : Flag<["--"], "show-includes">,
  HelpText<"Print cl.exe style /showIncludes to stdout">;
def dependency_filter : Separate<["-"], "dependency-filter">,
  HelpText<"Filter dependencies with prefix from the dependency output.">,
  MarshallingInfoString<DependencyOutputOpts<"DependencyFilter">>;

} // let Flags = [CC1Option, NoDriverOption]

//===----------------------------------------------------------------------===//
// Diagnostic Options
//===----------------------------------------------------------------------===//

let Flags = [CC1Option, NoDriverOption] in {

def diagnostic_log_file : Separate<["-"], "diagnostic-log-file">,
  HelpText<"Filename (or -) to log diagnostics to">,
  MarshallingInfoString<DiagnosticOpts<"DiagnosticLogFile">>;
def diagnostic_serialized_file : Separate<["-"], "serialize-diagnostic-file">,
  MetaVarName<"<filename>">,
  HelpText<"File for serializing diagnostics in a binary format">;

def fdiagnostics_format : Separate<["-"], "fdiagnostics-format">,
  HelpText<"Change diagnostic formatting to match IDE and command line tools">,
  Values<"clang,msvc,vi,sarif,SARIF">,
  NormalizedValuesScope<"DiagnosticOptions">, NormalizedValues<["Clang", "MSVC", "Vi", "SARIF", "SARIF"]>,
  MarshallingInfoEnum<DiagnosticOpts<"Format">, "Clang">;
def fdiagnostics_show_category : Separate<["-"], "fdiagnostics-show-category">,
  HelpText<"Print diagnostic category">,
  Values<"none,id,name">,
  NormalizedValues<["0", "1", "2"]>,
  MarshallingInfoEnum<DiagnosticOpts<"ShowCategories">, "0">;
def fno_diagnostics_use_presumed_location : Flag<["-"], "fno-diagnostics-use-presumed-location">,
  HelpText<"Ignore #line directives when displaying diagnostic locations">,
  MarshallingInfoNegativeFlag<DiagnosticOpts<"ShowPresumedLoc">>;
def ftabstop : Separate<["-"], "ftabstop">, MetaVarName<"<N>">,
  HelpText<"Set the tab stop distance.">,
  MarshallingInfoInt<DiagnosticOpts<"TabStop">, "DiagnosticOptions::DefaultTabStop">;
def ferror_limit : Separate<["-"], "ferror-limit">, MetaVarName<"<N>">,
  HelpText<"Set the maximum number of errors to emit before stopping (0 = no limit).">,
  MarshallingInfoInt<DiagnosticOpts<"ErrorLimit">>;
def fmacro_backtrace_limit : Separate<["-"], "fmacro-backtrace-limit">, MetaVarName<"<N>">,
  HelpText<"Set the maximum number of entries to print in a macro expansion backtrace (0 = no limit).">,
  MarshallingInfoInt<DiagnosticOpts<"MacroBacktraceLimit">, "DiagnosticOptions::DefaultMacroBacktraceLimit">;
def ftemplate_backtrace_limit : Separate<["-"], "ftemplate-backtrace-limit">, MetaVarName<"<N>">,
  HelpText<"Set the maximum number of entries to print in a template instantiation backtrace (0 = no limit).">,
  MarshallingInfoInt<DiagnosticOpts<"TemplateBacktraceLimit">, "DiagnosticOptions::DefaultTemplateBacktraceLimit">;
def fconstexpr_backtrace_limit : Separate<["-"], "fconstexpr-backtrace-limit">, MetaVarName<"<N>">,
  HelpText<"Set the maximum number of entries to print in a constexpr evaluation backtrace (0 = no limit).">,
  MarshallingInfoInt<DiagnosticOpts<"ConstexprBacktraceLimit">, "DiagnosticOptions::DefaultConstexprBacktraceLimit">;
def fspell_checking_limit : Separate<["-"], "fspell-checking-limit">, MetaVarName<"<N>">,
  HelpText<"Set the maximum number of times to perform spell checking on unrecognized identifiers (0 = no limit).">,
  MarshallingInfoInt<DiagnosticOpts<"SpellCheckingLimit">, "DiagnosticOptions::DefaultSpellCheckingLimit">;
def fcaret_diagnostics_max_lines :
  Separate<["-"], "fcaret-diagnostics-max-lines">, MetaVarName<"<N>">,
  HelpText<"Set the maximum number of source lines to show in a caret diagnostic">,
  MarshallingInfoInt<DiagnosticOpts<"SnippetLineLimit">, "DiagnosticOptions::DefaultSnippetLineLimit">;
def verify_EQ : CommaJoined<["-"], "verify=">,
  MetaVarName<"<prefixes>">,
  HelpText<"Verify diagnostic output using comment directives that start with"
           " prefixes in the comma-separated sequence <prefixes>">;
def verify : Flag<["-"], "verify">,
  HelpText<"Equivalent to -verify=expected">;
def verify_ignore_unexpected : Flag<["-"], "verify-ignore-unexpected">,
  HelpText<"Ignore unexpected diagnostic messages">;
def verify_ignore_unexpected_EQ : CommaJoined<["-"], "verify-ignore-unexpected=">,
  HelpText<"Ignore unexpected diagnostic messages">;
def Wno_rewrite_macros : Flag<["-"], "Wno-rewrite-macros">,
  HelpText<"Silence ObjC rewriting warnings">,
  MarshallingInfoFlag<DiagnosticOpts<"NoRewriteMacros">>;

} // let Flags = [CC1Option, NoDriverOption]

//===----------------------------------------------------------------------===//
// Frontend Options
//===----------------------------------------------------------------------===//

let Flags = [CC1Option, NoDriverOption] in {

// This isn't normally used, it is just here so we can parse a
// CompilerInvocation out of a driver-derived argument vector.
def cc1 : Flag<["-"], "cc1">;
def cc1as : Flag<["-"], "cc1as">;

def ast_merge : Separate<["-"], "ast-merge">,
  MetaVarName<"<ast file>">,
  HelpText<"Merge the given AST file into the translation unit being compiled.">,
  MarshallingInfoStringVector<FrontendOpts<"ASTMergeFiles">>;
def aux_target_cpu : Separate<["-"], "aux-target-cpu">,
  HelpText<"Target a specific auxiliary cpu type">;
def aux_target_feature : Separate<["-"], "aux-target-feature">,
  HelpText<"Target specific auxiliary attributes">;
def aux_triple : Separate<["-"], "aux-triple">,
  HelpText<"Auxiliary target triple.">,
  MarshallingInfoString<FrontendOpts<"AuxTriple">>;
def code_completion_at : Separate<["-"], "code-completion-at">,
  MetaVarName<"<file>:<line>:<column>">,
  HelpText<"Dump code-completion information at a location">;
def remap_file : Separate<["-"], "remap-file">,
  MetaVarName<"<from>;<to>">,
  HelpText<"Replace the contents of the <from> file with the contents of the <to> file">;
def code_completion_at_EQ : Joined<["-"], "code-completion-at=">,
  Alias<code_completion_at>;
def code_completion_macros : Flag<["-"], "code-completion-macros">,
  HelpText<"Include macros in code-completion results">,
  MarshallingInfoFlag<FrontendOpts<"CodeCompleteOpts.IncludeMacros">>;
def code_completion_patterns : Flag<["-"], "code-completion-patterns">,
  HelpText<"Include code patterns in code-completion results">,
  MarshallingInfoFlag<FrontendOpts<"CodeCompleteOpts.IncludeCodePatterns">>;
def no_code_completion_globals : Flag<["-"], "no-code-completion-globals">,
  HelpText<"Do not include global declarations in code-completion results.">,
  MarshallingInfoNegativeFlag<FrontendOpts<"CodeCompleteOpts.IncludeGlobals">>;
def no_code_completion_ns_level_decls : Flag<["-"], "no-code-completion-ns-level-decls">,
  HelpText<"Do not include declarations inside namespaces (incl. global namespace) in the code-completion results.">,
  MarshallingInfoNegativeFlag<FrontendOpts<"CodeCompleteOpts.IncludeNamespaceLevelDecls">>;
def code_completion_brief_comments : Flag<["-"], "code-completion-brief-comments">,
  HelpText<"Include brief documentation comments in code-completion results.">,
  MarshallingInfoFlag<FrontendOpts<"CodeCompleteOpts.IncludeBriefComments">>;
def code_completion_with_fixits : Flag<["-"], "code-completion-with-fixits">,
  HelpText<"Include code completion results which require small fix-its.">,
  MarshallingInfoFlag<FrontendOpts<"CodeCompleteOpts.IncludeFixIts">>;
def disable_free : Flag<["-"], "disable-free">,
  HelpText<"Disable freeing of memory on exit">,
  MarshallingInfoFlag<FrontendOpts<"DisableFree">>;
defm clear_ast_before_backend : BoolOption<"",
  "clear-ast-before-backend",
  CodeGenOpts<"ClearASTBeforeBackend">,
  DefaultFalse,
  PosFlag<SetTrue, [], "Clear">,
  NegFlag<SetFalse, [], "Don't clear">,
  BothFlags<[], " the Clang AST before running backend code generation">>;
defm enable_noundef_analysis : BoolOption<"",
  "enable-noundef-analysis",
  CodeGenOpts<"EnableNoundefAttrs">,
  DefaultTrue,
  PosFlag<SetTrue, [], "Enable">,
  NegFlag<SetFalse, [], "Disable">,
  BothFlags<[], " analyzing function argument and return types for mandatory definedness">>;
defm opaque_pointers : BoolOption<"",
  "opaque-pointers",
  CodeGenOpts<"OpaquePointers">,
  DefaultTrue,
  PosFlag<SetTrue, [], "Enable">,
  NegFlag<SetFalse, [], "Disable">,
  BothFlags<[], " opaque pointers">>;
def discard_value_names : Flag<["-"], "discard-value-names">,
  HelpText<"Discard value names in LLVM IR">,
  MarshallingInfoFlag<CodeGenOpts<"DiscardValueNames">>;
def plugin_arg : JoinedAndSeparate<["-"], "plugin-arg-">,
    MetaVarName<"<name> <arg>">,
    HelpText<"Pass <arg> to plugin <name>">;
def add_plugin : Separate<["-"], "add-plugin">, MetaVarName<"<name>">,
  HelpText<"Use the named plugin action in addition to the default action">,
  MarshallingInfoStringVector<FrontendOpts<"AddPluginActions">>;
def ast_dump_filter : Separate<["-"], "ast-dump-filter">,
  MetaVarName<"<dump_filter>">,
  HelpText<"Use with -ast-dump or -ast-print to dump/print only AST declaration"
           " nodes having a certain substring in a qualified name. Use"
           " -ast-list to list all filterable declaration node names.">,
  MarshallingInfoString<FrontendOpts<"ASTDumpFilter">>;
def ast_dump_filter_EQ : Joined<["-"], "ast-dump-filter=">,
  Alias<ast_dump_filter>;
def fno_modules_global_index : Flag<["-"], "fno-modules-global-index">,
  HelpText<"Do not automatically generate or update the global module index">,
  MarshallingInfoNegativeFlag<FrontendOpts<"UseGlobalModuleIndex">>;
def fno_modules_error_recovery : Flag<["-"], "fno-modules-error-recovery">,
  HelpText<"Do not automatically import modules for error recovery">,
  MarshallingInfoNegativeFlag<LangOpts<"ModulesErrorRecovery">>;
def fmodule_map_file_home_is_cwd : Flag<["-"], "fmodule-map-file-home-is-cwd">,
  HelpText<"Use the current working directory as the home directory of "
           "module maps specified by -fmodule-map-file=<FILE>">,
  MarshallingInfoFlag<HeaderSearchOpts<"ModuleMapFileHomeIsCwd">>;
def fmodule_file_home_is_cwd : Flag<["-"], "fmodule-file-home-is-cwd">,
  HelpText<"Use the current working directory as the base directory of "
           "compiled module files.">,
  MarshallingInfoFlag<HeaderSearchOpts<"ModuleFileHomeIsCwd">>;
def fmodule_feature : Separate<["-"], "fmodule-feature">,
  MetaVarName<"<feature>">,
  HelpText<"Enable <feature> in module map requires declarations">,
  MarshallingInfoStringVector<LangOpts<"ModuleFeatures">>;
def fmodules_embed_file_EQ : Joined<["-"], "fmodules-embed-file=">,
  MetaVarName<"<file>">,
  HelpText<"Embed the contents of the specified file into the module file "
           "being compiled.">,
  MarshallingInfoStringVector<FrontendOpts<"ModulesEmbedFiles">>;
def fmodules_embed_all_files : Joined<["-"], "fmodules-embed-all-files">,
  HelpText<"Embed the contents of all files read by this compilation into "
           "the produced module file.">,
  MarshallingInfoFlag<FrontendOpts<"ModulesEmbedAllFiles">>;
defm fimplicit_modules_use_lock : BoolOption<"f", "implicit-modules-use-lock",
  FrontendOpts<"BuildingImplicitModuleUsesLock">, DefaultTrue,
  NegFlag<SetFalse>,
  PosFlag<SetTrue, [],
          "Use filesystem locks for implicit modules builds to avoid "
          "duplicating work in competing clang invocations.">>;
// FIXME: We only need this in C++ modules / Modules TS if we might textually
// enter a different module (eg, when building a header unit).
def fmodules_local_submodule_visibility :
  Flag<["-"], "fmodules-local-submodule-visibility">,
  HelpText<"Enforce name visibility rules across submodules of the same "
           "top-level module.">,
  MarshallingInfoFlag<LangOpts<"ModulesLocalVisibility">>,
  ImpliedByAnyOf<[fmodules_ts.KeyPath, fcxx_modules.KeyPath]>;
def fmodules_codegen :
  Flag<["-"], "fmodules-codegen">,
  HelpText<"Generate code for uses of this module that assumes an explicit "
           "object file will be built for the module">,
  MarshallingInfoFlag<LangOpts<"ModulesCodegen">>;
def fmodules_debuginfo :
  Flag<["-"], "fmodules-debuginfo">,
  HelpText<"Generate debug info for types in an object file built from this "
           "module and do not generate them elsewhere">,
  MarshallingInfoFlag<LangOpts<"ModulesDebugInfo">>;
def fmodule_format_EQ : Joined<["-"], "fmodule-format=">,
  HelpText<"Select the container format for clang modules and PCH. "
           "Supported options are 'raw' and 'obj'.">,
  MarshallingInfoString<HeaderSearchOpts<"ModuleFormat">, [{"raw"}]>;
def ftest_module_file_extension_EQ :
  Joined<["-"], "ftest-module-file-extension=">,
  HelpText<"introduce a module file extension for testing purposes. "
           "The argument is parsed as blockname:major:minor:hashed:user info">;
def fconcepts_ts : Flag<["-"], "fconcepts-ts">,
  HelpText<"Enable C++ Extensions for Concepts. (deprecated - use -std=c++2a)">;

defm recovery_ast : BoolOption<"f", "recovery-ast",
  LangOpts<"RecoveryAST">, DefaultTrue,
  NegFlag<SetFalse>, PosFlag<SetTrue, [], "Preserve expressions in AST rather "
                              "than dropping them when encountering semantic errors">>;
defm recovery_ast_type : BoolOption<"f", "recovery-ast-type",
  LangOpts<"RecoveryASTType">, DefaultTrue,
  NegFlag<SetFalse>, PosFlag<SetTrue, [], "Preserve the type for recovery "
                              "expressions when possible">>;

let Group = Action_Group in {

def Eonly : Flag<["-"], "Eonly">,
  HelpText<"Just run preprocessor, no output (for timings)">;
def dump_raw_tokens : Flag<["-"], "dump-raw-tokens">,
  HelpText<"Lex file in raw mode and dump raw tokens">;
def analyze : Flag<["-"], "analyze">,
  HelpText<"Run static analysis engine">;
def dump_tokens : Flag<["-"], "dump-tokens">,
  HelpText<"Run preprocessor, dump internal rep of tokens">;
def fixit : Flag<["-"], "fixit">,
  HelpText<"Apply fix-it advice to the input source">;
def fixit_EQ : Joined<["-"], "fixit=">,
  HelpText<"Apply fix-it advice creating a file with the given suffix">;
def print_preamble : Flag<["-"], "print-preamble">,
  HelpText<"Print the \"preamble\" of a file, which is a candidate for implicit"
           " precompiled headers.">;
def emit_html : Flag<["-"], "emit-html">,
  HelpText<"Output input source as HTML">;
def ast_print : Flag<["-"], "ast-print">,
  HelpText<"Build ASTs and then pretty-print them">;
def ast_list : Flag<["-"], "ast-list">,
  HelpText<"Build ASTs and print the list of declaration node qualified names">;
def ast_dump : Flag<["-"], "ast-dump">,
  HelpText<"Build ASTs and then debug dump them">;
def ast_dump_EQ : Joined<["-"], "ast-dump=">,
  HelpText<"Build ASTs and then debug dump them in the specified format. "
           "Supported formats include: default, json">;
def ast_dump_all : Flag<["-"], "ast-dump-all">,
  HelpText<"Build ASTs and then debug dump them, forcing deserialization">;
def ast_dump_all_EQ : Joined<["-"], "ast-dump-all=">,
  HelpText<"Build ASTs and then debug dump them in the specified format, "
           "forcing deserialization. Supported formats include: default, json">;
def ast_dump_decl_types : Flag<["-"], "ast-dump-decl-types">,
  HelpText<"Include declaration types in AST dumps">,
  MarshallingInfoFlag<FrontendOpts<"ASTDumpDeclTypes">>;
def templight_dump : Flag<["-"], "templight-dump">,
  HelpText<"Dump templight information to stdout">;
def ast_dump_lookups : Flag<["-"], "ast-dump-lookups">,
  HelpText<"Build ASTs and then debug dump their name lookup tables">,
  MarshallingInfoFlag<FrontendOpts<"ASTDumpLookups">>;
def ast_view : Flag<["-"], "ast-view">,
  HelpText<"Build ASTs and view them with GraphViz">;
def emit_module : Flag<["-"], "emit-module">,
  HelpText<"Generate pre-compiled module file from a module map">;
def emit_module_interface : Flag<["-"], "emit-module-interface">,
  HelpText<"Generate pre-compiled module file from a C++ module interface">;
def emit_header_module : Flag<["-"], "emit-header-module">,
  HelpText<"Generate pre-compiled module file from a set of header files">;
def emit_header_unit : Flag<["-"], "emit-header-unit">,
  HelpText<"Generate C++20 header units from header files">;
def emit_pch : Flag<["-"], "emit-pch">,
  HelpText<"Generate pre-compiled header file">;
def emit_llvm_only : Flag<["-"], "emit-llvm-only">,
  HelpText<"Build ASTs and convert to LLVM, discarding output">;
def emit_spirv : Flag<["-"], "emit-spirv">,
  HelpText<"Build ASTs then convert to LLVM then convert to SPIR-V, emit .spv file">;
def emit_codegen_only : Flag<["-"], "emit-codegen-only">,
  HelpText<"Generate machine code, but discard output">;
def rewrite_test : Flag<["-"], "rewrite-test">,
  HelpText<"Rewriter playground">;
def rewrite_macros : Flag<["-"], "rewrite-macros">,
  HelpText<"Expand macros without full preprocessing">;
def migrate : Flag<["-"], "migrate">,
  HelpText<"Migrate source code">;
def compiler_options_dump : Flag<["-"], "compiler-options-dump">,
  HelpText<"Dump the compiler configuration options">;
def print_dependency_directives_minimized_source : Flag<["-"],
  "print-dependency-directives-minimized-source">,
  HelpText<"Print the output of the dependency directives source minimizer">;
}

defm emit_llvm_uselists : BoolOption<"", "emit-llvm-uselists",
  CodeGenOpts<"EmitLLVMUseLists">, DefaultFalse,
  PosFlag<SetTrue, [], "Preserve">,
  NegFlag<SetFalse, [], "Don't preserve">,
  BothFlags<[], " order of LLVM use-lists when serializing">>;

def mt_migrate_directory : Separate<["-"], "mt-migrate-directory">,
  HelpText<"Directory for temporary files produced during ARC or ObjC migration">,
  MarshallingInfoString<FrontendOpts<"MTMigrateDir">>;

def arcmt_action_EQ : Joined<["-"], "arcmt-action=">, Flags<[CC1Option, NoDriverOption]>,
  HelpText<"The ARC migration action to take">,
  Values<"check,modify,migrate">,
  NormalizedValuesScope<"FrontendOptions">,
  NormalizedValues<["ARCMT_Check", "ARCMT_Modify", "ARCMT_Migrate"]>,
  MarshallingInfoEnum<FrontendOpts<"ARCMTAction">, "ARCMT_None">;

def opt_record_file : Separate<["-"], "opt-record-file">,
  HelpText<"File name to use for YAML optimization record output">,
  MarshallingInfoString<LangOpts<"OptRecordFile">>;
def opt_record_passes : Separate<["-"], "opt-record-passes">,
  HelpText<"Only record remark information for passes whose names match the given regular expression">;
def opt_record_format : Separate<["-"], "opt-record-format">,
  HelpText<"The format used for serializing remarks (default: YAML)">;

def print_stats : Flag<["-"], "print-stats">,
  HelpText<"Print performance metrics and statistics">,
  MarshallingInfoFlag<FrontendOpts<"ShowStats">>;
def stats_file : Joined<["-"], "stats-file=">,
  HelpText<"Filename to write statistics to">,
  MarshallingInfoString<FrontendOpts<"StatsFile">>;
def fdump_record_layouts_simple : Flag<["-"], "fdump-record-layouts-simple">,
  HelpText<"Dump record layout information in a simple form used for testing">,
  MarshallingInfoFlag<LangOpts<"DumpRecordLayoutsSimple">>;
def fdump_record_layouts_canonical : Flag<["-"], "fdump-record-layouts-canonical">,
  HelpText<"Dump record layout information with canonical field types">,
  MarshallingInfoFlag<LangOpts<"DumpRecordLayoutsCanonical">>;
def fdump_record_layouts_complete : Flag<["-"], "fdump-record-layouts-complete">,
  HelpText<"Dump record layout information for all complete types">,
  MarshallingInfoFlag<LangOpts<"DumpRecordLayoutsComplete">>;
def fdump_record_layouts : Flag<["-"], "fdump-record-layouts">,
  HelpText<"Dump record layout information">,
  MarshallingInfoFlag<LangOpts<"DumpRecordLayouts">>,
  ImpliedByAnyOf<[fdump_record_layouts_simple.KeyPath, fdump_record_layouts_complete.KeyPath, fdump_record_layouts_canonical.KeyPath]>;
def fix_what_you_can : Flag<["-"], "fix-what-you-can">,
  HelpText<"Apply fix-it advice even in the presence of unfixable errors">,
  MarshallingInfoFlag<FrontendOpts<"FixWhatYouCan">>;
def fix_only_warnings : Flag<["-"], "fix-only-warnings">,
  HelpText<"Apply fix-it advice only for warnings, not errors">,
  MarshallingInfoFlag<FrontendOpts<"FixOnlyWarnings">>;
def fixit_recompile : Flag<["-"], "fixit-recompile">,
  HelpText<"Apply fix-it changes and recompile">,
  MarshallingInfoFlag<FrontendOpts<"FixAndRecompile">>;
def fixit_to_temp : Flag<["-"], "fixit-to-temporary">,
  HelpText<"Apply fix-it changes to temporary files">,
  MarshallingInfoFlag<FrontendOpts<"FixToTemporaries">>;

def foverride_record_layout_EQ : Joined<["-"], "foverride-record-layout=">,
  HelpText<"Override record layouts with those in the given file">,
  MarshallingInfoString<FrontendOpts<"OverrideRecordLayoutsFile">>;
def pch_through_header_EQ : Joined<["-"], "pch-through-header=">,
  HelpText<"Stop PCH generation after including this file.  When using a PCH, "
           "skip tokens until after this file is included.">,
  MarshallingInfoString<PreprocessorOpts<"PCHThroughHeader">>;
def pch_through_hdrstop_create : Flag<["-"], "pch-through-hdrstop-create">,
  HelpText<"When creating a PCH, stop PCH generation after #pragma hdrstop.">,
  MarshallingInfoFlag<PreprocessorOpts<"PCHWithHdrStopCreate">>;
def pch_through_hdrstop_use : Flag<["-"], "pch-through-hdrstop-use">,
  HelpText<"When using a PCH, skip tokens until after a #pragma hdrstop.">;
def fno_pch_timestamp : Flag<["-"], "fno-pch-timestamp">,
  HelpText<"Disable inclusion of timestamp in precompiled headers">,
  MarshallingInfoNegativeFlag<FrontendOpts<"IncludeTimestamps">>;
def building_pch_with_obj : Flag<["-"], "building-pch-with-obj">,
  HelpText<"This compilation is part of building a PCH with corresponding object file.">,
  MarshallingInfoFlag<LangOpts<"BuildingPCHWithObjectFile">>;

def aligned_alloc_unavailable : Flag<["-"], "faligned-alloc-unavailable">,
  HelpText<"Aligned allocation/deallocation functions are unavailable">,
  MarshallingInfoFlag<LangOpts<"AlignedAllocationUnavailable">>,
  ShouldParseIf<faligned_allocation.KeyPath>;

} // let Flags = [CC1Option, NoDriverOption]

//===----------------------------------------------------------------------===//
// Language Options
//===----------------------------------------------------------------------===//

def version : Flag<["-"], "version">,
  HelpText<"Print the compiler version">,
  Flags<[CC1Option, CC1AsOption, FC1Option, NoDriverOption]>,
  MarshallingInfoFlag<FrontendOpts<"ShowVersion">>;

def main_file_name : Separate<["-"], "main-file-name">,
  HelpText<"Main file name to use for debug info and source if missing">,
  Flags<[CC1Option, CC1AsOption, NoDriverOption]>,
  MarshallingInfoString<CodeGenOpts<"MainFileName">>;
def full_main_file_name : Separate<["-"], "full-main-file-name">,
  HelpText<"File name with full path to use for debug info during host and device compile">,
  Flags<[CC1Option, CC1AsOption, NoDriverOption]>,
  MarshallingInfoString<CodeGenOpts<"FullMainFileName">>;
def split_dwarf_output : Separate<["-"], "split-dwarf-output">,
  HelpText<"File name to use for split dwarf debug info output">,
  Flags<[CC1Option, CC1AsOption, NoDriverOption]>,
  MarshallingInfoString<CodeGenOpts<"SplitDwarfOutput">>;

let Flags = [CC1Option, FC1Option, NoDriverOption] in {

def pic_level : Separate<["-"], "pic-level">,
  HelpText<"Value for __PIC__">,
  MarshallingInfoInt<LangOpts<"PICLevel">>;
def pic_is_pie : Flag<["-"], "pic-is-pie">,
  HelpText<"File is for a position independent executable">,
  MarshallingInfoFlag<LangOpts<"PIE">>;

} // let Flags = [CC1Option, FC1Option, NoDriverOption]

let Flags = [CC1Option, NoDriverOption] in {

def fblocks_runtime_optional : Flag<["-"], "fblocks-runtime-optional">,
  HelpText<"Weakly link in the blocks runtime">,
  MarshallingInfoFlag<LangOpts<"BlocksRuntimeOptional">>;
def fexternc_nounwind : Flag<["-"], "fexternc-nounwind">,
  HelpText<"Assume all functions with C linkage do not unwind">,
  MarshallingInfoFlag<LangOpts<"ExternCNoUnwind">>;
def split_dwarf_file : Separate<["-"], "split-dwarf-file">,
  HelpText<"Name of the split dwarf debug info file to encode in the object file">,
  MarshallingInfoString<CodeGenOpts<"SplitDwarfFile">>;
def fno_wchar : Flag<["-"], "fno-wchar">,
  HelpText<"Disable C++ builtin type wchar_t">,
  MarshallingInfoNegativeFlag<LangOpts<"WChar">, cplusplus.KeyPath>,
  ShouldParseIf<cplusplus.KeyPath>;
def fconstant_string_class : Separate<["-"], "fconstant-string-class">,
  MetaVarName<"<class name>">,
  HelpText<"Specify the class to use for constant Objective-C string objects.">,
  MarshallingInfoString<LangOpts<"ObjCConstantStringClass">>;
def fobjc_arc_cxxlib_EQ : Joined<["-"], "fobjc-arc-cxxlib=">,
  HelpText<"Objective-C++ Automatic Reference Counting standard library kind">,
  Values<"libc++,libstdc++,none">,
  NormalizedValues<["ARCXX_libcxx", "ARCXX_libstdcxx", "ARCXX_nolib"]>,
  MarshallingInfoEnum<PreprocessorOpts<"ObjCXXARCStandardLibrary">, "ARCXX_nolib">;
def fobjc_runtime_has_weak : Flag<["-"], "fobjc-runtime-has-weak">,
  HelpText<"The target Objective-C runtime supports ARC weak operations">;
def fobjc_dispatch_method_EQ : Joined<["-"], "fobjc-dispatch-method=">,
  HelpText<"Objective-C dispatch method to use">,
  Values<"legacy,non-legacy,mixed">,
  NormalizedValuesScope<"CodeGenOptions">, NormalizedValues<["Legacy", "NonLegacy", "Mixed"]>,
  MarshallingInfoEnum<CodeGenOpts<"ObjCDispatchMethod">, "Legacy">;
def disable_objc_default_synthesize_properties : Flag<["-"], "disable-objc-default-synthesize-properties">,
  HelpText<"disable the default synthesis of Objective-C properties">,
  MarshallingInfoNegativeFlag<LangOpts<"ObjCDefaultSynthProperties">>;
def fencode_extended_block_signature : Flag<["-"], "fencode-extended-block-signature">,
  HelpText<"enable extended encoding of block type signature">,
  MarshallingInfoFlag<LangOpts<"EncodeExtendedBlockSig">>;
def function_alignment : Separate<["-"], "function-alignment">,
    HelpText<"default alignment for functions">,
    MarshallingInfoInt<LangOpts<"FunctionAlignment">>;
def fhalf_no_semantic_interposition : Flag<["-"], "fhalf-no-semantic-interposition">,
  HelpText<"Like -fno-semantic-interposition but don't use local aliases">,
  MarshallingInfoFlag<LangOpts<"HalfNoSemanticInterposition">>;
def fno_validate_pch : Flag<["-"], "fno-validate-pch">,
  HelpText<"Disable validation of precompiled headers">,
  MarshallingInfoFlag<PreprocessorOpts<"DisablePCHOrModuleValidation">, "DisableValidationForModuleKind::None">,
  Normalizer<"makeFlagToValueNormalizer(DisableValidationForModuleKind::All)">;
def fallow_pcm_with_errors : Flag<["-"], "fallow-pcm-with-compiler-errors">,
  HelpText<"Accept a PCM file that was created with compiler errors">,
  MarshallingInfoFlag<FrontendOpts<"AllowPCMWithCompilerErrors">>;
def fallow_pch_with_errors : Flag<["-"], "fallow-pch-with-compiler-errors">,
  HelpText<"Accept a PCH file that was created with compiler errors">,
  MarshallingInfoFlag<PreprocessorOpts<"AllowPCHWithCompilerErrors">>,
  ImpliedByAnyOf<[fallow_pcm_with_errors.KeyPath]>;
def fallow_pch_with_different_modules_cache_path :
  Flag<["-"], "fallow-pch-with-different-modules-cache-path">,
  HelpText<"Accept a PCH file that was created with a different modules cache path">,
  MarshallingInfoFlag<PreprocessorOpts<"AllowPCHWithDifferentModulesCachePath">>;
def fno_modules_share_filemanager : Flag<["-"], "fno-modules-share-filemanager">,
  HelpText<"Disable sharing the FileManager when building a module implicitly">,
  MarshallingInfoNegativeFlag<FrontendOpts<"ModulesShareFileManager">>;
def dump_deserialized_pch_decls : Flag<["-"], "dump-deserialized-decls">,
  HelpText<"Dump declarations that are deserialized from PCH, for testing">,
  MarshallingInfoFlag<PreprocessorOpts<"DumpDeserializedPCHDecls">>;
def error_on_deserialized_pch_decl : Separate<["-"], "error-on-deserialized-decl">,
  HelpText<"Emit error if a specific declaration is deserialized from PCH, for testing">;
def error_on_deserialized_pch_decl_EQ : Joined<["-"], "error-on-deserialized-decl=">,
  Alias<error_on_deserialized_pch_decl>;
def static_define : Flag<["-"], "static-define">,
  HelpText<"Should __STATIC__ be defined">,
  MarshallingInfoFlag<LangOpts<"Static">>;
def stack_protector : Separate<["-"], "stack-protector">,
  HelpText<"Enable stack protectors">,
  Values<"0,1,2,3">,
  NormalizedValuesScope<"LangOptions">,
  NormalizedValues<["SSPOff", "SSPOn", "SSPStrong", "SSPReq"]>,
  MarshallingInfoEnum<LangOpts<"StackProtector">, "SSPOff">;
def stack_protector_buffer_size : Separate<["-"], "stack-protector-buffer-size">,
  HelpText<"Lower bound for a buffer to be considered for stack protection">,
  MarshallingInfoInt<CodeGenOpts<"SSPBufferSize">, "8">;
def ftype_visibility : Joined<["-"], "ftype-visibility=">,
  HelpText<"Default type visibility">,
  MarshallingInfoVisibility<LangOpts<"TypeVisibilityMode">, fvisibility_EQ.KeyPath>;
def fapply_global_visibility_to_externs : Flag<["-"], "fapply-global-visibility-to-externs">,
  HelpText<"Apply global symbol visibility to external declarations without an explicit visibility">,
  MarshallingInfoFlag<LangOpts<"SetVisibilityForExternDecls">>;
def ftemplate_depth : Separate<["-"], "ftemplate-depth">,
  HelpText<"Maximum depth of recursive template instantiation">,
  MarshallingInfoInt<LangOpts<"InstantiationDepth">, "1024">;
def foperator_arrow_depth : Separate<["-"], "foperator-arrow-depth">,
  HelpText<"Maximum number of 'operator->'s to call for a member access">,
  MarshallingInfoInt<LangOpts<"ArrowDepth">, "256">;
def fconstexpr_depth : Separate<["-"], "fconstexpr-depth">,
  HelpText<"Maximum depth of recursive constexpr function calls">,
  MarshallingInfoInt<LangOpts<"ConstexprCallDepth">, "512">;
def fconstexpr_steps : Separate<["-"], "fconstexpr-steps">,
  HelpText<"Maximum number of steps in constexpr function evaluation">,
  MarshallingInfoInt<LangOpts<"ConstexprStepLimit">, "1048576">;
def fbracket_depth : Separate<["-"], "fbracket-depth">,
  HelpText<"Maximum nesting level for parentheses, brackets, and braces">,
  MarshallingInfoInt<LangOpts<"BracketDepth">, "256">;
defm const_strings : BoolOption<"f", "const-strings",
  LangOpts<"ConstStrings">, DefaultFalse,
  PosFlag<SetTrue, [CC1Option], "Use">, NegFlag<SetFalse, [], "Don't use">,
  BothFlags<[], " a const qualified type for string literals in C and ObjC">>;
def fno_bitfield_type_align : Flag<["-"], "fno-bitfield-type-align">,
  HelpText<"Ignore bit-field types when aligning structures">,
  MarshallingInfoFlag<LangOpts<"NoBitFieldTypeAlign">>;
def ffake_address_space_map : Flag<["-"], "ffake-address-space-map">,
  HelpText<"Use a fake address space map; OpenCL testing purposes only">,
  MarshallingInfoFlag<LangOpts<"FakeAddressSpaceMap">>;
def faddress_space_map_mangling_EQ : Joined<["-"], "faddress-space-map-mangling=">,
  HelpText<"Set the mode for address space map based mangling; OpenCL testing purposes only">,
  Values<"target,no,yes">,
  NormalizedValuesScope<"LangOptions">,
  NormalizedValues<["ASMM_Target", "ASMM_Off", "ASMM_On"]>,
  MarshallingInfoEnum<LangOpts<"AddressSpaceMapMangling">, "ASMM_Target">;
def funknown_anytype : Flag<["-"], "funknown-anytype">,
  HelpText<"Enable parser support for the __unknown_anytype type; for testing purposes only">,
  MarshallingInfoFlag<LangOpts<"ParseUnknownAnytype">>;
def fdebugger_support : Flag<["-"], "fdebugger-support">,
  HelpText<"Enable special debugger support behavior">,
  MarshallingInfoFlag<LangOpts<"DebuggerSupport">>;
def fdebugger_cast_result_to_id : Flag<["-"], "fdebugger-cast-result-to-id">,
  HelpText<"Enable casting unknown expression results to id">,
  MarshallingInfoFlag<LangOpts<"DebuggerCastResultToId">>;
def fdebugger_objc_literal : Flag<["-"], "fdebugger-objc-literal">,
  HelpText<"Enable special debugger support for Objective-C subscripting and literals">,
  MarshallingInfoFlag<LangOpts<"DebuggerObjCLiteral">>;
defm deprecated_macro : BoolOption<"f", "deprecated-macro",
  LangOpts<"Deprecated">, DefaultFalse,
  PosFlag<SetTrue, [], "Defines">, NegFlag<SetFalse, [], "Undefines">,
  BothFlags<[], " the __DEPRECATED macro">>;
def fobjc_subscripting_legacy_runtime : Flag<["-"], "fobjc-subscripting-legacy-runtime">,
  HelpText<"Allow Objective-C array and dictionary subscripting in legacy runtime">;
// TODO: Enforce values valid for MSVtorDispMode.
def vtordisp_mode_EQ : Joined<["-"], "vtordisp-mode=">,
  HelpText<"Control vtordisp placement on win32 targets">,
  MarshallingInfoInt<LangOpts<"VtorDispMode">, "1">;
def fnative_half_type: Flag<["-"], "fnative-half-type">,
  HelpText<"Use the native half type for __fp16 instead of promoting to float">,
  MarshallingInfoFlag<LangOpts<"NativeHalfType">>,
  ImpliedByAnyOf<[open_cl.KeyPath, render_script.KeyPath]>;
def fnative_half_arguments_and_returns : Flag<["-"], "fnative-half-arguments-and-returns">,
  HelpText<"Use the native __fp16 type for arguments and returns (and skip ABI-specific lowering)">,
  MarshallingInfoFlag<LangOpts<"NativeHalfArgsAndReturns">>,
  ImpliedByAnyOf<[open_cl.KeyPath, render_script.KeyPath, hlsl.KeyPath]>;
def fdefault_calling_conv_EQ : Joined<["-"], "fdefault-calling-conv=">,
  HelpText<"Set default calling convention">,
  Values<"cdecl,fastcall,stdcall,vectorcall,regcall">,
  NormalizedValuesScope<"LangOptions">,
  NormalizedValues<["DCC_CDecl", "DCC_FastCall", "DCC_StdCall", "DCC_VectorCall", "DCC_RegCall"]>,
  MarshallingInfoEnum<LangOpts<"DefaultCallingConv">, "DCC_None">;

// These options cannot be marshalled, because they are used to set up the LangOptions defaults.
def finclude_default_header : Flag<["-"], "finclude-default-header">,
  HelpText<"Include default header file for OpenCL and HLSL">;
def fdeclare_opencl_builtins : Flag<["-"], "fdeclare-opencl-builtins">,
  HelpText<"Add OpenCL builtin function declarations (experimental)">;
def fdeclare_spirv_builtins
    : Flag<["-"], "fdeclare-spirv-builtins">,
      HelpText<"Add SPIR-V builtin function declarations (experimental)">,
      MarshallingInfoFlag<LangOpts<"DeclareSPIRVBuiltins">>;

def fpreserve_vec3_type : Flag<["-"], "fpreserve-vec3-type">,
  HelpText<"Preserve 3-component vector type">,
  MarshallingInfoFlag<CodeGenOpts<"PreserveVec3Type">>,
  ImpliedByAnyOf<[hlsl.KeyPath]>;
def fwchar_type_EQ : Joined<["-"], "fwchar-type=">,
  HelpText<"Select underlying type for wchar_t">,
  Values<"char,short,int">,
  NormalizedValues<["1", "2", "4"]>,
  MarshallingInfoEnum<LangOpts<"WCharSize">, "0">;
defm signed_wchar : BoolOption<"f", "signed-wchar",
  LangOpts<"WCharIsSigned">, DefaultTrue,
  NegFlag<SetFalse, [CC1Option], "Use an unsigned">, PosFlag<SetTrue, [], "Use a signed">,
  BothFlags<[], " type for wchar_t">>;
def fcompatibility_qualified_id_block_param_type_checking : Flag<["-"], "fcompatibility-qualified-id-block-type-checking">,
  HelpText<"Allow using blocks with parameters of more specific type than "
           "the type system guarantees when a parameter is qualified id">,
  MarshallingInfoFlag<LangOpts<"CompatibilityQualifiedIdBlockParamTypeChecking">>;
def fpass_by_value_is_noalias: Flag<["-"], "fpass-by-value-is-noalias">,
  HelpText<"Allows assuming by-value parameters do not alias any other value. "
           "Has no effect on non-trivially-copyable classes in C++.">, Group<f_Group>,
  MarshallingInfoFlag<CodeGenOpts<"PassByValueIsNoAlias">>;

// FIXME: Remove these entirely once functionality/tests have been excised.
def fobjc_gc_only : Flag<["-"], "fobjc-gc-only">, Group<f_Group>,
  HelpText<"Use GC exclusively for Objective-C related memory management">;
def fobjc_gc : Flag<["-"], "fobjc-gc">, Group<f_Group>,
  HelpText<"Enable Objective-C garbage collection">;

def fexperimental_max_bitint_width_EQ:
  Joined<["-"], "fexperimental-max-bitint-width=">, Group<f_Group>,
  MetaVarName<"<N>">,
  HelpText<"Set the maximum bitwidth for _BitInt (this option is expected to be removed in the future)">,
  MarshallingInfoInt<LangOpts<"MaxBitIntWidth">>;

} // let Flags = [CC1Option, NoDriverOption]

//===----------------------------------------------------------------------===//
// Header Search Options
//===----------------------------------------------------------------------===//

let Flags = [CC1Option, NoDriverOption] in {

def nostdsysteminc : Flag<["-"], "nostdsysteminc">,
  HelpText<"Disable standard system #include directories">,
  MarshallingInfoNegativeFlag<HeaderSearchOpts<"UseStandardSystemIncludes">>;
def fdisable_module_hash : Flag<["-"], "fdisable-module-hash">,
  HelpText<"Disable the module hash">,
  MarshallingInfoFlag<HeaderSearchOpts<"DisableModuleHash">>;
def fmodules_hash_content : Flag<["-"], "fmodules-hash-content">,
  HelpText<"Enable hashing the content of a module file">,
  MarshallingInfoFlag<HeaderSearchOpts<"ModulesHashContent">>;
def fmodules_strict_context_hash : Flag<["-"], "fmodules-strict-context-hash">,
  HelpText<"Enable hashing of all compiler options that could impact the "
           "semantics of a module in an implicit build">,
  MarshallingInfoFlag<HeaderSearchOpts<"ModulesStrictContextHash">>;
def c_isystem : Separate<["-"], "c-isystem">, MetaVarName<"<directory>">,
  HelpText<"Add directory to the C SYSTEM include search path">;
def objc_isystem : Separate<["-"], "objc-isystem">,
  MetaVarName<"<directory>">,
  HelpText<"Add directory to the ObjC SYSTEM include search path">;
def objcxx_isystem : Separate<["-"], "objcxx-isystem">,
  MetaVarName<"<directory>">,
  HelpText<"Add directory to the ObjC++ SYSTEM include search path">;
def internal_isystem : Separate<["-"], "internal-isystem">,
  MetaVarName<"<directory>">,
  HelpText<"Add directory to the internal system include search path; these "
           "are assumed to not be user-provided and are used to model system "
           "and standard headers' paths.">;
def internal_externc_isystem : Separate<["-"], "internal-externc-isystem">,
  MetaVarName<"<directory>">,
  HelpText<"Add directory to the internal system include search path with "
           "implicit extern \"C\" semantics; these are assumed to not be "
           "user-provided and are used to model system and standard headers' "
           "paths.">;

} // let Flags = [CC1Option, NoDriverOption]

//===----------------------------------------------------------------------===//
// Preprocessor Options
//===----------------------------------------------------------------------===//

let Flags = [CC1Option, NoDriverOption] in {

def chain_include : Separate<["-"], "chain-include">, MetaVarName<"<file>">,
  HelpText<"Include and chain a header file after turning it into PCH">;
def preamble_bytes_EQ : Joined<["-"], "preamble-bytes=">,
  HelpText<"Assume that the precompiled header is a precompiled preamble "
           "covering the first N bytes of the main file">;
def detailed_preprocessing_record : Flag<["-"], "detailed-preprocessing-record">,
  HelpText<"include a detailed record of preprocessing actions">,
  MarshallingInfoFlag<PreprocessorOpts<"DetailedRecord">>;
def setup_static_analyzer : Flag<["-"], "setup-static-analyzer">,
  HelpText<"Set up preprocessor for static analyzer (done automatically when static analyzer is run).">,
  MarshallingInfoFlag<PreprocessorOpts<"SetUpStaticAnalyzer">>;
def disable_pragma_debug_crash : Flag<["-"], "disable-pragma-debug-crash">,
  HelpText<"Disable any #pragma clang __debug that can lead to crashing behavior. This is meant for testing.">,
  MarshallingInfoFlag<PreprocessorOpts<"DisablePragmaDebugCrash">>;

} // let Flags = [CC1Option, NoDriverOption]

//===----------------------------------------------------------------------===//
// CUDA Options
//===----------------------------------------------------------------------===//

let Flags = [CC1Option, NoDriverOption] in {

def fcuda_is_device : Flag<["-"], "fcuda-is-device">,
  HelpText<"Generate code for CUDA device">,
  MarshallingInfoFlag<LangOpts<"CUDAIsDevice">>;
def fcuda_include_gpubinary : Separate<["-"], "fcuda-include-gpubinary">,
  HelpText<"Incorporate CUDA device-side binary into host object file.">,
  MarshallingInfoString<CodeGenOpts<"CudaGpuBinaryFileName">>;
def fcuda_allow_variadic_functions : Flag<["-"], "fcuda-allow-variadic-functions">,
  HelpText<"Allow variadic functions in CUDA device code.">,
  MarshallingInfoFlag<LangOpts<"CUDAAllowVariadicFunctions">>;
def fno_cuda_host_device_constexpr : Flag<["-"], "fno-cuda-host-device-constexpr">,
  HelpText<"Don't treat unattributed constexpr functions as __host__ __device__.">,
  MarshallingInfoNegativeFlag<LangOpts<"CUDAHostDeviceConstexpr">>;

} // let Flags = [CC1Option, NoDriverOption]

//===----------------------------------------------------------------------===//
// OpenMP Options
//===----------------------------------------------------------------------===//

def fopenmp_is_device : Flag<["-"], "fopenmp-is-device">,
  HelpText<"Generate code only for an OpenMP target device.">,
  Flags<[CC1Option, NoDriverOption]>;
def fopenmp_host_ir_file_path : Separate<["-"], "fopenmp-host-ir-file-path">,
  HelpText<"Path to the IR file produced by the frontend for the host.">,
  Flags<[CC1Option, NoDriverOption]>;

//===----------------------------------------------------------------------===//
// SYCL Options
//===----------------------------------------------------------------------===//

let Flags = [CC1Option, NoDriverOption] in {

def fsycl_is_device : Flag<["-"], "fsycl-is-device">,
  HelpText<"Generate code for SYCL device.">,
  Flags<[CC1Option, NoDriverOption]>,
  MarshallingInfoFlag<LangOpts<"SYCLIsDevice">>;
def fsycl_is_host : Flag<["-"], "fsycl-is-host">,
  HelpText<"SYCL host compilation">,
  Flags<[CC1Option, NoDriverOption]>,
  MarshallingInfoFlag<LangOpts<"SYCLIsHost">>;
def fsycl_int_header : Separate<["-"], "fsycl-int-header">,
  HelpText<"Generate SYCL integration header into this file.">,
  MarshallingInfoString<LangOpts<"SYCLIntHeader">>;
def fsycl_int_header_EQ : Joined<["-"], "fsycl-int-header=">,
  Alias<fsycl_int_header>;
def fsycl_int_footer : Separate<["-"], "fsycl-int-footer">,
  HelpText<"Generate SYCL integration footer into this file.">,
  MarshallingInfoString<LangOpts<"SYCLIntFooter">>;
def fsycl_int_footer_EQ : Joined<["-"], "fsycl-int-footer=">,
  Alias<fsycl_int_footer>;
def fsycl_unique_prefix_EQ
    : Joined<["-"], "fsycl-unique-prefix=">,
      HelpText<"A unique prefix for this translation unit across devices, used "
               "to generate a unique name for local variables.">,
      MarshallingInfoString<LangOpts<"SYCLUniquePrefix">>;
def fsycl_std_layout_kernel_params: Flag<["-"], "fsycl-std-layout-kernel-params">,
  HelpText<"Enable standard layout requirement for SYCL kernel parameters.">,
  MarshallingInfoFlag<LangOpts<"SYCLStdLayoutKernelParams">>;
defm sycl_allow_func_ptr: BoolFOption<"sycl-allow-func-ptr",
  LangOpts<"SYCLAllowFuncPtr">, DefaultFalse,
  PosFlag<SetTrue, [], "Allow">,
  NegFlag<SetFalse, [], "Disallow">,
  BothFlags<[CC1Option, CoreOption], " function pointers in SYCL device.">>;
def fenable_sycl_dae : Flag<["-"], "fenable-sycl-dae">,
  HelpText<"Enable Dead Argument Elimination in SPIR kernels">,
  MarshallingInfoFlag<LangOpts<"EnableDAEInSpirKernels">>;
def fsycl_disable_range_rounding : Flag<["-"], "fsycl-disable-range-rounding">,
  HelpText<"Disable parallel for range rounding.">,
  MarshallingInfoFlag<LangOpts<"SYCLDisableRangeRounding">>;
def fsycl_enable_int_header_diags: Flag<["-"], "fsycl-enable-int-header-diags">,
  HelpText<"Enable diagnostics that require the SYCL integration header.">,
  MarshallingInfoFlag<LangOpts<"SYCLEnableIntHeaderDiags">>;
def fsycl_use_main_file_name : Flag<["-"], "fsycl-use-main-file-name">,
  HelpText<"Tells compiler that -main-file-name contains an absolute path and "
           "file specified there should be used for checksum calculation.">,
  MarshallingInfoFlag<CodeGenOpts<"SYCLUseMainFileName">>;

} // let Flags = [CC1Option, NoDriverOption]

def sycl_std_EQ : Joined<["-"], "sycl-std=">, Group<sycl_Group>,
  Flags<[CC1Option, NoArgumentUnused, CoreOption]>,
  HelpText<"SYCL language standard to compile for.">,
  Values<"2020,2017,121,1.2.1,sycl-1.2.1">,
  ShouldParseIf<!strconcat(fsycl_is_device.KeyPath, "||", fsycl_is_host.KeyPath)>;

def fsycl_default_sub_group_size
    : Separate<["-"], "fsycl-default-sub-group-size">,
      HelpText<"Set the default sub group size for SYCL kernels">,
      Flags<[CC1Option]>;
def fsycl_default_sub_group_size_EQ
    : Joined<["-"], "fsycl-default-sub-group-size=">,
      Alias<fsycl_default_sub_group_size>, Flags<[CC1Option]>;

defm cuda_approx_transcendentals : BoolFOption<"cuda-approx-transcendentals",
  LangOpts<"CUDADeviceApproxTranscendentals">, DefaultFalse,
  PosFlag<SetTrue, [CC1Option], "Use">, NegFlag<SetFalse, [], "Don't use">,
  BothFlags<[], " approximate transcendental functions">>,
  ShouldParseIf<fcuda_is_device.KeyPath>;

//===----------------------------------------------------------------------===//
// Frontend Options - cc1 + fc1
//===----------------------------------------------------------------------===//

let Flags = [CC1Option, FC1Option, NoDriverOption] in {
let Group = Action_Group in {

def emit_obj : Flag<["-"], "emit-obj">,
  HelpText<"Emit native object files">;
def init_only : Flag<["-"], "init-only">,
  HelpText<"Only execute frontend initialization">;
def emit_llvm_bc : Flag<["-"], "emit-llvm-bc">,
  HelpText<"Build ASTs then convert to LLVM, emit .bc file">;

} // let Group = Action_Group

def load : Separate<["-"], "load">, MetaVarName<"<dsopath>">,
  HelpText<"Load the named plugin (dynamic shared object)">;
def plugin : Separate<["-"], "plugin">, MetaVarName<"<name>">,
  HelpText<"Use the named plugin action instead of the default action (use \"help\" to list available options)">;
defm debug_pass_manager : BoolOption<"f", "debug-pass-manager",
  CodeGenOpts<"DebugPassManager">, DefaultFalse,
  PosFlag<SetTrue, [], "Prints debug information for the new pass manager">,
  NegFlag<SetFalse, [], "Disables debug printing for the new pass manager">>;

} // let Flags = [CC1Option, FC1Option, NoDriverOption]

//===----------------------------------------------------------------------===//
// cc1as-only Options
//===----------------------------------------------------------------------===//

let Flags = [CC1AsOption, NoDriverOption] in {

// Language Options
def n : Flag<["-"], "n">,
  HelpText<"Don't automatically start assembly file with a text section">;

// Frontend Options
def filetype : Separate<["-"], "filetype">,
    HelpText<"Specify the output file type ('asm', 'null', or 'obj')">;

// Transliterate Options
def output_asm_variant : Separate<["-"], "output-asm-variant">,
    HelpText<"Select the asm variant index to use for output">;
def show_encoding : Flag<["-"], "show-encoding">,
    HelpText<"Show instruction encoding information in transliterate mode">;
def show_inst : Flag<["-"], "show-inst">,
    HelpText<"Show internal instruction representation in transliterate mode">;

// Assemble Options
def dwarf_debug_producer : Separate<["-"], "dwarf-debug-producer">,
  HelpText<"The string to embed in the Dwarf debug AT_producer record.">;

def defsym : Separate<["-"], "defsym">,
  HelpText<"Define a value for a symbol">;

} // let Flags = [CC1AsOption]

//===----------------------------------------------------------------------===//
// clang-cl Options
//===----------------------------------------------------------------------===//

def cl_Group : OptionGroup<"<clang-cl options>">, Flags<[CLDXCOption]>,
  HelpText<"CL.EXE COMPATIBILITY OPTIONS">;

def cl_compile_Group : OptionGroup<"<clang-cl compile-only options>">,
  Group<cl_Group>;

def cl_ignored_Group : OptionGroup<"<clang-cl ignored options>">,
  Group<cl_Group>;

class CLFlag<string name> : Option<["/", "-"], name, KIND_FLAG>,
  Group<cl_Group>, Flags<[CLOption, NoXarchOption]>;

class CLDXCFlag<string name> : Option<["/", "-"], name, KIND_FLAG>,
  Group<cl_Group>, Flags<[CLDXCOption, NoXarchOption]>;

class CLCompileFlag<string name> : Option<["/", "-"], name, KIND_FLAG>,
  Group<cl_compile_Group>, Flags<[CLOption, NoXarchOption]>;

class CLIgnoredFlag<string name> : Option<["/", "-"], name, KIND_FLAG>,
  Group<cl_ignored_Group>, Flags<[CLOption, NoXarchOption]>;

class CLJoined<string name> : Option<["/", "-"], name, KIND_JOINED>,
  Group<cl_Group>, Flags<[CLOption, NoXarchOption]>;

class CLDXCJoined<string name> : Option<["/", "-"], name, KIND_JOINED>,
  Group<cl_Group>, Flags<[CLDXCOption, NoXarchOption]>;

class CLCompileJoined<string name> : Option<["/", "-"], name, KIND_JOINED>,
  Group<cl_compile_Group>, Flags<[CLOption, NoXarchOption]>;

class CLIgnoredJoined<string name> : Option<["/", "-"], name, KIND_JOINED>,
  Group<cl_ignored_Group>, Flags<[CLOption, NoXarchOption, HelpHidden]>;

class CLJoinedOrSeparate<string name> : Option<["/", "-"], name,
  KIND_JOINED_OR_SEPARATE>, Group<cl_Group>, Flags<[CLOption, NoXarchOption]>;

class CLDXCJoinedOrSeparate<string name> : Option<["/", "-"], name,
  KIND_JOINED_OR_SEPARATE>, Group<cl_Group>, Flags<[CLDXCOption, NoXarchOption]>;

class CLCompileJoinedOrSeparate<string name> : Option<["/", "-"], name,
  KIND_JOINED_OR_SEPARATE>, Group<cl_compile_Group>,
  Flags<[CLOption, NoXarchOption]>;

class CLRemainingArgsJoined<string name> : Option<["/", "-"], name,
  KIND_REMAINING_ARGS_JOINED>, Group<cl_Group>, Flags<[CLOption, NoXarchOption]>;

// Aliases:
// (We don't put any of these in cl_compile_Group as the options they alias are
// already in the right group.)

def _SLASH_Brepro : CLFlag<"Brepro">,
  HelpText<"Do not write current time into COFF output (breaks link.exe /incremental)">,
  Alias<mno_incremental_linker_compatible>;
def _SLASH_Brepro_ : CLFlag<"Brepro-">,
  HelpText<"Write current time into COFF output (default)">,
  Alias<mincremental_linker_compatible>;
def _SLASH_C : CLFlag<"C">,
  HelpText<"Do not discard comments when preprocessing">, Alias<C>;
def _SLASH_c : CLFlag<"c">, HelpText<"Compile only">, Alias<c>;
def _SLASH_d1PP : CLFlag<"d1PP">,
  HelpText<"Retain macro definitions in /E mode">, Alias<dD>;
def _SLASH_d1reportAllClassLayout : CLFlag<"d1reportAllClassLayout">,
  HelpText<"Dump record layout information">,
  Alias<Xclang>, AliasArgs<["-fdump-record-layouts"]>;
def _SLASH_diagnostics_caret : CLFlag<"diagnostics:caret">,
  HelpText<"Enable caret and column diagnostics (default)">;
def _SLASH_diagnostics_column : CLFlag<"diagnostics:column">,
  HelpText<"Disable caret diagnostics but keep column info">;
def _SLASH_diagnostics_classic : CLFlag<"diagnostics:classic">,
  HelpText<"Disable column and caret diagnostics">;
def _SLASH_D : CLJoinedOrSeparate<"D">, HelpText<"Define macro">,
  MetaVarName<"<macro[=value]>">, Alias<D>;
def _SLASH_E : CLFlag<"E">, HelpText<"Preprocess to stdout">, Alias<E>;
def _SLASH_external_COLON_I : CLJoinedOrSeparate<"external:I">, Alias<isystem>,
  HelpText<"Add directory to include search path with warnings suppressed">,
  MetaVarName<"<dir>">;
def _SLASH_fp_contract : CLFlag<"fp:contract">, HelpText<"">, Alias<ffp_contract>, AliasArgs<["on"]>;
def _SLASH_fp_except : CLFlag<"fp:except">, HelpText<"">, Alias<ffp_exception_behavior_EQ>, AliasArgs<["strict"]>;
def _SLASH_fp_except_ : CLFlag<"fp:except-">, HelpText<"">, Alias<ffp_exception_behavior_EQ>, AliasArgs<["ignore"]>;
def _SLASH_fp_fast : CLFlag<"fp:fast">, HelpText<"">, Alias<ffast_math>;
def _SLASH_fp_precise : CLFlag<"fp:precise">, HelpText<"">, Alias<ffp_model_EQ>, AliasArgs<["precise"]>;
def _SLASH_fp_strict : CLFlag<"fp:strict">, HelpText<"">, Alias<ffp_model_EQ>, AliasArgs<["strict"]>;
def _SLASH_fsanitize_EQ_address : CLFlag<"fsanitize=address">,
  HelpText<"Enable AddressSanitizer">,
  Alias<fsanitize_EQ>, AliasArgs<["address"]>;
def _SLASH_GA : CLFlag<"GA">, Alias<ftlsmodel_EQ>, AliasArgs<["local-exec"]>,
  HelpText<"Assume thread-local variables are defined in the executable">;
def _SLASH_GR : CLFlag<"GR">, HelpText<"Emit RTTI data (default)">;
def _SLASH_GR_ : CLFlag<"GR-">, HelpText<"Do not emit RTTI data">;
def _SLASH_GF : CLIgnoredFlag<"GF">,
  HelpText<"Enable string pooling (default)">;
def _SLASH_GF_ : CLFlag<"GF-">, HelpText<"Disable string pooling">,
  Alias<fwritable_strings>;
def _SLASH_GS : CLFlag<"GS">,
  HelpText<"Enable buffer security check (default)">;
def _SLASH_GS_ : CLFlag<"GS-">, HelpText<"Disable buffer security check">;
def : CLFlag<"Gs">, HelpText<"Use stack probes (default)">,
  Alias<mstack_probe_size>, AliasArgs<["4096"]>;
def _SLASH_Gs : CLJoined<"Gs">,
  HelpText<"Set stack probe size (default 4096)">, Alias<mstack_probe_size>;
def _SLASH_Gy : CLFlag<"Gy">, HelpText<"Put each function in its own section">,
  Alias<ffunction_sections>;
def _SLASH_Gy_ : CLFlag<"Gy-">,
  HelpText<"Do not put each function in its own section (default)">,
  Alias<fno_function_sections>;
def _SLASH_Gw : CLFlag<"Gw">, HelpText<"Put each data item in its own section">,
  Alias<fdata_sections>;
def _SLASH_Gw_ : CLFlag<"Gw-">,
  HelpText<"Do not put each data item in its own section (default)">,
  Alias<fno_data_sections>;
def _SLASH_help : CLFlag<"help">, Alias<help>,
  HelpText<"Display available options">;
def _SLASH_HELP : CLFlag<"HELP">, Alias<help>;
def _SLASH_hotpatch : CLFlag<"hotpatch">, Alias<fms_hotpatch>,
  HelpText<"Create hotpatchable image">;
def _SLASH_I : CLDXCJoinedOrSeparate<"I">,
  HelpText<"Add directory to include search path">, MetaVarName<"<dir>">,
  Alias<I>;
def _SLASH_J : CLFlag<"J">, HelpText<"Make char type unsigned">,
  Alias<funsigned_char>;

// The _SLASH_O option handles all the /O flags, but we also provide separate
// aliased options to provide separate help messages.
def _SLASH_O : CLDXCJoined<"O">,
  HelpText<"Set multiple /O flags at once; e.g. '/O2y-' for '/O2 /Oy-'">,
  MetaVarName<"<flags>">;
def : CLFlag<"O1">, Alias<_SLASH_O>, AliasArgs<["1"]>,
  HelpText<"Optimize for size  (like /Og     /Os /Oy /Ob2 /GF /Gy)">;
def : CLFlag<"O2">, Alias<_SLASH_O>, AliasArgs<["2"]>,
  HelpText<"Optimize for speed (like /Og /Oi /Ot /Oy /Ob2 /GF /Gy)">;
def : CLFlag<"Ob0">, Alias<_SLASH_O>, AliasArgs<["b0"]>,
  HelpText<"Disable function inlining">;
def : CLFlag<"Ob1">, Alias<_SLASH_O>, AliasArgs<["b1"]>,
  HelpText<"Only inline functions explicitly or implicitly marked inline">;
def : CLFlag<"Ob2">, Alias<_SLASH_O>, AliasArgs<["b2"]>,
  HelpText<"Inline functions as deemed beneficial by the compiler">;
def : CLDXCFlag<"Od">, Alias<_SLASH_O>, AliasArgs<["d"]>,
  HelpText<"Disable optimization">;
def : CLFlag<"Og">, Alias<_SLASH_O>, AliasArgs<["g"]>,
  HelpText<"No effect">;
def : CLFlag<"Oi">, Alias<_SLASH_O>, AliasArgs<["i"]>,
  HelpText<"Enable use of builtin functions">;
def : CLFlag<"Oi-">, Alias<_SLASH_O>, AliasArgs<["i-"]>,
  HelpText<"Disable use of builtin functions">;
def : CLFlag<"Os">, Alias<_SLASH_O>, AliasArgs<["s"]>,
  HelpText<"Optimize for size">;
def : CLFlag<"Ot">, Alias<_SLASH_O>, AliasArgs<["t"]>,
  HelpText<"Optimize for speed">;
def : CLFlag<"Ox">, Alias<_SLASH_O>, AliasArgs<["x"]>,
  HelpText<"Deprecated (like /Og /Oi /Ot /Oy /Ob2); use /O2">;
def : CLFlag<"Oy">, Alias<_SLASH_O>, AliasArgs<["y"]>,
  HelpText<"Enable frame pointer omission (x86 only)">;
def : CLFlag<"Oy-">, Alias<_SLASH_O>, AliasArgs<["y-"]>,
  HelpText<"Disable frame pointer omission (x86 only, default)">;

def _SLASH_QUESTION : CLFlag<"?">, Alias<help>,
  HelpText<"Display available options">;
def _SLASH_Qvec : CLFlag<"Qvec">,
  HelpText<"Enable the loop vectorization passes">, Alias<fvectorize>;
def _SLASH_Qvec_ : CLFlag<"Qvec-">,
  HelpText<"Disable the loop vectorization passes">, Alias<fno_vectorize>;
def _SLASH_showIncludes : CLFlag<"showIncludes">,
  HelpText<"Print info about included files to stderr">;
def _SLASH_showIncludes_user : CLFlag<"showIncludes:user">,
  HelpText<"Like /showIncludes but omit system headers">;
def _SLASH_showFilenames : CLFlag<"showFilenames">,
  HelpText<"Print the name of each compiled file">;
def _SLASH_showFilenames_ : CLFlag<"showFilenames-">,
  HelpText<"Do not print the name of each compiled file (default)">;
def _SLASH_source_charset : CLCompileJoined<"source-charset:">,
  HelpText<"Set source encoding, supports only UTF-8">,
  Alias<finput_charset_EQ>;
def _SLASH_execution_charset : CLCompileJoined<"execution-charset:">,
  HelpText<"Set runtime encoding, supports only UTF-8">,
  Alias<fexec_charset_EQ>;
def _SLASH_std : CLCompileJoined<"std:">,
  HelpText<"Set language version (c++14,c++17,c++20,c++latest,c11,c17)">;
def _SLASH_U : CLJoinedOrSeparate<"U">, HelpText<"Undefine macro">,
  MetaVarName<"<macro>">, Alias<U>;
def _SLASH_validate_charset : CLFlag<"validate-charset">,
  Alias<W_Joined>, AliasArgs<["invalid-source-encoding"]>;
def _SLASH_validate_charset_ : CLFlag<"validate-charset-">,
  Alias<W_Joined>, AliasArgs<["no-invalid-source-encoding"]>;
def _SLASH_external_W0 : CLFlag<"external:W0">, HelpText<"Ignore warnings from system headers (default)">, Alias<Wno_system_headers>;
def _SLASH_external_W1 : CLFlag<"external:W1">, HelpText<"Enable -Wsystem-headers">, Alias<Wsystem_headers>;
def _SLASH_external_W2 : CLFlag<"external:W2">, HelpText<"Enable -Wsystem-headers">, Alias<Wsystem_headers>;
def _SLASH_external_W3 : CLFlag<"external:W3">, HelpText<"Enable -Wsystem-headers">, Alias<Wsystem_headers>;
def _SLASH_external_W4 : CLFlag<"external:W4">, HelpText<"Enable -Wsystem-headers">, Alias<Wsystem_headers>;
def _SLASH_W0 : CLFlag<"W0">, HelpText<"Disable all warnings">, Alias<w>;
def _SLASH_W1 : CLFlag<"W1">, HelpText<"Enable -Wall">, Alias<Wall>;
def _SLASH_W2 : CLFlag<"W2">, HelpText<"Enable -Wall">, Alias<Wall>;
def _SLASH_W3 : CLFlag<"W3">, HelpText<"Enable -Wall">, Alias<Wall>;
def _SLASH_W4 : CLFlag<"W4">, HelpText<"Enable -Wall and -Wextra">, Alias<WCL4>;
def _SLASH_Wall : CLFlag<"Wall">, HelpText<"Enable -Weverything">,
  Alias<W_Joined>, AliasArgs<["everything"]>;
def _SLASH_WX : CLFlag<"WX">, HelpText<"Treat warnings as errors">,
  Alias<W_Joined>, AliasArgs<["error"]>;
def _SLASH_WX_ : CLFlag<"WX-">,
  HelpText<"Do not treat warnings as errors (default)">,
  Alias<W_Joined>, AliasArgs<["no-error"]>;
def _SLASH_w_flag : CLFlag<"w">, HelpText<"Disable all warnings">, Alias<w>;
def _SLASH_wd : CLCompileJoined<"wd">;
def _SLASH_vd : CLJoined<"vd">, HelpText<"Control vtordisp placement">,
  Alias<vtordisp_mode_EQ>;
def _SLASH_X : CLFlag<"X">,
  HelpText<"Do not add %INCLUDE% to include search path">, Alias<nostdlibinc>;
def _SLASH_Zc_sizedDealloc : CLFlag<"Zc:sizedDealloc">,
  HelpText<"Enable C++14 sized global deallocation functions">,
  Alias<fsized_deallocation>;
def _SLASH_Zc_sizedDealloc_ : CLFlag<"Zc:sizedDealloc-">,
  HelpText<"Disable C++14 sized global deallocation functions">,
  Alias<fno_sized_deallocation>;
def _SLASH_Zc_alignedNew : CLFlag<"Zc:alignedNew">,
  HelpText<"Enable C++17 aligned allocation functions">,
  Alias<faligned_allocation>;
def _SLASH_Zc_alignedNew_ : CLFlag<"Zc:alignedNew-">,
  HelpText<"Disable C++17 aligned allocation functions">,
  Alias<fno_aligned_allocation>;
def _SLASH_Zc_char8_t : CLFlag<"Zc:char8_t">,
  HelpText<"Enable char8_t from C++2a">,
  Alias<fchar8__t>;
def _SLASH_Zc_char8_t_ : CLFlag<"Zc:char8_t-">,
  HelpText<"Disable char8_t from c++2a">,
  Alias<fno_char8__t>;
def _SLASH_Zc_strictStrings : CLFlag<"Zc:strictStrings">,
  HelpText<"Treat string literals as const">, Alias<W_Joined>,
  AliasArgs<["error=c++11-compat-deprecated-writable-strings"]>;
def _SLASH_Zc_threadSafeInit : CLFlag<"Zc:threadSafeInit">,
  HelpText<"Enable thread-safe initialization of static variables">,
  Alias<fthreadsafe_statics>;
def _SLASH_Zc_threadSafeInit_ : CLFlag<"Zc:threadSafeInit-">,
  HelpText<"Disable thread-safe initialization of static variables">,
  Alias<fno_threadsafe_statics>;
def _SLASH_Zc_trigraphs : CLFlag<"Zc:trigraphs">,
  HelpText<"Enable trigraphs">, Alias<ftrigraphs>;
def _SLASH_Zc_trigraphs_off : CLFlag<"Zc:trigraphs-">,
  HelpText<"Disable trigraphs (default)">, Alias<fno_trigraphs>;
def _SLASH_Zc_twoPhase : CLFlag<"Zc:twoPhase">,
  HelpText<"Enable two-phase name lookup in templates">,
  Alias<fno_delayed_template_parsing>;
def _SLASH_Zc_twoPhase_ : CLFlag<"Zc:twoPhase-">,
  HelpText<"Disable two-phase name lookup in templates (default)">,
  Alias<fdelayed_template_parsing>;
def _SLASH_Zc_wchar_t : CLFlag<"Zc:wchar_t">,
  HelpText<"Enable C++ builtin type wchar_t (default)">;
def _SLASH_Zc_wchar_t_ : CLFlag<"Zc:wchar_t-">,
  HelpText<"Disable C++ builtin type wchar_t">;
def _SLASH_Z7 : CLFlag<"Z7">,
  HelpText<"Enable CodeView debug information in object files">;
def _SLASH_ZH_MD5 : CLFlag<"ZH:MD5">,
  HelpText<"Use MD5 for file checksums in debug info (default)">,
  Alias<gsrc_hash_EQ>, AliasArgs<["md5"]>;
def _SLASH_ZH_SHA1 : CLFlag<"ZH:SHA1">,
  HelpText<"Use SHA1 for file checksums in debug info">,
  Alias<gsrc_hash_EQ>, AliasArgs<["sha1"]>;
def _SLASH_ZH_SHA_256 : CLFlag<"ZH:SHA_256">,
  HelpText<"Use SHA256 for file checksums in debug info">,
  Alias<gsrc_hash_EQ>, AliasArgs<["sha256"]>;
def _SLASH_Zi : CLFlag<"Zi">, Alias<_SLASH_Z7>,
  HelpText<"Like /Z7">;
def _SLASH_Zp : CLJoined<"Zp">,
  HelpText<"Set default maximum struct packing alignment">,
  Alias<fpack_struct_EQ>;
def _SLASH_Zp_flag : CLFlag<"Zp">,
  HelpText<"Set default maximum struct packing alignment to 1">,
  Alias<fpack_struct_EQ>, AliasArgs<["1"]>;
def _SLASH_Zs : CLFlag<"Zs">, HelpText<"Run the preprocessor, parser and semantic analysis stages">,
  Alias<fsyntax_only>;
def _SLASH_openmp_ : CLFlag<"openmp-">,
  HelpText<"Disable OpenMP support">, Alias<fno_openmp>;
def _SLASH_openmp : CLFlag<"openmp">, HelpText<"Enable OpenMP support">,
  Alias<fopenmp>;
def _SLASH_openmp_experimental : CLFlag<"openmp:experimental">,
  HelpText<"Enable OpenMP support with experimental SIMD support">,
  Alias<fopenmp>;
def _SLASH_tune : CLCompileJoined<"tune:">,
  HelpText<"Set CPU for optimization without affecting instruction set">,
  Alias<mtune_EQ>;
def _SLASH_QIntel_jcc_erratum : CLFlag<"QIntel-jcc-erratum">,
  HelpText<"Align branches within 32-byte boundaries to mitigate the performance impact of the Intel JCC erratum.">,
  Alias<mbranches_within_32B_boundaries>;
def _SLASH_arm64EC : CLFlag<"arm64EC">,
  HelpText<"Set build target to arm64ec">;

// Non-aliases:

def _SLASH_arch : CLCompileJoined<"arch:">,
  HelpText<"Set architecture for code generation">;

def _SLASH_M_Group : OptionGroup<"</M group>">, Group<cl_compile_Group>;
def _SLASH_volatile_Group : OptionGroup<"</volatile group>">,
  Group<cl_compile_Group>;

def _SLASH_EH : CLJoined<"EH">, HelpText<"Set exception handling model">;
def _SLASH_EP : CLFlag<"EP">,
  HelpText<"Disable linemarker output and preprocess to stdout">;
def _SLASH_external_env : CLJoined<"external:env:">,
  HelpText<"Add dirs in env var <var> to include search path with warnings suppressed">,
  MetaVarName<"<var>">;
def _SLASH_FA : CLJoined<"FA">,
  HelpText<"Output assembly code file during compilation">;
def _SLASH_Fa : CLJoined<"Fa">,
  HelpText<"Set assembly output file name (with /FA)">,
  MetaVarName<"<file or dir/>">;
def _SLASH_FI : CLJoinedOrSeparate<"FI">,
  HelpText<"Include file before parsing">, Alias<include_>;
def _SLASH_Fe : CLJoined<"Fe">,
  HelpText<"Set output executable file name">,
  MetaVarName<"<file or dir/>">;
def _SLASH_Fe_COLON : CLJoined<"Fe:">, Alias<_SLASH_Fe>;
def _SLASH_Fi : CLCompileJoined<"Fi">,
  HelpText<"Set preprocess output file name (with /P)">,
  MetaVarName<"<file>">;
def _SLASH_Fo : CLCompileJoined<"Fo">,
  HelpText<"Set output object file (with /c)">,
  MetaVarName<"<file or dir/>">;
def _SLASH_guard : CLJoined<"guard:">,
  HelpText<"Enable Control Flow Guard with /guard:cf, or only the table with /guard:cf,nochecks. "
           "Enable EH Continuation Guard with /guard:ehcont">;
def _SLASH_GX : CLFlag<"GX">,
  HelpText<"Deprecated; use /EHsc">;
def _SLASH_GX_ : CLFlag<"GX-">,
  HelpText<"Deprecated (like not passing /EH)">;
def _SLASH_imsvc : CLJoinedOrSeparate<"imsvc">,
  HelpText<"Add <dir> to system include search path, as if in %INCLUDE%">,
  MetaVarName<"<dir>">;
def _SLASH_JMC : CLFlag<"JMC">,
  HelpText<"Enable just-my-code debugging">;
def _SLASH_JMC_ : CLFlag<"JMC-">,
  HelpText<"Disable just-my-code debugging (default)">;
def _SLASH_LD : CLFlag<"LD">, HelpText<"Create DLL">;
def _SLASH_LDd : CLFlag<"LDd">, HelpText<"Create debug DLL">;
def _SLASH_link : CLRemainingArgsJoined<"link">,
  HelpText<"Forward options to the linker">, MetaVarName<"<options>">;
def _SLASH_MD : Option<["/", "-"], "MD", KIND_FLAG>, Group<_SLASH_M_Group>,
  Flags<[CLOption, NoXarchOption]>, HelpText<"Use DLL run-time">;
def _SLASH_MDd : Option<["/", "-"], "MDd", KIND_FLAG>, Group<_SLASH_M_Group>,
  Flags<[CLOption, NoXarchOption]>, HelpText<"Use DLL debug run-time">;
def _SLASH_MT : Option<["/", "-"], "MT", KIND_FLAG>, Group<_SLASH_M_Group>,
  Flags<[CLOption, NoXarchOption]>, HelpText<"Use static run-time">;
def _SLASH_MTd : Option<["/", "-"], "MTd", KIND_FLAG>, Group<_SLASH_M_Group>,
  Flags<[CLOption, NoXarchOption]>, HelpText<"Use static debug run-time">;
def _SLASH_o : CLJoinedOrSeparate<"o">,
  HelpText<"Deprecated (set output file name); use /Fe or /Fe">,
  MetaVarName<"<file or dir/>">;
def _SLASH_P : CLFlag<"P">, HelpText<"Preprocess to file">;
def _SLASH_permissive : CLFlag<"permissive">,
  HelpText<"Enable some non conforming code to compile">;
def _SLASH_permissive_ : CLFlag<"permissive-">,
  HelpText<"Disable non conforming code from compiling (default)">;
def _SLASH_Tc : CLCompileJoinedOrSeparate<"Tc">,
  HelpText<"Treat <file> as C source file">, MetaVarName<"<file>">;
def _SLASH_TC : CLCompileFlag<"TC">, HelpText<"Treat all source files as C">;
def _SLASH_Tp : CLCompileJoinedOrSeparate<"Tp">,
  HelpText<"Treat <file> as C++ source file">, MetaVarName<"<file>">;
def _SLASH_TP : CLCompileFlag<"TP">, HelpText<"Treat all source files as C++">;
def _SLASH_diasdkdir : CLJoinedOrSeparate<"diasdkdir">,
  HelpText<"Path to the DIA SDK">, MetaVarName<"<dir>">;
def _SLASH_vctoolsdir : CLJoinedOrSeparate<"vctoolsdir">,
  HelpText<"Path to the VCToolChain">, MetaVarName<"<dir>">;
def _SLASH_vctoolsversion : CLJoinedOrSeparate<"vctoolsversion">,
  HelpText<"For use with /winsysroot, defaults to newest found">;
def _SLASH_winsdkdir : CLJoinedOrSeparate<"winsdkdir">,
  HelpText<"Path to the Windows SDK">, MetaVarName<"<dir>">;
def _SLASH_winsdkversion : CLJoinedOrSeparate<"winsdkversion">,
  HelpText<"Full version of the Windows SDK, defaults to newest found">;
def _SLASH_winsysroot : CLJoinedOrSeparate<"winsysroot">,
  HelpText<"Same as \"/diasdkdir <dir>/DIA SDK\" /vctoolsdir <dir>/VC/Tools/MSVC/<vctoolsversion> \"/winsdkdir <dir>/Windows Kits/10\"">,
  MetaVarName<"<dir>">;
def _SLASH_volatile_iso : Option<["/", "-"], "volatile:iso", KIND_FLAG>,
  Group<_SLASH_volatile_Group>, Flags<[CLOption, NoXarchOption]>,
  HelpText<"Volatile loads and stores have standard semantics">;
def _SLASH_vmb : CLFlag<"vmb">,
  HelpText<"Use a best-case representation method for member pointers">;
def _SLASH_vmg : CLFlag<"vmg">,
  HelpText<"Use a most-general representation for member pointers">;
def _SLASH_vms : CLFlag<"vms">,
  HelpText<"Set the default most-general representation to single inheritance">;
def _SLASH_vmm : CLFlag<"vmm">,
  HelpText<"Set the default most-general representation to "
           "multiple inheritance">;
def _SLASH_vmv : CLFlag<"vmv">,
  HelpText<"Set the default most-general representation to "
           "virtual inheritance">;
def _SLASH_volatile_ms  : Option<["/", "-"], "volatile:ms", KIND_FLAG>,
  Group<_SLASH_volatile_Group>, Flags<[CLOption, NoXarchOption]>,
  HelpText<"Volatile loads and stores have acquire and release semantics">;
def _SLASH_clang : CLJoined<"clang:">,
  HelpText<"Pass <arg> to the clang driver">, MetaVarName<"<arg>">;
def _SLASH_Zl : CLFlag<"Zl">, Alias<fms_omit_default_lib>,
  HelpText<"Do not let object file auto-link default libraries">;

def _SLASH_Yc : CLJoined<"Yc">,
  HelpText<"Generate a pch file for all code up to and including <filename>">,
  MetaVarName<"<filename>">;
def _SLASH_Yu : CLJoined<"Yu">,
  HelpText<"Load a pch file and use it instead of all code up to "
           "and including <filename>">,
  MetaVarName<"<filename>">;
def _SLASH_Y_ : CLFlag<"Y-">,
  HelpText<"Disable precompiled headers, overrides /Yc and /Yu">;
def _SLASH_Zc_dllexportInlines : CLFlag<"Zc:dllexportInlines">,
  HelpText<"dllexport/dllimport inline member functions of dllexport/import classes (default)">;
def _SLASH_Zc_dllexportInlines_ : CLFlag<"Zc:dllexportInlines-">,
  HelpText<"Do not dllexport/dllimport inline member functions of dllexport/import classes">;
def _SLASH_Fp : CLJoined<"Fp">,
  HelpText<"Set pch file name (with /Yc and /Yu)">, MetaVarName<"<file>">;

def _SLASH_Gd : CLFlag<"Gd">,
  HelpText<"Set __cdecl as a default calling convention">;
def _SLASH_Gr : CLFlag<"Gr">,
  HelpText<"Set __fastcall as a default calling convention">;
def _SLASH_Gz : CLFlag<"Gz">,
  HelpText<"Set __stdcall as a default calling convention">;
def _SLASH_Gv : CLFlag<"Gv">,
  HelpText<"Set __vectorcall as a default calling convention">;
def _SLASH_Gregcall : CLFlag<"Gregcall">,
  HelpText<"Set __regcall as a default calling convention">;

// Ignored:

def _SLASH_analyze_ : CLIgnoredFlag<"analyze-">;
def _SLASH_bigobj : CLIgnoredFlag<"bigobj">;
def _SLASH_cgthreads : CLIgnoredJoined<"cgthreads">;
def _SLASH_d2FastFail : CLIgnoredFlag<"d2FastFail">;
def _SLASH_d2Zi_PLUS : CLIgnoredFlag<"d2Zi+">;
def _SLASH_errorReport : CLIgnoredJoined<"errorReport">;
def _SLASH_FC : CLIgnoredFlag<"FC">;
def _SLASH_Fd : CLIgnoredJoined<"Fd">;
def _SLASH_FS : CLIgnoredFlag<"FS">;
def _SLASH_kernel_ : CLIgnoredFlag<"kernel-">;
def _SLASH_nologo : CLIgnoredFlag<"nologo">;
def _SLASH_RTC : CLIgnoredJoined<"RTC">;
def _SLASH_sdl : CLIgnoredFlag<"sdl">;
def _SLASH_sdl_ : CLIgnoredFlag<"sdl-">;
def _SLASH_utf8 : CLIgnoredFlag<"utf-8">,
  HelpText<"Set source and runtime encoding to UTF-8 (default)">;
def _SLASH_w : CLIgnoredJoined<"w">;
def _SLASH_Wv_ : CLIgnoredJoined<"Wv">;
def _SLASH_Zc___cplusplus : CLIgnoredFlag<"Zc:__cplusplus">;
def _SLASH_Zc_auto : CLIgnoredFlag<"Zc:auto">;
def _SLASH_Zc_forScope : CLIgnoredFlag<"Zc:forScope">;
def _SLASH_Zc_inline : CLIgnoredFlag<"Zc:inline">;
def _SLASH_Zc_rvalueCast : CLIgnoredFlag<"Zc:rvalueCast">;
def _SLASH_Zc_ternary : CLIgnoredFlag<"Zc:ternary">;
def _SLASH_Zm : CLIgnoredJoined<"Zm">;
def _SLASH_Zo : CLIgnoredFlag<"Zo">;
def _SLASH_Zo_ : CLIgnoredFlag<"Zo-">;


// Unsupported:

def _SLASH_await : CLFlag<"await">;
def _SLASH_await_COLON : CLJoined<"await:">;
def _SLASH_constexpr : CLJoined<"constexpr:">;
def _SLASH_AI : CLJoinedOrSeparate<"AI">;
def _SLASH_Bt : CLFlag<"Bt">;
def _SLASH_Bt_plus : CLFlag<"Bt+">;
def _SLASH_clr : CLJoined<"clr">;
def _SLASH_d2 : CLJoined<"d2">;
def _SLASH_doc : CLJoined<"doc">;
def _SLASH_experimental : CLJoined<"experimental:">;
def _SLASH_exportHeader : CLFlag<"exportHeader">;
def _SLASH_external : CLJoined<"external:">;
def _SLASH_favor : CLJoined<"favor">;
def _SLASH_fsanitize_address_use_after_return : CLJoined<"fsanitize-address-use-after-return">;
def _SLASH_fno_sanitize_address_vcasan_lib : CLJoined<"fno-sanitize-address-vcasan-lib">;
def _SLASH_F : CLJoinedOrSeparate<"F">;
def _SLASH_Fm : CLJoined<"Fm">;
def _SLASH_Fr : CLJoined<"Fr">;
def _SLASH_FR : CLJoined<"FR">;
def _SLASH_FU : CLJoinedOrSeparate<"FU">;
def _SLASH_Fx : CLFlag<"Fx">;
def _SLASH_G1 : CLFlag<"G1">;
def _SLASH_G2 : CLFlag<"G2">;
def _SLASH_Ge : CLFlag<"Ge">;
def _SLASH_Gh : CLFlag<"Gh">;
def _SLASH_GH : CLFlag<"GH">;
def _SLASH_GL : CLFlag<"GL">;
def _SLASH_GL_ : CLFlag<"GL-">;
def _SLASH_Gm : CLFlag<"Gm">;
def _SLASH_Gm_ : CLFlag<"Gm-">;
def _SLASH_GT : CLFlag<"GT">;
def _SLASH_GZ : CLFlag<"GZ">;
def _SLASH_H : CLFlag<"H">;
def _SLASH_headername : CLJoined<"headerName:">;
def _SLASH_headerUnit : CLJoinedOrSeparate<"headerUnit">;
def _SLASH_headerUnitAngle : CLJoinedOrSeparate<"headerUnit:angle">;
def _SLASH_headerUnitQuote : CLJoinedOrSeparate<"headerUnit:quote">;
def _SLASH_homeparams : CLFlag<"homeparams">;
def _SLASH_kernel : CLFlag<"kernel">;
def _SLASH_LN : CLFlag<"LN">;
def _SLASH_MP : CLJoined<"MP">;
def _SLASH_Qfast_transcendentals : CLFlag<"Qfast_transcendentals">;
def _SLASH_QIfist : CLFlag<"QIfist">;
def _SLASH_Qimprecise_fwaits : CLFlag<"Qimprecise_fwaits">;
def _SLASH_Qpar : CLFlag<"Qpar">;
def _SLASH_Qpar_report : CLJoined<"Qpar-report">;
def _SLASH_Qsafe_fp_loads : CLFlag<"Qsafe_fp_loads">;
def _SLASH_Qspectre : CLFlag<"Qspectre">;
def _SLASH_Qspectre_load : CLFlag<"Qspectre-load">;
def _SLASH_Qspectre_load_cf : CLFlag<"Qspectre-load-cf">;
def _SLASH_Qvec_report : CLJoined<"Qvec-report">;
def _SLASH_reference : CLJoinedOrSeparate<"reference">;
def _SLASH_sourceDependencies : CLJoinedOrSeparate<"sourceDependencies">;
def _SLASH_sourceDependenciesDirectives : CLJoinedOrSeparate<"sourceDependencies:directives">;
def _SLASH_translateInclude : CLFlag<"translateInclude">;
def _SLASH_u : CLFlag<"u">;
def _SLASH_V : CLFlag<"V">;
def _SLASH_WL : CLFlag<"WL">;
def _SLASH_Wp64 : CLFlag<"Wp64">;
def _SLASH_Yd : CLFlag<"Yd">;
def _SLASH_Yl : CLJoined<"Yl">;
def _SLASH_Za : CLFlag<"Za">;
def _SLASH_Zc : CLJoined<"Zc:">;
def _SLASH_Ze : CLFlag<"Ze">;
def _SLASH_Zg : CLFlag<"Zg">;
def _SLASH_ZI : CLFlag<"ZI">;
def _SLASH_ZW : CLJoined<"ZW">;

//===----------------------------------------------------------------------===//
// clang-dxc Options
//===----------------------------------------------------------------------===//

def dxc_Group : OptionGroup<"<clang-dxc options>">, Flags<[DXCOption]>,
  HelpText<"dxc compatibility options">;
class DXCFlag<string name> : Option<["/", "-"], name, KIND_FLAG>,
  Group<dxc_Group>, Flags<[DXCOption, NoXarchOption]>;
class DXCJoinedOrSeparate<string name> : Option<["/", "-"], name,
  KIND_JOINED_OR_SEPARATE>, Group<dxc_Group>, Flags<[DXCOption, NoXarchOption]>;

def dxc_help : Option<["/", "-", "--"], "help", KIND_JOINED>,
  Group<dxc_Group>, Flags<[DXCOption, NoXarchOption]>, Alias<help>,
  HelpText<"Display available options">;
def dxc_no_stdinc : DXCFlag<"hlsl-no-stdinc">,
  HelpText<"HLSL only. Disables all standard includes containing non-native compiler types and functions.">;
def Fo : DXCJoinedOrSeparate<"Fo">, Alias<o>,
  HelpText<"Output object file">;
def dxil_validator_version : Option<["/", "-"], "validator-version", KIND_SEPARATE>,
  Group<dxc_Group>, Flags<[DXCOption, NoXarchOption, CC1Option, HelpHidden]>,
  HelpText<"Override validator version for module. Format: <major.minor>;"
           "Default: DXIL.dll version or current internal version">,
  MarshallingInfoString<TargetOpts<"DxilValidatorVersion">>;
def target_profile : DXCJoinedOrSeparate<"T">, MetaVarName<"<profile>">,
  HelpText<"Set target profile">,
  Values<"ps_6_0, ps_6_1, ps_6_2, ps_6_3, ps_6_4, ps_6_5, ps_6_6, ps_6_7,"
         "vs_6_0, vs_6_1, vs_6_2, vs_6_3, vs_6_4, vs_6_5, vs_6_6, vs_6_7,"
         "gs_6_0, gs_6_1, gs_6_2, gs_6_3, gs_6_4, gs_6_5, gs_6_6, gs_6_7,"
         "hs_6_0, hs_6_1, hs_6_2, hs_6_3, hs_6_4, hs_6_5, hs_6_6, hs_6_7,"
         "ds_6_0, ds_6_1, ds_6_2, ds_6_3, ds_6_4, ds_6_5, ds_6_6, ds_6_7,"
         "cs_6_0, cs_6_1, cs_6_2, cs_6_3, cs_6_4, cs_6_5, cs_6_6, cs_6_7,"
         "lib_6_3, lib_6_4, lib_6_5, lib_6_6, lib_6_7, lib_6_x,"
         "ms_6_5, ms_6_6, ms_6_7,"
         "as_6_5, as_6_6, as_6_7">;
def dxc_D : Option<["--", "/", "-"], "D", KIND_JOINED_OR_SEPARATE>,
  Group<dxc_Group>, Flags<[DXCOption, NoXarchOption]>, Alias<D>;
def emit_pristine_llvm : DXCFlag<"emit-pristine-llvm">,
  HelpText<"Emit pristine LLVM IR from the frontend by not running any LLVM passes at all."
           "Same as -S + -emit-llvm + -disable-llvm-passes.">;
def fcgl : DXCFlag<"fcgl">, Alias<emit_pristine_llvm>;
def enable_16bit_types : DXCFlag<"enable-16bit-types">, Alias<fnative_half_type>,
  HelpText<"Enable 16-bit types and disable min precision types."
           "Available in HLSL 2018 and shader model 6.2.">;
def hlsl_entrypoint : Option<["-"], "hlsl-entry", KIND_SEPARATE>,
                      Group<dxc_Group>,
                      Flags<[CC1Option]>,
                      MarshallingInfoString<TargetOpts<"HLSLEntry">, "\"main\"">,
                      HelpText<"Entry point name for hlsl">;
def dxc_entrypoint : Option<["--", "/", "-"], "E", KIND_JOINED_OR_SEPARATE>,
                     Group<dxc_Group>,
                     Flags<[DXCOption, NoXarchOption]>,
                     HelpText<"Entry point name">;<|MERGE_RESOLUTION|>--- conflicted
+++ resolved
@@ -839,7 +839,6 @@
 def Xopenmp_target_EQ : JoinedAndSeparate<["-"], "Xopenmp-target=">, Group<CompileOnly_Group>,
   HelpText<"Pass <arg> to the target offloading toolchain identified by <triple>.">,
   MetaVarName<"<triple> <arg>">;
-<<<<<<< HEAD
 def Xsycl_backend : Separate<["-"], "Xsycl-target-backend">,
   HelpText<"Pass <arg> to the SYCL based target backend.">, MetaVarName<"<arg>">, Flags<[CoreOption]>;
 def Xsycl_backend_EQ : JoinedAndSeparate<["-"], "Xsycl-target-backend=">,
@@ -857,10 +856,7 @@
   MetaVarName<"<triple> <arg>">, Flags<[CoreOption]>;
 def Xs : Joined<["-"], "Xs">, HelpText<"Pass <arg> to the offline compiler, adding the option specifier '-' to the <arg>.">, MetaVarName<"<arg>">, Flags<[CoreOption]>;
 def Xs_separate : Separate<["-"], "Xs">, HelpText<"Pass <arg> to the offline compiler.">, MetaVarName<"<arg>">, Flags<[CoreOption]>;
-def z : Separate<["-"], "z">, Flags<[LinkerInput, RenderAsInput]>,
-=======
 def z : Separate<["-"], "z">, Flags<[LinkerInput]>,
->>>>>>> 1721404b
   HelpText<"Pass -z <arg> to the linker">, MetaVarName<"<arg>">,
   Group<Link_Group>;
 def offload_link : Flag<["--", "-"], "offload-link">, Group<Link_Group>,
