// RUN: %clang_cc1 -fsanitize=alignment,null,object-size,shift-base,shift-exponent,return,signed-integer-overflow,vla-bound,float-cast-overflow,integer-divide-by-zero,bool,returns-nonnull-attribute,nonnull-attribute -fsanitize-recover=alignment,null,object-size,shift-base,shift-exponent,signed-integer-overflow,vla-bound,float-cast-overflow,integer-divide-by-zero,bool,returns-nonnull-attribute,nonnull-attribute -emit-llvm %s -o - -triple x86_64-linux-gnu | opt -instnamer -S | FileCheck %s --check-prefix=CHECK-COMMON --check-prefix=CHECK-UBSAN
// RUN: %clang_cc1 -fsanitize-trap=alignment,null,object-size,shift-base,shift-exponent,return,signed-integer-overflow,vla-bound,float-cast-overflow,integer-divide-by-zero,bool,returns-nonnull-attribute,nonnull-attribute -fsanitize-recover=alignment,null,object-size,shift-base,shift-exponent,signed-integer-overflow,vla-bound,float-cast-overflow,integer-divide-by-zero,bool,returns-nonnull-attribute,nonnull-attribute -fsanitize=alignment,null,object-size,shift-base,shift-exponent,return,signed-integer-overflow,vla-bound,float-cast-overflow,integer-divide-by-zero,bool,returns-nonnull-attribute,nonnull-attribute -fsanitize-recover=alignment,null,object-size,shift-base,shift-exponent,signed-integer-overflow,vla-bound,float-cast-overflow,integer-divide-by-zero,bool,returns-nonnull-attribute,nonnull-attribute -emit-llvm %s -o - -triple x86_64-linux-gnu | opt -instnamer -S | FileCheck %s --check-prefix=CHECK-COMMON --check-prefix=CHECK-TRAP
// RUN: %clang_cc1 -fsanitize=signed-integer-overflow -emit-llvm %s -o - -triple x86_64-linux-gnu | FileCheck %s --check-prefix=CHECK-OVERFLOW

// CHECK-UBSAN: @[[INT:.*]] = private unnamed_addr constant { i16, i16, [6 x i8] } { i16 0, i16 11, [6 x i8] c"'int'\00" }

// FIXME: When we only emit each type once, use [[INT]] more below.
// CHECK-UBSAN: @[[LINE_100:.*]] = private unnamed_addr global {{.*}}, i32 100, i32 5 {{.*}} @[[INT]], i8 2, i8 1
// CHECK-UBSAN: @[[LINE_200:.*]] = {{.*}}, i32 200, i32 10 {{.*}}, i8 2, i8 0
// CHECK-UBSAN: @[[LINE_300:.*]] = {{.*}}, i32 300, i32 12 {{.*}} @{{.*}}, {{.*}} @{{.*}}
// CHECK-UBSAN: @[[LINE_400:.*]] = {{.*}}, i32 400, i32 12 {{.*}} @{{.*}}, {{.*}} @{{.*}}
// CHECK-UBSAN: @[[LINE_500:.*]] = {{.*}}, i32 500, i32 10 {{.*}} @{{.*}}, i8 2, i8 0 }
// CHECK-UBSAN: @[[LINE_600:.*]] = {{.*}}, i32 600, i32 3 {{.*}} @{{.*}}, i8 2, i8 1 }

// CHECK-UBSAN: @[[STRUCT_S:.*]] = private unnamed_addr constant { i16, i16, [11 x i8] } { i16 -1, i16 0, [11 x i8] c"'struct S'\00" }

// CHECK-UBSAN: @[[LINE_700:.*]] = {{.*}}, i32 700, i32 14 {{.*}} @[[STRUCT_S]], i8 2, i8 3 }
// CHECK-UBSAN: @[[LINE_800:.*]] = {{.*}}, i32 800, i32 12 {{.*}} @{{.*}} }
// CHECK-UBSAN: @[[LINE_900:.*]] = {{.*}}, i32 900, i32 11 {{.*}} @{{.*}} }
// CHECK-UBSAN: @[[FP16:.*]] = private unnamed_addr constant { i16, i16, [9 x i8] } { i16 1, i16 16, [9 x i8] c"'__fp16'\00" }
// CHECK-UBSAN: @[[LINE_1200:.*]] = {{.*}}, i32 1200, i32 10 {{.*}} @{{.*}} }
// CHECK-UBSAN: @[[LINE_1300:.*]] = {{.*}}, i32 1300, i32 10 {{.*}} @{{.*}} }
// CHECK-UBSAN: @[[LINE_1400:.*]] = {{.*}}, i32 1400, i32 10 {{.*}} @{{.*}} }
// Make sure we check the fp16 type_mismatch data so we can easily match the signed char float_cast_overflow
// CHECK-UBSAN: @[[LINE_1500:.*]] = {{.*}}, i32 1500, i32 10 {{.*}} @[[FP16]], {{.*}} }
// CHECK-UBSAN: @[[SCHAR:.*]] = private unnamed_addr constant { i16, i16, [14 x i8] } { i16 0, i16 7, [14 x i8] c"'signed char'\00" }
// CHECK-UBSAN: @[[LINE_1500:.*]] = {{.*}}, i32 1500, i32 10 {{.*}} @[[FP16]], {{.*}} }

// PR6805
// CHECK-COMMON-LABEL: @foo
void foo() {
  union { int i; } u;

  // CHECK-COMMON:      %[[I8PTR:.*]] = bitcast i32* %[[PTR:.*]] to i8*
  // CHECK-COMMON-NEXT: %[[SIZE:.*]] = call i64 @llvm.objectsize.i64.p0i8(i8* %[[I8PTR]], i1 false, i1 false, i1 false)
  // CHECK-COMMON-NEXT: %[[OK:.*]] = icmp uge i64 %[[SIZE]], 4

  // CHECK-UBSAN: br i1 %[[OK]], {{.*}} !prof ![[WEIGHT_MD:.*]], !nosanitize
  // CHECK-TRAP:  br i1 %[[OK]], {{.*}}

  // CHECK-UBSAN:      %[[ARG:.*]] = ptrtoint {{.*}} %[[PTR]] to i64
  // CHECK-UBSAN-NEXT: call void @__ubsan_handle_type_mismatch_v1(i8* bitcast ({{.*}} @[[LINE_100]] to i8*), i64 %[[ARG]])

  // CHECK-TRAP:      call void @llvm.ubsantrap(i8 22) [[NR_NUW:#[0-9]+]]
  // CHECK-TRAP-NEXT: unreachable
#line 100
  u.i=1;
}

// CHECK-COMMON-LABEL: @bar
int bar(int *a) {
  // CHECK-COMMON:      %[[SIZE:.*]] = call i64 @llvm.objectsize.i64
  // CHECK-COMMON-NEXT: icmp uge i64 %[[SIZE]], 4

  // CHECK-COMMON:      %[[PTRINT:.*]] = ptrtoint
  // CHECK-COMMON-NEXT: %[[MISALIGN:.*]] = and i64 %[[PTRINT]], 3
  // CHECK-COMMON-NEXT: icmp eq i64 %[[MISALIGN]], 0

  // CHECK-UBSAN: call void @__ubsan_handle_type_mismatch_v1(i8* bitcast ({{.*}} @[[LINE_200]] to i8*), i64 %[[PTRINT]])

  // CHECK-TRAP:      call void @llvm.ubsantrap(i8 22) [[NR_NUW]]
  // CHECK-TRAP-NEXT: unreachable

#line 200
  return *a;
}

// CHECK-UBSAN-LABEL: @addr_space
int addr_space(int __attribute__((address_space(256))) *a) {
  // CHECK-UBSAN-NOT: __ubsan
  return *a;
}

// CHECK-COMMON-LABEL: @lsh_overflow
int lsh_overflow(int a, int b) {
  // CHECK-COMMON:      %[[RHS_INBOUNDS:.*]] = icmp ule i32 %[[RHS:.*]], 31
  // CHECK-COMMON-NEXT: br i1 %[[RHS_INBOUNDS]], label %[[CHECK_BB:.*]], label %[[CONT_BB:.*]],

  // CHECK-COMMON:      [[CHECK_BB]]:
  // CHECK-COMMON-NEXT: %[[SHIFTED_OUT_WIDTH:.*]] = sub nuw nsw i32 31, %[[RHS]]
  // CHECK-COMMON-NEXT: %[[SHIFTED_OUT:.*]] = lshr i32 %[[LHS:.*]], %[[SHIFTED_OUT_WIDTH]]
  // CHECK-COMMON-NEXT: %[[NO_OVERFLOW:.*]] = icmp eq i32 %[[SHIFTED_OUT]], 0
  // CHECK-COMMON-NEXT: br label %[[CONT_BB]]

  // CHECK-COMMON:      [[CONT_BB]]:
  // CHECK-COMMON-NEXT: %[[VALID_BASE:.*]] = phi i1 [ true, {{.*}} ], [ %[[NO_OVERFLOW]], %[[CHECK_BB]] ]
  // CHECK-COMMON-NEXT: %[[VALID:.*]] = and i1 %[[RHS_INBOUNDS]], %[[VALID_BASE]]

  // CHECK-UBSAN: br i1 %[[VALID]], {{.*}} !prof ![[WEIGHT_MD]]
  // CHECK-TRAP:  br i1 %[[VALID]]

  // CHECK-UBSAN:      %[[ARG1:.*]] = zext
  // CHECK-UBSAN-NEXT: %[[ARG2:.*]] = zext
  // CHECK-UBSAN-NEXT: call void @__ubsan_handle_shift_out_of_bounds(i8* bitcast ({{.*}} @[[LINE_300]] to i8*), i64 %[[ARG1]], i64 %[[ARG2]])
  // CHECK-UBSAN-NOT:  call void @__ubsan_handle_shift_out_of_bounds

  // CHECK-TRAP:      call void @llvm.ubsantrap(i8 20) [[NR_NUW]]
  // CHECK-TRAP:      unreachable
  // CHECK-TRAP-NOT:  call void @llvm.ubsantrap

  // CHECK-COMMON:      %[[RET:.*]] = shl i32 %[[LHS]], %[[RHS]]
  // CHECK-COMMON-NEXT: ret i32 %[[RET]]
#line 300
  return a << b;
}

// CHECK-COMMON-LABEL: @rsh_inbounds
int rsh_inbounds(int a, int b) {
  // CHECK-COMMON:      %[[INBOUNDS:.*]] = icmp ule i32 %[[RHS:.*]], 31
  // CHECK-COMMON:      br i1 %[[INBOUNDS]]

  // CHECK-UBSAN:      %[[ARG1:.*]] = zext
  // CHECK-UBSAN-NEXT: %[[ARG2:.*]] = zext
  // CHECK-UBSAN-NEXT: call void @__ubsan_handle_shift_out_of_bounds(i8* bitcast ({{.*}} @[[LINE_400]] to i8*), i64 %[[ARG1]], i64 %[[ARG2]])

  // CHECK-TRAP:      call void @llvm.ubsantrap(i8 20) [[NR_NUW]]
  // CHECK-TRAP-NEXT: unreachable

  // CHECK-COMMON:      %[[RET:.*]] = ashr i32 {{.*}}, %[[RHS]]
  // CHECK-COMMON-NEXT: ret i32 %[[RET]]
#line 400
  return a >> b;
}

// CHECK-COMMON-LABEL: @load
int load(int *p) {
  // CHECK-UBSAN: call void @__ubsan_handle_type_mismatch_v1(i8* bitcast ({{.*}} @[[LINE_500]] to i8*), i64 %{{.*}})

  // CHECK-TRAP:      call void @llvm.ubsantrap(i8 22) [[NR_NUW]]
  // CHECK-TRAP-NEXT: unreachable
#line 500
  return *p;
}

// CHECK-COMMON-LABEL: @store
void store(int *p, int q) {
  // CHECK-UBSAN: call void @__ubsan_handle_type_mismatch_v1(i8* bitcast ({{.*}} @[[LINE_600]] to i8*), i64 %{{.*}})

  // CHECK-TRAP:      call void @llvm.ubsantrap(i8 22) [[NR_NUW]]
  // CHECK-TRAP-NEXT: unreachable
#line 600
  *p = q;
}

struct S { int k; };

// CHECK-COMMON-LABEL: @member_access
int *member_access(struct S *p) {
  // CHECK-UBSAN: call void @__ubsan_handle_type_mismatch_v1(i8* bitcast ({{.*}} @[[LINE_700]] to i8*), i64 %{{.*}})

  // CHECK-TRAP:      call void @llvm.ubsantrap(i8 22) [[NR_NUW]]
  // CHECK-TRAP-NEXT: unreachable
#line 700
  return &p->k;
}

// CHECK-COMMON-LABEL: @signed_overflow
int signed_overflow(int a, int b) {
  // CHECK-UBSAN:      %[[ARG1:.*]] = zext
  // CHECK-UBSAN-NEXT: %[[ARG2:.*]] = zext
  // CHECK-UBSAN-NEXT: call void @__ubsan_handle_add_overflow(i8* bitcast ({{.*}} @[[LINE_800]] to i8*), i64 %[[ARG1]], i64 %[[ARG2]])

  // CHECK-TRAP:      call void @llvm.ubsantrap(i8 0) [[NR_NUW]]
  // CHECK-TRAP-NEXT: unreachable
#line 800
  return a + b;
}

// CHECK-COMMON-LABEL: @no_return
int no_return() {
  // Reaching the end of a noreturn function is fine in C.
  // FIXME: If the user explicitly requests -fsanitize=return, we should catch
  //        that here even though it's not undefined behavior.
  // CHECK-COMMON-NOT: call
  // CHECK-COMMON-NOT: unreachable
  // CHECK-COMMON: ret i32
}

// CHECK-UBSAN-LABEL: @vla_bound
void vla_bound(int n) {
  // CHECK-UBSAN:      icmp sgt i32 %[[PARAM:.*]], 0
  //
  // CHECK-UBSAN:      %[[ARG:.*]] = zext i32 %[[PARAM]] to i64
  // CHECK-UBSAN-NEXT: call void @__ubsan_handle_vla_bound_not_positive(i8* bitcast ({{.*}} @[[LINE_900]] to i8*), i64 %[[ARG]])
#line 900
  int arr[n * 3];
}

// CHECK-UBSAN-LABEL: @int_float_no_overflow
float int_float_no_overflow(__int128 n) {
  // CHECK-UBSAN-NOT: call void @__ubsan_handle
  return n;
}

// CHECK-COMMON-LABEL: @int_float_overflow
float int_float_overflow(unsigned __int128 n) {
  // CHECK-UBSAN-NOT: call {{.*}} @__ubsan_handle_float_cast_overflow(
  // CHECK-TRAP-NOT:  call {{.*}} @llvm.trap(
  // CHECK-COMMON: }
  return n;
}

// CHECK-COMMON-LABEL: @int_fp16_overflow
void int_fp16_overflow(int n, __fp16 *p) {
  // CHECK-UBSAN-NOT: call {{.*}} @__ubsan_handle_float_cast_overflow(
  // CHECK-COMMON: }
  *p = n;
}

// CHECK-COMMON-LABEL: @float_int_overflow
int float_int_overflow(float f) {
  // CHECK-COMMON: %[[GE:.*]] = fcmp ogt float %[[F:.*]], 0xC1E0000020000000
  // CHECK-COMMON: %[[LE:.*]] = fcmp olt float %[[F]], 0x41E0000000000000
  // CHECK-COMMON: %[[INBOUNDS:.*]] = and i1 %[[GE]], %[[LE]]
  // CHECK-COMMON-NEXT: br i1 %[[INBOUNDS]]

  // CHECK-UBSAN: %[[CAST:.*]] = bitcast float %[[F]] to i32
  // CHECK-UBSAN: %[[ARG:.*]] = zext i32 %[[CAST]] to i64
  // CHECK-UBSAN: call void @__ubsan_handle_float_cast_overflow(i8* bitcast ({{.*}} @[[LINE_1200]] to i8*), i64 %[[ARG]]

  // CHECK-TRAP:      call void @llvm.ubsantrap(i8 5) [[NR_NUW]]
  // CHECK-TRAP-NEXT: unreachable
#line 1200
  return f;
}

// CHECK-COMMON-LABEL: @long_double_int_overflow
int long_double_int_overflow(long double ld) {
  // CHECK-UBSAN: alloca x86_fp80

  // CHECK-COMMON: %[[GE:.*]] = fcmp ogt x86_fp80 %[[F:.*]], 0xKC01E800000010000000
  // CHECK-COMMON: %[[LE:.*]] = fcmp olt x86_fp80 %[[F]], 0xK401E800000000000000
  // CHECK-COMMON: %[[INBOUNDS:.*]] = and i1 %[[GE]], %[[LE]]
  // CHECK-COMMON-NEXT: br i1 %[[INBOUNDS]]

  // CHECK-UBSAN: store x86_fp80 %[[F]], x86_fp80* %[[ALLOCA:.*]], align 16, !nosanitize
  // CHECK-UBSAN: %[[ARG:.*]] = ptrtoint x86_fp80* %[[ALLOCA]] to i64
  // CHECK-UBSAN: call void @__ubsan_handle_float_cast_overflow(i8* bitcast ({{.*}} @[[LINE_1300]] to i8*), i64 %[[ARG]]

  // CHECK-TRAP:      call void @llvm.ubsantrap(i8 5) [[NR_NUW]]
  // CHECK-TRAP-NEXT: unreachable
#line 1300
  return ld;
}

// CHECK-COMMON-LABEL: @float_uint_overflow
unsigned float_uint_overflow(float f) {
  // CHECK-COMMON: %[[GE:.*]] = fcmp ogt float %[[F:.*]], -1.{{0*}}e+00
  // CHECK-COMMON: %[[LE:.*]] = fcmp olt float %[[F]], 0x41F0000000000000
  // CHECK-COMMON: %[[INBOUNDS:.*]] = and i1 %[[GE]], %[[LE]]
  // CHECK-COMMON-NEXT: br i1 %[[INBOUNDS]]

  // CHECK-UBSAN: call void @__ubsan_handle_float_cast_overflow(i8* bitcast ({{.*}} @[[LINE_1400]] to i8*),

  // CHECK-TRAP:      call void @llvm.ubsantrap(i8 5) [[NR_NUW]]
  // CHECK-TRAP-NEXT: unreachable
#line 1400
  return f;
}

// CHECK-COMMON-LABEL: @fp16_char_overflow
signed char fp16_char_overflow(__fp16 *p) {
  // CHECK-COMMON: %[[GE:.*]] = fcmp ogt float %[[F:.*]], -1.29{{0*}}e+02
  // CHECK-COMMON: %[[LE:.*]] = fcmp olt float %[[F]], 1.28{{0*}}e+02
  // CHECK-COMMON: %[[INBOUNDS:.*]] = and i1 %[[GE]], %[[LE]]
  // CHECK-COMMON-NEXT: br i1 %[[INBOUNDS]]

  // CHECK-UBSAN: call void @__ubsan_handle_float_cast_overflow(i8* bitcast ({{.*}} @[[LINE_1500]] to i8*),

  // CHECK-TRAP:      call void @llvm.ubsantrap(i8 5) [[NR_NUW]]
  // CHECK-TRAP-NEXT: unreachable
#line 1500
  return *p;
}

// CHECK-COMMON-LABEL: @float_float_overflow
float float_float_overflow(double f) {
<<<<<<< HEAD
  // CHECK-UBSAN-NOT: call {{.*}} @__ubsan_handle_float_cast_overflow(i8* bitcast ({{.*}} @[[LINE_1600]] to i8*),
=======
  // CHECK-UBSAN-NOT: call {{.*}} @__ubsan_handle_float_cast_overflow(
>>>>>>> e1e3308f
  // CHECK-TRAP-NOT:  call {{.*}} @llvm.ubsantrap(i8 19) [[NR_NUW]]
  // CHECK-COMMON: }
  return f;
}

// CHECK-COMMON-LABEL:   @int_divide_overflow
// CHECK-OVERFLOW-LABEL: @int_divide_overflow
int int_divide_overflow(int a, int b) {
  // CHECK-COMMON:         %[[ZERO:.*]] = icmp ne i32 %[[B:.*]], 0
  // CHECK-OVERFLOW-NOT:  icmp ne i32 %{{.*}}, 0

  // CHECK-COMMON:               %[[AOK:.*]] = icmp ne i32 %[[A:.*]], -2147483648
  // CHECK-COMMON-NEXT:          %[[BOK:.*]] = icmp ne i32 %[[B]], -1
  // CHECK-COMMON-NEXT:          %[[OVER:.*]] = or i1 %[[AOK]], %[[BOK]]
  // CHECK-COMMON:         %[[OK:.*]] = and i1 %[[ZERO]], %[[OVER]]
  // CHECK-COMMON:         br i1 %[[OK]]

  // CHECK-OVERFLOW:      %[[AOK:.*]] = icmp ne i32 %[[A:.*]], -2147483648
  // CHECK-OVERFLOW-NEXT: %[[BOK:.*]] = icmp ne i32 %[[B:.*]], -1
  // CHECK-OVERFLOW-NEXT: %[[OK:.*]] = or i1 %[[AOK]], %[[BOK]]
  // CHECK-OVERFLOW:      br i1 %[[OK]]

  // CHECK-TRAP: call void @llvm.ubsantrap(i8 3) [[NR_NUW]]
  // CHECK-TRAP: unreachable
  return a / b;

  // CHECK-COMMON:          }
  // CHECK-OVERFLOW: }
}

// CHECK-COMMON-LABEL: @sour_bool
_Bool sour_bool(_Bool *p) {
  // CHECK-COMMON: %[[OK:.*]] = icmp ule i8 {{.*}}, 1
  // CHECK-COMMON: br i1 %[[OK]]

  // CHECK-UBSAN: call void @__ubsan_handle_load_invalid_value(i8* bitcast ({{.*}}), i64 {{.*}})

  // CHECK-TRAP: call void @llvm.ubsantrap(i8 10) [[NR_NUW]]
  // CHECK-TRAP: unreachable
  return *p;
}

// CHECK-COMMON-LABEL: @ret_nonnull
__attribute__((returns_nonnull))
int *ret_nonnull(int *a) {
  // CHECK-COMMON: [[OK:%.*]] = icmp ne i32* {{.*}}, null
  // CHECK-COMMON: br i1 [[OK]]

  // CHECK-UBSAN: call void @__ubsan_handle_nonnull_return

  // CHECK-TRAP: call void @llvm.ubsantrap(i8 17) [[NR_NUW]]
  // CHECK-TRAP: unreachable
  return a;
}

// CHECK-COMMON-LABEL: @call_decl_nonnull
__attribute__((nonnull)) void decl_nonnull(int *a);
void call_decl_nonnull(int *a) {
  // CHECK-COMMON: [[OK:%.*]] = icmp ne i32* {{.*}}, null
  // CHECK-COMMON: br i1 [[OK]]

  // CHECK-UBSAN: call void @__ubsan_handle_nonnull_arg

  // CHECK-TRAP: call void @llvm.ubsantrap(i8 16) [[NR_NUW]]
  // CHECK-TRAP: unreachable
  decl_nonnull(a);
}

extern void *memcpy (void *, const void *, unsigned) __attribute__((nonnull(1, 2)));

// CHECK-COMMON-LABEL: @call_memcpy_nonnull
void call_memcpy_nonnull(void *p, void *q, int sz) {
  // CHECK-COMMON: icmp ne i8* {{.*}}, null
  // CHECK-UBSAN: call void @__ubsan_handle_nonnull_arg
  // CHECK-TRAP: call void @llvm.ubsantrap(i8 16)

  // CHECK-COMMON: icmp ne i8* {{.*}}, null
  // CHECK-UBSAN: call void @__ubsan_handle_nonnull_arg
  // CHECK-TRAP: call void @llvm.ubsantrap(i8 16)
  memcpy(p, q, sz);
}

extern void *memmove (void *, const void *, unsigned) __attribute__((nonnull(1, 2)));

// CHECK-COMMON-LABEL: @call_memmove_nonnull
void call_memmove_nonnull(void *p, void *q, int sz) {
  // CHECK-COMMON: icmp ne i8* {{.*}}, null
  // CHECK-UBSAN: call void @__ubsan_handle_nonnull_arg
  // CHECK-TRAP: call void @llvm.ubsantrap(i8 16)

  // CHECK-COMMON: icmp ne i8* {{.*}}, null
  // CHECK-UBSAN: call void @__ubsan_handle_nonnull_arg
  // CHECK-TRAP: call void @llvm.ubsantrap(i8 16)
  memmove(p, q, sz);
}

// CHECK-COMMON-LABEL: @call_nonnull_variadic
__attribute__((nonnull)) void nonnull_variadic(int a, ...);
void call_nonnull_variadic(int a, int *b) {
  // CHECK-COMMON: [[OK:%.*]] = icmp ne i32* {{.*}}, null
  // CHECK-COMMON: br i1 [[OK]]

  // CHECK-UBSAN: call void @__ubsan_handle_nonnull_arg
  // CHECK-UBSAN-NOT: __ubsan_handle_nonnull_arg

  // CHECK-COMMON: call void (i32, ...) @nonnull_variadic
  nonnull_variadic(a, b);
}

// CHECK-UBSAN: ![[WEIGHT_MD]] = !{!"branch_weights", i32 1048575, i32 1}

// CHECK-TRAP: attributes [[NR_NUW]] = { noreturn nounwind }<|MERGE_RESOLUTION|>--- conflicted
+++ resolved
@@ -275,11 +275,7 @@
 
 // CHECK-COMMON-LABEL: @float_float_overflow
 float float_float_overflow(double f) {
-<<<<<<< HEAD
-  // CHECK-UBSAN-NOT: call {{.*}} @__ubsan_handle_float_cast_overflow(i8* bitcast ({{.*}} @[[LINE_1600]] to i8*),
-=======
   // CHECK-UBSAN-NOT: call {{.*}} @__ubsan_handle_float_cast_overflow(
->>>>>>> e1e3308f
   // CHECK-TRAP-NOT:  call {{.*}} @llvm.ubsantrap(i8 19) [[NR_NUW]]
   // CHECK-COMMON: }
   return f;
