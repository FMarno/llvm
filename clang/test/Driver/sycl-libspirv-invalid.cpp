/// Test that `-fsycl-libspirv-path=` produces a diagnostic when the library is not found.
// UNSUPPORTED: system-windows

<<<<<<< HEAD
// RUN: not %clangxx -### -std=c++11 -target x86_64-unknown-linux-gnu -fsycl \
=======
// RUN: not %clangxx -### -std=c++11 -target x86_64-unknown-linux-gnu -fsycl -nocudalib \
>>>>>>> 8e921930
// RUN: -fsycl-targets=nvptx64-nvidia-cuda --cuda-path=%S/Inputs/CUDA/usr/local/cuda \
// RUN: -fsycl-libspirv-path=%S/Inputs/SYCL/no-libspirv-exists-here.bc %s 2>&1 \
// RUN: | FileCheck --check-prefix=ERR-CUDA %s
// ERR-CUDA: cannot find 'remangled-l64-signed_char.libspirv-nvptx64-nvidia-cuda.bc';
// ERR-CUDA-SAME: provide path to libspirv library via '-fsycl-libspirv-path', or pass '-fno-sycl-libspirv' to build without linking with libspirv

<<<<<<< HEAD
// RUN: not %clangxx -### -std=c++11 -target x86_64-unknown-windows-msvc -fsycl \
=======
// RUN: not %clangxx -### -std=c++11 -target x86_64-unknown-windows-msvc -fsycl -nocudalib \
>>>>>>> 8e921930
// RUN: -fsycl-targets=nvptx64-nvidia-cuda --cuda-path=%S/Inputs/CUDA/usr/local/cuda \
// RUN: -fsycl-libspirv-path=%S/Inputs/SYCL/no-libspirv-exists-here.bc %s 2>&1 \
// RUN: | FileCheck --check-prefix=ERR-CUDA-WIN %s
// ERR-CUDA-WIN: cannot find 'remangled-l32-signed_char.libspirv-nvptx64-nvidia-cuda.bc';
// ERR-CUDA-WIN-SAME: provide path to libspirv library via '-fsycl-libspirv-path', or pass '-fno-sycl-libspirv' to build without linking with libspirv

<<<<<<< HEAD
// RUN: not %clangxx -### -std=c++11 -target x86_64-unknown-linux-gnu -fsycl \
=======
// RUN: not %clangxx -### -std=c++11 -target x86_64-unknown-linux-gnu -fsycl -nogpulib \
>>>>>>> 8e921930
// RUN: -fsycl-targets=amdgcn-amd-amdhsa -Xsycl-target-backend --offload-arch=gfx908 \
// RUN: -fsycl-libspirv-path=%S/Inputs/SYCL/no-libspirv-exists-here.bc %s 2>&1 \
// RUN: | FileCheck --check-prefix=ERR-HIP %s
// ERR-HIP: cannot find 'remangled-l64-signed_char.libspirv-amdgcn-amd-amdhsa.bc';
// ERR-HIP-SAME: provide path to libspirv library via '-fsycl-libspirv-path', or pass '-fno-sycl-libspirv' to build without linking with libspirv

// RUN: %clangxx -### -std=c++11 -target x86_64-unknown-linux-gnu -fsycl \
// RUN: -fsycl-targets=nvptx64-nvidia-cuda --cuda-path=%S/Inputs/CUDA/usr/local/cuda \
// RUN: -fsycl-libspirv-path=%S/Inputs/SYCL/no-libspirv-exists-here.bc -fno-sycl-libspirv %s 2>&1 \
// RUN: | FileCheck --check-prefix=OK-CUDA %s
// OK-CUDA-NOT: cannot find suitable 'remangled-l64-signed_char.libspirv-nvptx64-nvidia-cuda.bc'

<<<<<<< HEAD
// RUN: not %clangxx -### -std=c++11 -target x86_64-unknown-linux-gnu -fsycl \
=======
// RUN: %clangxx -### -std=c++11 -target x86_64-unknown-linux-gnu -fsycl -nogpulib \
>>>>>>> 8e921930
// RUN: -fsycl-targets=amdgcn-amd-amdhsa -Xsycl-target-backend --offload-arch=gfx908 \
// RUN: -fsycl-libspirv-path=%S/Inputs/SYCL/no-libspirv-exists-here.bc -fno-sycl-libspirv %s 2>&1 \
// RUN: | FileCheck --check-prefix=OK-HIP %s
// OK-HIP-NOT: cannot find 'remangled-l64-signed_char.libspirv-amdgcn-amd-amdhsa.bc'<|MERGE_RESOLUTION|>--- conflicted
+++ resolved
@@ -1,33 +1,21 @@
 /// Test that `-fsycl-libspirv-path=` produces a diagnostic when the library is not found.
 // UNSUPPORTED: system-windows
 
-<<<<<<< HEAD
-// RUN: not %clangxx -### -std=c++11 -target x86_64-unknown-linux-gnu -fsycl \
-=======
 // RUN: not %clangxx -### -std=c++11 -target x86_64-unknown-linux-gnu -fsycl -nocudalib \
->>>>>>> 8e921930
 // RUN: -fsycl-targets=nvptx64-nvidia-cuda --cuda-path=%S/Inputs/CUDA/usr/local/cuda \
 // RUN: -fsycl-libspirv-path=%S/Inputs/SYCL/no-libspirv-exists-here.bc %s 2>&1 \
 // RUN: | FileCheck --check-prefix=ERR-CUDA %s
 // ERR-CUDA: cannot find 'remangled-l64-signed_char.libspirv-nvptx64-nvidia-cuda.bc';
 // ERR-CUDA-SAME: provide path to libspirv library via '-fsycl-libspirv-path', or pass '-fno-sycl-libspirv' to build without linking with libspirv
 
-<<<<<<< HEAD
-// RUN: not %clangxx -### -std=c++11 -target x86_64-unknown-windows-msvc -fsycl \
-=======
 // RUN: not %clangxx -### -std=c++11 -target x86_64-unknown-windows-msvc -fsycl -nocudalib \
->>>>>>> 8e921930
 // RUN: -fsycl-targets=nvptx64-nvidia-cuda --cuda-path=%S/Inputs/CUDA/usr/local/cuda \
 // RUN: -fsycl-libspirv-path=%S/Inputs/SYCL/no-libspirv-exists-here.bc %s 2>&1 \
 // RUN: | FileCheck --check-prefix=ERR-CUDA-WIN %s
 // ERR-CUDA-WIN: cannot find 'remangled-l32-signed_char.libspirv-nvptx64-nvidia-cuda.bc';
 // ERR-CUDA-WIN-SAME: provide path to libspirv library via '-fsycl-libspirv-path', or pass '-fno-sycl-libspirv' to build without linking with libspirv
 
-<<<<<<< HEAD
-// RUN: not %clangxx -### -std=c++11 -target x86_64-unknown-linux-gnu -fsycl \
-=======
 // RUN: not %clangxx -### -std=c++11 -target x86_64-unknown-linux-gnu -fsycl -nogpulib \
->>>>>>> 8e921930
 // RUN: -fsycl-targets=amdgcn-amd-amdhsa -Xsycl-target-backend --offload-arch=gfx908 \
 // RUN: -fsycl-libspirv-path=%S/Inputs/SYCL/no-libspirv-exists-here.bc %s 2>&1 \
 // RUN: | FileCheck --check-prefix=ERR-HIP %s
@@ -40,11 +28,7 @@
 // RUN: | FileCheck --check-prefix=OK-CUDA %s
 // OK-CUDA-NOT: cannot find suitable 'remangled-l64-signed_char.libspirv-nvptx64-nvidia-cuda.bc'
 
-<<<<<<< HEAD
-// RUN: not %clangxx -### -std=c++11 -target x86_64-unknown-linux-gnu -fsycl \
-=======
 // RUN: %clangxx -### -std=c++11 -target x86_64-unknown-linux-gnu -fsycl -nogpulib \
->>>>>>> 8e921930
 // RUN: -fsycl-targets=amdgcn-amd-amdhsa -Xsycl-target-backend --offload-arch=gfx908 \
 // RUN: -fsycl-libspirv-path=%S/Inputs/SYCL/no-libspirv-exists-here.bc -fno-sycl-libspirv %s 2>&1 \
 // RUN: | FileCheck --check-prefix=OK-HIP %s
