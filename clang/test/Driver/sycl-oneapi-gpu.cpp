--- conflicted
+++ resolved
@@ -100,35 +100,6 @@
 
 /// Tests the behaviors of using -fsycl-targets=nvidia_gpu*
 
-<<<<<<< HEAD
-// RUN: not %clangxx -fsycl -fsycl-targets=nvidia_gpu_sm_50 -### %s 2>&1 | \
-// RUN:   FileCheck %s --check-prefixes=DEVICE_NVIDIA,MACRO_NVIDIA -DDEV_STR=sm_50 -DMAC_STR=SM_50
-// RUN: not %clangxx -fsycl -fsycl-targets=nvidia_gpu_sm_52 -### %s 2>&1 | \
-// RUN:   FileCheck %s --check-prefixes=DEVICE_NVIDIA,MACRO_NVIDIA -DDEV_STR=sm_52 -DMAC_STR=SM_52
-// RUN: not %clangxx -fsycl -fsycl-targets=nvidia_gpu_sm_53 -### %s 2>&1 | \
-// RUN:   FileCheck %s --check-prefixes=DEVICE_NVIDIA,MACRO_NVIDIA -DDEV_STR=sm_53 -DMAC_STR=SM_53
-// RUN: not %clangxx -fsycl -fsycl-targets=nvidia_gpu_sm_60 -### %s 2>&1 | \
-// RUN:   FileCheck %s --check-prefixes=DEVICE_NVIDIA,MACRO_NVIDIA -DDEV_STR=sm_60 -DMAC_STR=SM_60
-// RUN: not %clangxx -fsycl -fsycl-targets=nvidia_gpu_sm_61 -### %s 2>&1 | \
-// RUN:   FileCheck %s --check-prefixes=DEVICE_NVIDIA,MACRO_NVIDIA -DDEV_STR=sm_61 -DMAC_STR=SM_61
-// RUN: not %clangxx -fsycl -fsycl-targets=nvidia_gpu_sm_62 -### %s 2>&1 | \
-// RUN:   FileCheck %s --check-prefixes=DEVICE_NVIDIA,MACRO_NVIDIA -DDEV_STR=sm_62 -DMAC_STR=SM_62
-// RUN: not %clangxx -fsycl -fsycl-targets=nvidia_gpu_sm_70 -### %s 2>&1 | \
-// RUN:   FileCheck %s --check-prefixes=DEVICE_NVIDIA,MACRO_NVIDIA -DDEV_STR=sm_70 -DMAC_STR=SM_70
-// RUN: not %clangxx -fsycl -fsycl-targets=nvidia_gpu_sm_72 -### %s 2>&1 | \
-// RUN:   FileCheck %s --check-prefixes=DEVICE_NVIDIA,MACRO_NVIDIA -DDEV_STR=sm_72 -DMAC_STR=SM_72
-// RUN: not %clangxx -fsycl -fsycl-targets=nvidia_gpu_sm_75 -### %s 2>&1 | \
-// RUN:   FileCheck %s --check-prefixes=DEVICE_NVIDIA,MACRO_NVIDIA -DDEV_STR=sm_75 -DMAC_STR=SM_75
-// RUN: not %clangxx -fsycl -fsycl-targets=nvidia_gpu_sm_80 -### %s 2>&1 | \
-// RUN:   FileCheck %s --check-prefixes=DEVICE_NVIDIA,MACRO_NVIDIA -DDEV_STR=sm_80 -DMAC_STR=SM_80
-// RUN: not %clangxx -fsycl -fsycl-targets=nvidia_gpu_sm_86 -### %s 2>&1 | \
-// RUN:   FileCheck %s --check-prefixes=DEVICE_NVIDIA,MACRO_NVIDIA -DDEV_STR=sm_86 -DMAC_STR=SM_86
-// RUN: not %clangxx -fsycl -fsycl-targets=nvidia_gpu_sm_87 -### %s 2>&1 | \
-// RUN:   FileCheck %s --check-prefixes=DEVICE_NVIDIA,MACRO_NVIDIA -DDEV_STR=sm_87 -DMAC_STR=SM_87
-// RUN: not %clangxx -fsycl -fsycl-targets=nvidia_gpu_sm_89 -### %s 2>&1 | \
-// RUN:   FileCheck %s --check-prefixes=DEVICE_NVIDIA,MACRO_NVIDIA -DDEV_STR=sm_89 -DMAC_STR=SM_89
-// RUN: not %clangxx -fsycl -fsycl-targets=nvidia_gpu_sm_90 -### %s 2>&1 | \
-=======
 // RUN: %clangxx -fsycl -nocudalib -fsycl-targets=nvidia_gpu_sm_50 -### %s 2>&1 | \
 // RUN:   FileCheck %s --check-prefixes=DEVICE_NVIDIA,MACRO_NVIDIA -DDEV_STR=sm_50 -DMAC_STR=SM_50
 // RUN: %clangxx -fsycl -nocudalib -fsycl-targets=nvidia_gpu_sm_52 -### %s 2>&1 | \
@@ -156,7 +127,6 @@
 // RUN: %clangxx -fsycl -nocudalib -fsycl-targets=nvidia_gpu_sm_89 -### %s 2>&1 | \
 // RUN:   FileCheck %s --check-prefixes=DEVICE_NVIDIA,MACRO_NVIDIA -DDEV_STR=sm_89 -DMAC_STR=SM_89
 // RUN: %clangxx -fsycl -nocudalib -fsycl-targets=nvidia_gpu_sm_90 -### %s 2>&1 | \
->>>>>>> 8e921930
 // RUN:   FileCheck %s --check-prefixes=DEVICE_NVIDIA,MACRO_NVIDIA -DDEV_STR=sm_90 -DMAC_STR=SM_90
 // MACRO_NVIDIA: clang{{.*}} "-triple" "nvptx64-nvidia-cuda"
 // DEVICE_NVIDIA: llvm-foreach{{.*}} "--gpu-name" "[[DEV_STR]]"
@@ -165,51 +135,6 @@
 
 /// Tests the behaviors of using -fsycl-targets=amd_gpu*
 
-<<<<<<< HEAD
-// RUN: not %clangxx -fsycl -fsycl-targets=amd_gpu_gfx700 -### %s 2>&1 | \
-// RUN:   FileCheck %s --check-prefixes=DEVICE_AMD,MACRO_AMD -DDEV_STR=gfx700 -DMAC_STR=GFX700
-// RUN: not %clangxx -fsycl -fsycl-targets=amd_gpu_gfx701 -### %s 2>&1 | \
-// RUN:   FileCheck %s --check-prefixes=DEVICE_AMD,MACRO_AMD -DDEV_STR=gfx701 -DMAC_STR=GFX701
-// RUN: not %clangxx -fsycl -fsycl-targets=amd_gpu_gfx702 -### %s 2>&1 | \
-// RUN:   FileCheck %s --check-prefixes=DEVICE_AMD,MACRO_AMD -DDEV_STR=gfx702 -DMAC_STR=GFX702
-// RUN: not %clangxx -fsycl -fsycl-targets=amd_gpu_gfx801 -### %s 2>&1 | \
-// RUN:   FileCheck %s --check-prefixes=DEVICE_AMD,MACRO_AMD -DDEV_STR=gfx801 -DMAC_STR=GFX801
-// RUN: not %clangxx -fsycl -fsycl-targets=amd_gpu_gfx802 -### %s 2>&1 | \
-// RUN:   FileCheck %s --check-prefixes=DEVICE_AMD,MACRO_AMD -DDEV_STR=gfx802 -DMAC_STR=GFX802
-// RUN: not %clangxx -fsycl -fsycl-targets=amd_gpu_gfx803 -### %s 2>&1 | \
-// RUN:   FileCheck %s --check-prefixes=DEVICE_AMD,MACRO_AMD -DDEV_STR=gfx803 -DMAC_STR=GFX803
-// RUN: not %clangxx -fsycl -fsycl-targets=amd_gpu_gfx805 -### %s 2>&1 | \
-// RUN:   FileCheck %s --check-prefixes=DEVICE_AMD,MACRO_AMD -DDEV_STR=gfx805 -DMAC_STR=GFX805
-// RUN: not %clangxx -fsycl -fsycl-targets=amd_gpu_gfx810 -### %s 2>&1 | \
-// RUN:   FileCheck %s --check-prefixes=DEVICE_AMD,MACRO_AMD -DDEV_STR=gfx810 -DMAC_STR=GFX810
-// RUN: not %clangxx -fsycl -fsycl-targets=amd_gpu_gfx900 -### %s 2>&1 | \
-// RUN:   FileCheck %s --check-prefixes=DEVICE_AMD,MACRO_AMD -DDEV_STR=gfx900 -DMAC_STR=GFX900
-// RUN: not %clangxx -fsycl -fsycl-targets=amd_gpu_gfx902 -### %s 2>&1 | \
-// RUN:   FileCheck %s --check-prefixes=DEVICE_AMD,MACRO_AMD -DDEV_STR=gfx902 -DMAC_STR=GFX902
-// RUN: not %clangxx -fsycl -fsycl-targets=amd_gpu_gfx904 -### %s 2>&1 | \
-// RUN:   FileCheck %s --check-prefixes=DEVICE_AMD,MACRO_AMD -DDEV_STR=gfx904 -DMAC_STR=GFX904
-// RUN: not %clangxx -fsycl -fsycl-targets=amd_gpu_gfx906 -### %s 2>&1 | \
-// RUN:   FileCheck %s --check-prefixes=DEVICE_AMD,MACRO_AMD -DDEV_STR=gfx906 -DMAC_STR=GFX906
-// RUN: not %clangxx -fsycl -fsycl-targets=amd_gpu_gfx908 -### %s 2>&1 | \
-// RUN:   FileCheck %s --check-prefixes=DEVICE_AMD,MACRO_AMD -DDEV_STR=gfx908 -DMAC_STR=GFX908
-// RUN: not %clangxx -fsycl -fsycl-targets=amd_gpu_gfx90a -### %s 2>&1 | \
-// RUN:   FileCheck %s --check-prefixes=DEVICE_AMD,MACRO_AMD -DDEV_STR=gfx90a -DMAC_STR=GFX90A
-// RUN: not %clangxx -fsycl -fsycl-targets=amd_gpu_gfx1010 -### %s 2>&1 | \
-// RUN:   FileCheck %s --check-prefixes=DEVICE_AMD,MACRO_AMD -DDEV_STR=gfx1010 -DMAC_STR=GFX1010
-// RUN: not %clangxx -fsycl -fsycl-targets=amd_gpu_gfx1011 -### %s 2>&1 | \
-// RUN:   FileCheck %s --check-prefixes=DEVICE_AMD,MACRO_AMD -DDEV_STR=gfx1011 -DMAC_STR=GFX1011
-// RUN: not %clangxx -fsycl -fsycl-targets=amd_gpu_gfx1012 -### %s 2>&1 | \
-// RUN:   FileCheck %s --check-prefixes=DEVICE_AMD,MACRO_AMD -DDEV_STR=gfx1012 -DMAC_STR=GFX1012
-// RUN: not %clangxx -fsycl -fsycl-targets=amd_gpu_gfx1013 -### %s 2>&1 | \
-// RUN:   FileCheck %s --check-prefixes=DEVICE_AMD,MACRO_AMD -DDEV_STR=gfx1013 -DMAC_STR=GFX1013
-// RUN: not %clangxx -fsycl -fsycl-targets=amd_gpu_gfx1030 -### %s 2>&1 | \
-// RUN:   FileCheck %s --check-prefixes=DEVICE_AMD,MACRO_AMD -DDEV_STR=gfx1030 -DMAC_STR=GFX1030
-// RUN: not %clangxx -fsycl -fsycl-targets=amd_gpu_gfx1031 -### %s 2>&1 | \
-// RUN:   FileCheck %s --check-prefixes=DEVICE_AMD,MACRO_AMD -DDEV_STR=gfx1031 -DMAC_STR=GFX1031
-// RUN: not %clangxx -fsycl -fsycl-targets=amd_gpu_gfx1032 -### %s 2>&1 | \
-// RUN:   FileCheck %s --check-prefixes=DEVICE_AMD,MACRO_AMD -DDEV_STR=gfx1032 -DMAC_STR=GFX1032
-// RUN: not %clangxx -fsycl -fsycl-targets=amd_gpu_gfx1034 -### %s 2>&1 | \
-=======
 // RUN: %clangxx -fsycl -nogpulib -fsycl-targets=amd_gpu_gfx700 -### %s 2>&1 | \
 // RUN:   FileCheck %s --check-prefixes=DEVICE_AMD,MACRO_AMD -DDEV_STR=gfx700 -DMAC_STR=GFX700
 // RUN: %clangxx -fsycl -nogpulib -fsycl-targets=amd_gpu_gfx701 -### %s 2>&1 | \
@@ -253,7 +178,6 @@
 // RUN: %clangxx -fsycl -nogpulib -fsycl-targets=amd_gpu_gfx1032 -### %s 2>&1 | \
 // RUN:   FileCheck %s --check-prefixes=DEVICE_AMD,MACRO_AMD -DDEV_STR=gfx1032 -DMAC_STR=GFX1032
 // RUN: %clangxx -fsycl -nogpulib -fsycl-targets=amd_gpu_gfx1034 -### %s 2>&1 | \
->>>>>>> 8e921930
 // RUN:   FileCheck %s --check-prefixes=DEVICE_AMD,MACRO_AMD -DDEV_STR=gfx1034 -DMAC_STR=GFX1034
 // MACRO_AMD: clang{{.*}} "-triple" "amdgcn-amd-amdhsa"
 // MACRO_AMD: "-D__SYCL_TARGET_AMD_GPU_[[MAC_STR]]__"
@@ -299,22 +223,14 @@
 // FATO: "-targets=sycl-spir64_gen-unknown-unknown-skl,host-x86_64-unknown-linux-gnu"
 
 /// Test for proper creation of fat object
-<<<<<<< HEAD
-// RUN: not %clangxx -c -fsycl -fsycl-targets=nvidia_gpu_sm_50 \
-=======
 // RUN: %clangxx -c -fsycl -nocudalib -fsycl-targets=nvidia_gpu_sm_50 \
->>>>>>> 8e921930
 // RUN:   -target x86_64-unknown-linux-gnu -### %s 2>&1 | \
 // RUN:   FileCheck %s --check-prefix=NVIDIA_FATO
 // NVIDIA_FATO: clang-offload-bundler{{.*}} "-type=o"
 // NVIDIA_FATO: "-targets=sycl-nvptx64-nvidia-cuda-sm_50,host-x86_64-unknown-linux-gnu"
 
 /// Test for proper creation of fat object
-<<<<<<< HEAD
-// RUN: not %clangxx -fsycl -fsycl-targets=amd_gpu_gfx700 \
-=======
 // RUN: %clangxx -fsycl -nogpulib -fsycl-targets=amd_gpu_gfx700 \
->>>>>>> 8e921930
 // RUN:   -target x86_64-unknown-linux-gnu -### %s 2>&1 | \
 // RUN:   FileCheck %s --check-prefix=AMD_FATO
 // AMD_FATO: clang-offload-bundler{{.*}} "-type=o"
@@ -331,11 +247,7 @@
 
 /// Test for proper consumption of fat object
 // RUN: touch %t.o
-<<<<<<< HEAD
-// RUN: not %clangxx -fsycl -fsycl-targets=nvidia_gpu_sm_50 \
-=======
 // RUN: %clangxx -fsycl -nocudalib -fsycl-targets=nvidia_gpu_sm_50 \
->>>>>>> 8e921930
 // RUN:   -target x86_64-unknown-linux-gnu -### %t.o 2>&1 | \
 // RUN:   FileCheck %s --check-prefix=NVIDIA_CONSUME_FAT
 // NVIDIA_CONSUME_FAT: clang-offload-bundler{{.*}} "-type=o"
@@ -344,11 +256,7 @@
 
 /// Test for proper consumption of fat object
 // RUN: touch %t.o
-<<<<<<< HEAD
-// RUN: not %clangxx -fsycl -fsycl-targets=amd_gpu_gfx700 \
-=======
 // RUN: %clangxx -fsycl -nogpulib -fsycl-targets=amd_gpu_gfx700 \
->>>>>>> 8e921930
 // RUN:   -target x86_64-unknown-linux-gnu -### %t.o 2>&1 | \
 // RUN:   FileCheck %s --check-prefix=AMD_CONSUME_FAT
 // AMD_CONSUME_FAT: clang-offload-bundler{{.*}} "-type=o"
