// REQUIRES: x86-registered-target
// REQUIRES: nvptx-registered-target
// REQUIRES: amdgpu-registered-target

// REQUIRES: system-linux

// An externally visible variable so static libraries extract.
__attribute__((visibility("protected"), used)) int x;

// RUN: %clang -cc1 %s -triple x86_64-unknown-linux-gnu -emit-obj -o %t.elf.o
// RUN: %clang -cc1 %s -triple nvptx64-nvidia-cuda -emit-llvm-bc -o %t.nvptx.bc
// RUN: %clang -cc1 %s -triple amdgcn-amd-amdhsa -emit-llvm-bc -o %t.amdgpu.bc

// RUN: clang-offload-packager -o %t.out \
// RUN:   --image=file=%t.elf.o,kind=openmp,triple=nvptx64-nvidia-cuda,arch=sm_70 \
// RUN:   --image=file=%t.elf.o,kind=openmp,triple=nvptx64-nvidia-cuda,arch=sm_70
// RUN: %clang -cc1 %s -triple x86_64-unknown-linux-gnu -emit-obj -o %t.o -fembed-offload-object=%t.out
// RUN: clang-linker-wrapper --host-triple=x86_64-unknown-linux-gnu --dry-run \
// RUN:   --linker-path=/usr/bin/ld %t.o -o a.out 2>&1 | FileCheck %s --check-prefix=NVPTX-LINK
// RUN: %clang -cc1 %s -triple x86_64-unknown-linux-gnu -emit-llvm-bc -o %t.o -fembed-offload-object=%t.out
// RUN: clang-linker-wrapper --host-triple=x86_64-unknown-linux-gnu --dry-run \
// RUN:   --linker-path=/usr/bin/ld %t.o -o a.out 2>&1 | FileCheck %s --check-prefix=NVPTX-LINK

// NVPTX-LINK: clang{{.*}} -o {{.*}}.img --target=nvptx64-nvidia-cuda -march=sm_70 -O2 -flto {{.*}}.o {{.*}}.o

// RUN: clang-offload-packager -o %t.out \
// RUN:   --image=file=%t.elf.o,kind=openmp,triple=nvptx64-nvidia-cuda,arch=sm_70 \
// RUN:   --image=file=%t.elf.o,kind=openmp,triple=nvptx64-nvidia-cuda,arch=sm_70
// RUN: %clang -cc1 %s -triple x86_64-unknown-linux-gnu -emit-obj -o %t.o -fembed-offload-object=%t.out
// RUN: clang-linker-wrapper --host-triple=x86_64-unknown-linux-gnu --dry-run --device-debug -O0 \
// RUN:   --linker-path=/usr/bin/ld %t.o -o a.out 2>&1 | FileCheck %s --check-prefix=NVPTX-LINK-DEBUG

// NVPTX-LINK-DEBUG: clang{{.*}} -o {{.*}}.img --target=nvptx64-nvidia-cuda -march=sm_70 -O2 -flto {{.*}}.o {{.*}}.o -g 

// RUN: clang-offload-packager -o %t.out \
// RUN:   --image=file=%t.elf.o,kind=openmp,triple=amdgcn-amd-amdhsa,arch=gfx908 \
// RUN:   --image=file=%t.elf.o,kind=openmp,triple=amdgcn-amd-amdhsa,arch=gfx908
// RUN: %clang -cc1 %s -triple x86_64-unknown-linux-gnu -emit-obj -o %t.o -fembed-offload-object=%t.out
// RUN: clang-linker-wrapper --host-triple=x86_64-unknown-linux-gnu --dry-run \
// RUN:   --linker-path=/usr/bin/ld %t.o -o a.out 2>&1 | FileCheck %s --check-prefix=AMDGPU-LINK

// AMDGPU-LINK: clang{{.*}} -o {{.*}}.img --target=amdgcn-amd-amdhsa -mcpu=gfx908 -O2 -flto -Wl,--no-undefined {{.*}}.o {{.*}}.o

// RUN: clang-offload-packager -o %t.out \
// RUN:   --image=file=%t.amdgpu.bc,kind=openmp,triple=amdgcn-amd-amdhsa,arch=gfx1030 \
// RUN:   --image=file=%t.amdgpu.bc,kind=openmp,triple=amdgcn-amd-amdhsa,arch=gfx1030
// RUN: %clang -cc1 %s -triple x86_64-unknown-linux-gnu -emit-obj -o %t.o -fembed-offload-object=%t.out
// RUN: clang-linker-wrapper --host-triple=x86_64-unknown-linux-gnu --dry-run --save-temps -O2 \
// RUN:   --linker-path=/usr/bin/ld %t.o -o a.out 2>&1 | FileCheck %s --check-prefix=AMDGPU-LTO-TEMPS

<<<<<<< HEAD
// AMDGPU-LTO-TEMPS: clang{{.*}} -o {{.*}}.img --target=amdgcn-amd-amdhsa -mcpu=gfx1030 -O2 -Wl,--no-undefined {{.*}} -save-temps
=======
// AMDGPU-LTO-TEMPS: clang{{.*}} -o {{.*}}.img --target=amdgcn-amd-amdhsa -mcpu=gfx1030 -O2 -flto -Wl,--no-undefined {{.*}}.o -save-temps
>>>>>>> 98391913

// RUN: clang-offload-packager -o %t.out \
// RUN:   --image=file=%t.elf.o,kind=openmp,triple=x86_64-unknown-linux-gnu \
// RUN:   --image=file=%t.elf.o,kind=openmp,triple=x86_64-unknown-linux-gnu
// RUN: %clang -cc1 %s -triple x86_64-unknown-linux-gnu -emit-obj -o %t.o -fembed-offload-object=%t.out
// RUN: llvm-ar rcs %t.a %t.o
// RUN: clang-linker-wrapper --host-triple=x86_64-unknown-linux-gnu --dry-run \
// RUN:   --linker-path=/usr/bin/ld.lld --whole-archive %t.a --no-whole-archive \
// RUN:   %t.o -o a.out 2>&1 | FileCheck %s --check-prefix=CPU-LINK

// CPU-LINK: clang{{.*}} -o {{.*}}.img --target=x86_64-unknown-linux-gnu -march=native -O2 -flto -Wl,--no-undefined {{.*}}.o {{.*}}.o -Wl,-Bsymbolic -shared -Wl,--whole-archive {{.*}}.a -Wl,--no-whole-archive

// RUN: %clang -cc1 %s -triple x86_64-unknown-linux-gnu -emit-obj -o %t.o
// RUN: clang-linker-wrapper --dry-run --host-triple=x86_64-unknown-linux-gnu -mllvm -openmp-opt-disable \
// RUN:   --linker-path=/usr/bin/ld.lld -a -b -c %t.o -o a.out 2>&1 | FileCheck %s --check-prefix=HOST-LINK

// HOST-LINK: ld.lld{{.*}}-a -b -c {{.*}}.o -o a.out
// HOST-LINK-NOT: ld.lld{{.*}}-abc

// RUN: clang-offload-packager -o %t-lib.out \
// RUN:   --image=file=%t.elf.o,kind=openmp,triple=nvptx64-nvidia-cuda,arch=sm_70 \
// RUN:   --image=file=%t.elf.o,kind=cuda,triple=nvptx64-nvidia-cuda,arch=sm_52
// RUN: %clang -cc1 %s -triple x86_64-unknown-linux-gnu -emit-obj -o %t.o -fembed-offload-object=%t-lib.out
// RUN: llvm-ar rcs %t.a %t.o
// RUN: clang-offload-packager -o %t.out \
// RUN:   --image=file=%t.elf.o,kind=openmp,triple=nvptx64-nvidia-cuda,arch=sm_70
// RUN: %clang -cc1 %s -triple x86_64-unknown-linux-gnu -emit-obj -o %t-obj.o -fembed-offload-object=%t.out
// RUN: clang-linker-wrapper --host-triple=x86_64-unknown-linux-gnu --dry-run \
// RUN:   --linker-path=/usr/bin/ld %t.a %t-obj.o -o a.out 2>&1 | FileCheck %s --check-prefix=STATIC-LIBRARY

// STATIC-LIBRARY: clang{{.*}} -march=sm_70
// STATIC-LIBRARY-NOT: clang{{.*}} -march=sm_50

// RUN: clang-offload-packager -o %t.out \
// RUN:   --image=file=%t.elf.o,kind=cuda,triple=nvptx64-nvidia-cuda,arch=sm_70 \
// RUN:   --image=file=%t.elf.o,kind=openmp,triple=nvptx64-nvidia-cuda,arch=sm_70 \
// RUN:   --image=file=%t.elf.o,kind=cuda,triple=nvptx64-nvidia-cuda,arch=sm_52
// RUN: %clang -cc1 %s -triple x86_64-unknown-linux-gnu -emit-obj -o %t.o \
// RUN:   -fembed-offload-object=%t.out
// RUN: clang-linker-wrapper --dry-run --host-triple=x86_64-unknown-linux-gnu \
// RUN: --linker-path=/usr/bin/ld %t.o -o a.out 2>&1 | FileCheck %s --check-prefix=CUDA

// CUDA: clang{{.*}} -o [[IMG_SM70:.+]] --target=nvptx64-nvidia-cuda -march=sm_70
// CUDA: clang{{.*}} -o [[IMG_SM52:.+]] --target=nvptx64-nvidia-cuda -march=sm_52
// CUDA: fatbinary{{.*}}-64 --create {{.*}}.fatbin --image=profile=sm_70,file=[[IMG_SM70]] --image=profile=sm_52,file=[[IMG_SM52]] 
// CUDA: usr/bin/ld{{.*}} {{.*}}.openmp.image.{{.*}}.o {{.*}}.cuda.image.{{.*}}.o

// RUN: clang-offload-packager -o %t.out \
// RUN:   --image=file=%t.elf.o,kind=cuda,triple=nvptx64-nvidia-cuda,arch=sm_80 \
// RUN:   --image=file=%t.elf.o,kind=cuda,triple=nvptx64-nvidia-cuda,arch=sm_75 \
// RUN:   --image=file=%t.elf.o,kind=cuda,triple=nvptx64-nvidia-cuda,arch=sm_70 \
// RUN:   --image=file=%t.elf.o,kind=cuda,triple=nvptx64-nvidia-cuda,arch=sm_52
// RUN: %clang -cc1 %s -triple x86_64-unknown-linux-gnu -emit-obj -o %t.o \
// RUN:   -fembed-offload-object=%t.out
// RUN: clang-linker-wrapper --dry-run --host-triple=x86_64-unknown-linux-gnu --wrapper-jobs=4 \
// RUN: --linker-path=/usr/bin/ld %t.o -o a.out 2>&1 | FileCheck %s --check-prefix=CUDA-PAR

// CUDA-PAR: fatbinary{{.*}}-64 --create {{.*}}.fatbin

// RUN: clang-offload-packager -o %t.out \
// RUN:   --image=file=%t.elf.o,kind=hip,triple=amdgcn-amd-amdhsa,arch=gfx90a \
// RUN:   --image=file=%t.elf.o,kind=openmp,triple=amdgcn-amd-amdhsa,arch=gfx90a \
// RUN:   --image=file=%t.elf.o,kind=hip,triple=amdgcn-amd-amdhsa,arch=gfx908
// RUN: %clang -cc1 %s -triple x86_64-unknown-linux-gnu -emit-obj -o %t.o \
// RUN:   -fembed-offload-object=%t.out
// RUN: clang-linker-wrapper --dry-run --host-triple=x86_64-unknown-linux-gnu \
// RUN:   --compress --compression-level=6 \
// RUN:   --linker-path=/usr/bin/ld %t.o -o a.out 2>&1 | FileCheck %s --check-prefix=HIP

// HIP: clang{{.*}} -o [[IMG_GFX90A:.+]] --target=amdgcn-amd-amdhsa -mcpu=gfx90a
// HIP: clang{{.*}} -o [[IMG_GFX908:.+]] --target=amdgcn-amd-amdhsa -mcpu=gfx908
// HIP: clang-offload-bundler{{.*}}-type=o -bundle-align=4096 -compress -compression-level=6 -targets=host-x86_64-unknown-linux,hip-amdgcn-amd-amdhsa--gfx90a,hip-amdgcn-amd-amdhsa--gfx908 -input=/dev/null -input=[[IMG_GFX90A]] -input=[[IMG_GFX908]] -output={{.*}}.hipfb

// RUN: clang-offload-packager -o %t.out \
// RUN:   --image=file=%t.elf.o,kind=openmp,triple=amdgcn-amd-amdhsa,arch=gfx908 \
// RUN:   --image=file=%t.elf.o,kind=openmp,triple=nvptx64-nvidia-cuda,arch=sm_70
// RUN: %clang -cc1 %s -triple x86_64-unknown-linux-gnu -emit-obj -o %t.o \
// RUN:   -fembed-offload-object=%t.out
// RUN: clang-linker-wrapper --dry-run --host-triple=x86_64-unknown-linux-gnu \
// RUN:   --linker-path=/usr/bin/ld --device-linker=foo=bar --device-linker=a \
// RUN:   --device-linker=nvptx64-nvidia-cuda=b --device-compiler=foo\
// RUN:   %t.o -o a.out 2>&1 | FileCheck %s --check-prefix=LINKER-ARGS

// LINKER-ARGS: clang{{.*}}--target=amdgcn-amd-amdhsa{{.*}}-Xlinker foo=bar{{.*}}-Xlinker a{{.*}}foo
// LINKER-ARGS: clang{{.*}}--target=nvptx64-nvidia-cuda{{.*}}-Xlinker foo=bar{{.*}}-Xlinker a -Xlinker b{{.*}}foo

// RUN: not clang-linker-wrapper --dry-run --host-triple=x86_64-unknown-linux-gnu \
// RUN:   -ldummy --linker-path=/usr/bin/ld \
// RUN:   -o a.out 2>&1 | FileCheck %s --check-prefix=MISSING-LIBRARY

// MISSING-LIBRARY: error: unable to find library -ldummy

// RUN: clang-offload-packager -o %t.out \
// RUN:   --image=file=%t.amdgpu.bc,kind=openmp,triple=amdgcn-amd-amdhsa,arch=gfx908 \
// RUN:   --image=file=%t.amdgpu.bc,kind=openmp,triple=amdgcn-amd-amdhsa,arch=gfx908
// RUN: %clang -cc1 %s -triple x86_64-unknown-linux-gnu -emit-obj -o %t.o -fembed-offload-object=%t.out
// RUN: clang-linker-wrapper --host-triple=x86_64-unknown-linux-gnu --dry-run --clang-backend \
// RUN:   --linker-path=/usr/bin/ld %t.o -o a.out 2>&1 | FileCheck %s --check-prefix=CLANG-BACKEND

<<<<<<< HEAD
// CLANG-BACKEND: clang{{.*}} -o {{.*}}.img --target=amdgcn-amd-amdhsa -mcpu=gfx908 -O2 -Wl,--no-undefined {{.*}}.o
=======
// CLANG-BACKEND: clang{{.*}} -o {{.*}}.img --target=amdgcn-amd-amdhsa -mcpu=gfx908 -O2 -flto -Wl,--no-undefined {{.*}}.o
>>>>>>> 98391913

// RUN: clang-offload-packager -o %t.out \
// RUN:   --image=file=%t.elf.o,kind=openmp,triple=nvptx64-nvidia-cuda,arch=sm_70
// RUN: %clang -cc1 %s -triple x86_64-unknown-windows-msvc -emit-obj -o %t.o -fembed-offload-object=%t.out
// RUN: clang-linker-wrapper --host-triple=x86_64-unknown-windows-msvc --dry-run \
// RUN:   --linker-path=/usr/bin/lld-link %t.o -libpath:./ -out:a.exe 2>&1 | FileCheck %s --check-prefix=COFF

// COFF: "/usr/bin/lld-link" {{.*}}.o -libpath:./ -out:a.exe {{.*}}openmp.image.wrapper{{.*}}

// RUN: clang-offload-packager -o %t-lib.out \
// RUN:   --image=file=%t.elf.o,kind=openmp,triple=amdgcn-amd-amdhsa,arch=gfx90a
// RUN: %clang -cc1 %s -triple x86_64-unknown-linux-gnu -emit-obj -o %t.o -fembed-offload-object=%t-lib.out
// RUN: llvm-ar rcs %t.a %t.o
// RUN: clang-offload-packager -o %t-on.out \
// RUN:   --image=file=%t.elf.o,kind=openmp,triple=amdgcn-amd-amdhsa,arch=gfx90a:xnack+
// RUN: %clang -cc1 %s -triple x86_64-unknown-linux-gnu -emit-obj -o %t-on.o -fembed-offload-object=%t-on.out
// RUN: clang-offload-packager -o %t-off.out \
// RUN:   --image=file=%t.elf.o,kind=openmp,triple=amdgcn-amd-amdhsa,arch=gfx90a:xnack-
// RUN: %clang -cc1 %s -triple x86_64-unknown-linux-gnu -emit-obj -o %t-off.o -fembed-offload-object=%t-off.out
// RUN: clang-linker-wrapper --host-triple=x86_64-unknown-linux-gnu --dry-run \
// RUN:   --linker-path=/usr/bin/ld %t-on.o %t-off.o %t.a -o a.out 2>&1 | FileCheck %s --check-prefix=AMD-TARGET-ID

// AMD-TARGET-ID: clang{{.*}} -o {{.*}}.img --target=amdgcn-amd-amdhsa -mcpu=gfx90a:xnack+ -O2 -flto -Wl,--no-undefined {{.*}}.o {{.*}}.o
// AMD-TARGET-ID: clang{{.*}} -o {{.*}}.img --target=amdgcn-amd-amdhsa -mcpu=gfx90a:xnack- -O2 -flto -Wl,--no-undefined {{.*}}.o {{.*}}.o

// RUN: clang-offload-packager -o %t-lib.out \
// RUN:   --image=file=%t.elf.o,kind=openmp,triple=amdgcn-amd-amdhsa,arch=generic
// RUN: %clang -cc1 %s -triple x86_64-unknown-linux-gnu -emit-obj -o %t.o -fembed-offload-object=%t-lib.out
// RUN: llvm-ar rcs %t.a %t.o
// RUN: clang-offload-packager -o %t1.out \
// RUN:   --image=file=%t.elf.o,kind=openmp,triple=amdgcn-amd-amdhsa,arch=gfx90a
// RUN: %clang -cc1 %s -triple x86_64-unknown-linux-gnu -emit-obj -o %t1.o -fembed-offload-object=%t1.out
// RUN: clang-offload-packager -o %t2.out \
// RUN:   --image=file=%t.elf.o,kind=openmp,triple=amdgcn-amd-amdhsa,arch=gfx908
// RUN: %clang -cc1 %s -triple x86_64-unknown-linux-gnu -emit-obj -o %t2.o -fembed-offload-object=%t2.out
// RUN: clang-linker-wrapper --host-triple=x86_64-unknown-linux-gnu --dry-run \
// RUN:   --linker-path=/usr/bin/ld %t1.o %t2.o %t.a -o a.out 2>&1 | FileCheck %s --check-prefix=ARCH-ALL

// ARCH-ALL: clang{{.*}} -o {{.*}}.img --target=amdgcn-amd-amdhsa -mcpu=gfx90a -O2 -flto -Wl,--no-undefined {{.*}}.o {{.*}}.o
// ARCH-ALL: clang{{.*}} -o {{.*}}.img --target=amdgcn-amd-amdhsa -mcpu=gfx908 -O2 -flto -Wl,--no-undefined {{.*}}.o {{.*}}.o

// RUN: clang-offload-packager -o %t.out \
// RUN:   --image=file=%t.elf.o,kind=openmp,triple=x86_64-unknown-linux-gnu \
// RUN:   --image=file=%t.elf.o,kind=openmp,triple=x86_64-unknown-linux-gnu
// RUN: %clang -cc1 %s -triple x86_64-unknown-linux-gnu -emit-obj -o %t.o -fembed-offload-object=%t.out
// RUN: clang-linker-wrapper --host-triple=x86_64-unknown-linux-gnu --dry-run \
// RUN:   --linker-path=/usr/bin/ld.lld -r %t.o \
// RUN:   %t.o -o a.out 2>&1 | FileCheck %s --check-prefix=RELOCATABLE-LINK

// RELOCATABLE-LINK: clang{{.*}} -o {{.*}}.img --target=x86_64-unknown-linux-gnu
// RELOCATABLE-LINK: /usr/bin/ld.lld{{.*}}-r
// RELOCATABLE-LINK: llvm-objcopy{{.*}}a.out --remove-section .llvm.offloading

// RUN: clang-offload-packager -o %t.out \
// RUN:   --image=file=%t.elf.o,kind=hip,triple=amdgcn-amd-amdhsa,arch=gfx90a \
// RUN:   --image=file=%t.elf.o,kind=hip,triple=amdgcn-amd-amdhsa,arch=gfx90a
// RUN: %clang -cc1 %s -triple x86_64-unknown-linux-gnu -emit-obj -o %t.o -fembed-offload-object=%t.out
// RUN: clang-linker-wrapper --host-triple=x86_64-unknown-linux-gnu --dry-run \
// RUN:   --linker-path=/usr/bin/ld.lld -r %t.o \
// RUN:   %t.o -o a.out 2>&1 | FileCheck %s --check-prefix=RELOCATABLE-LINK-HIP

// RELOCATABLE-LINK-HIP: clang{{.*}} -o {{.*}}.img --target=amdgcn-amd-amdhsa
// RELOCATABLE-LINK-HIP: clang-offload-bundler{{.*}} -type=o -bundle-align=4096 -targets=host-x86_64-unknown-linux,hip-amdgcn-amd-amdhsa--gfx90a -input=/dev/null -input={{.*}} -output={{.*}}
// RELOCATABLE-LINK-HIP: /usr/bin/ld.lld{{.*}}-r
// RELOCATABLE-LINK-HIP: llvm-objcopy{{.*}}a.out --remove-section .llvm.offloading

// RUN: clang-offload-packager -o %t.out \
// RUN:   --image=file=%t.elf.o,kind=cuda,triple=nvptx64-nvidia-cuda,arch=sm_89 \
// RUN:   --image=file=%t.elf.o,kind=cuda,triple=nvptx64-nvidia-cuda,arch=sm_89
// RUN: %clang -cc1 %s -triple x86_64-unknown-linux-gnu -emit-obj -o %t.o -fembed-offload-object=%t.out
// RUN: clang-linker-wrapper --host-triple=x86_64-unknown-linux-gnu --dry-run \
// RUN:   --linker-path=/usr/bin/ld.lld -r %t.o \
// RUN:   %t.o -o a.out 2>&1 | FileCheck %s --check-prefix=RELOCATABLE-LINK-CUDA

// RELOCATABLE-LINK-CUDA: clang{{.*}} -o {{.*}}.img --target=nvptx64-nvidia-cuda
// RELOCATABLE-LINK-CUDA: fatbinary{{.*}} -64 --create {{.*}}.fatbin --image=profile=sm_89,file={{.*}}.img
// RELOCATABLE-LINK-CUDA: /usr/bin/ld.lld{{.*}}-r
// RELOCATABLE-LINK-CUDA: llvm-objcopy{{.*}}a.out --remove-section .llvm.offloading

// RUN: %clang -cc1 %s -triple x86_64-unknown-linux-gnu -emit-obj -o %t.o
// RUN: clang-linker-wrapper --host-triple=x86_64-unknown-linux-gnu --dry-run \
// RUN:   --linker-path=/usr/bin/ld --override=image=openmp=%t.o %t.o -o a.out 2>&1 \
// RUN: | FileCheck %s --check-prefix=OVERRIDE
// OVERRIDE-NOT: clang
// OVERRIDE: /usr/bin/ld

// RUN: clang-offload-packager -o %t.out \
// RUN:   --image=file=%t.elf.o,kind=openmp,triple=amdgcn-amd-amdhsa,arch=gfx908
// RUN: %clang -cc1 %s -triple x86_64-unknown-linux-gnu -emit-obj -o %t.o -fembed-offload-object=%t.out
<<<<<<< HEAD
// RUN: clang-linker-wrapper --host-triple=x86_64-unknown-linux-gnu --dry-run --offload-opt=-pass-remarks=foo \
// RUN:   --linker-path=/usr/bin/ld %t.o -o a.out 2>&1 | FileCheck %s --check-prefix=OFFLOAD-OPT
// RUN: clang-linker-wrapper --host-triple=x86_64-unknown-linux-gnu --dry-run -mllvm -pass-remarks=foo \
// RUN:   --linker-path=/usr/bin/ld %t.o -o a.out 2>&1 | FileCheck %s --check-prefix=OFFLOAD-OPT

// OFFLOAD-OPT: clang{{.*}}-Wl,--plugin-opt=-pass-remarks=foo
=======
// RUN: clang-linker-wrapper --host-triple=x86_64-unknown-linux-gnu --dry-run \
// RUN:   --offload-opt=-pass-remarks=foo,bar --linker-path=/usr/bin/ld \
// RUN:   %t.o -o a.out 2>&1 | FileCheck %s --check-prefix=OFFLOAD-OPT
// RUN: clang-linker-wrapper --host-triple=x86_64-unknown-linux-gnu --dry-run \
// RUN:   -mllvm -pass-remarks=foo,bar --linker-path=/usr/bin/ld \
// RUN:   %t.o -o a.out 2>&1 | FileCheck %s --check-prefix=MLLVM

//            MLLVM: clang{{.*}}-Xlinker --plugin-opt=-pass-remarks=foo,bar
//      OFFLOAD-OPT: clang{{.*}}-Xlinker --plugin-opt=-pass-remarks=foo,bar
//       MLLVM-SAME: -Xlinker -mllvm=-pass-remarks=foo,bar
//  OFFLOAD-OPT-NOT: -Xlinker -mllvm=-pass-remarks=foo,bar
// OFFLOAD-OPT-SAME: {{$}}
>>>>>>> 98391913
<|MERGE_RESOLUTION|>--- conflicted
+++ resolved
@@ -48,11 +48,7 @@
 // RUN: clang-linker-wrapper --host-triple=x86_64-unknown-linux-gnu --dry-run --save-temps -O2 \
 // RUN:   --linker-path=/usr/bin/ld %t.o -o a.out 2>&1 | FileCheck %s --check-prefix=AMDGPU-LTO-TEMPS
 
-<<<<<<< HEAD
-// AMDGPU-LTO-TEMPS: clang{{.*}} -o {{.*}}.img --target=amdgcn-amd-amdhsa -mcpu=gfx1030 -O2 -Wl,--no-undefined {{.*}} -save-temps
-=======
-// AMDGPU-LTO-TEMPS: clang{{.*}} -o {{.*}}.img --target=amdgcn-amd-amdhsa -mcpu=gfx1030 -O2 -flto -Wl,--no-undefined {{.*}}.o -save-temps
->>>>>>> 98391913
+// AMDGPU-LTO-TEMPS: clang{{.*}} -o {{.*}}.img --target=amdgcn-amd-amdhsa -mcpu=gfx1030 -O2 -flto -Wl,--no-undefined {{.*}} -save-temps
 
 // RUN: clang-offload-packager -o %t.out \
 // RUN:   --image=file=%t.elf.o,kind=openmp,triple=x86_64-unknown-linux-gnu \
@@ -152,11 +148,7 @@
 // RUN: clang-linker-wrapper --host-triple=x86_64-unknown-linux-gnu --dry-run --clang-backend \
 // RUN:   --linker-path=/usr/bin/ld %t.o -o a.out 2>&1 | FileCheck %s --check-prefix=CLANG-BACKEND
 
-<<<<<<< HEAD
-// CLANG-BACKEND: clang{{.*}} -o {{.*}}.img --target=amdgcn-amd-amdhsa -mcpu=gfx908 -O2 -Wl,--no-undefined {{.*}}.o
-=======
 // CLANG-BACKEND: clang{{.*}} -o {{.*}}.img --target=amdgcn-amd-amdhsa -mcpu=gfx908 -O2 -flto -Wl,--no-undefined {{.*}}.o
->>>>>>> 98391913
 
 // RUN: clang-offload-packager -o %t.out \
 // RUN:   --image=file=%t.elf.o,kind=openmp,triple=nvptx64-nvidia-cuda,arch=sm_70
@@ -246,14 +238,6 @@
 // RUN: clang-offload-packager -o %t.out \
 // RUN:   --image=file=%t.elf.o,kind=openmp,triple=amdgcn-amd-amdhsa,arch=gfx908
 // RUN: %clang -cc1 %s -triple x86_64-unknown-linux-gnu -emit-obj -o %t.o -fembed-offload-object=%t.out
-<<<<<<< HEAD
-// RUN: clang-linker-wrapper --host-triple=x86_64-unknown-linux-gnu --dry-run --offload-opt=-pass-remarks=foo \
-// RUN:   --linker-path=/usr/bin/ld %t.o -o a.out 2>&1 | FileCheck %s --check-prefix=OFFLOAD-OPT
-// RUN: clang-linker-wrapper --host-triple=x86_64-unknown-linux-gnu --dry-run -mllvm -pass-remarks=foo \
-// RUN:   --linker-path=/usr/bin/ld %t.o -o a.out 2>&1 | FileCheck %s --check-prefix=OFFLOAD-OPT
-
-// OFFLOAD-OPT: clang{{.*}}-Wl,--plugin-opt=-pass-remarks=foo
-=======
 // RUN: clang-linker-wrapper --host-triple=x86_64-unknown-linux-gnu --dry-run \
 // RUN:   --offload-opt=-pass-remarks=foo,bar --linker-path=/usr/bin/ld \
 // RUN:   %t.o -o a.out 2>&1 | FileCheck %s --check-prefix=OFFLOAD-OPT
@@ -265,5 +249,4 @@
 //      OFFLOAD-OPT: clang{{.*}}-Xlinker --plugin-opt=-pass-remarks=foo,bar
 //       MLLVM-SAME: -Xlinker -mllvm=-pass-remarks=foo,bar
 //  OFFLOAD-OPT-NOT: -Xlinker -mllvm=-pass-remarks=foo,bar
-// OFFLOAD-OPT-SAME: {{$}}
->>>>>>> 98391913
+// OFFLOAD-OPT-SAME: {{$}}