--- conflicted
+++ resolved
@@ -11,11 +11,7 @@
 // RUN: %clang -target x86_64-unknown-linux-gnu -### -shared /dev/null -o /dev/null 2>&1 | FileCheck -check-prefix CHECK-SHARED %s
 
 
-<<<<<<< HEAD
-// RUN: %clang -target armv7-unknown-linux-gnueabi -### -shared -rdynamic /dev/null -o /dev/null 2>&1 | FileCheck -check-prefix CHECK-SHARED %s
-=======
 // RUN: %clang --target=armv7-unknown-linux-gnueabi -### -Werror -shared -rdynamic /dev/null -o /dev/null 2>&1 | FileCheck -check-prefix CHECK-SHARED %s
->>>>>>> 7ca33737
 // RUN: %clang -target i386-unknown-linux-gnu -### -shared -rdynamic /dev/null -o /dev/null 2>&1 | FileCheck -check-prefix CHECK-SHARED %s
 // RUN: %clang -target mips64-unknown-linux-gnu -### -shared -rdynamic /dev/null -o /dev/null 2>&1 | FileCheck -check-prefix CHECK-SHARED %s
 // RUN: %clang -target powerpc64-unknown-linux-gnu -### -shared -rdynamic /dev/null -o /dev/null 2>&1 | FileCheck -check-prefix CHECK-SHARED %s
