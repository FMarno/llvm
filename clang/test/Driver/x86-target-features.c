--- conflicted
+++ resolved
@@ -322,8 +322,6 @@
 // CMPCCXADD: "-target-feature" "+cmpccxadd"
 // NO-CMPCCXADD: "-target-feature" "-cmpccxadd"
 
-<<<<<<< HEAD
-=======
 // RUN: %clang --target=i386 -march=i386 -mraoint %s -### 2>&1 | FileCheck -check-prefix=RAOINT %s
 // RUN: %clang --target=i386 -march=i386 -mno-raoint %s -### 2>&1 | FileCheck -check-prefix=NO-RAOINT %s
 // RAOINT: "-target-feature" "+raoint"
@@ -339,7 +337,6 @@
 // AVX-VNNIINT8: "-target-feature" "+avxvnniint8"
 // NO-AVX-VNNIINT8: "-target-feature" "-avxvnniint8"
 
->>>>>>> e7aa6127
 // RUN: %clang --target=i386 -march=i386 -mcrc32 %s -### 2>&1 | FileCheck -check-prefix=CRC32 %s
 // RUN: %clang --target=i386 -march=i386 -mno-crc32 %s -### 2>&1 | FileCheck -check-prefix=NO-CRC32 %s
 // CRC32: "-target-feature" "+crc32"
