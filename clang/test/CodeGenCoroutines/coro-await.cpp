<<<<<<< HEAD
// RUN: %clang_cc1 -disable-noundef-analysis -triple x86_64-unknown-linux-gnu -fcoroutines-ts -std=c++20 \
=======
// RUN: %clang_cc1 -disable-noundef-analysis -triple x86_64-unknown-linux-gnu -std=c++20 \
>>>>>>> 63fff0f5
// RUN:   -emit-llvm %s -o - -disable-llvm-passes -Wno-coroutine -Wno-unused | FileCheck %s

namespace std {
template <typename... T>
struct coroutine_traits;

template <typename Promise = void> struct coroutine_handle;

template <>
struct coroutine_handle<void> {
  void *ptr;
  static coroutine_handle from_address(void *);
  void *address();
};

template <typename Promise>
struct coroutine_handle : coroutine_handle<> {
  static coroutine_handle from_address(void *) noexcept;
};

} // namespace std

struct init_susp {
  bool await_ready();
  void await_suspend(std::coroutine_handle<>);
  void await_resume();
};
struct final_susp {
  bool await_ready() noexcept;
  void await_suspend(std::coroutine_handle<>) noexcept;
  void await_resume() noexcept;
};

struct suspend_always {
  int stuff;
  bool await_ready();
  void await_suspend(std::coroutine_handle<>);
  void await_resume();
};

template <>
struct std::coroutine_traits<void> {
  struct promise_type {
    void get_return_object();
    init_susp initial_suspend();
    final_susp final_suspend() noexcept;
    void return_void();
  };
};

// CHECK-LABEL: f0(
extern "C" void f0() {
  // CHECK: %[[FRAME:.+]] = call i8* @llvm.coro.begin(

  // See if initial_suspend was issued:
  // ----------------------------------
  // CHECK: call void @_ZNSt16coroutine_traitsIJvEE12promise_type15initial_suspendEv(
  // CHECK-NEXT: call zeroext i1 @_ZN9init_susp11await_readyEv(%struct.init_susp*
  // CHECK: %[[INITSP_ID:.+]] = call token @llvm.coro.save(
  // CHECK: call i8 @llvm.coro.suspend(token %[[INITSP_ID]], i1 false)

  co_await suspend_always{};
  // See if we need to suspend:
  // --------------------------
  // CHECK: %[[READY:.+]] = call zeroext i1 @_ZN14suspend_always11await_readyEv(%struct.suspend_always* {{[^,]*}} %[[AWAITABLE:.+]])
  // CHECK: br i1 %[[READY]], label %[[READY_BB:.+]], label %[[SUSPEND_BB:.+]]

  // If we are suspending:
  // ---------------------
  // CHECK: [[SUSPEND_BB]]:
  // CHECK: %[[SUSPEND_ID:.+]] = call token @llvm.coro.save(
  // ---------------------------
  // Build the coroutine handle and pass it to await_suspend
  // ---------------------------
  // CHECK: call i8* @_ZNSt16coroutine_handleINSt16coroutine_traitsIJvEE12promise_typeEE12from_addressEPv(i8* %[[FRAME]])
  //   ... many lines of code to coerce coroutine_handle into an i8* scalar
  // CHECK: %[[CH:.+]] = load i8*, i8** %{{.+}}
  // CHECK: call void @_ZN14suspend_always13await_suspendESt16coroutine_handleIvE(%struct.suspend_always* {{[^,]*}} %[[AWAITABLE]], i8* %[[CH]])
  // -------------------------
  // Generate a suspend point:
  // -------------------------
  // CHECK: %[[OUTCOME:.+]] = call i8 @llvm.coro.suspend(token %[[SUSPEND_ID]], i1 false)
  // CHECK: switch i8 %[[OUTCOME]], label %[[RET_BB:.+]] [
  // CHECK:   i8 0, label %[[READY_BB]]
  // CHECK:   i8 1, label %[[CLEANUP_BB:.+]]
  // CHECK: ]

  // Cleanup code goes here:
  // -----------------------
  // CHECK: [[CLEANUP_BB]]:

  // When coroutine is resumed, call await_resume
  // --------------------------
  // CHECK: [[READY_BB]]:
  // CHECK:  call void @_ZN14suspend_always12await_resumeEv(%struct.suspend_always* {{[^,]*}} %[[AWAITABLE]])

  // See if final_suspend was issued:
  // ----------------------------------
  // CHECK: call void @_ZNSt16coroutine_traitsIJvEE12promise_type13final_suspendEv(
  // CHECK-NEXT: call zeroext i1 @_ZN10final_susp11await_readyEv(%struct.final_susp*
  // CHECK: %[[FINALSP_ID:.+]] = call token @llvm.coro.save(
  // CHECK: call i8 @llvm.coro.suspend(token %[[FINALSP_ID]], i1 true)
}

struct suspend_maybe {
  float stuff;
  ~suspend_maybe();
  bool await_ready();
  bool await_suspend(std::coroutine_handle<>);
  void await_resume();
};

template <>
struct std::coroutine_traits<void, int> {
  struct promise_type {
    void get_return_object();
    init_susp initial_suspend();
    final_susp final_suspend() noexcept;
    void return_void();
    suspend_maybe yield_value(int);
  };
};

// CHECK-LABEL: f1(
extern "C" void f1(int) {
  // CHECK: %[[PROMISE:.+]] = alloca %"struct.std::coroutine_traits<void, int>::promise_type"
  // CHECK: %[[FRAME:.+]] = call i8* @llvm.coro.begin(
  co_yield 42;
  // CHECK: call void @_ZNSt16coroutine_traitsIJviEE12promise_type11yield_valueEi(%struct.suspend_maybe* sret(%struct.suspend_maybe) align 4 %[[AWAITER:.+]], %"struct.std::coroutine_traits<void, int>::promise_type"* {{[^,]*}} %[[PROMISE]], i32 42)

  // See if we need to suspend:
  // --------------------------
  // CHECK: %[[READY:.+]] = call zeroext i1 @_ZN13suspend_maybe11await_readyEv(%struct.suspend_maybe* {{[^,]*}} %[[AWAITABLE]])
  // CHECK: br i1 %[[READY]], label %[[READY_BB:.+]], label %[[SUSPEND_BB:.+]]

  // If we are suspending:
  // ---------------------
  // CHECK: [[SUSPEND_BB]]:
  // CHECK: %[[SUSPEND_ID:.+]] = call token @llvm.coro.save(
  // ---------------------------
  // Build the coroutine handle and pass it to await_suspend
  // ---------------------------
  // CHECK: call i8* @_ZNSt16coroutine_handleINSt16coroutine_traitsIJviEE12promise_typeEE12from_addressEPv(i8* %[[FRAME]])
  //   ... many lines of code to coerce coroutine_handle into an i8* scalar
  // CHECK: %[[CH:.+]] = load i8*, i8** %{{.+}}
  // CHECK: %[[YES:.+]] = call zeroext i1 @_ZN13suspend_maybe13await_suspendESt16coroutine_handleIvE(%struct.suspend_maybe* {{[^,]*}} %[[AWAITABLE]], i8* %[[CH]])
  // -------------------------------------------
  // See if await_suspend decided not to suspend
  // -------------------------------------------
  // CHECK: br i1 %[[YES]], label %[[SUSPEND_PLEASE:.+]], label %[[READY_BB]]

  // CHECK: [[SUSPEND_PLEASE]]:
  // CHECK:    call i8 @llvm.coro.suspend(token %[[SUSPEND_ID]], i1 false)

  // CHECK: [[READY_BB]]:
  // CHECK:     call void @_ZN13suspend_maybe12await_resumeEv(%struct.suspend_maybe* {{[^,]*}} %[[AWAITABLE]])
}

struct ComplexAwaiter {
  template <typename F> void await_suspend(F);
  bool await_ready();
  _Complex float await_resume();
};
extern "C" void UseComplex(_Complex float);

// CHECK-LABEL: @TestComplex(
extern "C" void TestComplex() {
  UseComplex(co_await ComplexAwaiter{});
  // CHECK: call <2 x float> @_ZN14ComplexAwaiter12await_resumeEv(%struct.ComplexAwaiter*
  // CHECK: call void @UseComplex(<2 x float> %{{.+}})

  co_await ComplexAwaiter{};
  // CHECK: call <2 x float> @_ZN14ComplexAwaiter12await_resumeEv(%struct.ComplexAwaiter*

  _Complex float Val = co_await ComplexAwaiter{};
  // CHECK: call <2 x float> @_ZN14ComplexAwaiter12await_resumeEv(%struct.ComplexAwaiter*
}

struct Aggr { int X, Y, Z; ~Aggr(); };
struct AggrAwaiter {
  template <typename F> void await_suspend(F);
  bool await_ready();
  Aggr await_resume();
};

extern "C" void Whatever();
extern "C" void UseAggr(Aggr&&);

// FIXME: Once the cleanup code is in, add testing that destructors for Aggr
// are invoked properly on the cleanup branches.

// CHECK-LABEL: @TestAggr(
extern "C" void TestAggr() {
  UseAggr(co_await AggrAwaiter{});
  Whatever();
  // CHECK: call void @_ZN11AggrAwaiter12await_resumeEv(%struct.Aggr* sret(%struct.Aggr) align 4 %[[AwaitResume:.+]],
  // CHECK: call void @UseAggr(%struct.Aggr* nonnull align 4 dereferenceable(12) %[[AwaitResume]])
  // CHECK: call void @_ZN4AggrD1Ev(%struct.Aggr* {{[^,]*}} %[[AwaitResume]])
  // CHECK: call void @Whatever()

  co_await AggrAwaiter{};
  Whatever();
  // CHECK: call void @_ZN11AggrAwaiter12await_resumeEv(%struct.Aggr* sret(%struct.Aggr) align 4 %[[AwaitResume2:.+]],
  // CHECK: call void @_ZN4AggrD1Ev(%struct.Aggr* {{[^,]*}} %[[AwaitResume2]])
  // CHECK: call void @Whatever()

  Aggr Val = co_await AggrAwaiter{};
  Whatever();
  // CHECK: call void @_ZN11AggrAwaiter12await_resumeEv(%struct.Aggr* sret(%struct.Aggr) align 4 %[[AwaitResume3:.+]],
  // CHECK: call void @Whatever()
  // CHECK: call void @_ZN4AggrD1Ev(%struct.Aggr* {{[^,]*}} %[[AwaitResume3]])
}

struct ScalarAwaiter {
  template <typename F> void await_suspend(F);
  bool await_ready();
  int await_resume();
};

extern "C" void UseScalar(int);

// CHECK-LABEL: @TestScalar(
extern "C" void TestScalar() {
  UseScalar(co_await ScalarAwaiter{});
  // CHECK: %[[Result:.+]] = call i32 @_ZN13ScalarAwaiter12await_resumeEv(%struct.ScalarAwaiter*
  // CHECK: call void @UseScalar(i32 %[[Result]])

  int Val = co_await ScalarAwaiter{};
  // CHECK: %[[Result2:.+]] = call i32 @_ZN13ScalarAwaiter12await_resumeEv(%struct.ScalarAwaiter*
  // CHECK: store i32 %[[Result2]], i32* %[[TMP_EXPRCLEANUP:.+]],
  // CHECK: %[[TMP:.+]] = load i32, i32* %[[TMP_EXPRCLEANUP]],
  // CHECK: store i32 %[[TMP]], i32* %Val,

  co_await ScalarAwaiter{};
  // CHECK: call i32 @_ZN13ScalarAwaiter12await_resumeEv(%struct.ScalarAwaiter*
}

// Test operator co_await codegen.
enum class MyInt: int {};
ScalarAwaiter operator co_await(MyInt);

struct MyAgg {
  AggrAwaiter operator co_await();
};

// CHECK-LABEL: @TestOpAwait(
extern "C" void TestOpAwait() {
  co_await MyInt(42);
  // CHECK: call void @_Zaw5MyInt(i32 42)
  // CHECK: call i32 @_ZN13ScalarAwaiter12await_resumeEv(%struct.ScalarAwaiter* {{[^,]*}} %

  co_await MyAgg{};
  // CHECK: call void @_ZN5MyAggawEv(%struct.MyAgg* {{[^,]*}} %
  // CHECK: call void @_ZN11AggrAwaiter12await_resumeEv(%struct.Aggr* sret(%struct.Aggr) align 4 %
}

// CHECK-LABEL: EndlessLoop(
extern "C" void EndlessLoop() {
  // CHECK: %[[FRAME:.+]] = call i8* @llvm.coro.begin(

  // See if initial_suspend was issued:
  // ----------------------------------
  // CHECK: call void @_ZNSt16coroutine_traitsIJvEE12promise_type15initial_suspendEv(
  // CHECK-NEXT: call zeroext i1 @_ZN9init_susp11await_readyEv(%struct.init_susp*

  for (;;)
    co_await suspend_always{};

  // Verify that final_suspend was NOT issued:
  // ----------------------------------
  // CHECK-NOT: call void @_ZNSt16coroutine_traitsIJvEE12promise_type13final_suspendEv(
  // CHECK-NOT: call zeroext i1 @_ZN10final_susp11await_readyEv(%struct.final_susp*
}

// Verifies that we don't crash when awaiting on an lvalue.
// CHECK-LABEL: @_Z11AwaitLValuev(
void AwaitLValue() {
  suspend_always lval;
  co_await lval;
}

struct RefTag { };

struct AwaitResumeReturnsLValue {
  bool await_ready();
  void await_suspend(std::coroutine_handle<>);
  RefTag& await_resume();
};

template <>
struct std::coroutine_traits<void, double> {
  struct promise_type {
    void get_return_object();
    init_susp initial_suspend();
    final_susp final_suspend() noexcept;
    void return_void();
    AwaitResumeReturnsLValue yield_value(int);
  };
};

// Verifies that we don't crash when returning an lvalue from an await_resume()
// expression.
// CHECK-LABEL:  define{{.*}} void @_Z18AwaitReturnsLValued(double %0)
void AwaitReturnsLValue(double) {
  AwaitResumeReturnsLValue a;
  // CHECK: %[[AVAR:.+]] = alloca %struct.AwaitResumeReturnsLValue,
  // CHECK: %[[XVAR:.+]] = alloca %struct.RefTag*,

  // CHECK: %[[YVAR:.+]] = alloca %struct.RefTag*,
  // CHECK-NEXT: %[[TMP1:.+]] = alloca %struct.AwaitResumeReturnsLValue,

  // CHECK: %[[TMP_EXPRCLEANUP1:.+]] = alloca %struct.RefTag*,
  // CHECK: %[[ZVAR:.+]] = alloca %struct.RefTag*,
  // CHECK-NEXT: %[[TMP2:.+]] = alloca %struct.AwaitResumeReturnsLValue,
  // CHECK: %[[TMP_EXPRCLEANUP2:.+]] = alloca %struct.RefTag*,

  // CHECK: %[[RES1:.+]] = call nonnull align 1 dereferenceable({{.*}}) %struct.RefTag* @_ZN24AwaitResumeReturnsLValue12await_resumeEv(%struct.AwaitResumeReturnsLValue* {{[^,]*}} %[[AVAR]])
  // CHECK-NEXT: store %struct.RefTag* %[[RES1]], %struct.RefTag** %[[XVAR]],
  RefTag& x = co_await a;

  // CHECK: %[[RES2:.+]] = call nonnull align 1 dereferenceable({{.*}}) %struct.RefTag* @_ZN24AwaitResumeReturnsLValue12await_resumeEv(%struct.AwaitResumeReturnsLValue* {{[^,]*}} %[[TMP1]])
  // CHECK-NEXT: store %struct.RefTag* %[[RES2]], %struct.RefTag** %[[TMP_EXPRCLEANUP1]],
  // CHECK: %[[LOAD_TMP1:.+]] = load %struct.RefTag*, %struct.RefTag** %[[TMP_EXPRCLEANUP1]],
  // CHECK: store %struct.RefTag* %[[LOAD_TMP1]], %struct.RefTag** %[[YVAR]],

  RefTag& y = co_await AwaitResumeReturnsLValue{};
  // CHECK: %[[RES3:.+]] = call nonnull align 1 dereferenceable({{.*}}) %struct.RefTag* @_ZN24AwaitResumeReturnsLValue12await_resumeEv(%struct.AwaitResumeReturnsLValue* {{[^,]*}} %[[TMP2]])
  // CHECK-NEXT: store %struct.RefTag* %[[RES3]], %struct.RefTag** %[[TMP_EXPRCLEANUP2]],
  // CHECK: %[[LOAD_TMP2:.+]] = load %struct.RefTag*, %struct.RefTag** %[[TMP_EXPRCLEANUP2]],
  // CHECK: store %struct.RefTag* %[[LOAD_TMP2]], %struct.RefTag** %[[ZVAR]],
  RefTag& z = co_yield 42;
}

struct TailCallAwait {
  bool await_ready();
  std::coroutine_handle<> await_suspend(std::coroutine_handle<>);
  void await_resume();
};

// CHECK-LABEL: @TestTailcall(
extern "C" void TestTailcall() {
  co_await TailCallAwait{};

  // CHECK: %[[RESULT:.+]] = call i8* @_ZN13TailCallAwait13await_suspendESt16coroutine_handleIvE(%struct.TailCallAwait*
  // CHECK: %[[COERCE:.+]] = getelementptr inbounds %"struct.std::coroutine_handle", %"struct.std::coroutine_handle"* %[[TMP:.+]], i32 0, i32 0
  // CHECK: store i8* %[[RESULT]], i8** %[[COERCE]]
  // CHECK: %[[ADDR:.+]] = call i8* @_ZNSt16coroutine_handleIvE7addressEv(%"struct.std::coroutine_handle"* {{[^,]*}} %[[TMP]])
  // CHECK: call void @llvm.coro.resume(i8* %[[ADDR]])
}<|MERGE_RESOLUTION|>--- conflicted
+++ resolved
@@ -1,8 +1,4 @@
-<<<<<<< HEAD
-// RUN: %clang_cc1 -disable-noundef-analysis -triple x86_64-unknown-linux-gnu -fcoroutines-ts -std=c++20 \
-=======
 // RUN: %clang_cc1 -disable-noundef-analysis -triple x86_64-unknown-linux-gnu -std=c++20 \
->>>>>>> 63fff0f5
 // RUN:   -emit-llvm %s -o - -disable-llvm-passes -Wno-coroutine -Wno-unused | FileCheck %s
 
 namespace std {
