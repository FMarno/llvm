--- conflicted
+++ resolved
@@ -1,24 +1,3 @@
-<<<<<<< HEAD
-// RUN: %clang_cc1 -no-opaque-pointers -triple x86_64-linux-pc -fsycl-is-host -disable-llvm-passes -emit-llvm %s -o - | FileCheck %s
-// CHECK: @[[LAMBDA_KERNEL3:[^\w]+]] = private unnamed_addr constant [[LAMBDA_K3_SIZE:\[[0-9]+ x i8\]]] c"_ZTSZ4mainEUlPZ4mainEUlvE_E_\00"
-// CHECK: @[[INT1:[^\w]+]] = private unnamed_addr constant [[INT_SIZE:\[[0-9]+ x i8\]]] c"_ZTSi\00"
-// CHECK: @[[STRING:[^\w]+]] = private unnamed_addr constant [[STRING_SIZE:\[[0-9]+ x i8\]]] c"_ZTSAppL_ZZ4mainE1jE_i\00",
-// CHECK: @[[INT2:[^\w]+]] = private unnamed_addr constant [[INT_SIZE]] c"_ZTSi\00"
-// CHECK: @[[LAMBDA_X:[^\w]+]] = private unnamed_addr constant [[LAMBDA_X_SIZE:\[[0-9]+ x i8\]]] c"_ZTSZZ4mainENKUlvE0_clEvEUlvE_\00"
-// CHECK: @[[MACRO_X:[^\w]+]] = private unnamed_addr constant [[MACRO_SIZE:\[[0-9]+ x i8\]]] c"_ZTSZZ4mainENKUlvE0_clEvEUlvE0_\00"
-// CHECK: @[[MACRO_Y:[^\w]+]] =  private unnamed_addr constant [[MACRO_SIZE]] c"_ZTSZZ4mainENKUlvE0_clEvEUlvE1_\00"
-// CHECK: @{{.*}} = private unnamed_addr constant [32 x i8] c"_ZTSZZ4mainENKUlvE0_clEvEUlvE2_\00", align 1
-// CHECK: @{{.*}} = private unnamed_addr constant [32 x i8] c"_ZTSZZ4mainENKUlvE0_clEvEUlvE3_\00", align 1
-// CHECK: @[[MACRO_MACRO_X:[^\w]+]] = private unnamed_addr constant [[MACRO_MACRO_SIZE:\[[0-9]+ x i8\]]] c"_ZTSZZ4mainENKUlvE0_clEvEUlvE4_\00"
-// CHECK: @[[MACRO_MACRO_Y:[^\w]+]] = private unnamed_addr constant [[MACRO_MACRO_SIZE]] c"_ZTSZZ4mainENKUlvE0_clEvEUlvE5_\00"
-// CHECK: @[[INT3:[^\w]+]] = private unnamed_addr constant [[INT_SIZE]] c"_ZTSi\00"
-// CHECK: @[[LAMBDA:[^\w]+]] = private unnamed_addr constant [[LAMBDA_SIZE:\[[0-9]+ x i8\]]] c"_ZTSZZ4mainENKUlvE0_clEvEUlvE_\00"
-// CHECK: @[[LAMBDA_IN_DEP_INT:[^\w]+]] = private unnamed_addr constant [[DEP_INT_SIZE:\[[0-9]+ x i8\]]] c"_ZTSZ28lambda_in_dependent_functionIiEvvEUlvE_\00",
-// CHECK: @[[LAMBDA_IN_DEP_X:[^\w]+]] = private unnamed_addr constant [[DEP_LAMBDA_SIZE:\[[0-9]+ x i8\]]] c"_ZTSZ28lambda_in_dependent_functionIZZ4mainENKUlvE0_clEvEUlvE_EvvEUlvE_\00",
-// CHECK: @[[LAMBDA_NO_DEP:[^\w]+]] = private unnamed_addr constant [[NO_DEP_LAMBDA_SIZE:\[[0-9]+ x i8\]]] c"_ZTSZ13lambda_no_depIidEvT_T0_EUlidE_\00",
-// CHECK: @[[LAMBDA_TWO_DEP:[^\w]+]] = private unnamed_addr constant [[DEP_LAMBDA1_SIZE:\[[0-9]+ x i8\]]] c"_ZTSZ14lambda_two_depIZZ4mainENKUlvE0_clEvEUliE_ZZ4mainENKS0_clEvEUldE_EvvEUlvE_\00",
-// CHECK: @[[LAMBDA_TWO_DEP2:[^\w]+]] = private unnamed_addr constant [[DEP_LAMBDA2_SIZE:\[[0-9]+ x i8\]]] c"_ZTSZ14lambda_two_depIZZ4mainENKUlvE0_clEvEUldE_ZZ4mainENKS0_clEvEUliE_EvvEUlvE_\00",
-=======
 // RUN: %clang_cc1 -no-opaque-pointers -triple spir64-unknown-unknown-sycldevice -fsycl-is-device -disable-llvm-passes -emit-llvm %s -o - | FileCheck %s
 // CHECK: @[[LAMBDA_KERNEL3:[^\w]+]] = private unnamed_addr addrspace(1) constant [[LAMBDA_K3_SIZE:\[[0-9]+ x i8\]]] c"_ZTSZ4mainEUlPZ4mainEUlvE_E_\00"
 // CHECK: @[[INT1:[^\w]+]] = private unnamed_addr addrspace(1) constant [[INT_SIZE:\[[0-9]+ x i8\]]] c"_ZTSi\00"
@@ -38,7 +17,6 @@
 // CHECK: @[[LAMBDA_NO_DEP:[^\w]+]] = private unnamed_addr addrspace(1) constant [[NO_DEP_LAMBDA_SIZE:\[[0-9]+ x i8\]]] c"_ZTSZ13lambda_no_depIidEvT_T0_EUlidE_\00",
 // CHECK: @[[LAMBDA_TWO_DEP:[^\w]+]] = private unnamed_addr addrspace(1) constant [[DEP_LAMBDA1_SIZE:\[[0-9]+ x i8\]]] c"_ZTSZ14lambda_two_depIZZ4mainENKUlvE0_clEvEUliE_ZZ4mainENKS0_clEvEUldE_EvvEUlvE_\00",
 // CHECK: @[[LAMBDA_TWO_DEP2:[^\w]+]] = private unnamed_addr addrspace(1) constant [[DEP_LAMBDA2_SIZE:\[[0-9]+ x i8\]]] c"_ZTSZ14lambda_two_depIZZ4mainENKUlvE0_clEvEUldE_ZZ4mainENKS0_clEvEUliE_EvvEUlvE_\00",
->>>>>>> 0745b0c0
 
 extern "C" void puts(const char *) {}
 
@@ -105,33 +83,20 @@
   auto l2 = [](decltype(l1) *l = nullptr) { return 2; };
   kernel_single_task<decltype(l2)>(l2);
   puts(__builtin_sycl_unique_stable_name(decltype(l2)));
-<<<<<<< HEAD
-  // CHECK: call void @_Z18kernel_single_taskIZ4mainEUlPZ4mainEUlvE_E_S2_EvT0_
-  // CHECK: call void @puts(i8* noundef getelementptr inbounds ([[LAMBDA_K3_SIZE]], [[LAMBDA_K3_SIZE]]* @[[LAMBDA_KERNEL3]], i32 0, i32 0))
-=======
   // CHECK: call spir_func void @_Z18kernel_single_taskIZ4mainE7kernel3Z4mainEUlPZ4mainEUlvE_E_EvT0_
   // CHECK: call spir_func void @puts(i8 addrspace(4)* noundef addrspacecast (i8 addrspace(1)* getelementptr inbounds ([[LAMBDA_K3_SIZE]], [[LAMBDA_K3_SIZE]] addrspace(1)* @[[LAMBDA_KERNEL3]], i32 0, i32 0) to i8 addrspace(4)*))
->>>>>>> 0745b0c0
 
   constexpr const char str[] = "lalala";
   static_assert(__builtin_strcmp(__builtin_sycl_unique_stable_name(decltype(str)), "_ZTSA7_Kc\0") == 0, "unexpected mangling");
 
   int i = 0;
   puts(__builtin_sycl_unique_stable_name(decltype(i++)));
-<<<<<<< HEAD
-  // CHECK: call void @puts(i8* noundef getelementptr inbounds ([[INT_SIZE]], [[INT_SIZE]]* @[[INT1]], i32 0, i32 0))
-=======
   // CHECK: call spir_func void @puts(i8 addrspace(4)* noundef addrspacecast (i8 addrspace(1)* getelementptr inbounds ([[INT_SIZE]], [[INT_SIZE]] addrspace(1)* @[[INT1]], i32 0, i32 0) to i8 addrspace(4)*))
->>>>>>> 0745b0c0
 
   // FIXME: Ensure that j is incremented because VLAs are terrible.
   int j = 55;
   puts(__builtin_sycl_unique_stable_name(int[++j]));
-<<<<<<< HEAD
-  // CHECK: call void @puts(i8* noundef getelementptr inbounds ([[STRING_SIZE]], [[STRING_SIZE]]* @[[STRING]], i32 0, i32 0))
-=======
   // CHECK: call spir_func void @puts(i8 addrspace(4)* noundef addrspacecast (i8 addrspace(1)* getelementptr inbounds ([[STRING_SIZE]], [[STRING_SIZE]] addrspace(1)* @[[STRING]], i32 0, i32 0) to i8 addrspace(4)*))
->>>>>>> 0745b0c0
 
   // CHECK: define internal void @_Z22not_kernel_single_taskIZ4mainE7kernel2PFPKcvEEvT0_
   // CHECK: declare noundef i8* @_Z4funcI4DerpEDTu33__builtin_sycl_unique_stable_nameDtsrT_3strEEEv
@@ -141,21 +106,6 @@
   unnamed_kernel_single_task(
       []() {
         puts(__builtin_sycl_unique_stable_name(int));
-<<<<<<< HEAD
-        // CHECK: call void @puts(i8* noundef getelementptr inbounds ([[INT_SIZE]], [[INT_SIZE]]* @[[INT2]], i32 0, i32 0))
-
-        auto x = []() {};
-        puts(__builtin_sycl_unique_stable_name(decltype(x)));
-        // CHECK: call void @puts(i8* noundef getelementptr inbounds ([[LAMBDA_X_SIZE]], [[LAMBDA_X_SIZE]]* @[[LAMBDA_X]], i32 0, i32 0))
-
-        DEF_IN_MACRO();
-        // CHECK: call void @puts(i8* noundef getelementptr inbounds ([[MACRO_SIZE]], [[MACRO_SIZE]]* @[[MACRO_X]], i32 0, i32 0))
-        // CHECK: call void @puts(i8* noundef getelementptr inbounds ([[MACRO_SIZE]], [[MACRO_SIZE]]* @[[MACRO_Y]], i32 0, i32 0))
-
-        MACRO_CALLS_MACRO();
-        // CHECK: call void @puts(i8* noundef getelementptr inbounds ([[MACRO_MACRO_SIZE]], [[MACRO_MACRO_SIZE]]* @[[MACRO_MACRO_X]], i32 0, i32 0))
-        // CHECK: call void @puts(i8* noundef getelementptr inbounds ([[MACRO_MACRO_SIZE]], [[MACRO_MACRO_SIZE]]* @[[MACRO_MACRO_Y]], i32 0, i32 0))
-=======
         // CHECK: call spir_func void @puts(i8 addrspace(4)* noundef addrspacecast (i8 addrspace(1)* getelementptr inbounds ([[INT_SIZE]], [[INT_SIZE]] addrspace(1)* @[[INT2]], i32 0, i32 0) to i8 addrspace(4)*))
 
         auto x = []() {};
@@ -169,7 +119,6 @@
         MACRO_CALLS_MACRO();
         // CHECK: call spir_func void @puts(i8 addrspace(4)* noundef addrspacecast (i8 addrspace(1)* getelementptr inbounds ([[MACRO_MACRO_SIZE]], [[MACRO_MACRO_SIZE]] addrspace(1)* @[[MACRO_MACRO_X]], i32 0, i32 0) to i8 addrspace(4)*))
         // CHECK: call spir_func void @puts(i8 addrspace(4)* noundef addrspacecast (i8 addrspace(1)* getelementptr inbounds ([[MACRO_MACRO_SIZE]], [[MACRO_MACRO_SIZE]] addrspace(1)* @[[MACRO_MACRO_Y]], i32 0, i32 0) to i8 addrspace(4)*))
->>>>>>> 0745b0c0
 
         template_param<int>();
         // CHECK: call void @_Z14template_paramIiEvv
@@ -198,28 +147,6 @@
       });
 }
 
-<<<<<<< HEAD
-// CHECK: define linkonce_odr void @_Z14template_paramIiEvv
-// CHECK: call void @puts(i8* noundef getelementptr inbounds ([[INT_SIZE]], [[INT_SIZE]]* @[[INT3]], i32 0, i32 0))
-
-// CHECK: define internal void @_Z14template_paramIZZ4mainENKUlvE0_clEvEUlvE_Evv
-// CHECK: call void @puts(i8* noundef getelementptr inbounds ([[LAMBDA_SIZE]], [[LAMBDA_SIZE]]* @[[LAMBDA]], i32 0, i32 0))
-
-// CHECK: define linkonce_odr void @_Z28lambda_in_dependent_functionIiEvv
-// CHECK: call void @puts(i8* noundef getelementptr inbounds ([[DEP_INT_SIZE]], [[DEP_INT_SIZE]]* @[[LAMBDA_IN_DEP_INT]], i32 0, i32 0))
-
-// CHECK: define internal void @_Z28lambda_in_dependent_functionIZZ4mainENKUlvE0_clEvEUlvE_Evv
-// CHECK: call void @puts(i8* noundef getelementptr inbounds ([[DEP_LAMBDA_SIZE]], [[DEP_LAMBDA_SIZE]]* @[[LAMBDA_IN_DEP_X]], i32 0, i32 0))
-
-// CHECK: define linkonce_odr void @_Z13lambda_no_depIidEvT_T0_(i32 noundef %a, double noundef %b)
-// CHECK: call void @puts(i8* noundef getelementptr inbounds ([[NO_DEP_LAMBDA_SIZE]], [[NO_DEP_LAMBDA_SIZE]]* @[[LAMBDA_NO_DEP]], i32 0, i32 0))
-
-// CHECK: define internal void @_Z14lambda_two_depIZZ4mainENKUlvE0_clEvEUliE_ZZ4mainENKS0_clEvEUldE_Evv
-// CHECK: call void @puts(i8* noundef getelementptr inbounds ([[DEP_LAMBDA1_SIZE]], [[DEP_LAMBDA1_SIZE]]* @[[LAMBDA_TWO_DEP]], i32 0, i32 0))
-
-// CHECK: define internal void @_Z14lambda_two_depIZZ4mainENKUlvE0_clEvEUldE_ZZ4mainENKS0_clEvEUliE_Evv
-// CHECK: call void @puts(i8* noundef getelementptr inbounds ([[DEP_LAMBDA2_SIZE]], [[DEP_LAMBDA2_SIZE]]* @[[LAMBDA_TWO_DEP2]], i32 0, i32 0))
-=======
 // CHECK: define linkonce_odr spir_func void @_Z14template_paramIiEvv
 // CHECK: call spir_func void @puts(i8 addrspace(4)* noundef addrspacecast (i8 addrspace(1)* getelementptr inbounds ([[INT_SIZE]], [[INT_SIZE]] addrspace(1)* @[[INT3]], i32 0, i32 0) to i8 addrspace(4)*))
 
@@ -239,5 +166,4 @@
 // CHECK: call spir_func void @puts(i8 addrspace(4)* noundef addrspacecast (i8 addrspace(1)* getelementptr inbounds ([[DEP_LAMBDA1_SIZE]], [[DEP_LAMBDA1_SIZE]] addrspace(1)* @[[LAMBDA_TWO_DEP]], i32 0, i32 0) to i8 addrspace(4)*))
 
 // CHECK: define internal spir_func void @_Z14lambda_two_depIZZ4mainENKUlvE0_clEvEUldE_ZZ4mainENKS0_clEvEUliE_Evv
-// CHECK: call spir_func void @puts(i8 addrspace(4)* noundef addrspacecast (i8 addrspace(1)* getelementptr inbounds ([[DEP_LAMBDA2_SIZE]], [[DEP_LAMBDA2_SIZE]] addrspace(1)* @[[LAMBDA_TWO_DEP2]], i32 0, i32 0) to i8 addrspace(4)*))
->>>>>>> 0745b0c0
+// CHECK: call spir_func void @puts(i8 addrspace(4)* noundef addrspacecast (i8 addrspace(1)* getelementptr inbounds ([[DEP_LAMBDA2_SIZE]], [[DEP_LAMBDA2_SIZE]] addrspace(1)* @[[LAMBDA_TWO_DEP2]], i32 0, i32 0) to i8 addrspace(4)*))