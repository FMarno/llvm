--- conflicted
+++ resolved
@@ -1972,16 +1972,9 @@
     return 0;
   }
 
-<<<<<<< HEAD
-  if (OutputFileNames.getNumOccurrences() == 0 && !CheckSection) {
-    reportError(createStringError(
-        errc::invalid_argument,
-        "for the --outputs option: must be specified at least once!"));
-=======
   if (OutputFileNames.getNumOccurrences() == 0) {
     reportError(
         createStringError(errc::invalid_argument, "no output file specified!"));
->>>>>>> 09a5eae0
   }
   if (TargetNames.getNumOccurrences() == 0) {
     reportError(createStringError(
