//===--- Cuda.cpp - Cuda Tool and ToolChain Implementations -----*- C++ -*-===//
//
// Part of the LLVM Project, under the Apache License v2.0 with LLVM Exceptions.
// See https://llvm.org/LICENSE.txt for license information.
// SPDX-License-Identifier: Apache-2.0 WITH LLVM-exception
//
//===----------------------------------------------------------------------===//

#include "Cuda.h"
#include "CommonArgs.h"
#include "clang/Basic/Cuda.h"
#include "clang/Config/config.h"
#include "clang/Driver/Compilation.h"
#include "clang/Driver/Distro.h"
#include "clang/Driver/Driver.h"
#include "clang/Driver/DriverDiagnostic.h"
#include "clang/Driver/InputInfo.h"
#include "clang/Driver/Options.h"
#include "llvm/ADT/StringExtras.h"
#include "llvm/Option/ArgList.h"
#include "llvm/Support/FileSystem.h"
#include "llvm/Support/FormatAdapters.h"
#include "llvm/Support/FormatVariadic.h"
#include "llvm/Support/Path.h"
#include "llvm/Support/Process.h"
#include "llvm/Support/Program.h"
#include "llvm/Support/VirtualFileSystem.h"
#include "llvm/TargetParser/Host.h"
#include "llvm/TargetParser/TargetParser.h"
#include <system_error>

using namespace clang::driver;
using namespace clang::driver::toolchains;
using namespace clang::driver::tools;
using namespace clang;
using namespace llvm::opt;

namespace {

CudaVersion getCudaVersion(uint32_t raw_version) {
  if (raw_version < 7050)
    return CudaVersion::CUDA_70;
  if (raw_version < 8000)
    return CudaVersion::CUDA_75;
  if (raw_version < 9000)
    return CudaVersion::CUDA_80;
  if (raw_version < 9010)
    return CudaVersion::CUDA_90;
  if (raw_version < 9020)
    return CudaVersion::CUDA_91;
  if (raw_version < 10000)
    return CudaVersion::CUDA_92;
  if (raw_version < 10010)
    return CudaVersion::CUDA_100;
  if (raw_version < 10020)
    return CudaVersion::CUDA_101;
  if (raw_version < 11000)
    return CudaVersion::CUDA_102;
  if (raw_version < 11010)
    return CudaVersion::CUDA_110;
  if (raw_version < 11020)
    return CudaVersion::CUDA_111;
  if (raw_version < 11030)
    return CudaVersion::CUDA_112;
  if (raw_version < 11040)
    return CudaVersion::CUDA_113;
  if (raw_version < 11050)
    return CudaVersion::CUDA_114;
  if (raw_version < 11060)
    return CudaVersion::CUDA_115;
  if (raw_version < 11070)
    return CudaVersion::CUDA_116;
  if (raw_version < 11080)
    return CudaVersion::CUDA_117;
  if (raw_version < 11090)
    return CudaVersion::CUDA_118;
  if (raw_version < 12010)
    return CudaVersion::CUDA_120;
  if (raw_version < 12020)
    return CudaVersion::CUDA_121;
  if (raw_version < 12030)
    return CudaVersion::CUDA_122;
  if (raw_version < 12040)
    return CudaVersion::CUDA_123;
  return CudaVersion::NEW;
}

CudaVersion parseCudaHFile(llvm::StringRef Input) {
  // Helper lambda which skips the words if the line starts with them or returns
  // std::nullopt otherwise.
  auto StartsWithWords =
      [](llvm::StringRef Line,
         const SmallVector<StringRef, 3> words) -> std::optional<StringRef> {
    for (StringRef word : words) {
      if (!Line.consume_front(word))
        return {};
      Line = Line.ltrim();
    }
    return Line;
  };

  Input = Input.ltrim();
  while (!Input.empty()) {
    if (auto Line =
            StartsWithWords(Input.ltrim(), {"#", "define", "CUDA_VERSION"})) {
      uint32_t RawVersion;
      Line->consumeInteger(10, RawVersion);
      return getCudaVersion(RawVersion);
    }
    // Find next non-empty line.
    Input = Input.drop_front(Input.find_first_of("\n\r")).ltrim();
  }
  return CudaVersion::UNKNOWN;
}
} // namespace

void CudaInstallationDetector::WarnIfUnsupportedVersion() {
  if (Version > CudaVersion::PARTIALLY_SUPPORTED) {
    std::string VersionString = CudaVersionToString(Version);
    if (!VersionString.empty())
      VersionString.insert(0, " ");
    D.Diag(diag::warn_drv_new_cuda_version)
        << VersionString
        << (CudaVersion::PARTIALLY_SUPPORTED != CudaVersion::FULLY_SUPPORTED)
        << CudaVersionToString(CudaVersion::PARTIALLY_SUPPORTED);
  } else if (Version > CudaVersion::FULLY_SUPPORTED)
    D.Diag(diag::warn_drv_partially_supported_cuda_version)
        << CudaVersionToString(Version);
}

CudaInstallationDetector::CudaInstallationDetector(
    const Driver &D, const llvm::Triple &HostTriple,
    const llvm::opt::ArgList &Args)
    : D(D) {
  struct Candidate {
    std::string Path;
    bool StrictChecking;

    Candidate(std::string Path, bool StrictChecking = false)
        : Path(Path), StrictChecking(StrictChecking) {}
  };
  SmallVector<Candidate, 4> Candidates;

  // In decreasing order so we prefer newer versions to older versions.
  std::initializer_list<const char *> Versions = {
      "11.4", "11.3", "11.2", "11.1", "10.2", "10.1", "10.0",
      "9.2",  "9.1",  "9.0",  "8.0",  "7.5",  "7.0"};
  auto &FS = D.getVFS();

  if (Args.hasArg(clang::driver::options::OPT_cuda_path_EQ)) {
    Candidates.emplace_back(
        Args.getLastArgValue(clang::driver::options::OPT_cuda_path_EQ).str());
  } else if (HostTriple.isOSWindows()) {
    // CUDA_PATH is set by the installer, prefer it over other versions that
    // might be present on the system.
    if (const char *CudaPathEnvVar = ::getenv("CUDA_PATH"))
      Candidates.emplace_back(CudaPathEnvVar);

    for (const char *Ver : Versions)
      Candidates.emplace_back(
          D.SysRoot + "/Program Files/NVIDIA GPU Computing Toolkit/CUDA/v" +
          Ver);
  } else {
    if (!Args.hasArg(clang::driver::options::OPT_cuda_path_ignore_env)) {
      // Try to find ptxas binary. If the executable is located in a directory
      // called 'bin/', its parent directory might be a good guess for a valid
      // CUDA installation.
      // However, some distributions might installs 'ptxas' to /usr/bin. In that
      // case the candidate would be '/usr' which passes the following checks
      // because '/usr/include' exists as well. To avoid this case, we always
      // check for the directory potentially containing files for libdevice,
      // even if the user passes -nocudalib.
      if (llvm::ErrorOr<std::string> ptxas =
              llvm::sys::findProgramByName("ptxas")) {
        SmallString<256> ptxasAbsolutePath;
        llvm::sys::fs::real_path(*ptxas, ptxasAbsolutePath);

        StringRef ptxasDir = llvm::sys::path::parent_path(ptxasAbsolutePath);
        if (llvm::sys::path::filename(ptxasDir) == "bin")
          Candidates.emplace_back(
              std::string(llvm::sys::path::parent_path(ptxasDir)),
              /*StrictChecking=*/true);
      }
    }

    Candidates.emplace_back(D.SysRoot + "/usr/local/cuda");
    for (const char *Ver : Versions)
      Candidates.emplace_back(D.SysRoot + "/usr/local/cuda-" + Ver);

    Distro Dist(FS, llvm::Triple(llvm::sys::getProcessTriple()));
    if (Dist.IsDebian() || Dist.IsUbuntu())
      // Special case for Debian to have nvidia-cuda-toolkit work
      // out of the box. More info on http://bugs.debian.org/882505
      Candidates.emplace_back(D.SysRoot + "/usr/lib/cuda");
  }

  bool NoCudaLib = Args.hasArg(options::OPT_nogpulib);

  for (const auto &Candidate : Candidates) {
    InstallPath = Candidate.Path;
    if (InstallPath.empty() || !FS.exists(InstallPath))
      continue;

    BinPath = InstallPath + "/bin";
    IncludePath = InstallPath + "/include";
    LibDevicePath = InstallPath + "/nvvm/libdevice";

    if (!(FS.exists(IncludePath) && FS.exists(BinPath)))
      continue;
    bool CheckLibDevice = (!NoCudaLib || Candidate.StrictChecking);
    if (CheckLibDevice && !FS.exists(LibDevicePath))
      continue;

    Version = CudaVersion::UNKNOWN;
    if (auto CudaHFile = FS.getBufferForFile(InstallPath + "/include/cuda.h"))
      Version = parseCudaHFile((*CudaHFile)->getBuffer());
    // As the last resort, make an educated guess between CUDA-7.0, which had
    // old-style libdevice bitcode, and an unknown recent CUDA version.
    if (Version == CudaVersion::UNKNOWN) {
      Version = FS.exists(LibDevicePath + "/libdevice.10.bc")
                    ? CudaVersion::NEW
                    : CudaVersion::CUDA_70;
    }

    if (Version >= CudaVersion::CUDA_90) {
      // CUDA-9+ uses single libdevice file for all GPU variants.
      std::string FilePath = LibDevicePath + "/libdevice.10.bc";
      if (FS.exists(FilePath)) {
        for (int Arch = (int)CudaArch::SM_30, E = (int)CudaArch::LAST; Arch < E;
             ++Arch) {
          CudaArch GpuArch = static_cast<CudaArch>(Arch);
          if (!IsNVIDIAGpuArch(GpuArch))
            continue;
          std::string GpuArchName(CudaArchToString(GpuArch));
          LibDeviceMap[GpuArchName] = FilePath;
        }
      }
    } else {
      std::error_code EC;
      for (llvm::vfs::directory_iterator LI = FS.dir_begin(LibDevicePath, EC),
                                         LE;
           !EC && LI != LE; LI = LI.increment(EC)) {
        StringRef FilePath = LI->path();
        StringRef FileName = llvm::sys::path::filename(FilePath);
        // Process all bitcode filenames that look like
        // libdevice.compute_XX.YY.bc
        const StringRef LibDeviceName = "libdevice.";
        if (!(FileName.starts_with(LibDeviceName) && FileName.ends_with(".bc")))
          continue;
        StringRef GpuArch = FileName.slice(
            LibDeviceName.size(), FileName.find('.', LibDeviceName.size()));
        LibDeviceMap[GpuArch] = FilePath.str();
        // Insert map entries for specific devices with this compute
        // capability. NVCC's choice of the libdevice library version is
        // rather peculiar and depends on the CUDA version.
        if (GpuArch == "compute_20") {
          LibDeviceMap["sm_20"] = std::string(FilePath);
          LibDeviceMap["sm_21"] = std::string(FilePath);
          LibDeviceMap["sm_32"] = std::string(FilePath);
        } else if (GpuArch == "compute_30") {
          LibDeviceMap["sm_30"] = std::string(FilePath);
          if (Version < CudaVersion::CUDA_80) {
            LibDeviceMap["sm_50"] = std::string(FilePath);
            LibDeviceMap["sm_52"] = std::string(FilePath);
            LibDeviceMap["sm_53"] = std::string(FilePath);
          }
          LibDeviceMap["sm_60"] = std::string(FilePath);
          LibDeviceMap["sm_61"] = std::string(FilePath);
          LibDeviceMap["sm_62"] = std::string(FilePath);
        } else if (GpuArch == "compute_35") {
          LibDeviceMap["sm_35"] = std::string(FilePath);
          LibDeviceMap["sm_37"] = std::string(FilePath);
        } else if (GpuArch == "compute_50") {
          if (Version >= CudaVersion::CUDA_80) {
            LibDeviceMap["sm_50"] = std::string(FilePath);
            LibDeviceMap["sm_52"] = std::string(FilePath);
            LibDeviceMap["sm_53"] = std::string(FilePath);
          }
        }
      }
    }

    // Check that we have found at least one libdevice that we can link in if
    // -nocudalib hasn't been specified.
    if (LibDeviceMap.empty() && !NoCudaLib)
      continue;

    IsValid = true;
    break;
  }
}

void CudaInstallationDetector::AddCudaIncludeArgs(
    const ArgList &DriverArgs, ArgStringList &CC1Args) const {
  if (!DriverArgs.hasArg(options::OPT_nobuiltininc)) {
    // Add cuda_wrappers/* to our system include path.  This lets us wrap
    // standard library headers.
    SmallString<128> P(D.ResourceDir);
    llvm::sys::path::append(P, "include");
    llvm::sys::path::append(P, "cuda_wrappers");
    CC1Args.push_back("-internal-isystem");
    CC1Args.push_back(DriverArgs.MakeArgString(P));
  }

  if (DriverArgs.hasArg(options::OPT_nogpuinc))
    return;

  if (!isValid()) {
    D.Diag(diag::err_drv_no_cuda_installation);
    return;
  }

  CC1Args.push_back("-include");
  CC1Args.push_back("__clang_cuda_runtime_wrapper.h");
}

void CudaInstallationDetector::CheckCudaVersionSupportsArch(
    CudaArch Arch) const {
  if (Arch == CudaArch::UNKNOWN || Version == CudaVersion::UNKNOWN ||
      ArchsWithBadVersion[(int)Arch])
    return;

  auto MinVersion = MinVersionForCudaArch(Arch);
  auto MaxVersion = MaxVersionForCudaArch(Arch);
  if (Version < MinVersion || Version > MaxVersion) {
    ArchsWithBadVersion[(int)Arch] = true;
    D.Diag(diag::err_drv_cuda_version_unsupported)
        << CudaArchToString(Arch) << CudaVersionToString(MinVersion)
        << CudaVersionToString(MaxVersion) << InstallPath
        << CudaVersionToString(Version);
  }
}

void CudaInstallationDetector::print(raw_ostream &OS) const {
  if (isValid())
    OS << "Found CUDA installation: " << InstallPath << ", version "
       << CudaVersionToString(Version) << "\n";
}

namespace {
/// Debug info level for the NVPTX devices. We may need to emit different debug
/// info level for the host and for the device itselfi. This type controls
/// emission of the debug info for the devices. It either prohibits disable info
/// emission completely, or emits debug directives only, or emits same debug
/// info as for the host.
enum DeviceDebugInfoLevel {
  DisableDebugInfo,        /// Do not emit debug info for the devices.
  DebugDirectivesOnly,     /// Emit only debug directives.
  EmitSameDebugInfoAsHost, /// Use the same debug info level just like for the
                           /// host.
};
} // anonymous namespace

/// Define debug info level for the NVPTX devices. If the debug info for both
/// the host and device are disabled (-g0/-ggdb0 or no debug options at all). If
/// only debug directives are requested for the both host and device
/// (-gline-directvies-only), or the debug info only for the device is disabled
/// (optimization is on and --cuda-noopt-device-debug was not specified), the
/// debug directves only must be emitted for the device. Otherwise, use the same
/// debug info level just like for the host (with the limitations of only
/// supported DWARF2 standard).
static DeviceDebugInfoLevel mustEmitDebugInfo(const ArgList &Args) {
  const Arg *A = Args.getLastArg(options::OPT_O_Group);
  bool IsDebugEnabled = !A || A->getOption().matches(options::OPT_O0) ||
                        Args.hasFlag(options::OPT_cuda_noopt_device_debug,
                                     options::OPT_no_cuda_noopt_device_debug,
                                     /*Default=*/false);
  if (const Arg *A = Args.getLastArg(options::OPT_g_Group)) {
    const Option &Opt = A->getOption();
    if (Opt.matches(options::OPT_gN_Group)) {
      if (Opt.matches(options::OPT_g0) || Opt.matches(options::OPT_ggdb0))
        return DisableDebugInfo;
      if (Opt.matches(options::OPT_gline_directives_only))
        return DebugDirectivesOnly;
    }
    return IsDebugEnabled ? EmitSameDebugInfoAsHost : DebugDirectivesOnly;
  }
  return willEmitRemarks(Args) ? DebugDirectivesOnly : DisableDebugInfo;
}

void NVPTX::Assembler::ConstructJob(Compilation &C, const JobAction &JA,
                                    const InputInfo &Output,
                                    const InputInfoList &Inputs,
                                    const ArgList &Args,
                                    const char *LinkingOutput) const {
  const auto &TC =
      static_cast<const toolchains::NVPTXToolChain &>(getToolChain());
  assert(TC.getTriple().isNVPTX() && "Wrong platform");

  StringRef GPUArchName;
  // If this is a CUDA action we need to extract the device architecture
  // from the Job's associated architecture, otherwise use the -march=arch
  // option. This option may come from -Xopenmp-target flag or the default
  // value.
  if (JA.isDeviceOffloading(Action::OFK_Cuda)) {
    GPUArchName = JA.getOffloadingArch();
  } else {
    GPUArchName = Args.getLastArgValue(options::OPT_march_EQ);
    if (GPUArchName.empty()) {
      C.getDriver().Diag(diag::err_drv_offload_missing_gpu_arch)
          << getToolChain().getArchName() << getShortName();
      return;
    }
  }

  // Obtain architecture from the action.
  CudaArch gpu_arch = StringToCudaArch(GPUArchName);
  assert(gpu_arch != CudaArch::UNKNOWN &&
         "Device action expected to have an architecture.");

  // Check that our installation's ptxas supports gpu_arch.
  if (!Args.hasArg(options::OPT_no_cuda_version_check)) {
    TC.CudaInstallation.CheckCudaVersionSupportsArch(gpu_arch);
  }

  ArgStringList CmdArgs;
  CmdArgs.push_back(TC.getTriple().isArch64Bit() ? "-m64" : "-m32");
  DeviceDebugInfoLevel DIKind = mustEmitDebugInfo(Args);
  if (DIKind == EmitSameDebugInfoAsHost) {
    // ptxas does not accept -g option if optimization is enabled, so
    // we ignore the compiler's -O* options if we want debug info.
    CmdArgs.push_back("-g");
    CmdArgs.push_back("--dont-merge-basicblocks");
    CmdArgs.push_back("--return-at-end");
  } else if (Arg *A = Args.getLastArg(options::OPT_O_Group)) {
    // Map the -O we received to -O{0,1,2,3}.

    // -O3 seems like the least-bad option when -Osomething is specified to
    // clang but it isn't handled below.
    StringRef OOpt = "3";
    if (A->getOption().matches(options::OPT_O4) ||
        A->getOption().matches(options::OPT_Ofast))
      OOpt = "3";
    else if (A->getOption().matches(options::OPT_O0))
      OOpt = "0";
    else if (A->getOption().matches(options::OPT_O)) {
      // -Os, -Oz, and -O(anything else) map to -O2, for lack of better options.
      OOpt = llvm::StringSwitch<const char *>(A->getValue())
                 .Case("1", "1")
                 .Case("2", "2")
                 .Case("3", "3")
                 .Case("s", "2")
                 .Case("z", "2")
                 .Default("2");
    }
    CmdArgs.push_back(Args.MakeArgString(llvm::Twine("-O") + OOpt));
  } else {
    // If no -O was passed, pass -O3 to ptxas -- this makes ptxas's
    // optimization level the same as the ptxjitcompiler.
    CmdArgs.push_back("-O3");
  }
  if (DIKind == DebugDirectivesOnly)
    CmdArgs.push_back("-lineinfo");

  // Pass -v to ptxas if it was passed to the driver.
  if (Args.hasArg(options::OPT_v))
    CmdArgs.push_back("-v");

  CmdArgs.push_back("--gpu-name");
  CmdArgs.push_back(Args.MakeArgString(CudaArchToString(gpu_arch)));
  CmdArgs.push_back("--output-file");
  std::string OutputFileName = TC.getInputFilename(Output);

  // If we are invoking `nvlink` internally we need to output a `.cubin` file.
  // FIXME: This should hopefully be removed if NVIDIA updates their tooling.
  if (!C.getInputArgs().getLastArg(options::OPT_c)) {
    SmallString<256> Filename(Output.getFilename());
    llvm::sys::path::replace_extension(Filename, "cubin");
    OutputFileName = Filename.str();
  }
  if (Output.isFilename() && OutputFileName != Output.getFilename())
    C.addTempFile(Args.MakeArgString(OutputFileName));

  CmdArgs.push_back(Args.MakeArgString(OutputFileName));
  for (const auto &II : Inputs)
    CmdArgs.push_back(Args.MakeArgString(II.getFilename()));

  for (const auto &A : Args.getAllArgValues(options::OPT_Xcuda_ptxas))
    CmdArgs.push_back(Args.MakeArgString(A));

  bool Relocatable;
  if (JA.isOffloading(Action::OFK_OpenMP))
    // In OpenMP we need to generate relocatable code.
    Relocatable = Args.hasFlag(options::OPT_fopenmp_relocatable_target,
                               options::OPT_fnoopenmp_relocatable_target,
                               /*Default=*/true);
  else if (JA.isOffloading(Action::OFK_Cuda))
    // In CUDA we generate relocatable code by default.
    Relocatable = Args.hasFlag(options::OPT_fgpu_rdc, options::OPT_fno_gpu_rdc,
                               /*Default=*/false);
  else if (JA.isOffloading(Action::OFK_SYCL))
    // In SYCL we control [no-]rdc linking at bitcode stage with 'llvm-link'.
    // This allows for link-time optimisations and for now we do no support a
    // non-LTO path, which means we cannot generate relocatable device code.
    Relocatable = false;
  else
    // Otherwise, we are compiling directly and should create linkable output.
    Relocatable = true;

  if (Relocatable)
    CmdArgs.push_back("-c");

  const char *Exec;
  if (Arg *A = Args.getLastArg(options::OPT_ptxas_path_EQ))
    Exec = A->getValue();
  else
    Exec = Args.MakeArgString(TC.GetProgramPath("ptxas"));
  C.addCommand(std::make_unique<Command>(
      JA, *this,
      ResponseFileSupport{ResponseFileSupport::RF_Full, llvm::sys::WEM_UTF8,
                          "--options-file"},
      Exec, CmdArgs, Inputs, Output));
}

static bool shouldIncludePTX(const ArgList &Args, const char *gpu_arch) {
  bool includePTX = true;
  for (Arg *A : Args) {
    if (!(A->getOption().matches(options::OPT_cuda_include_ptx_EQ) ||
          A->getOption().matches(options::OPT_no_cuda_include_ptx_EQ)))
      continue;
    A->claim();
    const StringRef ArchStr = A->getValue();
    if (ArchStr == "all" || ArchStr == gpu_arch) {
      includePTX = A->getOption().matches(options::OPT_cuda_include_ptx_EQ);
      continue;
    }
  }
  return includePTX;
}

// All inputs to this linker must be from CudaDeviceActions, as we need to look
// at the Inputs' Actions in order to figure out which GPU architecture they
// correspond to.
void NVPTX::FatBinary::ConstructJob(Compilation &C, const JobAction &JA,
                                    const InputInfo &Output,
                                    const InputInfoList &Inputs,
                                    const ArgList &Args,
                                    const char *LinkingOutput) const {
  const auto &TC =
      static_cast<const toolchains::CudaToolChain &>(getToolChain());
  assert(TC.getTriple().isNVPTX() && "Wrong platform");

  ArgStringList CmdArgs;
  if (TC.CudaInstallation.version() <= CudaVersion::CUDA_100)
    CmdArgs.push_back("--cuda");
  CmdArgs.push_back(TC.getTriple().isArch64Bit() ? "-64" : "-32");
  CmdArgs.push_back(Args.MakeArgString("--create"));
  CmdArgs.push_back(Args.MakeArgString(Output.getFilename()));
  if (mustEmitDebugInfo(Args) == EmitSameDebugInfoAsHost)
    CmdArgs.push_back("-g");

  for (const auto &II : Inputs) {
    auto *A = II.getAction();
    assert(A->getInputs().size() == 1 &&
           "Device offload action is expected to have a single input");
    const char *gpu_arch_str = A->getOffloadingArch();
    assert(gpu_arch_str &&
           "Device action expected to have associated a GPU architecture!");
    CudaArch gpu_arch = StringToCudaArch(gpu_arch_str);

    if (II.getType() == types::TY_PP_Asm &&
        !shouldIncludePTX(Args, gpu_arch_str))
      continue;
    // We need to pass an Arch of the form "sm_XX" for cubin files and
    // "compute_XX" for ptx.
    const char *Arch = (II.getType() == types::TY_PP_Asm)
                           ? CudaArchToVirtualArchString(gpu_arch)
                           : gpu_arch_str;
    CmdArgs.push_back(
        Args.MakeArgString(llvm::Twine("--image=profile=") + Arch +
                           ",file=" + getToolChain().getInputFilename(II)));
  }

  for (const auto &A : Args.getAllArgValues(options::OPT_Xcuda_fatbinary))
    CmdArgs.push_back(Args.MakeArgString(A));

  const char *Exec = Args.MakeArgString(TC.GetProgramPath("fatbinary"));
  C.addCommand(std::make_unique<Command>(
      JA, *this,
      ResponseFileSupport{ResponseFileSupport::RF_Full, llvm::sys::WEM_UTF8,
                          "--options-file"},
      Exec, CmdArgs, Inputs, Output));
}

void NVPTX::OpenMPLinker::ConstructJob(Compilation &C, const JobAction &JA,
                                       const InputInfo &Output,
                                       const InputInfoList &Inputs,
                                       const ArgList &Args,
                                       const char *LinkingOutput) const {
  const auto &TC =
      static_cast<const toolchains::CudaToolChain &>(getToolChain());
  assert(TC.getTriple().isNVPTX() && "Wrong platform");

  ArgStringList CmdArgs;

  // OpenMP uses nvlink to link cubin files. The result will be embedded in the
  // host binary by the host linker.
  assert(!JA.isHostOffloading(Action::OFK_OpenMP) &&
         "CUDA toolchain not expected for an OpenMP host device.");

  if (Output.isFilename()) {
    CmdArgs.push_back("-o");
    CmdArgs.push_back(Output.getFilename());
  } else
    assert(Output.isNothing() && "Invalid output.");
  if (mustEmitDebugInfo(Args) == EmitSameDebugInfoAsHost)
    CmdArgs.push_back("-g");

  if (Args.hasArg(options::OPT_v))
    CmdArgs.push_back("-v");

  StringRef GPUArch =
      Args.getLastArgValue(options::OPT_march_EQ);
  assert(!GPUArch.empty() && "At least one GPU Arch required for ptxas.");

  CmdArgs.push_back("-arch");
  CmdArgs.push_back(Args.MakeArgString(GPUArch));

  // Add paths specified in LIBRARY_PATH environment variable as -L options.
  addDirectoryList(Args, CmdArgs, "-L", "LIBRARY_PATH");

  // Add paths for the default clang library path.
  SmallString<256> DefaultLibPath =
      llvm::sys::path::parent_path(TC.getDriver().Dir);
  llvm::sys::path::append(DefaultLibPath, CLANG_INSTALL_LIBDIR_BASENAME);
  CmdArgs.push_back(Args.MakeArgString(Twine("-L") + DefaultLibPath));

  for (const auto &II : Inputs) {
    if (II.getType() == types::TY_LLVM_IR || II.getType() == types::TY_LTO_IR ||
        II.getType() == types::TY_LTO_BC || II.getType() == types::TY_LLVM_BC) {
      C.getDriver().Diag(diag::err_drv_no_linker_llvm_support)
          << getToolChain().getTripleString();
      continue;
    }

    // Currently, we only pass the input files to the linker, we do not pass
    // any libraries that may be valid only for the host.
    if (!II.isFilename())
      continue;

    const char *CubinF =
        C.getArgs().MakeArgString(getToolChain().getInputFilename(II));

    CmdArgs.push_back(CubinF);
  }

  AddStaticDeviceLibsLinking(C, *this, JA, Inputs, Args, CmdArgs, "nvptx",
                             GPUArch, /*isBitCodeSDL=*/false);

  // Find nvlink and pass it as "--nvlink-path=" argument of
  // clang-nvlink-wrapper.
  CmdArgs.push_back(Args.MakeArgString(
      Twine("--nvlink-path=" + getToolChain().GetProgramPath("nvlink"))));

  const char *Exec =
      Args.MakeArgString(getToolChain().GetProgramPath("clang-nvlink-wrapper"));
  C.addCommand(std::make_unique<Command>(
      JA, *this,
      ResponseFileSupport{ResponseFileSupport::RF_Full, llvm::sys::WEM_UTF8,
                          "--options-file"},
      Exec, CmdArgs, Inputs, Output));
}

void NVPTX::Linker::ConstructJob(Compilation &C, const JobAction &JA,
                                 const InputInfo &Output,
                                 const InputInfoList &Inputs,
                                 const ArgList &Args,
                                 const char *LinkingOutput) const {
  const auto &TC =
      static_cast<const toolchains::NVPTXToolChain &>(getToolChain());
  ArgStringList CmdArgs;

  assert(TC.getTriple().isNVPTX() && "Wrong platform");

  assert((Output.isFilename() || Output.isNothing()) && "Invalid output.");
  if (Output.isFilename()) {
    CmdArgs.push_back("-o");
    CmdArgs.push_back(Output.getFilename());
  }

  if (mustEmitDebugInfo(Args) == EmitSameDebugInfoAsHost)
    CmdArgs.push_back("-g");

  if (Args.hasArg(options::OPT_v))
    CmdArgs.push_back("-v");

  StringRef GPUArch = Args.getLastArgValue(options::OPT_march_EQ);
  if (GPUArch.empty()) {
    C.getDriver().Diag(diag::err_drv_offload_missing_gpu_arch)
        << getToolChain().getArchName() << getShortName();
    return;
  }

  CmdArgs.push_back("-arch");
  CmdArgs.push_back(Args.MakeArgString(GPUArch));

  // Add paths specified in LIBRARY_PATH environment variable as -L options.
  addDirectoryList(Args, CmdArgs, "-L", "LIBRARY_PATH");

  // Add standard library search paths passed on the command line.
  Args.AddAllArgs(CmdArgs, options::OPT_L);
  getToolChain().AddFilePathLibArgs(Args, CmdArgs);

  // Add paths for the default clang library path.
  SmallString<256> DefaultLibPath =
      llvm::sys::path::parent_path(TC.getDriver().Dir);
  llvm::sys::path::append(DefaultLibPath, CLANG_INSTALL_LIBDIR_BASENAME);
  CmdArgs.push_back(Args.MakeArgString(Twine("-L") + DefaultLibPath));

  for (const auto &II : Inputs) {
    if (II.getType() == types::TY_LLVM_IR || II.getType() == types::TY_LTO_IR ||
        II.getType() == types::TY_LTO_BC || II.getType() == types::TY_LLVM_BC) {
      C.getDriver().Diag(diag::err_drv_no_linker_llvm_support)
          << getToolChain().getTripleString();
      continue;
    }

    // The 'nvlink' application performs RDC-mode linking when given a '.o'
    // file and device linking when given a '.cubin' file. We always want to
    // perform device linking, so just rename any '.o' files.
    // FIXME: This should hopefully be removed if NVIDIA updates their tooling.
    if (II.isFilename()) {
      auto InputFile = getToolChain().getInputFilename(II);
      if (llvm::sys::path::extension(InputFile) != ".cubin") {
        // If there are no actions above this one then this is direct input and
        // we can copy it. Otherwise the input is internal so a `.cubin` file
        // should exist.
        if (II.getAction() && II.getAction()->getInputs().size() == 0) {
          const char *CubinF =
              Args.MakeArgString(getToolChain().getDriver().GetTemporaryPath(
                  llvm::sys::path::stem(InputFile), "cubin"));
          if (llvm::sys::fs::copy_file(InputFile, C.addTempFile(CubinF)))
            continue;

          CmdArgs.push_back(CubinF);
        } else {
          SmallString<256> Filename(InputFile);
          llvm::sys::path::replace_extension(Filename, "cubin");
          CmdArgs.push_back(Args.MakeArgString(Filename));
        }
      } else {
        CmdArgs.push_back(Args.MakeArgString(InputFile));
      }
    } else if (!II.isNothing()) {
      II.getInputArg().renderAsInput(Args, CmdArgs);
    }
  }

  C.addCommand(std::make_unique<Command>(
      JA, *this,
      ResponseFileSupport{ResponseFileSupport::RF_Full, llvm::sys::WEM_UTF8,
                          "--options-file"},
      Args.MakeArgString(getToolChain().GetProgramPath("nvlink")), CmdArgs,
      Inputs, Output));
}

void NVPTX::getNVPTXTargetFeatures(const Driver &D, const llvm::Triple &Triple,
                                   const llvm::opt::ArgList &Args,
                                   std::vector<StringRef> &Features) {
  if (Args.hasArg(options::OPT_cuda_feature_EQ)) {
    StringRef PtxFeature =
        Args.getLastArgValue(options::OPT_cuda_feature_EQ, "+ptx42");
    Features.push_back(Args.MakeArgString(PtxFeature));
    return;
  }
  CudaInstallationDetector CudaInstallation(D, Triple, Args);

  // New CUDA versions often introduce new instructions that are only supported
  // by new PTX version, so we need to raise PTX level to enable them in NVPTX
  // back-end.
  const char *PtxFeature = nullptr;
  switch (CudaInstallation.version()) {
#define CASE_CUDA_VERSION(CUDA_VER, PTX_VER)                                   \
  case CudaVersion::CUDA_##CUDA_VER:                                           \
    PtxFeature = "+ptx" #PTX_VER;                                              \
    break;
    CASE_CUDA_VERSION(123, 83);
    CASE_CUDA_VERSION(122, 82);
    CASE_CUDA_VERSION(121, 81);
    CASE_CUDA_VERSION(120, 80);
    CASE_CUDA_VERSION(118, 78);
    CASE_CUDA_VERSION(117, 77);
    CASE_CUDA_VERSION(116, 76);
    CASE_CUDA_VERSION(115, 75);
    CASE_CUDA_VERSION(114, 74);
    CASE_CUDA_VERSION(113, 73);
    CASE_CUDA_VERSION(112, 72);
    CASE_CUDA_VERSION(111, 71);
    CASE_CUDA_VERSION(110, 70);
    CASE_CUDA_VERSION(102, 65);
    CASE_CUDA_VERSION(101, 64);
    CASE_CUDA_VERSION(100, 63);
    CASE_CUDA_VERSION(92, 61);
    CASE_CUDA_VERSION(91, 61);
    CASE_CUDA_VERSION(90, 60);
#undef CASE_CUDA_VERSION
  default:
    PtxFeature = "+ptx42";
  }
  Features.push_back(PtxFeature);
}

/// NVPTX toolchain. Our assembler is ptxas, and our linker is nvlink. This
/// operates as a stand-alone version of the NVPTX tools without the host
/// toolchain.
NVPTXToolChain::NVPTXToolChain(const Driver &D, const llvm::Triple &Triple,
                               const llvm::Triple &HostTriple,
                               const ArgList &Args, bool Freestanding = false)
    : ToolChain(D, Triple, Args), CudaInstallation(D, HostTriple, Args),
      Freestanding(Freestanding) {
  if (CudaInstallation.isValid())
    getProgramPaths().push_back(std::string(CudaInstallation.getBinPath()));
  // Lookup binaries into the driver directory, this is used to
  // discover the 'nvptx-arch' executable.
  getProgramPaths().push_back(getDriver().Dir);
}

/// We only need the host triple to locate the CUDA binary utilities, use the
/// system's default triple if not provided.
NVPTXToolChain::NVPTXToolChain(const Driver &D, const llvm::Triple &Triple,
                               const ArgList &Args)
    : NVPTXToolChain(D, Triple, llvm::Triple(LLVM_HOST_TRIPLE), Args,
                     /*Freestanding=*/true) {}

llvm::opt::DerivedArgList *
NVPTXToolChain::TranslateArgs(const llvm::opt::DerivedArgList &Args,
                              StringRef BoundArch,
                              Action::OffloadKind OffloadKind) const {
  DerivedArgList *DAL = ToolChain::TranslateArgs(Args, BoundArch, OffloadKind);
  if (!DAL)
    DAL = new DerivedArgList(Args.getBaseArgs());

  const OptTable &Opts = getDriver().getOpts();

  for (Arg *A : Args)
    if (!llvm::is_contained(*DAL, A))
      DAL->append(A);

  // TODO: We should accept 'generic' as a valid architecture.
  if (!DAL->hasArg(options::OPT_march_EQ) && OffloadKind != Action::OFK_None) {
    DAL->AddJoinedArg(nullptr, Opts.getOption(options::OPT_march_EQ),
                      CudaArchToString(CudaArch::CudaDefault));
  } else if (DAL->getLastArgValue(options::OPT_march_EQ) == "native") {
    auto GPUsOrErr = getSystemGPUArchs(Args);
    if (!GPUsOrErr) {
      getDriver().Diag(diag::err_drv_undetermined_gpu_arch)
          << getArchName() << llvm::toString(GPUsOrErr.takeError()) << "-march";
    } else {
      if (GPUsOrErr->size() > 1)
        getDriver().Diag(diag::warn_drv_multi_gpu_arch)
            << getArchName() << llvm::join(*GPUsOrErr, ", ") << "-march";
      DAL->AddJoinedArg(nullptr, Opts.getOption(options::OPT_march_EQ),
                        Args.MakeArgString(GPUsOrErr->front()));
    }
  }

  return DAL;
}

// Select remangled libclc variant. 64-bit longs default, 32-bit longs on
// Windows
static const char *getLibSpirvTargetName(const ToolChain &HostTC) {
  if (HostTC.getTriple().isOSWindows())
    return "remangled-l32-signed_char.libspirv-nvptx64-nvidia-cuda.bc";
  return "remangled-l64-signed_char.libspirv-nvptx64-nvidia-cuda.bc";
}

void NVPTXToolChain::addClangTargetOptions(
    const llvm::opt::ArgList &DriverArgs, llvm::opt::ArgStringList &CC1Args,
    Action::OffloadKind DeviceOffloadingKind) const {
  // If we are compiling with a standalone NVPTX toolchain we want to try to
  // mimic a standard environment as much as possible. So we enable lowering
  // ctor / dtor functions to global symbols that can be registered.
  if (Freestanding)
    CC1Args.append({"-mllvm", "--nvptx-lower-global-ctor-dtor"});
}

bool NVPTXToolChain::supportsDebugInfoOption(const llvm::opt::Arg *A) const {
  const Option &O = A->getOption();
  return (O.matches(options::OPT_gN_Group) &&
          !O.matches(options::OPT_gmodules)) ||
         O.matches(options::OPT_g_Flag) ||
         O.matches(options::OPT_ggdbN_Group) || O.matches(options::OPT_ggdb) ||
         O.matches(options::OPT_gdwarf) || O.matches(options::OPT_gdwarf_2) ||
         O.matches(options::OPT_gdwarf_3) || O.matches(options::OPT_gdwarf_4) ||
         O.matches(options::OPT_gdwarf_5) ||
         O.matches(options::OPT_gcolumn_info);
}

void NVPTXToolChain::adjustDebugInfoKind(
    llvm::codegenoptions::DebugInfoKind &DebugInfoKind,
    const ArgList &Args) const {
  switch (mustEmitDebugInfo(Args)) {
  case DisableDebugInfo:
    DebugInfoKind = llvm::codegenoptions::NoDebugInfo;
    break;
  case DebugDirectivesOnly:
    DebugInfoKind = llvm::codegenoptions::DebugDirectivesOnly;
    break;
  case EmitSameDebugInfoAsHost:
    // Use same debug info level as the host.
    break;
  }
}

Expected<SmallVector<std::string>>
NVPTXToolChain::getSystemGPUArchs(const ArgList &Args) const {
  // Detect NVIDIA GPUs availible on the system.
  std::string Program;
  if (Arg *A = Args.getLastArg(options::OPT_nvptx_arch_tool_EQ))
    Program = A->getValue();
  else
    Program = GetProgramPath("nvptx-arch");

  auto StdoutOrErr = executeToolChainProgram(Program);
  if (!StdoutOrErr)
    return StdoutOrErr.takeError();

  SmallVector<std::string, 1> GPUArchs;
  for (StringRef Arch : llvm::split((*StdoutOrErr)->getBuffer(), "\n"))
    if (!Arch.empty())
      GPUArchs.push_back(Arch.str());

  if (GPUArchs.empty())
    return llvm::createStringError(std::error_code(),
                                   "No NVIDIA GPU detected in the system");

  return std::move(GPUArchs);
}

/// CUDA toolchain.  Our assembler is ptxas, and our "linker" is fatbinary,
/// which isn't properly a linker but nonetheless performs the step of stitching
/// together object files from the assembler into a single blob.

CudaToolChain::CudaToolChain(const Driver &D, const llvm::Triple &Triple,
                             const ToolChain &HostTC, const ArgList &Args,
                             const Action::OffloadKind OK)
    : NVPTXToolChain(D, Triple, HostTC.getTriple(), Args), HostTC(HostTC),
      OK(OK) {}

void CudaToolChain::addClangTargetOptions(
    const llvm::opt::ArgList &DriverArgs, llvm::opt::ArgStringList &CC1Args,
    Action::OffloadKind DeviceOffloadingKind) const {
  HostTC.addClangTargetOptions(DriverArgs, CC1Args, DeviceOffloadingKind);

  StringRef GpuArch = DriverArgs.getLastArgValue(options::OPT_march_EQ);
  assert(!GpuArch.empty() && "Must have an explicit GPU arch.");
  assert((DeviceOffloadingKind == Action::OFK_OpenMP ||
          DeviceOffloadingKind == Action::OFK_SYCL ||
          DeviceOffloadingKind == Action::OFK_Cuda) &&
         "Only OpenMP, SYCL or CUDA offloading kinds are supported for NVIDIA GPUs.");

  if (DeviceOffloadingKind == Action::OFK_Cuda) {
    CC1Args.append(
        {"-fcuda-is-device", "-mllvm", "-enable-memcpyopt-without-libcalls"});

    // Unsized function arguments used for variadics were introduced in CUDA-9.0
    // We still do not support generating code that actually uses variadic
    // arguments yet, but we do need to allow parsing them as recent CUDA
    // headers rely on that. https://github.com/llvm/llvm-project/issues/58410
    if (CudaInstallation.version() >= CudaVersion::CUDA_90)
      CC1Args.push_back("-fcuda-allow-variadic-functions");

    if (DriverArgs.hasArg(options::OPT_fsycl)) {
      // Add these flags for .cu SYCL compilation.
      CC1Args.append({"-std=c++17", "-fsycl-is-host"});
    }
  }

  if (DeviceOffloadingKind == Action::OFK_SYCL) {
    toolchains::SYCLToolChain::AddSYCLIncludeArgs(getDriver(), DriverArgs,
                                                  CC1Args);

    if (DriverArgs.hasArg(options::OPT_fsycl_fp32_prec_sqrt)) {
      CC1Args.push_back("-fcuda-prec-sqrt");
    }
  }

  auto NoLibSpirv = DriverArgs.hasArg(options::OPT_fno_sycl_libspirv,
                                      options::OPT_fsycl_device_only);
  if (DeviceOffloadingKind == Action::OFK_SYCL && !NoLibSpirv) {
    std::string LibSpirvFile;

    if (DriverArgs.hasArg(clang::driver::options::OPT_fsycl_libspirv_path_EQ)) {
      auto ProvidedPath =
        DriverArgs.getLastArgValue(clang::driver::options::OPT_fsycl_libspirv_path_EQ).str();
      if (llvm::sys::fs::exists(ProvidedPath))
        LibSpirvFile = ProvidedPath;
    } else {
      SmallVector<StringRef, 8> LibraryPaths;

      // Expected path w/out install.
      SmallString<256> WithoutInstallPath(getDriver().ResourceDir);
      llvm::sys::path::append(WithoutInstallPath, Twine("../../clc"));
      LibraryPaths.emplace_back(WithoutInstallPath.c_str());

      // Expected path w/ install.
      SmallString<256> WithInstallPath(getDriver().ResourceDir);
      llvm::sys::path::append(WithInstallPath, Twine("../../../share/clc"));
      LibraryPaths.emplace_back(WithInstallPath.c_str());

      // Select remangled libclc variant
      std::string LibSpirvTargetName = getLibSpirvTargetName(HostTC);

      for (StringRef LibraryPath : LibraryPaths) {
        SmallString<128> LibSpirvTargetFile(LibraryPath);
        llvm::sys::path::append(LibSpirvTargetFile, LibSpirvTargetName);
        if (llvm::sys::fs::exists(LibSpirvTargetFile) ||
            DriverArgs.hasArg(options::OPT__HASH_HASH_HASH)) {
          LibSpirvFile = std::string(LibSpirvTargetFile.str());
          break;
        }
      }
    }

    if (LibSpirvFile.empty()) {
      getDriver().Diag(diag::err_drv_no_sycl_libspirv)
          << getLibSpirvTargetName(HostTC);
      return;
    }

    CC1Args.push_back("-mlink-builtin-bitcode");
    CC1Args.push_back(DriverArgs.MakeArgString(LibSpirvFile));
  }

  if (DriverArgs.hasArg(options::OPT_nogpulib))
    return;

  if (DeviceOffloadingKind == Action::OFK_OpenMP &&
      DriverArgs.hasArg(options::OPT_S))
    return;

  std::string LibDeviceFile = CudaInstallation.getLibDeviceFile(GpuArch);
  if (LibDeviceFile.empty()) {
    getDriver().Diag(diag::err_drv_no_cuda_libdevice) << GpuArch;
    return;
  }

  CC1Args.push_back("-mlink-builtin-bitcode");
  CC1Args.push_back(DriverArgs.MakeArgString(LibDeviceFile));

  clang::CudaVersion CudaInstallationVersion = CudaInstallation.version();

  if (DriverArgs.hasFlag(options::OPT_fcuda_short_ptr,
                         options::OPT_fno_cuda_short_ptr, false))
    CC1Args.append({"-mllvm", "--nvptx-short-ptr"});

  if (CudaInstallationVersion >= CudaVersion::UNKNOWN)
    CC1Args.push_back(
        DriverArgs.MakeArgString(Twine("-target-sdk-version=") +
                                 CudaVersionToString(CudaInstallationVersion)));

  if (DeviceOffloadingKind == Action::OFK_OpenMP) {
    if (CudaInstallationVersion < CudaVersion::CUDA_92) {
      getDriver().Diag(
          diag::err_drv_omp_offload_target_cuda_version_not_support)
          << CudaVersionToString(CudaInstallationVersion);
      return;
    }

    // Link the bitcode library late if we're using device LTO.
    if (getDriver().isUsingLTO(/* IsOffload */ true))
      return;

    addOpenMPDeviceRTL(getDriver(), DriverArgs, CC1Args, GpuArch.str(),
<<<<<<< HEAD
                       getTriple());
    AddStaticDeviceLibsPostLinking(getDriver(), DriverArgs, CC1Args, "nvptx",
                                   GpuArch, /*isBitCodeSDL=*/true,
                                   /*postClangLink=*/true);
=======
                       getTriple(), HostTC);
>>>>>>> 1977404d
  }
}

llvm::DenormalMode CudaToolChain::getDefaultDenormalModeForType(
    const llvm::opt::ArgList &DriverArgs, const JobAction &JA,
    const llvm::fltSemantics *FPType) const {
  if (JA.getOffloadingDeviceKind() == Action::OFK_Cuda) {
    if (FPType && FPType == &llvm::APFloat::IEEEsingle() &&
        DriverArgs.hasFlag(options::OPT_fgpu_flush_denormals_to_zero,
                           options::OPT_fno_gpu_flush_denormals_to_zero, false))
      return llvm::DenormalMode::getPreserveSign();
  }

  assert(JA.getOffloadingDeviceKind() != Action::OFK_Host);
  return llvm::DenormalMode::getIEEE();
}

void CudaToolChain::AddCudaIncludeArgs(const ArgList &DriverArgs,
                                       ArgStringList &CC1Args) const {
  // Check our CUDA version if we're going to include the CUDA headers.
  if (!DriverArgs.hasArg(options::OPT_nogpuinc) &&
      !DriverArgs.hasArg(options::OPT_no_cuda_version_check)) {
    StringRef Arch = DriverArgs.getLastArgValue(options::OPT_march_EQ);
    assert(!Arch.empty() && "Must have an explicit GPU arch.");
    CudaInstallation.CheckCudaVersionSupportsArch(StringToCudaArch(Arch));
  }
  CudaInstallation.AddCudaIncludeArgs(DriverArgs, CC1Args);
}

std::string CudaToolChain::getInputFilename(const InputInfo &Input) const {
  // Only object files are changed, for example assembly files keep their .s
  // extensions. If the user requested device-only compilation don't change it.
  if (Input.getType() != types::TY_Object || getDriver().offloadDeviceOnly())
    return ToolChain::getInputFilename(Input);

  // Replace extension for object files with cubin because nvlink relies on
  // these particular file names.
  SmallString<256> Filename(ToolChain::getInputFilename(Input));
  llvm::sys::path::replace_extension(Filename, "cubin");
  return std::string(Filename);
}

llvm::opt::DerivedArgList *
CudaToolChain::TranslateArgs(const llvm::opt::DerivedArgList &Args,
                             StringRef BoundArch,
                             Action::OffloadKind DeviceOffloadKind) const {
  DerivedArgList *DAL =
      HostTC.TranslateArgs(Args, BoundArch, DeviceOffloadKind);
  if (!DAL)
    DAL = new DerivedArgList(Args.getBaseArgs());

  const OptTable &Opts = getDriver().getOpts();

  // For OpenMP device offloading, append derived arguments. Make sure
  // flags are not duplicated.
  // Also append the compute capability.
  if (DeviceOffloadKind == Action::OFK_OpenMP) {
    for (Arg *A : Args)
      if (!llvm::is_contained(*DAL, A))
        DAL->append(A);

    if (!DAL->hasArg(options::OPT_march_EQ)) {
      StringRef Arch = BoundArch;
      if (Arch.empty()) {
        auto ArchsOrErr = getSystemGPUArchs(Args);
        if (!ArchsOrErr) {
          std::string ErrMsg =
              llvm::formatv("{0}", llvm::fmt_consume(ArchsOrErr.takeError()));
          getDriver().Diag(diag::err_drv_undetermined_gpu_arch)
              << llvm::Triple::getArchTypeName(getArch()) << ErrMsg << "-march";
          Arch = CudaArchToString(CudaArch::CudaDefault);
        } else {
          Arch = Args.MakeArgString(ArchsOrErr->front());
        }
      }
      DAL->AddJoinedArg(nullptr, Opts.getOption(options::OPT_march_EQ), Arch);
    }

    return DAL;
  }

  for (Arg *A : Args) {
    DAL->append(A);
  }

  if (!BoundArch.empty()) {
    DAL->eraseArg(options::OPT_march_EQ);
    DAL->AddJoinedArg(nullptr, Opts.getOption(options::OPT_march_EQ),
                      BoundArch);
  }
  return DAL;
}

Tool *NVPTXToolChain::buildAssembler() const {
  return new tools::NVPTX::Assembler(*this);
}

Tool *NVPTXToolChain::buildLinker() const {
  return new tools::NVPTX::Linker(*this);
}

Tool *CudaToolChain::buildAssembler() const {
  return new tools::NVPTX::Assembler(*this);
}

Tool *CudaToolChain::buildLinker() const {
  if (OK == Action::OFK_OpenMP)
    return new tools::NVPTX::OpenMPLinker(*this);
  if (OK == Action::OFK_SYCL)
    return new tools::NVPTX::SYCLLinker(*this);
  return new tools::NVPTX::FatBinary(*this);
}

Tool *CudaToolChain::SelectTool(const JobAction &JA) const {
  if (OK == Action::OFK_SYCL) {
    if (JA.getKind() == Action::LinkJobClass &&
        JA.getType() == types::TY_LLVM_BC) {
      return static_cast<tools::NVPTX::SYCLLinker *>(ToolChain::SelectTool(JA))
          ->GetSYCLToolChainLinker();
    }
  }
  return ToolChain::SelectTool(JA);
}

void CudaToolChain::addClangWarningOptions(ArgStringList &CC1Args) const {
  HostTC.addClangWarningOptions(CC1Args);
}

ToolChain::CXXStdlibType
CudaToolChain::GetCXXStdlibType(const ArgList &Args) const {
  return HostTC.GetCXXStdlibType(Args);
}

void CudaToolChain::AddClangSystemIncludeArgs(const ArgList &DriverArgs,
                                              ArgStringList &CC1Args) const {
  if (DriverArgs.hasArg(options::OPT_fsycl)) {
    toolchains::SYCLToolChain::AddSYCLIncludeArgs(getDriver(), DriverArgs,
                                                  CC1Args);
  }
  HostTC.AddClangSystemIncludeArgs(DriverArgs, CC1Args);

  if (!DriverArgs.hasArg(options::OPT_nogpuinc) && CudaInstallation.isValid())
    CC1Args.append(
        {"-internal-isystem",
         DriverArgs.MakeArgString(CudaInstallation.getIncludePath())});
}

void CudaToolChain::AddClangCXXStdlibIncludeArgs(const ArgList &Args,
                                                 ArgStringList &CC1Args) const {
  HostTC.AddClangCXXStdlibIncludeArgs(Args, CC1Args);
}

void CudaToolChain::AddIAMCUIncludeArgs(const ArgList &Args,
                                        ArgStringList &CC1Args) const {
  HostTC.AddIAMCUIncludeArgs(Args, CC1Args);
}

SanitizerMask CudaToolChain::getSupportedSanitizers() const {
  // The CudaToolChain only supports sanitizers in the sense that it allows
  // sanitizer arguments on the command line if they are supported by the host
  // toolchain. The CudaToolChain will actually ignore any command line
  // arguments for any of these "supported" sanitizers. That means that no
  // sanitization of device code is actually supported at this time.
  //
  // This behavior is necessary because the host and device toolchains
  // invocations often share the command line, so the device toolchain must
  // tolerate flags meant only for the host toolchain.
  return HostTC.getSupportedSanitizers();
}

VersionTuple CudaToolChain::computeMSVCVersion(const Driver *D,
                                               const ArgList &Args) const {
  return HostTC.computeMSVCVersion(D, Args);
}<|MERGE_RESOLUTION|>--- conflicted
+++ resolved
@@ -1063,14 +1063,10 @@
       return;
 
     addOpenMPDeviceRTL(getDriver(), DriverArgs, CC1Args, GpuArch.str(),
-<<<<<<< HEAD
-                       getTriple());
+                       getTriple(), HostTC);
     AddStaticDeviceLibsPostLinking(getDriver(), DriverArgs, CC1Args, "nvptx",
                                    GpuArch, /*isBitCodeSDL=*/true,
                                    /*postClangLink=*/true);
-=======
-                       getTriple(), HostTC);
->>>>>>> 1977404d
   }
 }
 
