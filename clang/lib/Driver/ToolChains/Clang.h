//===--- Clang.h - Clang Tool and ToolChain Implementations ====-*- C++ -*-===//
//
// Part of the LLVM Project, under the Apache License v2.0 with LLVM Exceptions.
// See https://llvm.org/LICENSE.txt for license information.
// SPDX-License-Identifier: Apache-2.0 WITH LLVM-exception
//
//===----------------------------------------------------------------------===//

#ifndef LLVM_CLANG_LIB_DRIVER_TOOLCHAINS_CLANG_H
#define LLVM_CLANG_LIB_DRIVER_TOOLCHAINS_CLANG_H

#include "MSVC.h"
#include "clang/Basic/DebugInfoOptions.h"
#include "clang/Driver/Driver.h"
#include "clang/Driver/Tool.h"
#include "clang/Driver/Types.h"
#include "llvm/ADT/Triple.h"
#include "llvm/Option/Option.h"
#include "llvm/Support/raw_ostream.h"

namespace clang {
class ObjCRuntime;
namespace driver {

namespace tools {

/// Clang compiler tool.
class LLVM_LIBRARY_VISIBILITY Clang : public Tool {
  // Indicates whether this instance has integrated backend using
  // internal LLVM infrastructure.
  bool HasBackend;

public:
  static const char *getBaseInputName(const llvm::opt::ArgList &Args,
                                      const InputInfo &Input);
  static const char *getBaseInputStem(const llvm::opt::ArgList &Args,
                                      const InputInfoList &Inputs);
  static const char *getDependencyFileName(const llvm::opt::ArgList &Args,
                                           const InputInfoList &Inputs);

private:
  void AddPreprocessingOptions(Compilation &C, const JobAction &JA,
                               const Driver &D, const llvm::opt::ArgList &Args,
                               llvm::opt::ArgStringList &CmdArgs,
                               const InputInfo &Output,
                               const InputInfoList &Inputs) const;

  void RenderTargetOptions(const llvm::Triple &EffectiveTriple,
                           const llvm::opt::ArgList &Args, bool KernelOrKext,
                           llvm::opt::ArgStringList &CmdArgs) const;

  void AddAArch64TargetArgs(const llvm::opt::ArgList &Args,
                            llvm::opt::ArgStringList &CmdArgs) const;
  void AddARMTargetArgs(const llvm::Triple &Triple,
                        const llvm::opt::ArgList &Args,
                        llvm::opt::ArgStringList &CmdArgs,
                        bool KernelOrKext) const;
  void AddARM64TargetArgs(const llvm::opt::ArgList &Args,
                          llvm::opt::ArgStringList &CmdArgs) const;
  void AddMIPSTargetArgs(const llvm::opt::ArgList &Args,
                         llvm::opt::ArgStringList &CmdArgs) const;
  void AddPPCTargetArgs(const llvm::opt::ArgList &Args,
                        llvm::opt::ArgStringList &CmdArgs) const;
  void AddR600TargetArgs(const llvm::opt::ArgList &Args,
                         llvm::opt::ArgStringList &CmdArgs) const;
  void AddRISCVTargetArgs(const llvm::opt::ArgList &Args,
                          llvm::opt::ArgStringList &CmdArgs) const;
  void AddSparcTargetArgs(const llvm::opt::ArgList &Args,
                          llvm::opt::ArgStringList &CmdArgs) const;
  void AddSystemZTargetArgs(const llvm::opt::ArgList &Args,
                            llvm::opt::ArgStringList &CmdArgs) const;
  void AddX86TargetArgs(const llvm::opt::ArgList &Args,
                        llvm::opt::ArgStringList &CmdArgs) const;
  void AddHexagonTargetArgs(const llvm::opt::ArgList &Args,
                            llvm::opt::ArgStringList &CmdArgs) const;
  void AddLanaiTargetArgs(const llvm::opt::ArgList &Args,
                          llvm::opt::ArgStringList &CmdArgs) const;
  void AddWebAssemblyTargetArgs(const llvm::opt::ArgList &Args,
                                llvm::opt::ArgStringList &CmdArgs) const;
  void AddVETargetArgs(const llvm::opt::ArgList &Args,
                       llvm::opt::ArgStringList &CmdArgs) const;

  enum RewriteKind { RK_None, RK_Fragile, RK_NonFragile };

  ObjCRuntime AddObjCRuntimeArgs(const llvm::opt::ArgList &args,
                                 const InputInfoList &inputs,
                                 llvm::opt::ArgStringList &cmdArgs,
                                 RewriteKind rewrite) const;

  void AddClangCLArgs(const llvm::opt::ArgList &Args, types::ID InputType,
                      llvm::opt::ArgStringList &CmdArgs,
                      codegenoptions::DebugInfoKind *DebugInfoKind,
                      bool *EmitCodeView) const;

  void ConstructHostCompilerJob(Compilation &C, const JobAction &JA,
                                const InputInfo &Output,
                                const InputInfoList &Inputs,
                                const llvm::opt::ArgList &TCArgs) const;

  mutable std::unique_ptr<llvm::raw_fd_ostream> CompilationDatabase = nullptr;
  void DumpCompilationDatabase(Compilation &C, StringRef Filename,
                               StringRef Target,
                               const InputInfo &Output, const InputInfo &Input,
                               const llvm::opt::ArgList &Args) const;

  void DumpCompilationDatabaseFragmentToDir(
      StringRef Dir, Compilation &C, StringRef Target, const InputInfo &Output,
      const InputInfo &Input, const llvm::opt::ArgList &Args) const;

public:
  Clang(const ToolChain &TC, bool HasIntegratedBackend = true);
  ~Clang() override;

  bool hasGoodDiagnostics() const override { return true; }
  bool hasIntegratedAssembler() const override { return true; }
  bool hasIntegratedBackend() const override { return HasBackend; }
  bool hasIntegratedCPP() const override { return true; }
  bool canEmitIR() const override { return true; }

  void ConstructJob(Compilation &C, const JobAction &JA,
                    const InputInfo &Output, const InputInfoList &Inputs,
                    const llvm::opt::ArgList &TCArgs,
                    const char *LinkingOutput) const override;
};

/// Clang integrated assembler tool.
class LLVM_LIBRARY_VISIBILITY ClangAs : public Tool {
public:
  ClangAs(const ToolChain &TC)
      : Tool("clang::as", "clang integrated assembler", TC) {}
  void AddMIPSTargetArgs(const llvm::opt::ArgList &Args,
                         llvm::opt::ArgStringList &CmdArgs) const;
  void AddX86TargetArgs(const llvm::opt::ArgList &Args,
                        llvm::opt::ArgStringList &CmdArgs) const;
  void AddRISCVTargetArgs(const llvm::opt::ArgList &Args,
                          llvm::opt::ArgStringList &CmdArgs) const;
  bool hasGoodDiagnostics() const override { return true; }
  bool hasIntegratedAssembler() const override { return false; }
  bool hasIntegratedCPP() const override { return false; }

  void ConstructJob(Compilation &C, const JobAction &JA,
                    const InputInfo &Output, const InputInfoList &Inputs,
                    const llvm::opt::ArgList &TCArgs,
                    const char *LinkingOutput) const override;
};

/// Offload bundler tool.
class LLVM_LIBRARY_VISIBILITY OffloadBundler final : public Tool {
public:
  OffloadBundler(const ToolChain &TC)
      : Tool("offload bundler", "clang-offload-bundler", TC) {}

  bool hasIntegratedCPP() const override { return false; }
  void ConstructJob(Compilation &C, const JobAction &JA,
                    const InputInfo &Output, const InputInfoList &Inputs,
                    const llvm::opt::ArgList &TCArgs,
                    const char *LinkingOutput) const override;
  void ConstructJobMultipleOutputs(Compilation &C, const JobAction &JA,
                                   const InputInfoList &Outputs,
                                   const InputInfoList &Inputs,
                                   const llvm::opt::ArgList &TCArgs,
                                   const char *LinkingOutput) const override;
};

/// Offload wrapper tool.
class LLVM_LIBRARY_VISIBILITY OffloadWrapper final : public Tool {
public:
  OffloadWrapper(const ToolChain &TC)
      : Tool("offload wrapper", "clang-offload-wrapper", TC) {}

  bool hasIntegratedCPP() const override { return false; }
  void ConstructJob(Compilation &C, const JobAction &JA,
                    const InputInfo &Output, const InputInfoList &Inputs,
                    const llvm::opt::ArgList &TCArgs,
                    const char *LinkingOutput) const override;
};

<<<<<<< HEAD
/// Offload deps tool.
class LLVM_LIBRARY_VISIBILITY OffloadDeps final : public Tool {
  void constructJob(Compilation &C, const JobAction &JA,
                    ArrayRef<InputInfo> Outputs, ArrayRef<InputInfo> Inputs,
                    const llvm::opt::ArgList &TCArgs,
                    const char *LinkingOutput) const;

public:
  OffloadDeps(const ToolChain &TC)
      : Tool("offload deps", "clang-offload-deps", TC) {}

  bool hasIntegratedCPP() const override { return false; }
  void ConstructJob(Compilation &C, const JobAction &JA,
                    const InputInfo &Output, const InputInfoList &Inputs,
                    const llvm::opt::ArgList &TCArgs,
                    const char *LinkingOutput) const override;
  void ConstructJobMultipleOutputs(Compilation &C, const JobAction &JA,
                                   const InputInfoList &Outputs,
                                   const InputInfoList &Inputs,
                                   const llvm::opt::ArgList &TCArgs,
                                   const char *LinkingOutput) const override;
};

/// SPIR-V translator tool.
class LLVM_LIBRARY_VISIBILITY SPIRVTranslator final : public Tool {
public:
  SPIRVTranslator(const ToolChain &TC)
      : Tool("SPIR-V translator", "llvm-spirv", TC) {}

  bool hasIntegratedCPP() const override { return false; }
  void ConstructJob(Compilation &C, const JobAction &JA,
                    const InputInfo &Output, const InputInfoList &Inputs,
                    const llvm::opt::ArgList &TCArgs,
                    const char *LinkingOutput) const override;
};

/// SPIR Checking tool.
class LLVM_LIBRARY_VISIBILITY SPIRCheck final : public Tool {
public:
  SPIRCheck(const ToolChain &TC)
      : Tool("SPIR Checker", "llvm-no-spir-kernel", TC) {}

  bool hasIntegratedCPP() const override { return false; }
  void ConstructJob(Compilation &C, const JobAction &JA,
                    const InputInfo &Output, const InputInfoList &Inputs,
                    const llvm::opt::ArgList &TCArgs,
                    const char *LinkingOutput) const override;
};

/// SYCL post-link device code processing tool.
class LLVM_LIBRARY_VISIBILITY SYCLPostLink final : public Tool {
public:
  SYCLPostLink(const ToolChain &TC)
      : Tool("SYCL post link", "sycl-post-link", TC) {}

  bool hasIntegratedCPP() const override { return false; }
  bool hasGoodDiagnostics() const override { return true; }
  void ConstructJob(Compilation &C, const JobAction &JA,
                    const InputInfo &Output, const InputInfoList &Inputs,
                    const llvm::opt::ArgList &TCArgs,
                    const char *LinkingOutput) const override;
};

/// File table transformation tool.
class LLVM_LIBRARY_VISIBILITY FileTableTform final : public Tool {
public:
  FileTableTform(const ToolChain &TC)
      : Tool("File table transformation", "file-table-tform", TC) {}

  bool hasIntegratedCPP() const override { return false; }
  bool hasGoodDiagnostics() const override { return true; }
  void ConstructJob(Compilation &C, const JobAction &JA,
                    const InputInfo &Output, const InputInfoList &Inputs,
                    const llvm::opt::ArgList &TCArgs,
                    const char *LinkingOutput) const override;
};

/// Append Footer tool
class LLVM_LIBRARY_VISIBILITY AppendFooter final : public Tool {
public:
  AppendFooter(const ToolChain &TC)
      : Tool("Append Footer to source", "append-file", TC) {}

  bool hasIntegratedCPP() const override { return false; }
  bool hasGoodDiagnostics() const override { return true; }
  void ConstructJob(Compilation &C, const JobAction &JA,
                    const InputInfo &Output, const InputInfoList &Inputs,
                    const llvm::opt::ArgList &TCArgs,
                    const char *LinkingOutput) const override;
};

/// SPIR-V to LLVM-IR wrapper tool
class LLVM_LIBRARY_VISIBILITY SpirvToIrWrapper final : public Tool {
public:
  SpirvToIrWrapper(const ToolChain &TC)
      : Tool("Convert SPIR-V to LLVM-IR if needed", "spirv-to-ir-wrapper", TC) {
  }

  bool hasIntegratedCPP() const override { return false; }
  bool hasGoodDiagnostics() const override { return true; }
=======
/// Linker wrapper tool.
class LLVM_LIBRARY_VISIBILITY LinkerWrapper final : public Tool {
  const Tool *Linker;

public:
  LinkerWrapper(const ToolChain &TC, const Tool *Linker)
      : Tool("Offload::Linker", "linker", TC), Linker(Linker) {}

  bool hasIntegratedCPP() const override { return false; }
>>>>>>> 95c8f746
  void ConstructJob(Compilation &C, const JobAction &JA,
                    const InputInfo &Output, const InputInfoList &Inputs,
                    const llvm::opt::ArgList &TCArgs,
                    const char *LinkingOutput) const override;
};

} // end namespace tools

} // end namespace driver
} // end namespace clang

#endif // LLVM_CLANG_LIB_DRIVER_TOOLCHAINS_CLANG_H<|MERGE_RESOLUTION|>--- conflicted
+++ resolved
@@ -175,7 +175,6 @@
                     const char *LinkingOutput) const override;
 };
 
-<<<<<<< HEAD
 /// Offload deps tool.
 class LLVM_LIBRARY_VISIBILITY OffloadDeps final : public Tool {
   void constructJob(Compilation &C, const JobAction &JA,
@@ -276,7 +275,12 @@
 
   bool hasIntegratedCPP() const override { return false; }
   bool hasGoodDiagnostics() const override { return true; }
-=======
+  void ConstructJob(Compilation &C, const JobAction &JA,
+                    const InputInfo &Output, const InputInfoList &Inputs,
+                    const llvm::opt::ArgList &TCArgs,
+                    const char *LinkingOutput) const override;
+};
+
 /// Linker wrapper tool.
 class LLVM_LIBRARY_VISIBILITY LinkerWrapper final : public Tool {
   const Tool *Linker;
@@ -286,7 +290,6 @@
       : Tool("Offload::Linker", "linker", TC), Linker(Linker) {}
 
   bool hasIntegratedCPP() const override { return false; }
->>>>>>> 95c8f746
   void ConstructJob(Compilation &C, const JobAction &JA,
                     const InputInfo &Output, const InputInfoList &Inputs,
                     const llvm::opt::ArgList &TCArgs,
