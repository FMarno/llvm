--- conflicted
+++ resolved
@@ -470,14 +470,9 @@
     BCLibs.push_back(RocmInstallation.getHIPPath());
 
     // Add common device libraries like ocml etc.
-<<<<<<< HEAD
-    for (auto N : getCommonDeviceLibNames(DriverArgs, GpuArch.str(),
-                                          DeviceOffloadingKind))
-      BCLibs.push_back(StringRef(N));
-=======
-    for (StringRef N : getCommonDeviceLibNames(DriverArgs, GpuArch.str()))
+    for (StringRef N : getCommonDeviceLibNames(DriverArgs, GpuArch.str(),
+                                               DeviceOffloadingKind))
       BCLibs.emplace_back(N);
->>>>>>> a4468272
 
     // Add instrument lib.
     auto InstLib =
