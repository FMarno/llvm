--- conflicted
+++ resolved
@@ -3155,11 +3155,7 @@
     }
     if (EffectiveTriple.isAArch64() && Value != "sysreg" && Value != "global") {
       D.Diag(diag::err_drv_invalid_value_with_suggestion)
-<<<<<<< HEAD
-          << A->getOption().getName() << Value << "tls global";
-=======
           << A->getOption().getName() << Value << "sysreg global";
->>>>>>> 86645b40
       return;
     }
     A->render(Args, CmdArgs);
@@ -3186,13 +3182,10 @@
     if (EffectiveTriple.isX86() && (Value != "fs" && Value != "gs")) {
       D.Diag(diag::err_drv_invalid_value_with_suggestion)
           << A->getOption().getName() << Value << "fs gs";
-<<<<<<< HEAD
-=======
       return;
     }
     if (EffectiveTriple.isAArch64() && Value != "sp_el0") {
       D.Diag(diag::err_drv_invalid_value) << A->getOption().getName() << Value;
->>>>>>> 86645b40
       return;
     }
     A->render(Args, CmdArgs);
