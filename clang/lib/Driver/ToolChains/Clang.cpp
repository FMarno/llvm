--- conflicted
+++ resolved
@@ -984,7 +984,6 @@
   }
 }
 
-<<<<<<< HEAD
 /// Check whether the given input tree contains any append footer actions
 static bool ContainsAppendFooterAction(const Action *A) {
   if (isa<AppendFooterJobAction>(A))
@@ -996,12 +995,6 @@
   return false;
 }
 
-static bool hasClangPchSignature(const Driver &D, StringRef Path) {
-  if (llvm::ErrorOr<std::unique_ptr<llvm::MemoryBuffer>> MemBuf =
-          D.getVFS().getBufferForFile(Path))
-    return (*MemBuf)->getBuffer().starts_with("CPCH");
-  return false;
-=======
 static bool maybeHasClangPchSignature(const Driver &D, StringRef Path) {
   llvm::ErrorOr<std::unique_ptr<llvm::MemoryBuffer>> MemBuf =
       D.getVFS().getBufferForFile(Path);
@@ -1017,7 +1010,6 @@
   Expected<std::unique_ptr<llvm::object::ObjectFile>> Obj =
       llvm::object::ObjectFile::createObjectFile(**MemBuf, Magic);
   return !Obj.takeError();
->>>>>>> 894c2240
 }
 
 static bool gchProbe(const Driver &D, StringRef Path) {
