//===-- Clang.cpp - Clang+LLVM ToolChain Implementations --------*- C++ -*-===//
//
// Part of the LLVM Project, under the Apache License v2.0 with LLVM Exceptions.
// See https://llvm.org/LICENSE.txt for license information.
// SPDX-License-Identifier: Apache-2.0 WITH LLVM-exception
//
//===----------------------------------------------------------------------===//

#include "Clang.h"
#include "Arch/AArch64.h"
#include "Arch/ARM.h"
#include "Arch/Mips.h"
#include "Arch/PPC.h"
#include "Arch/RISCV.h"
#include "Arch/Sparc.h"
#include "Arch/SystemZ.h"
#include "Arch/X86.h"
#include "AMDGPU.h"
#include "CommonArgs.h"
#include "Hexagon.h"
#include "MSP430.h"
#include "InputInfo.h"
#include "PS4CPU.h"
#include "SYCL.h"
#include "clang/Basic/CharInfo.h"
#include "clang/Basic/CodeGenOptions.h"
#include "clang/Basic/LangOptions.h"
#include "clang/Basic/ObjCRuntime.h"
#include "clang/Basic/Version.h"
#include "clang/Driver/Distro.h"
#include "clang/Driver/DriverDiagnostic.h"
#include "clang/Driver/Options.h"
#include "clang/Driver/SanitizerArgs.h"
#include "clang/Driver/XRayArgs.h"
#include "llvm/ADT/StringExtras.h"
#include "llvm/Config/llvm-config.h"
#include "llvm/Option/ArgList.h"
#include "llvm/Support/CodeGen.h"
#include "llvm/Support/Compression.h"
#include "llvm/Support/FileSystem.h"
#include "llvm/Support/Path.h"
#include "llvm/Support/Process.h"
#include "llvm/Support/TargetParser.h"
#include "llvm/Support/YAMLParser.h"

#ifdef LLVM_ON_UNIX
#include <unistd.h> // For getuid().
#endif

using namespace clang::driver;
using namespace clang::driver::tools;
using namespace clang;
using namespace llvm::opt;

static void CheckPreprocessingOptions(const Driver &D, const ArgList &Args) {
  if (Arg *A =
          Args.getLastArg(clang::driver::options::OPT_C, options::OPT_CC)) {
    if (!Args.hasArg(options::OPT_E) && !Args.hasArg(options::OPT__SLASH_P) &&
        !Args.hasArg(options::OPT__SLASH_EP) && !D.CCCIsCPP()) {
      D.Diag(clang::diag::err_drv_argument_only_allowed_with)
          << A->getBaseArg().getAsString(Args)
          << (D.IsCLMode() ? "/E, /P or /EP" : "-E");
    }
  }
}

static void CheckCodeGenerationOptions(const Driver &D, const ArgList &Args) {
  // In gcc, only ARM checks this, but it seems reasonable to check universally.
  if (Args.hasArg(options::OPT_static))
    if (const Arg *A =
            Args.getLastArg(options::OPT_dynamic, options::OPT_mdynamic_no_pic))
      D.Diag(diag::err_drv_argument_not_allowed_with) << A->getAsString(Args)
                                                      << "-static";
}

// Add backslashes to escape spaces and other backslashes.
// This is used for the space-separated argument list specified with
// the -dwarf-debug-flags option.
static void EscapeSpacesAndBackslashes(const char *Arg,
                                       SmallVectorImpl<char> &Res) {
  for (; *Arg; ++Arg) {
    switch (*Arg) {
    default:
      break;
    case ' ':
    case '\\':
      Res.push_back('\\');
      break;
    }
    Res.push_back(*Arg);
  }
}

// Quote target names for inclusion in GNU Make dependency files.
// Only the characters '$', '#', ' ', '\t' are quoted.
static void QuoteTarget(StringRef Target, SmallVectorImpl<char> &Res) {
  for (unsigned i = 0, e = Target.size(); i != e; ++i) {
    switch (Target[i]) {
    case ' ':
    case '\t':
      // Escape the preceding backslashes
      for (int j = i - 1; j >= 0 && Target[j] == '\\'; --j)
        Res.push_back('\\');

      // Escape the space/tab
      Res.push_back('\\');
      break;
    case '$':
      Res.push_back('$');
      break;
    case '#':
      Res.push_back('\\');
      break;
    default:
      break;
    }

    Res.push_back(Target[i]);
  }
}

/// Apply \a Work on the current tool chain \a RegularToolChain and any other
/// offloading tool chain that is associated with the current action \a JA.
static void
forAllAssociatedToolChains(Compilation &C, const JobAction &JA,
                           const ToolChain &RegularToolChain,
                           llvm::function_ref<void(const ToolChain &)> Work) {
  // Apply Work on the current/regular tool chain.
  Work(RegularToolChain);

  // Apply Work on all the offloading tool chains associated with the current
  // action.
  if (JA.isHostOffloading(Action::OFK_Cuda))
    Work(*C.getSingleOffloadToolChain<Action::OFK_Cuda>());
  else if (JA.isDeviceOffloading(Action::OFK_Cuda))
    Work(*C.getSingleOffloadToolChain<Action::OFK_Host>());
  else if (JA.isHostOffloading(Action::OFK_HIP))
    Work(*C.getSingleOffloadToolChain<Action::OFK_HIP>());
  else if (JA.isDeviceOffloading(Action::OFK_HIP))
    Work(*C.getSingleOffloadToolChain<Action::OFK_Host>());

  if (JA.isHostOffloading(Action::OFK_OpenMP)) {
    auto TCs = C.getOffloadToolChains<Action::OFK_OpenMP>();
    for (auto II = TCs.first, IE = TCs.second; II != IE; ++II)
      Work(*II->second);
  } else if (JA.isDeviceOffloading(Action::OFK_OpenMP))
    Work(*C.getSingleOffloadToolChain<Action::OFK_Host>());

  if (JA.isHostOffloading(Action::OFK_SYCL)) {
    auto TCs = C.getOffloadToolChains<Action::OFK_SYCL>();
    for (auto II = TCs.first, IE = TCs.second; II != IE; ++II)
      Work(*II->second);
  } else if (JA.isDeviceOffloading(Action::OFK_SYCL))
    Work(*C.getSingleOffloadToolChain<Action::OFK_Host>());

  //
  // TODO: Add support for other offloading programming models here.
  //
}

/// This is a helper function for validating the optional refinement step
/// parameter in reciprocal argument strings. Return false if there is an error
/// parsing the refinement step. Otherwise, return true and set the Position
/// of the refinement step in the input string.
static bool getRefinementStep(StringRef In, const Driver &D,
                              const Arg &A, size_t &Position) {
  const char RefinementStepToken = ':';
  Position = In.find(RefinementStepToken);
  if (Position != StringRef::npos) {
    StringRef Option = A.getOption().getName();
    StringRef RefStep = In.substr(Position + 1);
    // Allow exactly one numeric character for the additional refinement
    // step parameter. This is reasonable for all currently-supported
    // operations and architectures because we would expect that a larger value
    // of refinement steps would cause the estimate "optimization" to
    // under-perform the native operation. Also, if the estimate does not
    // converge quickly, it probably will not ever converge, so further
    // refinement steps will not produce a better answer.
    if (RefStep.size() != 1) {
      D.Diag(diag::err_drv_invalid_value) << Option << RefStep;
      return false;
    }
    char RefStepChar = RefStep[0];
    if (RefStepChar < '0' || RefStepChar > '9') {
      D.Diag(diag::err_drv_invalid_value) << Option << RefStep;
      return false;
    }
  }
  return true;
}

/// The -mrecip flag requires processing of many optional parameters.
static void ParseMRecip(const Driver &D, const ArgList &Args,
                        ArgStringList &OutStrings) {
  StringRef DisabledPrefixIn = "!";
  StringRef DisabledPrefixOut = "!";
  StringRef EnabledPrefixOut = "";
  StringRef Out = "-mrecip=";

  Arg *A = Args.getLastArg(options::OPT_mrecip, options::OPT_mrecip_EQ);
  if (!A)
    return;

  unsigned NumOptions = A->getNumValues();
  if (NumOptions == 0) {
    // No option is the same as "all".
    OutStrings.push_back(Args.MakeArgString(Out + "all"));
    return;
  }

  // Pass through "all", "none", or "default" with an optional refinement step.
  if (NumOptions == 1) {
    StringRef Val = A->getValue(0);
    size_t RefStepLoc;
    if (!getRefinementStep(Val, D, *A, RefStepLoc))
      return;
    StringRef ValBase = Val.slice(0, RefStepLoc);
    if (ValBase == "all" || ValBase == "none" || ValBase == "default") {
      OutStrings.push_back(Args.MakeArgString(Out + Val));
      return;
    }
  }

  // Each reciprocal type may be enabled or disabled individually.
  // Check each input value for validity, concatenate them all back together,
  // and pass through.

  llvm::StringMap<bool> OptionStrings;
  OptionStrings.insert(std::make_pair("divd", false));
  OptionStrings.insert(std::make_pair("divf", false));
  OptionStrings.insert(std::make_pair("vec-divd", false));
  OptionStrings.insert(std::make_pair("vec-divf", false));
  OptionStrings.insert(std::make_pair("sqrtd", false));
  OptionStrings.insert(std::make_pair("sqrtf", false));
  OptionStrings.insert(std::make_pair("vec-sqrtd", false));
  OptionStrings.insert(std::make_pair("vec-sqrtf", false));

  for (unsigned i = 0; i != NumOptions; ++i) {
    StringRef Val = A->getValue(i);

    bool IsDisabled = Val.startswith(DisabledPrefixIn);
    // Ignore the disablement token for string matching.
    if (IsDisabled)
      Val = Val.substr(1);

    size_t RefStep;
    if (!getRefinementStep(Val, D, *A, RefStep))
      return;

    StringRef ValBase = Val.slice(0, RefStep);
    llvm::StringMap<bool>::iterator OptionIter = OptionStrings.find(ValBase);
    if (OptionIter == OptionStrings.end()) {
      // Try again specifying float suffix.
      OptionIter = OptionStrings.find(ValBase.str() + 'f');
      if (OptionIter == OptionStrings.end()) {
        // The input name did not match any known option string.
        D.Diag(diag::err_drv_unknown_argument) << Val;
        return;
      }
      // The option was specified without a float or double suffix.
      // Make sure that the double entry was not already specified.
      // The float entry will be checked below.
      if (OptionStrings[ValBase.str() + 'd']) {
        D.Diag(diag::err_drv_invalid_value) << A->getOption().getName() << Val;
        return;
      }
    }

    if (OptionIter->second == true) {
      // Duplicate option specified.
      D.Diag(diag::err_drv_invalid_value) << A->getOption().getName() << Val;
      return;
    }

    // Mark the matched option as found. Do not allow duplicate specifiers.
    OptionIter->second = true;

    // If the precision was not specified, also mark the double entry as found.
    if (ValBase.back() != 'f' && ValBase.back() != 'd')
      OptionStrings[ValBase.str() + 'd'] = true;

    // Build the output string.
    StringRef Prefix = IsDisabled ? DisabledPrefixOut : EnabledPrefixOut;
    Out = Args.MakeArgString(Out + Prefix + Val);
    if (i != NumOptions - 1)
      Out = Args.MakeArgString(Out + ",");
  }

  OutStrings.push_back(Args.MakeArgString(Out));
}

/// The -mprefer-vector-width option accepts either a positive integer
/// or the string "none".
static void ParseMPreferVectorWidth(const Driver &D, const ArgList &Args,
                                    ArgStringList &CmdArgs) {
  Arg *A = Args.getLastArg(options::OPT_mprefer_vector_width_EQ);
  if (!A)
    return;

  StringRef Value = A->getValue();
  if (Value == "none") {
    CmdArgs.push_back("-mprefer-vector-width=none");
  } else {
    unsigned Width;
    if (Value.getAsInteger(10, Width)) {
      D.Diag(diag::err_drv_invalid_value) << A->getOption().getName() << Value;
      return;
    }
    CmdArgs.push_back(Args.MakeArgString("-mprefer-vector-width=" + Value));
  }
}

static void getWebAssemblyTargetFeatures(const ArgList &Args,
                                         std::vector<StringRef> &Features) {
  handleTargetFeaturesGroup(Args, Features, options::OPT_m_wasm_Features_Group);
}

static void getTargetFeatures(const Driver &D, const llvm::Triple &Triple,
                              const ArgList &Args, ArgStringList &CmdArgs,
                              bool ForAS, bool IsAux = false) {
  std::vector<StringRef> Features;
  switch (Triple.getArch()) {
  default:
    break;
  case llvm::Triple::mips:
  case llvm::Triple::mipsel:
  case llvm::Triple::mips64:
  case llvm::Triple::mips64el:
    mips::getMIPSTargetFeatures(D, Triple, Args, Features);
    break;

  case llvm::Triple::arm:
  case llvm::Triple::armeb:
  case llvm::Triple::thumb:
  case llvm::Triple::thumbeb:
    arm::getARMTargetFeatures(D, Triple, Args, CmdArgs, Features, ForAS);
    break;

  case llvm::Triple::ppc:
  case llvm::Triple::ppc64:
  case llvm::Triple::ppc64le:
    ppc::getPPCTargetFeatures(D, Triple, Args, Features);
    break;
  case llvm::Triple::riscv32:
  case llvm::Triple::riscv64:
    riscv::getRISCVTargetFeatures(D, Triple, Args, Features);
    break;
  case llvm::Triple::systemz:
    systemz::getSystemZTargetFeatures(D, Args, Features);
    break;
  case llvm::Triple::aarch64:
  case llvm::Triple::aarch64_32:
  case llvm::Triple::aarch64_be:
    aarch64::getAArch64TargetFeatures(D, Triple, Args, Features);
    break;
  case llvm::Triple::x86:
  case llvm::Triple::x86_64:
    x86::getX86TargetFeatures(D, Triple, Args, Features);
    break;
  case llvm::Triple::hexagon:
    hexagon::getHexagonTargetFeatures(D, Args, Features);
    break;
  case llvm::Triple::wasm32:
  case llvm::Triple::wasm64:
    getWebAssemblyTargetFeatures(Args, Features);
    break;
  case llvm::Triple::sparc:
  case llvm::Triple::sparcel:
  case llvm::Triple::sparcv9:
    sparc::getSparcTargetFeatures(D, Args, Features);
    break;
  case llvm::Triple::r600:
  case llvm::Triple::amdgcn:
    amdgpu::getAMDGPUTargetFeatures(D, Args, Features);
    break;
  case llvm::Triple::msp430:
    msp430::getMSP430TargetFeatures(D, Args, Features);
  }

  // Find the last of each feature.
  llvm::StringMap<unsigned> LastOpt;
  for (unsigned I = 0, N = Features.size(); I < N; ++I) {
    StringRef Name = Features[I];
    assert(Name[0] == '-' || Name[0] == '+');
    LastOpt[Name.drop_front(1)] = I;
  }

  for (unsigned I = 0, N = Features.size(); I < N; ++I) {
    // If this feature was overridden, ignore it.
    StringRef Name = Features[I];
    llvm::StringMap<unsigned>::iterator LastI = LastOpt.find(Name.drop_front(1));
    assert(LastI != LastOpt.end());
    unsigned Last = LastI->second;
    if (Last != I)
      continue;

    CmdArgs.push_back(IsAux ? "-aux-target-feature" : "-target-feature");
    CmdArgs.push_back(Name.data());
  }
}

static bool
shouldUseExceptionTablesForObjCExceptions(const ObjCRuntime &runtime,
                                          const llvm::Triple &Triple) {
  // We use the zero-cost exception tables for Objective-C if the non-fragile
  // ABI is enabled or when compiling for x86_64 and ARM on Snow Leopard and
  // later.
  if (runtime.isNonFragile())
    return true;

  if (!Triple.isMacOSX())
    return false;

  return (!Triple.isMacOSXVersionLT(10, 5) &&
          (Triple.getArch() == llvm::Triple::x86_64 ||
           Triple.getArch() == llvm::Triple::arm));
}

/// Adds exception related arguments to the driver command arguments. There's a
/// master flag, -fexceptions and also language specific flags to enable/disable
/// C++ and Objective-C exceptions. This makes it possible to for example
/// disable C++ exceptions but enable Objective-C exceptions.
static void addExceptionArgs(const ArgList &Args, types::ID InputType,
                             const ToolChain &TC, bool KernelOrKext,
                             const ObjCRuntime &objcRuntime,
                             ArgStringList &CmdArgs) {
  const llvm::Triple &Triple = TC.getTriple();

  if (KernelOrKext) {
    // -mkernel and -fapple-kext imply no exceptions, so claim exception related
    // arguments now to avoid warnings about unused arguments.
    Args.ClaimAllArgs(options::OPT_fexceptions);
    Args.ClaimAllArgs(options::OPT_fno_exceptions);
    Args.ClaimAllArgs(options::OPT_fobjc_exceptions);
    Args.ClaimAllArgs(options::OPT_fno_objc_exceptions);
    Args.ClaimAllArgs(options::OPT_fcxx_exceptions);
    Args.ClaimAllArgs(options::OPT_fno_cxx_exceptions);
    return;
  }

  // See if the user explicitly enabled exceptions.
  bool EH = Args.hasFlag(options::OPT_fexceptions, options::OPT_fno_exceptions,
                         false);

  // Obj-C exceptions are enabled by default, regardless of -fexceptions. This
  // is not necessarily sensible, but follows GCC.
  if (types::isObjC(InputType) &&
      Args.hasFlag(options::OPT_fobjc_exceptions,
                   options::OPT_fno_objc_exceptions, true)) {
    CmdArgs.push_back("-fobjc-exceptions");

    EH |= shouldUseExceptionTablesForObjCExceptions(objcRuntime, Triple);
  }

  if (types::isCXX(InputType)) {
    // Disable C++ EH by default on XCore and PS4.
    bool CXXExceptionsEnabled =
        Triple.getArch() != llvm::Triple::xcore && !Triple.isPS4CPU();
    Arg *ExceptionArg = Args.getLastArg(
        options::OPT_fcxx_exceptions, options::OPT_fno_cxx_exceptions,
        options::OPT_fexceptions, options::OPT_fno_exceptions);
    if (ExceptionArg)
      CXXExceptionsEnabled =
          ExceptionArg->getOption().matches(options::OPT_fcxx_exceptions) ||
          ExceptionArg->getOption().matches(options::OPT_fexceptions);

    if (CXXExceptionsEnabled) {
      CmdArgs.push_back("-fcxx-exceptions");

      EH = true;
    }
  }

  // OPT_fignore_exceptions means exception could still be thrown,
  // but no clean up or catch would happen in current module.
  // So we do not set EH to false.
  Args.AddLastArg(CmdArgs, options::OPT_fignore_exceptions);

  if (EH)
    CmdArgs.push_back("-fexceptions");
}

static bool ShouldEnableAutolink(const ArgList &Args, const ToolChain &TC,
                                 const JobAction &JA) {
  bool Default = true;
  if (TC.getTriple().isOSDarwin()) {
    // The native darwin assembler doesn't support the linker_option directives,
    // so we disable them if we think the .s file will be passed to it.
    Default = TC.useIntegratedAs();
  }
  // The linker_option directives are intended for host compilation.
  if (JA.isDeviceOffloading(Action::OFK_Cuda) ||
      JA.isDeviceOffloading(Action::OFK_HIP))
    Default = false;
  return Args.hasFlag(options::OPT_fautolink, options::OPT_fno_autolink,
                      Default);
}

static bool ShouldDisableDwarfDirectory(const ArgList &Args,
                                        const ToolChain &TC) {
  bool UseDwarfDirectory =
      Args.hasFlag(options::OPT_fdwarf_directory_asm,
                   options::OPT_fno_dwarf_directory_asm, TC.useIntegratedAs());
  return !UseDwarfDirectory;
}

// Convert an arg of the form "-gN" or "-ggdbN" or one of their aliases
// to the corresponding DebugInfoKind.
static codegenoptions::DebugInfoKind DebugLevelToInfoKind(const Arg &A) {
  assert(A.getOption().matches(options::OPT_gN_Group) &&
         "Not a -g option that specifies a debug-info level");
  if (A.getOption().matches(options::OPT_g0) ||
      A.getOption().matches(options::OPT_ggdb0))
    return codegenoptions::NoDebugInfo;
  if (A.getOption().matches(options::OPT_gline_tables_only) ||
      A.getOption().matches(options::OPT_ggdb1))
    return codegenoptions::DebugLineTablesOnly;
  if (A.getOption().matches(options::OPT_gline_directives_only))
    return codegenoptions::DebugDirectivesOnly;
  return codegenoptions::LimitedDebugInfo;
}

static bool mustUseNonLeafFramePointerForTarget(const llvm::Triple &Triple) {
  switch (Triple.getArch()){
  default:
    return false;
  case llvm::Triple::arm:
  case llvm::Triple::thumb:
    // ARM Darwin targets require a frame pointer to be always present to aid
    // offline debugging via backtraces.
    return Triple.isOSDarwin();
  }
}

static bool useFramePointerForTargetByDefault(const ArgList &Args,
                                              const llvm::Triple &Triple) {
  if (Args.hasArg(options::OPT_pg) && !Args.hasArg(options::OPT_mfentry))
    return true;

  switch (Triple.getArch()) {
  case llvm::Triple::xcore:
  case llvm::Triple::wasm32:
  case llvm::Triple::wasm64:
  case llvm::Triple::msp430:
    // XCore never wants frame pointers, regardless of OS.
    // WebAssembly never wants frame pointers.
    return false;
  case llvm::Triple::ppc:
  case llvm::Triple::ppc64:
  case llvm::Triple::ppc64le:
  case llvm::Triple::riscv32:
  case llvm::Triple::riscv64:
  case llvm::Triple::amdgcn:
  case llvm::Triple::r600:
    return !areOptimizationsEnabled(Args);
  default:
    break;
  }

  if (Triple.isOSNetBSD()) {
    return !areOptimizationsEnabled(Args);
  }

  if (Triple.isOSLinux() || Triple.getOS() == llvm::Triple::CloudABI ||
      Triple.isOSHurd()) {
    switch (Triple.getArch()) {
    // Don't use a frame pointer on linux if optimizing for certain targets.
    case llvm::Triple::mips64:
    case llvm::Triple::mips64el:
    case llvm::Triple::mips:
    case llvm::Triple::mipsel:
    case llvm::Triple::systemz:
    case llvm::Triple::x86:
    case llvm::Triple::x86_64:
      return !areOptimizationsEnabled(Args);
    default:
      return true;
    }
  }

  if (Triple.isOSWindows()) {
    switch (Triple.getArch()) {
    case llvm::Triple::x86:
      return !areOptimizationsEnabled(Args);
    case llvm::Triple::x86_64:
      return Triple.isOSBinFormatMachO();
    case llvm::Triple::arm:
    case llvm::Triple::thumb:
      // Windows on ARM builds with FPO disabled to aid fast stack walking
      return true;
    default:
      // All other supported Windows ISAs use xdata unwind information, so frame
      // pointers are not generally useful.
      return false;
    }
  }

  return true;
}

static CodeGenOptions::FramePointerKind
getFramePointerKind(const ArgList &Args, const llvm::Triple &Triple) {
  // We have 4 states:
  //
  //  00) leaf retained, non-leaf retained
  //  01) leaf retained, non-leaf omitted (this is invalid)
  //  10) leaf omitted, non-leaf retained
  //      (what -momit-leaf-frame-pointer was designed for)
  //  11) leaf omitted, non-leaf omitted
  //
  //  "omit" options taking precedence over "no-omit" options is the only way
  //  to make 3 valid states representable
  Arg *A = Args.getLastArg(options::OPT_fomit_frame_pointer,
                           options::OPT_fno_omit_frame_pointer);
  bool OmitFP = A && A->getOption().matches(options::OPT_fomit_frame_pointer);
  bool NoOmitFP =
      A && A->getOption().matches(options::OPT_fno_omit_frame_pointer);
  bool KeepLeaf = Args.hasFlag(options::OPT_momit_leaf_frame_pointer,
                               options::OPT_mno_omit_leaf_frame_pointer,
                               Triple.isAArch64() || Triple.isPS4CPU());
  if (NoOmitFP || mustUseNonLeafFramePointerForTarget(Triple) ||
      (!OmitFP && useFramePointerForTargetByDefault(Args, Triple))) {
    if (KeepLeaf)
      return CodeGenOptions::FramePointerKind::NonLeaf;
    return CodeGenOptions::FramePointerKind::All;
  }
  return CodeGenOptions::FramePointerKind::None;
}

/// Add a CC1 option to specify the debug compilation directory.
static void addDebugCompDirArg(const ArgList &Args, ArgStringList &CmdArgs,
                               const llvm::vfs::FileSystem &VFS) {
  if (Arg *A = Args.getLastArg(options::OPT_fdebug_compilation_dir)) {
    CmdArgs.push_back("-fdebug-compilation-dir");
    CmdArgs.push_back(A->getValue());
  } else if (llvm::ErrorOr<std::string> CWD =
                 VFS.getCurrentWorkingDirectory()) {
    CmdArgs.push_back("-fdebug-compilation-dir");
    CmdArgs.push_back(Args.MakeArgString(*CWD));
  }
}

/// Add a CC1 and CC1AS option to specify the debug file path prefix map.
static void addDebugPrefixMapArg(const Driver &D, const ArgList &Args, ArgStringList &CmdArgs) {
  for (const Arg *A : Args.filtered(options::OPT_ffile_prefix_map_EQ,
                                    options::OPT_fdebug_prefix_map_EQ)) {
    StringRef Map = A->getValue();
    if (Map.find('=') == StringRef::npos)
      D.Diag(diag::err_drv_invalid_argument_to_option)
          << Map << A->getOption().getName();
    else
      CmdArgs.push_back(Args.MakeArgString("-fdebug-prefix-map=" + Map));
    A->claim();
  }
}

/// Add a CC1 and CC1AS option to specify the macro file path prefix map.
static void addMacroPrefixMapArg(const Driver &D, const ArgList &Args,
                                 ArgStringList &CmdArgs) {
  for (const Arg *A : Args.filtered(options::OPT_ffile_prefix_map_EQ,
                                    options::OPT_fmacro_prefix_map_EQ)) {
    StringRef Map = A->getValue();
    if (Map.find('=') == StringRef::npos)
      D.Diag(diag::err_drv_invalid_argument_to_option)
          << Map << A->getOption().getName();
    else
      CmdArgs.push_back(Args.MakeArgString("-fmacro-prefix-map=" + Map));
    A->claim();
  }
}

/// Vectorize at all optimization levels greater than 1 except for -Oz.
/// For -Oz the loop vectorizer is disabled, while the slp vectorizer is
/// enabled.
static bool shouldEnableVectorizerAtOLevel(const ArgList &Args, bool isSlpVec) {
  if (Arg *A = Args.getLastArg(options::OPT_O_Group)) {
    if (A->getOption().matches(options::OPT_O4) ||
        A->getOption().matches(options::OPT_Ofast))
      return true;

    if (A->getOption().matches(options::OPT_O0))
      return false;

    assert(A->getOption().matches(options::OPT_O) && "Must have a -O flag");

    // Vectorize -Os.
    StringRef S(A->getValue());
    if (S == "s")
      return true;

    // Don't vectorize -Oz, unless it's the slp vectorizer.
    if (S == "z")
      return isSlpVec;

    unsigned OptLevel = 0;
    if (S.getAsInteger(10, OptLevel))
      return false;

    return OptLevel > 1;
  }

  return false;
}

/// Add -x lang to \p CmdArgs for \p Input.
static void addDashXForInput(const ArgList &Args, const InputInfo &Input,
                             ArgStringList &CmdArgs) {
  // When using -verify-pch, we don't want to provide the type
  // 'precompiled-header' if it was inferred from the file extension
  if (Args.hasArg(options::OPT_verify_pch) && Input.getType() == types::TY_PCH)
    return;

  CmdArgs.push_back("-x");
  if (Args.hasArg(options::OPT_rewrite_objc))
    CmdArgs.push_back(types::getTypeName(types::TY_PP_ObjCXX));
  else {
    // Map the driver type to the frontend type. This is mostly an identity
    // mapping, except that the distinction between module interface units
    // and other source files does not exist at the frontend layer.
    const char *ClangType;
    switch (Input.getType()) {
    case types::TY_CXXModule:
      ClangType = "c++";
      break;
    case types::TY_PP_CXXModule:
      ClangType = "c++-cpp-output";
      break;
    default:
      ClangType = types::getTypeName(Input.getType());
      break;
    }
    CmdArgs.push_back(ClangType);
  }
}

static void appendUserToPath(SmallVectorImpl<char> &Result) {
#ifdef LLVM_ON_UNIX
  const char *Username = getenv("LOGNAME");
#else
  const char *Username = getenv("USERNAME");
#endif
  if (Username) {
    // Validate that LoginName can be used in a path, and get its length.
    size_t Len = 0;
    for (const char *P = Username; *P; ++P, ++Len) {
      if (!clang::isAlphanumeric(*P) && *P != '_') {
        Username = nullptr;
        break;
      }
    }

    if (Username && Len > 0) {
      Result.append(Username, Username + Len);
      return;
    }
  }

// Fallback to user id.
#ifdef LLVM_ON_UNIX
  std::string UID = llvm::utostr(getuid());
#else
  // FIXME: Windows seems to have an 'SID' that might work.
  std::string UID = "9999";
#endif
  Result.append(UID.begin(), UID.end());
}

static void addPGOAndCoverageFlags(const ToolChain &TC, Compilation &C,
                                   const Driver &D, const InputInfo &Output,
                                   const ArgList &Args,
                                   ArgStringList &CmdArgs) {

  auto *PGOGenerateArg = Args.getLastArg(options::OPT_fprofile_generate,
                                         options::OPT_fprofile_generate_EQ,
                                         options::OPT_fno_profile_generate);
  if (PGOGenerateArg &&
      PGOGenerateArg->getOption().matches(options::OPT_fno_profile_generate))
    PGOGenerateArg = nullptr;

  auto *CSPGOGenerateArg = Args.getLastArg(options::OPT_fcs_profile_generate,
                                           options::OPT_fcs_profile_generate_EQ,
                                           options::OPT_fno_profile_generate);
  if (CSPGOGenerateArg &&
      CSPGOGenerateArg->getOption().matches(options::OPT_fno_profile_generate))
    CSPGOGenerateArg = nullptr;

  auto *ProfileGenerateArg = Args.getLastArg(
      options::OPT_fprofile_instr_generate,
      options::OPT_fprofile_instr_generate_EQ,
      options::OPT_fno_profile_instr_generate);
  if (ProfileGenerateArg &&
      ProfileGenerateArg->getOption().matches(
          options::OPT_fno_profile_instr_generate))
    ProfileGenerateArg = nullptr;

  if (PGOGenerateArg && ProfileGenerateArg)
    D.Diag(diag::err_drv_argument_not_allowed_with)
        << PGOGenerateArg->getSpelling() << ProfileGenerateArg->getSpelling();

  auto *ProfileUseArg = getLastProfileUseArg(Args);

  if (PGOGenerateArg && ProfileUseArg)
    D.Diag(diag::err_drv_argument_not_allowed_with)
        << ProfileUseArg->getSpelling() << PGOGenerateArg->getSpelling();

  if (ProfileGenerateArg && ProfileUseArg)
    D.Diag(diag::err_drv_argument_not_allowed_with)
        << ProfileGenerateArg->getSpelling() << ProfileUseArg->getSpelling();

  if (CSPGOGenerateArg && PGOGenerateArg)
    D.Diag(diag::err_drv_argument_not_allowed_with)
        << CSPGOGenerateArg->getSpelling() << PGOGenerateArg->getSpelling();

  if (ProfileGenerateArg) {
    if (ProfileGenerateArg->getOption().matches(
            options::OPT_fprofile_instr_generate_EQ))
      CmdArgs.push_back(Args.MakeArgString(Twine("-fprofile-instrument-path=") +
                                           ProfileGenerateArg->getValue()));
    // The default is to use Clang Instrumentation.
    CmdArgs.push_back("-fprofile-instrument=clang");
    if (TC.getTriple().isWindowsMSVCEnvironment()) {
      // Add dependent lib for clang_rt.profile
      CmdArgs.push_back(Args.MakeArgString("--dependent-lib=" +
                                           TC.getCompilerRT(Args, "profile")));
    }
  }

  Arg *PGOGenArg = nullptr;
  if (PGOGenerateArg) {
    assert(!CSPGOGenerateArg);
    PGOGenArg = PGOGenerateArg;
    CmdArgs.push_back("-fprofile-instrument=llvm");
  }
  if (CSPGOGenerateArg) {
    assert(!PGOGenerateArg);
    PGOGenArg = CSPGOGenerateArg;
    CmdArgs.push_back("-fprofile-instrument=csllvm");
  }
  if (PGOGenArg) {
    if (TC.getTriple().isWindowsMSVCEnvironment()) {
      CmdArgs.push_back(Args.MakeArgString("--dependent-lib=" +
                                           TC.getCompilerRT(Args, "profile")));
    }
    if (PGOGenArg->getOption().matches(
            PGOGenerateArg ? options::OPT_fprofile_generate_EQ
                           : options::OPT_fcs_profile_generate_EQ)) {
      SmallString<128> Path(PGOGenArg->getValue());
      llvm::sys::path::append(Path, "default_%m.profraw");
      CmdArgs.push_back(
          Args.MakeArgString(Twine("-fprofile-instrument-path=") + Path));
    }
  }

  if (ProfileUseArg) {
    if (ProfileUseArg->getOption().matches(options::OPT_fprofile_instr_use_EQ))
      CmdArgs.push_back(Args.MakeArgString(
          Twine("-fprofile-instrument-use-path=") + ProfileUseArg->getValue()));
    else if ((ProfileUseArg->getOption().matches(
                  options::OPT_fprofile_use_EQ) ||
              ProfileUseArg->getOption().matches(
                  options::OPT_fprofile_instr_use))) {
      SmallString<128> Path(
          ProfileUseArg->getNumValues() == 0 ? "" : ProfileUseArg->getValue());
      if (Path.empty() || llvm::sys::fs::is_directory(Path))
        llvm::sys::path::append(Path, "default.profdata");
      CmdArgs.push_back(
          Args.MakeArgString(Twine("-fprofile-instrument-use-path=") + Path));
    }
  }

  bool EmitCovNotes = Args.hasArg(options::OPT_ftest_coverage) ||
                      Args.hasArg(options::OPT_coverage);
  bool EmitCovData = Args.hasFlag(options::OPT_fprofile_arcs,
                                  options::OPT_fno_profile_arcs, false) ||
                     Args.hasArg(options::OPT_coverage);
  if (EmitCovNotes)
    CmdArgs.push_back("-femit-coverage-notes");
  if (EmitCovData)
    CmdArgs.push_back("-femit-coverage-data");

  if (Args.hasFlag(options::OPT_fcoverage_mapping,
                   options::OPT_fno_coverage_mapping, false)) {
    if (!ProfileGenerateArg)
      D.Diag(clang::diag::err_drv_argument_only_allowed_with)
          << "-fcoverage-mapping"
          << "-fprofile-instr-generate";

    CmdArgs.push_back("-fcoverage-mapping");
  }

  if (Args.hasArg(options::OPT_fprofile_exclude_files_EQ)) {
    auto *Arg = Args.getLastArg(options::OPT_fprofile_exclude_files_EQ);
    if (!Args.hasArg(options::OPT_coverage))
      D.Diag(clang::diag::err_drv_argument_only_allowed_with)
          << "-fprofile-exclude-files="
          << "--coverage";

    StringRef v = Arg->getValue();
    CmdArgs.push_back(
        Args.MakeArgString(Twine("-fprofile-exclude-files=" + v)));
  }

  if (Args.hasArg(options::OPT_fprofile_filter_files_EQ)) {
    auto *Arg = Args.getLastArg(options::OPT_fprofile_filter_files_EQ);
    if (!Args.hasArg(options::OPT_coverage))
      D.Diag(clang::diag::err_drv_argument_only_allowed_with)
          << "-fprofile-filter-files="
          << "--coverage";

    StringRef v = Arg->getValue();
    CmdArgs.push_back(Args.MakeArgString(Twine("-fprofile-filter-files=" + v)));
  }

  // Leave -fprofile-dir= an unused argument unless .gcda emission is
  // enabled. To be polite, with '-fprofile-arcs -fno-profile-arcs' consider
  // the flag used. There is no -fno-profile-dir, so the user has no
  // targeted way to suppress the warning.
  Arg *FProfileDir = nullptr;
  if (Args.hasArg(options::OPT_fprofile_arcs) ||
      Args.hasArg(options::OPT_coverage))
    FProfileDir = Args.getLastArg(options::OPT_fprofile_dir);

  // Put the .gcno and .gcda files (if needed) next to the object file or
  // bitcode file in the case of LTO.
  // FIXME: There should be a simpler way to find the object file for this
  // input, and this code probably does the wrong thing for commands that
  // compile and link all at once.
  if ((Args.hasArg(options::OPT_c) || Args.hasArg(options::OPT_S)) &&
      (EmitCovNotes || EmitCovData) && Output.isFilename()) {
    SmallString<128> OutputFilename;
    if (Arg *FinalOutput = C.getArgs().getLastArg(options::OPT__SLASH_Fo))
      OutputFilename = FinalOutput->getValue();
    else if (Arg *FinalOutput = C.getArgs().getLastArg(options::OPT_o))
      OutputFilename = FinalOutput->getValue();
    else
      OutputFilename = llvm::sys::path::filename(Output.getBaseInput());
    SmallString<128> CoverageFilename = OutputFilename;
    if (llvm::sys::path::is_relative(CoverageFilename))
      (void)D.getVFS().makeAbsolute(CoverageFilename);
    llvm::sys::path::replace_extension(CoverageFilename, "gcno");

    CmdArgs.push_back("-coverage-notes-file");
    CmdArgs.push_back(Args.MakeArgString(CoverageFilename));

    if (EmitCovData) {
      if (FProfileDir) {
        CoverageFilename = FProfileDir->getValue();
        llvm::sys::path::append(CoverageFilename, OutputFilename);
      }
      llvm::sys::path::replace_extension(CoverageFilename, "gcda");
      CmdArgs.push_back("-coverage-data-file");
      CmdArgs.push_back(Args.MakeArgString(CoverageFilename));
    }
  }
}

/// Check whether the given input tree contains any compilation actions.
static bool ContainsCompileAction(const Action *A) {
  if (isa<CompileJobAction>(A) || isa<BackendJobAction>(A))
    return true;

  for (const auto &AI : A->inputs())
    if (ContainsCompileAction(AI))
      return true;

  return false;
}

/// Check if -relax-all should be passed to the internal assembler.
/// This is done by default when compiling non-assembler source with -O0.
static bool UseRelaxAll(Compilation &C, const ArgList &Args) {
  bool RelaxDefault = true;

  if (Arg *A = Args.getLastArg(options::OPT_O_Group))
    RelaxDefault = A->getOption().matches(options::OPT_O0);

  if (RelaxDefault) {
    RelaxDefault = false;
    for (const auto &Act : C.getActions()) {
      if (ContainsCompileAction(Act)) {
        RelaxDefault = true;
        break;
      }
    }
  }

  return Args.hasFlag(options::OPT_mrelax_all, options::OPT_mno_relax_all,
                      RelaxDefault);
}

// Extract the integer N from a string spelled "-dwarf-N", returning 0
// on mismatch. The StringRef input (rather than an Arg) allows
// for use by the "-Xassembler" option parser.
static unsigned DwarfVersionNum(StringRef ArgValue) {
  return llvm::StringSwitch<unsigned>(ArgValue)
      .Case("-gdwarf-2", 2)
      .Case("-gdwarf-3", 3)
      .Case("-gdwarf-4", 4)
      .Case("-gdwarf-5", 5)
      .Default(0);
}

static void RenderDebugEnablingArgs(const ArgList &Args, ArgStringList &CmdArgs,
                                    codegenoptions::DebugInfoKind DebugInfoKind,
                                    unsigned DwarfVersion,
                                    llvm::DebuggerKind DebuggerTuning) {
  switch (DebugInfoKind) {
  case codegenoptions::DebugDirectivesOnly:
    CmdArgs.push_back("-debug-info-kind=line-directives-only");
    break;
  case codegenoptions::DebugLineTablesOnly:
    CmdArgs.push_back("-debug-info-kind=line-tables-only");
    break;
  case codegenoptions::DebugInfoConstructor:
    CmdArgs.push_back("-debug-info-kind=constructor");
    break;
  case codegenoptions::LimitedDebugInfo:
    CmdArgs.push_back("-debug-info-kind=limited");
    break;
  case codegenoptions::FullDebugInfo:
    CmdArgs.push_back("-debug-info-kind=standalone");
    break;
  default:
    break;
  }
  if (DwarfVersion > 0)
    CmdArgs.push_back(
        Args.MakeArgString("-dwarf-version=" + Twine(DwarfVersion)));
  switch (DebuggerTuning) {
  case llvm::DebuggerKind::GDB:
    CmdArgs.push_back("-debugger-tuning=gdb");
    break;
  case llvm::DebuggerKind::LLDB:
    CmdArgs.push_back("-debugger-tuning=lldb");
    break;
  case llvm::DebuggerKind::SCE:
    CmdArgs.push_back("-debugger-tuning=sce");
    break;
  default:
    break;
  }
}

static bool checkDebugInfoOption(const Arg *A, const ArgList &Args,
                                 const Driver &D, const ToolChain &TC) {
  assert(A && "Expected non-nullptr argument.");
  if (TC.supportsDebugInfoOption(A))
    return true;
  D.Diag(diag::warn_drv_unsupported_debug_info_opt_for_target)
      << A->getAsString(Args) << TC.getTripleString();
  return false;
}

static void RenderDebugInfoCompressionArgs(const ArgList &Args,
                                           ArgStringList &CmdArgs,
                                           const Driver &D,
                                           const ToolChain &TC) {
  const Arg *A = Args.getLastArg(options::OPT_gz, options::OPT_gz_EQ);
  if (!A)
    return;
  if (checkDebugInfoOption(A, Args, D, TC)) {
    if (A->getOption().getID() == options::OPT_gz) {
      if (llvm::zlib::isAvailable())
        CmdArgs.push_back("--compress-debug-sections");
      else
        D.Diag(diag::warn_debug_compression_unavailable);
      return;
    }

    StringRef Value = A->getValue();
    if (Value == "none") {
      CmdArgs.push_back("--compress-debug-sections=none");
    } else if (Value == "zlib" || Value == "zlib-gnu") {
      if (llvm::zlib::isAvailable()) {
        CmdArgs.push_back(
            Args.MakeArgString("--compress-debug-sections=" + Twine(Value)));
      } else {
        D.Diag(diag::warn_debug_compression_unavailable);
      }
    } else {
      D.Diag(diag::err_drv_unsupported_option_argument)
          << A->getOption().getName() << Value;
    }
  }
}

static const char *RelocationModelName(llvm::Reloc::Model Model) {
  switch (Model) {
  case llvm::Reloc::Static:
    return "static";
  case llvm::Reloc::PIC_:
    return "pic";
  case llvm::Reloc::DynamicNoPIC:
    return "dynamic-no-pic";
  case llvm::Reloc::ROPI:
    return "ropi";
  case llvm::Reloc::RWPI:
    return "rwpi";
  case llvm::Reloc::ROPI_RWPI:
    return "ropi-rwpi";
  }
  llvm_unreachable("Unknown Reloc::Model kind");
}

void Clang::AddPreprocessingOptions(Compilation &C, const JobAction &JA,
                                    const Driver &D, const ArgList &Args,
                                    ArgStringList &CmdArgs,
                                    const InputInfo &Output,
                                    const InputInfoList &Inputs) const {
  const bool IsIAMCU = getToolChain().getTriple().isOSIAMCU();

  CheckPreprocessingOptions(D, Args);

  Args.AddLastArg(CmdArgs, options::OPT_C);
  Args.AddLastArg(CmdArgs, options::OPT_CC);

  // Handle dependency file generation.
  Arg *ArgM = Args.getLastArg(options::OPT_MM);
  if (!ArgM)
    ArgM = Args.getLastArg(options::OPT_M);
  Arg *ArgMD = Args.getLastArg(options::OPT_MMD);
  if (!ArgMD)
    ArgMD = Args.getLastArg(options::OPT_MD);

  // -M and -MM imply -w.
  if (ArgM)
    CmdArgs.push_back("-w");
  else
    ArgM = ArgMD;

  if (ArgM) {
    // Determine the output location.
    const char *DepFile;
    if (Arg *MF = Args.getLastArg(options::OPT_MF)) {
      DepFile = MF->getValue();
      C.addFailureResultFile(DepFile, &JA);
    } else if (Output.getType() == types::TY_Dependencies) {
      DepFile = Output.getFilename();
    } else if (!ArgMD) {
      DepFile = "-";
    } else if (ArgMD->getOption().matches(options::OPT_MMD) &&
               Args.hasArg(options::OPT_fintelfpga)) {
      // When generating dependency files for FPGA AOT, the output files will
      // always be named after the source file.
      DepFile = Args.MakeArgString(Twine(getBaseInputStem(Args, Inputs)) + ".d");
    } else {
      DepFile = getDependencyFileName(Args, Inputs);
      C.addFailureResultFile(DepFile, &JA);
    }
    CmdArgs.push_back("-dependency-file");
    CmdArgs.push_back(DepFile);

    bool HasTarget = false;
    for (const Arg *A : Args.filtered(options::OPT_MT, options::OPT_MQ)) {
      HasTarget = true;
      A->claim();
      if (A->getOption().matches(options::OPT_MT)) {
        A->render(Args, CmdArgs);
      } else {
        CmdArgs.push_back("-MT");
        SmallString<128> Quoted;
        QuoteTarget(A->getValue(), Quoted);
        CmdArgs.push_back(Args.MakeArgString(Quoted));
      }
    }

    // Add a default target if one wasn't specified.
    if (!HasTarget) {
      const char *DepTarget;

      // If user provided -o, that is the dependency target, except
      // when we are only generating a dependency file.
      Arg *OutputOpt = Args.getLastArg(options::OPT_o);
      if (OutputOpt && Output.getType() != types::TY_Dependencies) {
        DepTarget = OutputOpt->getValue();
      } else {
        // Otherwise derive from the base input.
        //
        // FIXME: This should use the computed output file location.
        SmallString<128> P(Inputs[0].getBaseInput());
        llvm::sys::path::replace_extension(P, "o");
        DepTarget = Args.MakeArgString(llvm::sys::path::filename(P));
      }

      CmdArgs.push_back("-MT");
      SmallString<128> Quoted;
      QuoteTarget(DepTarget, Quoted);
      CmdArgs.push_back(Args.MakeArgString(Quoted));
    }

    if (ArgM->getOption().matches(options::OPT_M) ||
        ArgM->getOption().matches(options::OPT_MD))
      CmdArgs.push_back("-sys-header-deps");
    if ((isa<PrecompileJobAction>(JA) &&
         !Args.hasArg(options::OPT_fno_module_file_deps)) ||
        Args.hasArg(options::OPT_fmodule_file_deps))
      CmdArgs.push_back("-module-file-deps");
  }

  if (Args.hasArg(options::OPT_MG)) {
    if (!ArgM || ArgM->getOption().matches(options::OPT_MD) ||
        ArgM->getOption().matches(options::OPT_MMD))
      D.Diag(diag::err_drv_mg_requires_m_or_mm);
    CmdArgs.push_back("-MG");
  }

  Args.AddLastArg(CmdArgs, options::OPT_MP);
  Args.AddLastArg(CmdArgs, options::OPT_MV);

  // Add offload include arguments specific for CUDA.  This must happen before
  // we -I or -include anything else, because we must pick up the CUDA headers
  // from the particular CUDA installation, rather than from e.g.
  // /usr/local/include.
  if (JA.isOffloading(Action::OFK_Cuda))
    getToolChain().AddCudaIncludeArgs(Args, CmdArgs);

  // If we are offloading to a target via OpenMP we need to include the
  // openmp_wrappers folder which contains alternative system headers.
  if (JA.isDeviceOffloading(Action::OFK_OpenMP) &&
      getToolChain().getTriple().isNVPTX()){
    if (!Args.hasArg(options::OPT_nobuiltininc)) {
      // Add openmp_wrappers/* to our system include path.  This lets us wrap
      // standard library headers.
      SmallString<128> P(D.ResourceDir);
      llvm::sys::path::append(P, "include");
      llvm::sys::path::append(P, "openmp_wrappers");
      CmdArgs.push_back("-internal-isystem");
      CmdArgs.push_back(Args.MakeArgString(P));
    }

    CmdArgs.push_back("-include");
    CmdArgs.push_back("__clang_openmp_math_declares.h");
  }

  // Add -i* options, and automatically translate to
  // -include-pch/-include-pth for transparent PCH support. It's
  // wonky, but we include looking for .gch so we can support seamless
  // replacement into a build system already set up to be generating
  // .gch files.

  if (getToolChain().getDriver().IsCLMode()) {
    const Arg *YcArg = Args.getLastArg(options::OPT__SLASH_Yc);
    const Arg *YuArg = Args.getLastArg(options::OPT__SLASH_Yu);
    if (YcArg && JA.getKind() >= Action::PrecompileJobClass &&
        JA.getKind() <= Action::AssembleJobClass) {
      CmdArgs.push_back(Args.MakeArgString("-building-pch-with-obj"));
    }
    if (YcArg || YuArg) {
      StringRef ThroughHeader = YcArg ? YcArg->getValue() : YuArg->getValue();
      if (!isa<PrecompileJobAction>(JA)) {
        CmdArgs.push_back("-include-pch");
        CmdArgs.push_back(Args.MakeArgString(D.GetClPchPath(
            C, !ThroughHeader.empty()
                   ? ThroughHeader
                   : llvm::sys::path::filename(Inputs[0].getBaseInput()))));
      }

      if (ThroughHeader.empty()) {
        CmdArgs.push_back(Args.MakeArgString(
            Twine("-pch-through-hdrstop-") + (YcArg ? "create" : "use")));
      } else {
        CmdArgs.push_back(
            Args.MakeArgString(Twine("-pch-through-header=") + ThroughHeader));
      }
    }
  }

  bool RenderedImplicitInclude = false;
  for (const Arg *A : Args.filtered(options::OPT_clang_i_Group)) {
    if (A->getOption().matches(options::OPT_include)) {
      // Handling of gcc-style gch precompiled headers.
      bool IsFirstImplicitInclude = !RenderedImplicitInclude;
      RenderedImplicitInclude = true;

      bool FoundPCH = false;
      SmallString<128> P(A->getValue());
      // We want the files to have a name like foo.h.pch. Add a dummy extension
      // so that replace_extension does the right thing.
      P += ".dummy";
      llvm::sys::path::replace_extension(P, "pch");
      if (llvm::sys::fs::exists(P))
        FoundPCH = true;

      if (!FoundPCH) {
        llvm::sys::path::replace_extension(P, "gch");
        if (llvm::sys::fs::exists(P)) {
          FoundPCH = true;
        }
      }

      if (FoundPCH) {
        if (IsFirstImplicitInclude) {
          A->claim();
          CmdArgs.push_back("-include-pch");
          CmdArgs.push_back(Args.MakeArgString(P));
          continue;
        } else {
          // Ignore the PCH if not first on command line and emit warning.
          D.Diag(diag::warn_drv_pch_not_first_include) << P
                                                       << A->getAsString(Args);
        }
      }
    } else if (A->getOption().matches(options::OPT_isystem_after)) {
      // Handling of paths which must come late.  These entries are handled by
      // the toolchain itself after the resource dir is inserted in the right
      // search order.
      // Do not claim the argument so that the use of the argument does not
      // silently go unnoticed on toolchains which do not honour the option.
      continue;
    } else if (A->getOption().matches(options::OPT_stdlibxx_isystem)) {
      // Translated to -internal-isystem by the driver, no need to pass to cc1.
      continue;
    }

    // Not translated, render as usual.
    A->claim();
    A->render(Args, CmdArgs);
  }

  Args.AddAllArgs(CmdArgs,
                  {options::OPT_D, options::OPT_U, options::OPT_I_Group,
                   options::OPT_F, options::OPT_index_header_map});

  // Add -Wp, and -Xpreprocessor if using the preprocessor.

  // FIXME: There is a very unfortunate problem here, some troubled
  // souls abuse -Wp, to pass preprocessor options in gcc syntax. To
  // really support that we would have to parse and then translate
  // those options. :(
  Args.AddAllArgValues(CmdArgs, options::OPT_Wp_COMMA,
                       options::OPT_Xpreprocessor);

  // -I- is a deprecated GCC feature, reject it.
  if (Arg *A = Args.getLastArg(options::OPT_I_))
    D.Diag(diag::err_drv_I_dash_not_supported) << A->getAsString(Args);

  // If we have a --sysroot, and don't have an explicit -isysroot flag, add an
  // -isysroot to the CC1 invocation.
  StringRef sysroot = C.getSysRoot();
  if (sysroot != "") {
    if (!Args.hasArg(options::OPT_isysroot)) {
      CmdArgs.push_back("-isysroot");
      CmdArgs.push_back(C.getArgs().MakeArgString(sysroot));
    }
  }

  // Parse additional include paths from environment variables.
  // FIXME: We should probably sink the logic for handling these from the
  // frontend into the driver. It will allow deleting 4 otherwise unused flags.
  // CPATH - included following the user specified includes (but prior to
  // builtin and standard includes).
  addDirectoryList(Args, CmdArgs, "-I", "CPATH");
  // C_INCLUDE_PATH - system includes enabled when compiling C.
  addDirectoryList(Args, CmdArgs, "-c-isystem", "C_INCLUDE_PATH");
  // CPLUS_INCLUDE_PATH - system includes enabled when compiling C++.
  addDirectoryList(Args, CmdArgs, "-cxx-isystem", "CPLUS_INCLUDE_PATH");
  // OBJC_INCLUDE_PATH - system includes enabled when compiling ObjC.
  addDirectoryList(Args, CmdArgs, "-objc-isystem", "OBJC_INCLUDE_PATH");
  // OBJCPLUS_INCLUDE_PATH - system includes enabled when compiling ObjC++.
  addDirectoryList(Args, CmdArgs, "-objcxx-isystem", "OBJCPLUS_INCLUDE_PATH");

  // While adding the include arguments, we also attempt to retrieve the
  // arguments of related offloading toolchains or arguments that are specific
  // of an offloading programming model.

  // Add C++ include arguments, if needed.
  if (types::isCXX(Inputs[0].getType())) {
    bool HasStdlibxxIsystem = Args.hasArg(options::OPT_stdlibxx_isystem);
    forAllAssociatedToolChains(
        C, JA, getToolChain(),
        [&Args, &CmdArgs, HasStdlibxxIsystem](const ToolChain &TC) {
          HasStdlibxxIsystem ? TC.AddClangCXXStdlibIsystemArgs(Args, CmdArgs)
                             : TC.AddClangCXXStdlibIncludeArgs(Args, CmdArgs);
        });
  }

  // Add system include arguments for all targets but IAMCU.
  if (!IsIAMCU)
    forAllAssociatedToolChains(C, JA, getToolChain(),
                               [&Args, &CmdArgs](const ToolChain &TC) {
                                 TC.AddClangSystemIncludeArgs(Args, CmdArgs);
                               });
  else {
    // For IAMCU add special include arguments.
    getToolChain().AddIAMCUIncludeArgs(Args, CmdArgs);
  }

  addMacroPrefixMapArg(D, Args, CmdArgs);
}

// FIXME: Move to target hook.
static bool isSignedCharDefault(const llvm::Triple &Triple) {
  switch (Triple.getArch()) {
  default:
    return true;

  case llvm::Triple::aarch64:
  case llvm::Triple::aarch64_32:
  case llvm::Triple::aarch64_be:
  case llvm::Triple::arm:
  case llvm::Triple::armeb:
  case llvm::Triple::thumb:
  case llvm::Triple::thumbeb:
    if (Triple.isOSDarwin() || Triple.isOSWindows())
      return true;
    return false;

  case llvm::Triple::ppc:
  case llvm::Triple::ppc64:
    if (Triple.isOSDarwin())
      return true;
    return false;

  case llvm::Triple::hexagon:
  case llvm::Triple::ppc64le:
  case llvm::Triple::riscv32:
  case llvm::Triple::riscv64:
  case llvm::Triple::systemz:
  case llvm::Triple::xcore:
    return false;
  }
}

static bool isNoCommonDefault(const llvm::Triple &Triple) {
  switch (Triple.getArch()) {
  default:
    if (Triple.isOSFuchsia())
      return true;
    return false;

  case llvm::Triple::xcore:
  case llvm::Triple::wasm32:
  case llvm::Triple::wasm64:
    return true;
  }
}

static bool hasMultipleInvocations(const llvm::Triple &Triple,
                                   const ArgList &Args) {
  // Supported only on Darwin where we invoke the compiler multiple times
  // followed by an invocation to lipo.
  if (!Triple.isOSDarwin())
    return false;
  // If more than one "-arch <arch>" is specified, we're targeting multiple
  // architectures resulting in a fat binary.
  return Args.getAllArgValues(options::OPT_arch).size() > 1;
}

static bool checkRemarksOptions(const Driver &D, const ArgList &Args,
                                const llvm::Triple &Triple) {
  // When enabling remarks, we need to error if:
  // * The remark file is specified but we're targeting multiple architectures,
  // which means more than one remark file is being generated.
  bool hasMultipleInvocations = ::hasMultipleInvocations(Triple, Args);
  bool hasExplicitOutputFile =
      Args.getLastArg(options::OPT_foptimization_record_file_EQ);
  if (hasMultipleInvocations && hasExplicitOutputFile) {
    D.Diag(diag::err_drv_invalid_output_with_multiple_archs)
        << "-foptimization-record-file";
    return false;
  }
  return true;
}

static void renderRemarksOptions(const ArgList &Args, ArgStringList &CmdArgs,
                                 const llvm::Triple &Triple,
                                 const InputInfo &Input,
                                 const InputInfo &Output, const JobAction &JA) {
  StringRef Format = "yaml";
  if (const Arg *A = Args.getLastArg(options::OPT_fsave_optimization_record_EQ))
    Format = A->getValue();

  CmdArgs.push_back("-opt-record-file");

  const Arg *A = Args.getLastArg(options::OPT_foptimization_record_file_EQ);
  if (A) {
    CmdArgs.push_back(A->getValue());
  } else {
    bool hasMultipleArchs =
        Triple.isOSDarwin() && // Only supported on Darwin platforms.
        Args.getAllArgValues(options::OPT_arch).size() > 1;

    SmallString<128> F;

    if (Args.hasArg(options::OPT_c) || Args.hasArg(options::OPT_S)) {
      if (Arg *FinalOutput = Args.getLastArg(options::OPT_o))
        F = FinalOutput->getValue();
    } else {
      if (Format != "yaml" && // For YAML, keep the original behavior.
          Triple.isOSDarwin() && // Enable this only on darwin, since it's the only platform supporting .dSYM bundles.
          Output.isFilename())
        F = Output.getFilename();
    }

    if (F.empty()) {
      // Use the input filename.
      F = llvm::sys::path::stem(Input.getBaseInput());

      // If we're compiling for an offload architecture (i.e. a CUDA device),
      // we need to make the file name for the device compilation different
      // from the host compilation.
      if (!JA.isDeviceOffloading(Action::OFK_None) &&
          !JA.isDeviceOffloading(Action::OFK_Host)) {
        llvm::sys::path::replace_extension(F, "");
        F += Action::GetOffloadingFileNamePrefix(JA.getOffloadingDeviceKind(),
                                                 Triple.normalize());
        F += "-";
        F += JA.getOffloadingArch();
      }
    }

    // If we're having more than one "-arch", we should name the files
    // differently so that every cc1 invocation writes to a different file.
    // We're doing that by appending "-<arch>" with "<arch>" being the arch
    // name from the triple.
    if (hasMultipleArchs) {
      // First, remember the extension.
      SmallString<64> OldExtension = llvm::sys::path::extension(F);
      // then, remove it.
      llvm::sys::path::replace_extension(F, "");
      // attach -<arch> to it.
      F += "-";
      F += Triple.getArchName();
      // put back the extension.
      llvm::sys::path::replace_extension(F, OldExtension);
    }

    SmallString<32> Extension;
    Extension += "opt.";
    Extension += Format;

    llvm::sys::path::replace_extension(F, Extension);
    CmdArgs.push_back(Args.MakeArgString(F));
  }

  if (const Arg *A =
          Args.getLastArg(options::OPT_foptimization_record_passes_EQ)) {
    CmdArgs.push_back("-opt-record-passes");
    CmdArgs.push_back(A->getValue());
  }

  if (!Format.empty()) {
    CmdArgs.push_back("-opt-record-format");
    CmdArgs.push_back(Format.data());
  }
}

namespace {
void RenderARMABI(const llvm::Triple &Triple, const ArgList &Args,
                  ArgStringList &CmdArgs) {
  // Select the ABI to use.
  // FIXME: Support -meabi.
  // FIXME: Parts of this are duplicated in the backend, unify this somehow.
  const char *ABIName = nullptr;
  if (Arg *A = Args.getLastArg(options::OPT_mabi_EQ)) {
    ABIName = A->getValue();
  } else {
    std::string CPU = getCPUName(Args, Triple, /*FromAs*/ false);
    ABIName = llvm::ARM::computeDefaultTargetABI(Triple, CPU).data();
  }

  CmdArgs.push_back("-target-abi");
  CmdArgs.push_back(ABIName);
}
}

void Clang::AddARMTargetArgs(const llvm::Triple &Triple, const ArgList &Args,
                             ArgStringList &CmdArgs, bool KernelOrKext) const {
  RenderARMABI(Triple, Args, CmdArgs);

  // Determine floating point ABI from the options & target defaults.
  arm::FloatABI ABI = arm::getARMFloatABI(getToolChain(), Args);
  if (ABI == arm::FloatABI::Soft) {
    // Floating point operations and argument passing are soft.
    // FIXME: This changes CPP defines, we need -target-soft-float.
    CmdArgs.push_back("-msoft-float");
    CmdArgs.push_back("-mfloat-abi");
    CmdArgs.push_back("soft");
  } else if (ABI == arm::FloatABI::SoftFP) {
    // Floating point operations are hard, but argument passing is soft.
    CmdArgs.push_back("-mfloat-abi");
    CmdArgs.push_back("soft");
  } else {
    // Floating point operations and argument passing are hard.
    assert(ABI == arm::FloatABI::Hard && "Invalid float abi!");
    CmdArgs.push_back("-mfloat-abi");
    CmdArgs.push_back("hard");
  }

  // Forward the -mglobal-merge option for explicit control over the pass.
  if (Arg *A = Args.getLastArg(options::OPT_mglobal_merge,
                               options::OPT_mno_global_merge)) {
    CmdArgs.push_back("-mllvm");
    if (A->getOption().matches(options::OPT_mno_global_merge))
      CmdArgs.push_back("-arm-global-merge=false");
    else
      CmdArgs.push_back("-arm-global-merge=true");
  }

  if (!Args.hasFlag(options::OPT_mimplicit_float,
                    options::OPT_mno_implicit_float, true))
    CmdArgs.push_back("-no-implicit-float");

  if (Args.getLastArg(options::OPT_mcmse))
    CmdArgs.push_back("-mcmse");
}

void Clang::RenderTargetOptions(const llvm::Triple &EffectiveTriple,
                                const ArgList &Args, bool KernelOrKext,
                                ArgStringList &CmdArgs) const {
  const ToolChain &TC = getToolChain();

  // Add the target features
  getTargetFeatures(TC.getDriver(), EffectiveTriple, Args, CmdArgs, false);

  // Add target specific flags.
  switch (TC.getArch()) {
  default:
    break;

  case llvm::Triple::arm:
  case llvm::Triple::armeb:
  case llvm::Triple::thumb:
  case llvm::Triple::thumbeb:
    // Use the effective triple, which takes into account the deployment target.
    AddARMTargetArgs(EffectiveTriple, Args, CmdArgs, KernelOrKext);
    CmdArgs.push_back("-fallow-half-arguments-and-returns");
    break;

  case llvm::Triple::aarch64:
  case llvm::Triple::aarch64_32:
  case llvm::Triple::aarch64_be:
    AddAArch64TargetArgs(Args, CmdArgs);
    CmdArgs.push_back("-fallow-half-arguments-and-returns");
    break;

  case llvm::Triple::mips:
  case llvm::Triple::mipsel:
  case llvm::Triple::mips64:
  case llvm::Triple::mips64el:
    AddMIPSTargetArgs(Args, CmdArgs);
    break;

  case llvm::Triple::ppc:
  case llvm::Triple::ppc64:
  case llvm::Triple::ppc64le:
    AddPPCTargetArgs(Args, CmdArgs);
    break;

  case llvm::Triple::riscv32:
  case llvm::Triple::riscv64:
    AddRISCVTargetArgs(Args, CmdArgs);
    break;

  case llvm::Triple::sparc:
  case llvm::Triple::sparcel:
  case llvm::Triple::sparcv9:
    AddSparcTargetArgs(Args, CmdArgs);
    break;

  case llvm::Triple::systemz:
    AddSystemZTargetArgs(Args, CmdArgs);
    break;

  case llvm::Triple::x86:
  case llvm::Triple::x86_64:
    AddX86TargetArgs(Args, CmdArgs);
    break;

  case llvm::Triple::lanai:
    AddLanaiTargetArgs(Args, CmdArgs);
    break;

  case llvm::Triple::hexagon:
    AddHexagonTargetArgs(Args, CmdArgs);
    break;

  case llvm::Triple::wasm32:
  case llvm::Triple::wasm64:
    AddWebAssemblyTargetArgs(Args, CmdArgs);
    break;
  }
}

namespace {
void RenderAArch64ABI(const llvm::Triple &Triple, const ArgList &Args,
                      ArgStringList &CmdArgs) {
  const char *ABIName = nullptr;
  if (Arg *A = Args.getLastArg(options::OPT_mabi_EQ))
    ABIName = A->getValue();
  else if (Triple.isOSDarwin())
    ABIName = "darwinpcs";
  else
    ABIName = "aapcs";

  CmdArgs.push_back("-target-abi");
  CmdArgs.push_back(ABIName);
}
}

void Clang::AddAArch64TargetArgs(const ArgList &Args,
                                 ArgStringList &CmdArgs) const {
  const llvm::Triple &Triple = getToolChain().getEffectiveTriple();

  if (!Args.hasFlag(options::OPT_mred_zone, options::OPT_mno_red_zone, true) ||
      Args.hasArg(options::OPT_mkernel) ||
      Args.hasArg(options::OPT_fapple_kext))
    CmdArgs.push_back("-disable-red-zone");

  if (!Args.hasFlag(options::OPT_mimplicit_float,
                    options::OPT_mno_implicit_float, true))
    CmdArgs.push_back("-no-implicit-float");

  RenderAArch64ABI(Triple, Args, CmdArgs);

  if (Arg *A = Args.getLastArg(options::OPT_mfix_cortex_a53_835769,
                               options::OPT_mno_fix_cortex_a53_835769)) {
    CmdArgs.push_back("-mllvm");
    if (A->getOption().matches(options::OPT_mfix_cortex_a53_835769))
      CmdArgs.push_back("-aarch64-fix-cortex-a53-835769=1");
    else
      CmdArgs.push_back("-aarch64-fix-cortex-a53-835769=0");
  } else if (Triple.isAndroid()) {
    // Enabled A53 errata (835769) workaround by default on android
    CmdArgs.push_back("-mllvm");
    CmdArgs.push_back("-aarch64-fix-cortex-a53-835769=1");
  }

  // Forward the -mglobal-merge option for explicit control over the pass.
  if (Arg *A = Args.getLastArg(options::OPT_mglobal_merge,
                               options::OPT_mno_global_merge)) {
    CmdArgs.push_back("-mllvm");
    if (A->getOption().matches(options::OPT_mno_global_merge))
      CmdArgs.push_back("-aarch64-enable-global-merge=false");
    else
      CmdArgs.push_back("-aarch64-enable-global-merge=true");
  }

  // Enable/disable return address signing and indirect branch targets.
  if (Arg *A = Args.getLastArg(options::OPT_msign_return_address_EQ,
                               options::OPT_mbranch_protection_EQ)) {

    const Driver &D = getToolChain().getDriver();

    StringRef Scope, Key;
    bool IndirectBranches;

    if (A->getOption().matches(options::OPT_msign_return_address_EQ)) {
      Scope = A->getValue();
      if (!Scope.equals("none") && !Scope.equals("non-leaf") &&
          !Scope.equals("all"))
        D.Diag(diag::err_invalid_branch_protection)
            << Scope << A->getAsString(Args);
      Key = "a_key";
      IndirectBranches = false;
    } else {
      StringRef Err;
      llvm::AArch64::ParsedBranchProtection PBP;
      if (!llvm::AArch64::parseBranchProtection(A->getValue(), PBP, Err))
        D.Diag(diag::err_invalid_branch_protection)
            << Err << A->getAsString(Args);
      Scope = PBP.Scope;
      Key = PBP.Key;
      IndirectBranches = PBP.BranchTargetEnforcement;
    }

    CmdArgs.push_back(
        Args.MakeArgString(Twine("-msign-return-address=") + Scope));
    CmdArgs.push_back(
        Args.MakeArgString(Twine("-msign-return-address-key=") + Key));
    if (IndirectBranches)
      CmdArgs.push_back("-mbranch-target-enforce");
  }
}

void Clang::AddMIPSTargetArgs(const ArgList &Args,
                              ArgStringList &CmdArgs) const {
  const Driver &D = getToolChain().getDriver();
  StringRef CPUName;
  StringRef ABIName;
  const llvm::Triple &Triple = getToolChain().getTriple();
  mips::getMipsCPUAndABI(Args, Triple, CPUName, ABIName);

  CmdArgs.push_back("-target-abi");
  CmdArgs.push_back(ABIName.data());

  mips::FloatABI ABI = mips::getMipsFloatABI(D, Args, Triple);
  if (ABI == mips::FloatABI::Soft) {
    // Floating point operations and argument passing are soft.
    CmdArgs.push_back("-msoft-float");
    CmdArgs.push_back("-mfloat-abi");
    CmdArgs.push_back("soft");
  } else {
    // Floating point operations and argument passing are hard.
    assert(ABI == mips::FloatABI::Hard && "Invalid float abi!");
    CmdArgs.push_back("-mfloat-abi");
    CmdArgs.push_back("hard");
  }

  if (Arg *A = Args.getLastArg(options::OPT_mldc1_sdc1,
                               options::OPT_mno_ldc1_sdc1)) {
    if (A->getOption().matches(options::OPT_mno_ldc1_sdc1)) {
      CmdArgs.push_back("-mllvm");
      CmdArgs.push_back("-mno-ldc1-sdc1");
    }
  }

  if (Arg *A = Args.getLastArg(options::OPT_mcheck_zero_division,
                               options::OPT_mno_check_zero_division)) {
    if (A->getOption().matches(options::OPT_mno_check_zero_division)) {
      CmdArgs.push_back("-mllvm");
      CmdArgs.push_back("-mno-check-zero-division");
    }
  }

  if (Arg *A = Args.getLastArg(options::OPT_G)) {
    StringRef v = A->getValue();
    CmdArgs.push_back("-mllvm");
    CmdArgs.push_back(Args.MakeArgString("-mips-ssection-threshold=" + v));
    A->claim();
  }

  Arg *GPOpt = Args.getLastArg(options::OPT_mgpopt, options::OPT_mno_gpopt);
  Arg *ABICalls =
      Args.getLastArg(options::OPT_mabicalls, options::OPT_mno_abicalls);

  // -mabicalls is the default for many MIPS environments, even with -fno-pic.
  // -mgpopt is the default for static, -fno-pic environments but these two
  // options conflict. We want to be certain that -mno-abicalls -mgpopt is
  // the only case where -mllvm -mgpopt is passed.
  // NOTE: We need a warning here or in the backend to warn when -mgpopt is
  //       passed explicitly when compiling something with -mabicalls
  //       (implictly) in affect. Currently the warning is in the backend.
  //
  // When the ABI in use is  N64, we also need to determine the PIC mode that
  // is in use, as -fno-pic for N64 implies -mno-abicalls.
  bool NoABICalls =
      ABICalls && ABICalls->getOption().matches(options::OPT_mno_abicalls);

  llvm::Reloc::Model RelocationModel;
  unsigned PICLevel;
  bool IsPIE;
  std::tie(RelocationModel, PICLevel, IsPIE) =
      ParsePICArgs(getToolChain(), Args);

  NoABICalls = NoABICalls ||
               (RelocationModel == llvm::Reloc::Static && ABIName == "n64");

  bool WantGPOpt = GPOpt && GPOpt->getOption().matches(options::OPT_mgpopt);
  // We quietly ignore -mno-gpopt as the backend defaults to -mno-gpopt.
  if (NoABICalls && (!GPOpt || WantGPOpt)) {
    CmdArgs.push_back("-mllvm");
    CmdArgs.push_back("-mgpopt");

    Arg *LocalSData = Args.getLastArg(options::OPT_mlocal_sdata,
                                      options::OPT_mno_local_sdata);
    Arg *ExternSData = Args.getLastArg(options::OPT_mextern_sdata,
                                       options::OPT_mno_extern_sdata);
    Arg *EmbeddedData = Args.getLastArg(options::OPT_membedded_data,
                                        options::OPT_mno_embedded_data);
    if (LocalSData) {
      CmdArgs.push_back("-mllvm");
      if (LocalSData->getOption().matches(options::OPT_mlocal_sdata)) {
        CmdArgs.push_back("-mlocal-sdata=1");
      } else {
        CmdArgs.push_back("-mlocal-sdata=0");
      }
      LocalSData->claim();
    }

    if (ExternSData) {
      CmdArgs.push_back("-mllvm");
      if (ExternSData->getOption().matches(options::OPT_mextern_sdata)) {
        CmdArgs.push_back("-mextern-sdata=1");
      } else {
        CmdArgs.push_back("-mextern-sdata=0");
      }
      ExternSData->claim();
    }

    if (EmbeddedData) {
      CmdArgs.push_back("-mllvm");
      if (EmbeddedData->getOption().matches(options::OPT_membedded_data)) {
        CmdArgs.push_back("-membedded-data=1");
      } else {
        CmdArgs.push_back("-membedded-data=0");
      }
      EmbeddedData->claim();
    }

  } else if ((!ABICalls || (!NoABICalls && ABICalls)) && WantGPOpt)
    D.Diag(diag::warn_drv_unsupported_gpopt) << (ABICalls ? 0 : 1);

  if (GPOpt)
    GPOpt->claim();

  if (Arg *A = Args.getLastArg(options::OPT_mcompact_branches_EQ)) {
    StringRef Val = StringRef(A->getValue());
    if (mips::hasCompactBranches(CPUName)) {
      if (Val == "never" || Val == "always" || Val == "optimal") {
        CmdArgs.push_back("-mllvm");
        CmdArgs.push_back(Args.MakeArgString("-mips-compact-branches=" + Val));
      } else
        D.Diag(diag::err_drv_unsupported_option_argument)
            << A->getOption().getName() << Val;
    } else
      D.Diag(diag::warn_target_unsupported_compact_branches) << CPUName;
  }

  if (Arg *A = Args.getLastArg(options::OPT_mrelax_pic_calls,
                               options::OPT_mno_relax_pic_calls)) {
    if (A->getOption().matches(options::OPT_mno_relax_pic_calls)) {
      CmdArgs.push_back("-mllvm");
      CmdArgs.push_back("-mips-jalr-reloc=0");
    }
  }
}

void Clang::AddPPCTargetArgs(const ArgList &Args,
                             ArgStringList &CmdArgs) const {
  // Select the ABI to use.
  const char *ABIName = nullptr;
  const llvm::Triple &T = getToolChain().getTriple();
  if (T.isOSBinFormatELF()) {
    switch (getToolChain().getArch()) {
    case llvm::Triple::ppc64: {
      // When targeting a processor that supports QPX, or if QPX is
      // specifically enabled, default to using the ABI that supports QPX (so
      // long as it is not specifically disabled).
      bool HasQPX = false;
      if (Arg *A = Args.getLastArg(options::OPT_mcpu_EQ))
        HasQPX = A->getValue() == StringRef("a2q");
      HasQPX = Args.hasFlag(options::OPT_mqpx, options::OPT_mno_qpx, HasQPX);
      if (HasQPX) {
        ABIName = "elfv1-qpx";
        break;
      }

      if (T.isMusl() || (T.isOSFreeBSD() && T.getOSMajorVersion() >= 13))
        ABIName = "elfv2";
      else
        ABIName = "elfv1";
      break;
    }
    case llvm::Triple::ppc64le:
      ABIName = "elfv2";
      break;
    default:
      break;
    }
  }

  bool IEEELongDouble = false;
  for (const Arg *A : Args.filtered(options::OPT_mabi_EQ)) {
    StringRef V = A->getValue();
    if (V == "ieeelongdouble")
      IEEELongDouble = true;
    else if (V == "ibmlongdouble")
      IEEELongDouble = false;
    else if (V != "altivec")
      // The ppc64 linux abis are all "altivec" abis by default. Accept and ignore
      // the option if given as we don't have backend support for any targets
      // that don't use the altivec abi.
      ABIName = A->getValue();
  }
  if (IEEELongDouble)
    CmdArgs.push_back("-mabi=ieeelongdouble");

  ppc::FloatABI FloatABI =
      ppc::getPPCFloatABI(getToolChain().getDriver(), Args);

  if (FloatABI == ppc::FloatABI::Soft) {
    // Floating point operations and argument passing are soft.
    CmdArgs.push_back("-msoft-float");
    CmdArgs.push_back("-mfloat-abi");
    CmdArgs.push_back("soft");
  } else {
    // Floating point operations and argument passing are hard.
    assert(FloatABI == ppc::FloatABI::Hard && "Invalid float abi!");
    CmdArgs.push_back("-mfloat-abi");
    CmdArgs.push_back("hard");
  }

  if (ABIName) {
    CmdArgs.push_back("-target-abi");
    CmdArgs.push_back(ABIName);
  }
}

void Clang::AddRISCVTargetArgs(const ArgList &Args,
                               ArgStringList &CmdArgs) const {
  const llvm::Triple &Triple = getToolChain().getTriple();
  StringRef ABIName = riscv::getRISCVABI(Args, Triple);

  CmdArgs.push_back("-target-abi");
  CmdArgs.push_back(ABIName.data());
}

void Clang::AddSparcTargetArgs(const ArgList &Args,
                               ArgStringList &CmdArgs) const {
  sparc::FloatABI FloatABI =
      sparc::getSparcFloatABI(getToolChain().getDriver(), Args);

  if (FloatABI == sparc::FloatABI::Soft) {
    // Floating point operations and argument passing are soft.
    CmdArgs.push_back("-msoft-float");
    CmdArgs.push_back("-mfloat-abi");
    CmdArgs.push_back("soft");
  } else {
    // Floating point operations and argument passing are hard.
    assert(FloatABI == sparc::FloatABI::Hard && "Invalid float abi!");
    CmdArgs.push_back("-mfloat-abi");
    CmdArgs.push_back("hard");
  }
}

void Clang::AddSystemZTargetArgs(const ArgList &Args,
                                 ArgStringList &CmdArgs) const {
  bool HasBackchain = Args.hasFlag(options::OPT_mbackchain,
                                   options::OPT_mno_backchain, false);
  bool HasPackedStack = Args.hasFlag(options::OPT_mpacked_stack,
                                     options::OPT_mno_packed_stack, false);
  systemz::FloatABI FloatABI =
      systemz::getSystemZFloatABI(getToolChain().getDriver(), Args);
  bool HasSoftFloat = (FloatABI == systemz::FloatABI::Soft);
  if (HasBackchain && HasPackedStack && !HasSoftFloat) {
    const Driver &D = getToolChain().getDriver();
    D.Diag(diag::err_drv_unsupported_opt)
      << "-mpacked-stack -mbackchain -mhard-float";
  }
  if (HasBackchain)
    CmdArgs.push_back("-mbackchain");
  if (HasPackedStack)
    CmdArgs.push_back("-mpacked-stack");
  if (HasSoftFloat) {
    // Floating point operations and argument passing are soft.
    CmdArgs.push_back("-msoft-float");
    CmdArgs.push_back("-mfloat-abi");
    CmdArgs.push_back("soft");
  }
}

static void addX86AlignBranchArgs(const Driver &D, const ArgList &Args,
                                  ArgStringList &CmdArgs) {
  if (Args.hasArg(options::OPT_mbranches_within_32B_boundaries)) {
    CmdArgs.push_back("-mllvm");
    CmdArgs.push_back("-x86-branches-within-32B-boundaries");
  }
  if (const Arg *A = Args.getLastArg(options::OPT_malign_branch_boundary_EQ)) {
    StringRef Value = A->getValue();
    unsigned Boundary;
    if (Value.getAsInteger(10, Boundary) || Boundary < 16 ||
        !llvm::isPowerOf2_64(Boundary)) {
      D.Diag(diag::err_drv_invalid_argument_to_option)
          << Value << A->getOption().getName();
    } else {
      CmdArgs.push_back("-mllvm");
      CmdArgs.push_back(
          Args.MakeArgString("-x86-align-branch-boundary=" + Twine(Boundary)));
    }
  }
  if (const Arg *A = Args.getLastArg(options::OPT_malign_branch_EQ)) {
    std::string AlignBranch;
    for (StringRef T : A->getValues()) {
      if (T != "fused" && T != "jcc" && T != "jmp" && T != "call" &&
          T != "ret" && T != "indirect")
        D.Diag(diag::err_drv_invalid_malign_branch_EQ)
            << T << "fused, jcc, jmp, call, ret, indirect";
      if (!AlignBranch.empty())
        AlignBranch += '+';
      AlignBranch += T;
    }
    CmdArgs.push_back("-mllvm");
    CmdArgs.push_back(Args.MakeArgString("-x86-align-branch=" + AlignBranch));
  }
  if (const Arg *A =
          Args.getLastArg(options::OPT_malign_branch_prefix_size_EQ)) {
    StringRef Value = A->getValue();
    unsigned PrefixSize;
    if (Value.getAsInteger(10, PrefixSize) || PrefixSize > 5) {
      D.Diag(diag::err_drv_invalid_argument_to_option)
          << Value << A->getOption().getName();
    } else {
      CmdArgs.push_back("-mllvm");
      CmdArgs.push_back(Args.MakeArgString("-x86-align-branch-prefix-size=" +
                                           Twine(PrefixSize)));
    }
  }
}

void Clang::AddX86TargetArgs(const ArgList &Args,
                             ArgStringList &CmdArgs) const {
  const Driver &D = getToolChain().getDriver();
  addX86AlignBranchArgs(D, Args, CmdArgs);

  if (!Args.hasFlag(options::OPT_mred_zone, options::OPT_mno_red_zone, true) ||
      Args.hasArg(options::OPT_mkernel) ||
      Args.hasArg(options::OPT_fapple_kext))
    CmdArgs.push_back("-disable-red-zone");

  if (!Args.hasFlag(options::OPT_mtls_direct_seg_refs,
                    options::OPT_mno_tls_direct_seg_refs, true))
    CmdArgs.push_back("-mno-tls-direct-seg-refs");

  // Default to avoid implicit floating-point for kernel/kext code, but allow
  // that to be overridden with -mno-soft-float.
  bool NoImplicitFloat = (Args.hasArg(options::OPT_mkernel) ||
                          Args.hasArg(options::OPT_fapple_kext));
  if (Arg *A = Args.getLastArg(
          options::OPT_msoft_float, options::OPT_mno_soft_float,
          options::OPT_mimplicit_float, options::OPT_mno_implicit_float)) {
    const Option &O = A->getOption();
    NoImplicitFloat = (O.matches(options::OPT_mno_implicit_float) ||
                       O.matches(options::OPT_msoft_float));
  }
  if (NoImplicitFloat)
    CmdArgs.push_back("-no-implicit-float");

  if (Arg *A = Args.getLastArg(options::OPT_masm_EQ)) {
    StringRef Value = A->getValue();
    if (Value == "intel" || Value == "att") {
      CmdArgs.push_back("-mllvm");
      CmdArgs.push_back(Args.MakeArgString("-x86-asm-syntax=" + Value));
    } else {
      D.Diag(diag::err_drv_unsupported_option_argument)
          << A->getOption().getName() << Value;
    }
  } else if (D.IsCLMode()) {
    CmdArgs.push_back("-mllvm");
    CmdArgs.push_back("-x86-asm-syntax=intel");
  }

  // Set flags to support MCU ABI.
  if (Args.hasFlag(options::OPT_miamcu, options::OPT_mno_iamcu, false)) {
    CmdArgs.push_back("-mfloat-abi");
    CmdArgs.push_back("soft");
    CmdArgs.push_back("-mstack-alignment=4");
  }
}

void Clang::AddHexagonTargetArgs(const ArgList &Args,
                                 ArgStringList &CmdArgs) const {
  CmdArgs.push_back("-mqdsp6-compat");
  CmdArgs.push_back("-Wreturn-type");

  if (auto G = toolchains::HexagonToolChain::getSmallDataThreshold(Args)) {
    CmdArgs.push_back("-mllvm");
    CmdArgs.push_back(Args.MakeArgString("-hexagon-small-data-threshold=" +
                                         Twine(G.getValue())));
  }

  if (!Args.hasArg(options::OPT_fno_short_enums))
    CmdArgs.push_back("-fshort-enums");
  if (Args.getLastArg(options::OPT_mieee_rnd_near)) {
    CmdArgs.push_back("-mllvm");
    CmdArgs.push_back("-enable-hexagon-ieee-rnd-near");
  }
  CmdArgs.push_back("-mllvm");
  CmdArgs.push_back("-machine-sink-split=0");
}

void Clang::AddLanaiTargetArgs(const ArgList &Args,
                               ArgStringList &CmdArgs) const {
  if (Arg *A = Args.getLastArg(options::OPT_mcpu_EQ)) {
    StringRef CPUName = A->getValue();

    CmdArgs.push_back("-target-cpu");
    CmdArgs.push_back(Args.MakeArgString(CPUName));
  }
  if (Arg *A = Args.getLastArg(options::OPT_mregparm_EQ)) {
    StringRef Value = A->getValue();
    // Only support mregparm=4 to support old usage. Report error for all other
    // cases.
    int Mregparm;
    if (Value.getAsInteger(10, Mregparm)) {
      if (Mregparm != 4) {
        getToolChain().getDriver().Diag(
            diag::err_drv_unsupported_option_argument)
            << A->getOption().getName() << Value;
      }
    }
  }
}

void Clang::AddWebAssemblyTargetArgs(const ArgList &Args,
                                     ArgStringList &CmdArgs) const {
  // Default to "hidden" visibility.
  if (!Args.hasArg(options::OPT_fvisibility_EQ,
                   options::OPT_fvisibility_ms_compat)) {
    CmdArgs.push_back("-fvisibility");
    CmdArgs.push_back("hidden");
  }
}

void Clang::DumpCompilationDatabase(Compilation &C, StringRef Filename,
                                    StringRef Target, const InputInfo &Output,
                                    const InputInfo &Input, const ArgList &Args) const {
  // If this is a dry run, do not create the compilation database file.
  if (C.getArgs().hasArg(options::OPT__HASH_HASH_HASH))
    return;

  using llvm::yaml::escape;
  const Driver &D = getToolChain().getDriver();

  if (!CompilationDatabase) {
    std::error_code EC;
    auto File = std::make_unique<llvm::raw_fd_ostream>(Filename, EC,
                                                        llvm::sys::fs::OF_Text);
    if (EC) {
      D.Diag(clang::diag::err_drv_compilationdatabase) << Filename
                                                       << EC.message();
      return;
    }
    CompilationDatabase = std::move(File);
  }
  auto &CDB = *CompilationDatabase;
  auto CWD = D.getVFS().getCurrentWorkingDirectory();
  if (!CWD)
    CWD = ".";
  CDB << "{ \"directory\": \"" << escape(*CWD) << "\"";
  CDB << ", \"file\": \"" << escape(Input.getFilename()) << "\"";
  CDB << ", \"output\": \"" << escape(Output.getFilename()) << "\"";
  CDB << ", \"arguments\": [\"" << escape(D.ClangExecutable) << "\"";
  SmallString<128> Buf;
  Buf = "-x";
  Buf += types::getTypeName(Input.getType());
  CDB << ", \"" << escape(Buf) << "\"";
  if (!D.SysRoot.empty() && !Args.hasArg(options::OPT__sysroot_EQ)) {
    Buf = "--sysroot=";
    Buf += D.SysRoot;
    CDB << ", \"" << escape(Buf) << "\"";
  }
  CDB << ", \"" << escape(Input.getFilename()) << "\"";
  for (auto &A: Args) {
    auto &O = A->getOption();
    // Skip language selection, which is positional.
    if (O.getID() == options::OPT_x)
      continue;
    // Skip writing dependency output and the compilation database itself.
    if (O.getGroup().isValid() && O.getGroup().getID() == options::OPT_M_Group)
      continue;
    if (O.getID() == options::OPT_gen_cdb_fragment_path)
      continue;
    // Skip inputs.
    if (O.getKind() == Option::InputClass)
      continue;
    // All other arguments are quoted and appended.
    ArgStringList ASL;
    A->render(Args, ASL);
    for (auto &it: ASL)
      CDB << ", \"" << escape(it) << "\"";
  }
  Buf = "--target=";
  Buf += Target;
  CDB << ", \"" << escape(Buf) << "\"]},\n";
}

void Clang::DumpCompilationDatabaseFragmentToDir(
    StringRef Dir, Compilation &C, StringRef Target, const InputInfo &Output,
    const InputInfo &Input, const llvm::opt::ArgList &Args) const {
  // If this is a dry run, do not create the compilation database file.
  if (C.getArgs().hasArg(options::OPT__HASH_HASH_HASH))
    return;

  if (CompilationDatabase)
    DumpCompilationDatabase(C, "", Target, Output, Input, Args);

  SmallString<256> Path = Dir;
  const auto &Driver = C.getDriver();
  Driver.getVFS().makeAbsolute(Path);
  auto Err = llvm::sys::fs::create_directory(Path, /*IgnoreExisting=*/true);
  if (Err) {
    Driver.Diag(diag::err_drv_compilationdatabase) << Dir << Err.message();
    return;
  }

  llvm::sys::path::append(
      Path,
      Twine(llvm::sys::path::filename(Input.getFilename())) + ".%%%%.json");
  int FD;
  SmallString<256> TempPath;
  Err = llvm::sys::fs::createUniqueFile(Path, FD, TempPath);
  if (Err) {
    Driver.Diag(diag::err_drv_compilationdatabase) << Path << Err.message();
    return;
  }
  CompilationDatabase =
      std::make_unique<llvm::raw_fd_ostream>(FD, /*shouldClose=*/true);
  DumpCompilationDatabase(C, "", Target, Output, Input, Args);
}

static void CollectArgsForIntegratedAssembler(Compilation &C,
                                              const ArgList &Args,
                                              ArgStringList &CmdArgs,
                                              const Driver &D) {
  if (UseRelaxAll(C, Args))
    CmdArgs.push_back("-mrelax-all");

  // Only default to -mincremental-linker-compatible if we think we are
  // targeting the MSVC linker.
  bool DefaultIncrementalLinkerCompatible =
      C.getDefaultToolChain().getTriple().isWindowsMSVCEnvironment();
  if (Args.hasFlag(options::OPT_mincremental_linker_compatible,
                   options::OPT_mno_incremental_linker_compatible,
                   DefaultIncrementalLinkerCompatible))
    CmdArgs.push_back("-mincremental-linker-compatible");

  switch (C.getDefaultToolChain().getArch()) {
  case llvm::Triple::arm:
  case llvm::Triple::armeb:
  case llvm::Triple::thumb:
  case llvm::Triple::thumbeb:
    if (Arg *A = Args.getLastArg(options::OPT_mimplicit_it_EQ)) {
      StringRef Value = A->getValue();
      if (Value == "always" || Value == "never" || Value == "arm" ||
          Value == "thumb") {
        CmdArgs.push_back("-mllvm");
        CmdArgs.push_back(Args.MakeArgString("-arm-implicit-it=" + Value));
      } else {
        D.Diag(diag::err_drv_unsupported_option_argument)
            << A->getOption().getName() << Value;
      }
    }
    break;
  default:
    break;
  }

  // If you add more args here, also add them to the block below that
  // starts with "// If CollectArgsForIntegratedAssembler() isn't called below".

  // When passing -I arguments to the assembler we sometimes need to
  // unconditionally take the next argument.  For example, when parsing
  // '-Wa,-I -Wa,foo' we need to accept the -Wa,foo arg after seeing the
  // -Wa,-I arg and when parsing '-Wa,-I,foo' we need to accept the 'foo'
  // arg after parsing the '-I' arg.
  bool TakeNextArg = false;

  bool UseRelaxRelocations = C.getDefaultToolChain().useRelaxRelocations();
  bool UseNoExecStack = C.getDefaultToolChain().isNoExecStackDefault();
  const char *MipsTargetFeature = nullptr;
  for (const Arg *A :
       Args.filtered(options::OPT_Wa_COMMA, options::OPT_Xassembler)) {
    A->claim();

    for (StringRef Value : A->getValues()) {
      if (TakeNextArg) {
        CmdArgs.push_back(Value.data());
        TakeNextArg = false;
        continue;
      }

      if (C.getDefaultToolChain().getTriple().isOSBinFormatCOFF() &&
          Value == "-mbig-obj")
        continue; // LLVM handles bigobj automatically

      switch (C.getDefaultToolChain().getArch()) {
      default:
        break;
      case llvm::Triple::thumb:
      case llvm::Triple::thumbeb:
      case llvm::Triple::arm:
      case llvm::Triple::armeb:
        if (Value == "-mthumb")
          // -mthumb has already been processed in ComputeLLVMTriple()
          // recognize but skip over here.
          continue;
        break;
      case llvm::Triple::mips:
      case llvm::Triple::mipsel:
      case llvm::Triple::mips64:
      case llvm::Triple::mips64el:
        if (Value == "--trap") {
          CmdArgs.push_back("-target-feature");
          CmdArgs.push_back("+use-tcc-in-div");
          continue;
        }
        if (Value == "--break") {
          CmdArgs.push_back("-target-feature");
          CmdArgs.push_back("-use-tcc-in-div");
          continue;
        }
        if (Value.startswith("-msoft-float")) {
          CmdArgs.push_back("-target-feature");
          CmdArgs.push_back("+soft-float");
          continue;
        }
        if (Value.startswith("-mhard-float")) {
          CmdArgs.push_back("-target-feature");
          CmdArgs.push_back("-soft-float");
          continue;
        }

        MipsTargetFeature = llvm::StringSwitch<const char *>(Value)
                                .Case("-mips1", "+mips1")
                                .Case("-mips2", "+mips2")
                                .Case("-mips3", "+mips3")
                                .Case("-mips4", "+mips4")
                                .Case("-mips5", "+mips5")
                                .Case("-mips32", "+mips32")
                                .Case("-mips32r2", "+mips32r2")
                                .Case("-mips32r3", "+mips32r3")
                                .Case("-mips32r5", "+mips32r5")
                                .Case("-mips32r6", "+mips32r6")
                                .Case("-mips64", "+mips64")
                                .Case("-mips64r2", "+mips64r2")
                                .Case("-mips64r3", "+mips64r3")
                                .Case("-mips64r5", "+mips64r5")
                                .Case("-mips64r6", "+mips64r6")
                                .Default(nullptr);
        if (MipsTargetFeature)
          continue;
      }

      if (Value == "-force_cpusubtype_ALL") {
        // Do nothing, this is the default and we don't support anything else.
      } else if (Value == "-L") {
        CmdArgs.push_back("-msave-temp-labels");
      } else if (Value == "--fatal-warnings") {
        CmdArgs.push_back("-massembler-fatal-warnings");
      } else if (Value == "--no-warn" || Value == "-W") {
        CmdArgs.push_back("-massembler-no-warn");
      } else if (Value == "--noexecstack") {
        UseNoExecStack = true;
      } else if (Value.startswith("-compress-debug-sections") ||
                 Value.startswith("--compress-debug-sections") ||
                 Value == "-nocompress-debug-sections" ||
                 Value == "--nocompress-debug-sections") {
        CmdArgs.push_back(Value.data());
      } else if (Value == "-mrelax-relocations=yes" ||
                 Value == "--mrelax-relocations=yes") {
        UseRelaxRelocations = true;
      } else if (Value == "-mrelax-relocations=no" ||
                 Value == "--mrelax-relocations=no") {
        UseRelaxRelocations = false;
      } else if (Value.startswith("-I")) {
        CmdArgs.push_back(Value.data());
        // We need to consume the next argument if the current arg is a plain
        // -I. The next arg will be the include directory.
        if (Value == "-I")
          TakeNextArg = true;
      } else if (Value.startswith("-gdwarf-")) {
        // "-gdwarf-N" options are not cc1as options.
        unsigned DwarfVersion = DwarfVersionNum(Value);
        if (DwarfVersion == 0) { // Send it onward, and let cc1as complain.
          CmdArgs.push_back(Value.data());
        } else {
          RenderDebugEnablingArgs(Args, CmdArgs,
                                  codegenoptions::LimitedDebugInfo,
                                  DwarfVersion, llvm::DebuggerKind::Default);
        }
      } else if (Value.startswith("-mcpu") || Value.startswith("-mfpu") ||
                 Value.startswith("-mhwdiv") || Value.startswith("-march")) {
        // Do nothing, we'll validate it later.
      } else if (Value == "-defsym") {
          if (A->getNumValues() != 2) {
            D.Diag(diag::err_drv_defsym_invalid_format) << Value;
            break;
          }
          const char *S = A->getValue(1);
          auto Pair = StringRef(S).split('=');
          auto Sym = Pair.first;
          auto SVal = Pair.second;

          if (Sym.empty() || SVal.empty()) {
            D.Diag(diag::err_drv_defsym_invalid_format) << S;
            break;
          }
          int64_t IVal;
          if (SVal.getAsInteger(0, IVal)) {
            D.Diag(diag::err_drv_defsym_invalid_symval) << SVal;
            break;
          }
          CmdArgs.push_back(Value.data());
          TakeNextArg = true;
      } else if (Value == "-fdebug-compilation-dir") {
        CmdArgs.push_back("-fdebug-compilation-dir");
        TakeNextArg = true;
      } else if (Value.consume_front("-fdebug-compilation-dir=")) {
        // The flag is a -Wa / -Xassembler argument and Options doesn't
        // parse the argument, so this isn't automatically aliased to
        // -fdebug-compilation-dir (without '=') here.
        CmdArgs.push_back("-fdebug-compilation-dir");
        CmdArgs.push_back(Value.data());
      } else {
        D.Diag(diag::err_drv_unsupported_option_argument)
            << A->getOption().getName() << Value;
      }
    }
  }
  if (UseRelaxRelocations)
    CmdArgs.push_back("--mrelax-relocations");
  if (UseNoExecStack)
    CmdArgs.push_back("-mnoexecstack");
  if (MipsTargetFeature != nullptr) {
    CmdArgs.push_back("-target-feature");
    CmdArgs.push_back(MipsTargetFeature);
  }

  // forward -fembed-bitcode to assmebler
  if (C.getDriver().embedBitcodeEnabled() ||
      C.getDriver().embedBitcodeMarkerOnly())
    Args.AddLastArg(CmdArgs, options::OPT_fembed_bitcode_EQ);
}

static void RenderFloatingPointOptions(const ToolChain &TC, const Driver &D,
                                       bool OFastEnabled, const ArgList &Args,
                                       ArgStringList &CmdArgs,
                                       Action::OffloadKind DeviceOffloadKind) {
  // Handle various floating point optimization flags, mapping them to the
  // appropriate LLVM code generation flags. This is complicated by several
  // "umbrella" flags, so we do this by stepping through the flags incrementally
  // adjusting what we think is enabled/disabled, then at the end setting the
  // LLVM flags based on the final state.
  bool HonorINFs = true;
  bool HonorNaNs = true;
  // -fmath-errno is the default on some platforms, e.g. BSD-derived OSes.
  bool MathErrno = TC.IsMathErrnoDefault();
  bool AssociativeMath = false;
  bool ReciprocalMath = false;
  bool SignedZeros = true;
  bool TrappingMath = false; // Implemented via -ffp-exception-behavior
  bool TrappingMathPresent = false; // Is trapping-math in args, and not
                                    // overriden by ffp-exception-behavior?
  bool RoundingFPMath = false;
  bool RoundingMathPresent = false; // Is rounding-math in args?
  // -ffp-model values: strict, fast, precise
  StringRef FPModel = "";
  // -ffp-exception-behavior options: strict, maytrap, ignore
  StringRef FPExceptionBehavior = "";
  const llvm::DenormalMode DefaultDenormalFPMath =
      TC.getDefaultDenormalModeForType(Args, DeviceOffloadKind);
  const llvm::DenormalMode DefaultDenormalFP32Math =
    TC.getDefaultDenormalModeForType(Args, DeviceOffloadKind,
                                     &llvm::APFloat::IEEEsingle());

  llvm::DenormalMode DenormalFPMath = DefaultDenormalFPMath;
  llvm::DenormalMode DenormalFP32Math = DefaultDenormalFP32Math;
  StringRef FPContract = "";
  bool StrictFPModel = false;


  if (const Arg *A = Args.getLastArg(options::OPT_flimited_precision_EQ)) {
    CmdArgs.push_back("-mlimit-float-precision");
    CmdArgs.push_back(A->getValue());
  }

  for (const Arg *A : Args) {
    auto optID = A->getOption().getID();
    bool PreciseFPModel = false;
    switch (optID) {
    default:
      break;
    case options::OPT_ffp_model_EQ: {
      // If -ffp-model= is seen, reset to fno-fast-math
      HonorINFs = true;
      HonorNaNs = true;
      // Turning *off* -ffast-math restores the toolchain default.
      MathErrno = TC.IsMathErrnoDefault();
      AssociativeMath = false;
      ReciprocalMath = false;
      SignedZeros = true;
      // -fno_fast_math restores default denormal and fpcontract handling
      DenormalFPMath = DefaultDenormalFPMath;
      FPContract = "";
      StringRef Val = A->getValue();
      if (OFastEnabled && !Val.equals("fast")) {
          // Only -ffp-model=fast is compatible with OFast, ignore.
        D.Diag(clang::diag::warn_drv_overriding_flag_option)
          << Args.MakeArgString("-ffp-model=" + Val)
          << "-Ofast";
        break;
      }
      StrictFPModel = false;
      PreciseFPModel = true;
      // ffp-model= is a Driver option, it is entirely rewritten into more
      // granular options before being passed into cc1.
      // Use the gcc option in the switch below.
      if (!FPModel.empty() && !FPModel.equals(Val)) {
        D.Diag(clang::diag::warn_drv_overriding_flag_option)
          << Args.MakeArgString("-ffp-model=" + FPModel)
          << Args.MakeArgString("-ffp-model=" + Val);
        FPContract = "";
      }
      if (Val.equals("fast")) {
        optID = options::OPT_ffast_math;
        FPModel = Val;
        FPContract = "fast";
      } else if (Val.equals("precise")) {
        optID = options::OPT_ffp_contract;
        FPModel = Val;
        FPContract = "fast";
        PreciseFPModel = true;
      } else if (Val.equals("strict")) {
        StrictFPModel = true;
        optID = options::OPT_frounding_math;
        FPExceptionBehavior = "strict";
        FPModel = Val;
        FPContract = "off";
        TrappingMath = true;
      } else
        D.Diag(diag::err_drv_unsupported_option_argument)
            << A->getOption().getName() << Val;
      break;
      }
    }

    switch (optID) {
    // If this isn't an FP option skip the claim below
    default: continue;

    // Options controlling individual features
    case options::OPT_fhonor_infinities:    HonorINFs = true;         break;
    case options::OPT_fno_honor_infinities: HonorINFs = false;        break;
    case options::OPT_fhonor_nans:          HonorNaNs = true;         break;
    case options::OPT_fno_honor_nans:       HonorNaNs = false;        break;
    case options::OPT_fmath_errno:          MathErrno = true;         break;
    case options::OPT_fno_math_errno:       MathErrno = false;        break;
    case options::OPT_fassociative_math:    AssociativeMath = true;   break;
    case options::OPT_fno_associative_math: AssociativeMath = false;  break;
    case options::OPT_freciprocal_math:     ReciprocalMath = true;    break;
    case options::OPT_fno_reciprocal_math:  ReciprocalMath = false;   break;
    case options::OPT_fsigned_zeros:        SignedZeros = true;       break;
    case options::OPT_fno_signed_zeros:     SignedZeros = false;      break;
    case options::OPT_ftrapping_math:
      if (!TrappingMathPresent && !FPExceptionBehavior.empty() &&
          !FPExceptionBehavior.equals("strict"))
        // Warn that previous value of option is overridden.
        D.Diag(clang::diag::warn_drv_overriding_flag_option)
          << Args.MakeArgString("-ffp-exception-behavior=" + FPExceptionBehavior)
          << "-ftrapping-math";
      TrappingMath = true;
      TrappingMathPresent = true;
      FPExceptionBehavior = "strict";
      break;
    case options::OPT_fno_trapping_math:
      if (!TrappingMathPresent && !FPExceptionBehavior.empty() &&
          !FPExceptionBehavior.equals("ignore"))
        // Warn that previous value of option is overridden.
        D.Diag(clang::diag::warn_drv_overriding_flag_option)
          << Args.MakeArgString("-ffp-exception-behavior=" + FPExceptionBehavior)
          << "-fno-trapping-math";
      TrappingMath = false;
      TrappingMathPresent = true;
      FPExceptionBehavior = "ignore";
      break;

    case options::OPT_frounding_math:
      RoundingFPMath = true;
      RoundingMathPresent = true;
      break;

    case options::OPT_fno_rounding_math:
      RoundingFPMath = false;
      RoundingMathPresent = false;
      break;

    case options::OPT_fdenormal_fp_math_EQ:
      DenormalFPMath = llvm::parseDenormalFPAttribute(A->getValue());
      if (!DenormalFPMath.isValid()) {
        D.Diag(diag::err_drv_invalid_value)
            << A->getAsString(Args) << A->getValue();
      }
      break;

    case options::OPT_fdenormal_fp_math_f32_EQ:
      DenormalFP32Math = llvm::parseDenormalFPAttribute(A->getValue());
      if (!DenormalFP32Math.isValid()) {
        D.Diag(diag::err_drv_invalid_value)
            << A->getAsString(Args) << A->getValue();
      }
      break;

    // Validate and pass through -ffp-contract option.
    case options::OPT_ffp_contract: {
      StringRef Val = A->getValue();
      if (PreciseFPModel) {
        // -ffp-model=precise enables ffp-contract=fast as a side effect
        // the FPContract value has already been set to a string literal
        // and the Val string isn't a pertinent value.
        ;
      } else if (Val.equals("fast") || Val.equals("on") || Val.equals("off"))
        FPContract = Val;
      else
        D.Diag(diag::err_drv_unsupported_option_argument)
           << A->getOption().getName() << Val;
      break;
    }

    // Validate and pass through -ffp-model option.
    case options::OPT_ffp_model_EQ:
      // This should only occur in the error case
      // since the optID has been replaced by a more granular
      // floating point option.
      break;

    // Validate and pass through -ffp-exception-behavior option.
    case options::OPT_ffp_exception_behavior_EQ: {
      StringRef Val = A->getValue();
      if (!TrappingMathPresent && !FPExceptionBehavior.empty() &&
          !FPExceptionBehavior.equals(Val))
        // Warn that previous value of option is overridden.
        D.Diag(clang::diag::warn_drv_overriding_flag_option)
          << Args.MakeArgString("-ffp-exception-behavior=" + FPExceptionBehavior)
          << Args.MakeArgString("-ffp-exception-behavior=" + Val);
      TrappingMath = TrappingMathPresent = false;
      if (Val.equals("ignore") || Val.equals("maytrap"))
        FPExceptionBehavior = Val;
      else if (Val.equals("strict")) {
        FPExceptionBehavior = Val;
        TrappingMath = TrappingMathPresent = true;
      } else
        D.Diag(diag::err_drv_unsupported_option_argument)
            << A->getOption().getName() << Val;
      break;
    }

    case options::OPT_ffinite_math_only:
      HonorINFs = false;
      HonorNaNs = false;
      break;
    case options::OPT_fno_finite_math_only:
      HonorINFs = true;
      HonorNaNs = true;
      break;

    case options::OPT_funsafe_math_optimizations:
      AssociativeMath = true;
      ReciprocalMath = true;
      SignedZeros = false;
      TrappingMath = false;
      FPExceptionBehavior = "";
      break;
    case options::OPT_fno_unsafe_math_optimizations:
      AssociativeMath = false;
      ReciprocalMath = false;
      SignedZeros = true;
      TrappingMath = true;
      FPExceptionBehavior = "strict";
      // -fno_unsafe_math_optimizations restores default denormal handling
      DenormalFPMath = DefaultDenormalFPMath;
      DenormalFP32Math = DefaultDenormalFP32Math;
      break;

    case options::OPT_Ofast:
      // If -Ofast is the optimization level, then -ffast-math should be enabled
      if (!OFastEnabled)
        continue;
      LLVM_FALLTHROUGH;
    case options::OPT_ffast_math:
      HonorINFs = false;
      HonorNaNs = false;
      MathErrno = false;
      AssociativeMath = true;
      ReciprocalMath = true;
      SignedZeros = false;
      TrappingMath = false;
      RoundingFPMath = false;
      // If fast-math is set then set the fp-contract mode to fast.
      FPContract = "fast";
      break;
    case options::OPT_fno_fast_math:
      HonorINFs = true;
      HonorNaNs = true;
      // Turning on -ffast-math (with either flag) removes the need for
      // MathErrno. However, turning *off* -ffast-math merely restores the
      // toolchain default (which may be false).
      MathErrno = TC.IsMathErrnoDefault();
      AssociativeMath = false;
      ReciprocalMath = false;
      SignedZeros = true;
      TrappingMath = false;
      RoundingFPMath = false;
      // -fno_fast_math restores default denormal and fpcontract handling
      DenormalFPMath = DefaultDenormalFPMath;
      DenormalFP32Math = DefaultDenormalFP32Math;
      FPContract = "";
      break;
    }
    if (StrictFPModel) {
      // If -ffp-model=strict has been specified on command line but
      // subsequent options conflict then emit warning diagnostic.
      // TODO: How should this interact with DenormalFP32Math?
      if (HonorINFs && HonorNaNs &&
        !AssociativeMath && !ReciprocalMath &&
        SignedZeros && TrappingMath && RoundingFPMath &&
        (FPContract.equals("off") || FPContract.empty()))
        // OK: Current Arg doesn't conflict with -ffp-model=strict
        ;
      else {
        StrictFPModel = false;
        FPModel = "";
        D.Diag(clang::diag::warn_drv_overriding_flag_option)
            << "-ffp-model=strict" <<
            ((A->getNumValues() == 0) ?  A->getSpelling()
            : Args.MakeArgString(A->getSpelling() + A->getValue()));
      }
    }

    // If we handled this option claim it
    A->claim();
  }

  if (!HonorINFs)
    CmdArgs.push_back("-menable-no-infs");

  if (!HonorNaNs)
    CmdArgs.push_back("-menable-no-nans");

  if (MathErrno)
    CmdArgs.push_back("-fmath-errno");

  if (!MathErrno && AssociativeMath && ReciprocalMath && !SignedZeros &&
      !TrappingMath)
    CmdArgs.push_back("-menable-unsafe-fp-math");

  if (!SignedZeros)
    CmdArgs.push_back("-fno-signed-zeros");

  if (AssociativeMath && !SignedZeros && !TrappingMath)
    CmdArgs.push_back("-mreassociate");

  if (ReciprocalMath)
    CmdArgs.push_back("-freciprocal-math");

  if (TrappingMath) {
    // FP Exception Behavior is also set to strict
    assert(FPExceptionBehavior.equals("strict"));
    CmdArgs.push_back("-ftrapping-math");
  } else if (TrappingMathPresent)
    CmdArgs.push_back("-fno-trapping-math");

  // TODO: Omit flag for the default IEEE instead
  if (DenormalFPMath.isValid()) {
    llvm::SmallString<64> DenormFlag;
    llvm::raw_svector_ostream ArgStr(DenormFlag);
    ArgStr << "-fdenormal-fp-math=" << DenormalFPMath;
    CmdArgs.push_back(Args.MakeArgString(ArgStr.str()));
  }

  if (DenormalFP32Math.isValid()) {
    llvm::SmallString<64> DenormFlag;
    llvm::raw_svector_ostream ArgStr(DenormFlag);
    ArgStr << "-fdenormal-fp-math-f32=" << DenormalFP32Math;
    CmdArgs.push_back(Args.MakeArgString(ArgStr.str()));
  }

  if (!FPContract.empty())
    CmdArgs.push_back(Args.MakeArgString("-ffp-contract=" + FPContract));

  if (!RoundingFPMath)
    CmdArgs.push_back(Args.MakeArgString("-fno-rounding-math"));

  if (RoundingFPMath && RoundingMathPresent)
    CmdArgs.push_back(Args.MakeArgString("-frounding-math"));

  if (!FPExceptionBehavior.empty())
    CmdArgs.push_back(Args.MakeArgString("-ffp-exception-behavior=" +
                      FPExceptionBehavior));

  ParseMRecip(D, Args, CmdArgs);

  // -ffast-math enables the __FAST_MATH__ preprocessor macro, but check for the
  // individual features enabled by -ffast-math instead of the option itself as
  // that's consistent with gcc's behaviour.
  if (!HonorINFs && !HonorNaNs && !MathErrno && AssociativeMath &&
      ReciprocalMath && !SignedZeros && !TrappingMath && !RoundingFPMath) {
    CmdArgs.push_back("-ffast-math");
    if (FPModel.equals("fast")) {
      if (FPContract.equals("fast"))
        // All set, do nothing.
        ;
      else if (FPContract.empty())
        // Enable -ffp-contract=fast
        CmdArgs.push_back(Args.MakeArgString("-ffp-contract=fast"));
      else
        D.Diag(clang::diag::warn_drv_overriding_flag_option)
          << "-ffp-model=fast"
          << Args.MakeArgString("-ffp-contract=" + FPContract);
    }
  }

  // Handle __FINITE_MATH_ONLY__ similarly.
  if (!HonorINFs && !HonorNaNs)
    CmdArgs.push_back("-ffinite-math-only");

  if (const Arg *A = Args.getLastArg(options::OPT_mfpmath_EQ)) {
    CmdArgs.push_back("-mfpmath");
    CmdArgs.push_back(A->getValue());
  }

  // Disable a codegen optimization for floating-point casts.
  if (Args.hasFlag(options::OPT_fno_strict_float_cast_overflow,
                   options::OPT_fstrict_float_cast_overflow, false))
    CmdArgs.push_back("-fno-strict-float-cast-overflow");
}

static void RenderAnalyzerOptions(const ArgList &Args, ArgStringList &CmdArgs,
                                  const llvm::Triple &Triple,
                                  const InputInfo &Input) {
  // Enable region store model by default.
  CmdArgs.push_back("-analyzer-store=region");

  // Treat blocks as analysis entry points.
  CmdArgs.push_back("-analyzer-opt-analyze-nested-blocks");

  // Add default argument set.
  if (!Args.hasArg(options::OPT__analyzer_no_default_checks)) {
    CmdArgs.push_back("-analyzer-checker=core");
    CmdArgs.push_back("-analyzer-checker=apiModeling");

    if (!Triple.isWindowsMSVCEnvironment()) {
      CmdArgs.push_back("-analyzer-checker=unix");
    } else {
      // Enable "unix" checkers that also work on Windows.
      CmdArgs.push_back("-analyzer-checker=unix.API");
      CmdArgs.push_back("-analyzer-checker=unix.Malloc");
      CmdArgs.push_back("-analyzer-checker=unix.MallocSizeof");
      CmdArgs.push_back("-analyzer-checker=unix.MismatchedDeallocator");
      CmdArgs.push_back("-analyzer-checker=unix.cstring.BadSizeArg");
      CmdArgs.push_back("-analyzer-checker=unix.cstring.NullArg");
    }

    // Disable some unix checkers for PS4.
    if (Triple.isPS4CPU()) {
      CmdArgs.push_back("-analyzer-disable-checker=unix.API");
      CmdArgs.push_back("-analyzer-disable-checker=unix.Vfork");
    }

    if (Triple.isOSDarwin()) {
      CmdArgs.push_back("-analyzer-checker=osx");
      CmdArgs.push_back(
          "-analyzer-checker=security.insecureAPI.decodeValueOfObjCType");
    }
    else if (Triple.isOSFuchsia())
      CmdArgs.push_back("-analyzer-checker=fuchsia");

    CmdArgs.push_back("-analyzer-checker=deadcode");

    if (types::isCXX(Input.getType()))
      CmdArgs.push_back("-analyzer-checker=cplusplus");

    if (!Triple.isPS4CPU()) {
      CmdArgs.push_back("-analyzer-checker=security.insecureAPI.UncheckedReturn");
      CmdArgs.push_back("-analyzer-checker=security.insecureAPI.getpw");
      CmdArgs.push_back("-analyzer-checker=security.insecureAPI.gets");
      CmdArgs.push_back("-analyzer-checker=security.insecureAPI.mktemp");
      CmdArgs.push_back("-analyzer-checker=security.insecureAPI.mkstemp");
      CmdArgs.push_back("-analyzer-checker=security.insecureAPI.vfork");
    }

    // Default nullability checks.
    CmdArgs.push_back("-analyzer-checker=nullability.NullPassedToNonnull");
    CmdArgs.push_back("-analyzer-checker=nullability.NullReturnedFromNonnull");
  }

  // Set the output format. The default is plist, for (lame) historical reasons.
  CmdArgs.push_back("-analyzer-output");
  if (Arg *A = Args.getLastArg(options::OPT__analyzer_output))
    CmdArgs.push_back(A->getValue());
  else
    CmdArgs.push_back("plist");

  // Disable the presentation of standard compiler warnings when using
  // --analyze.  We only want to show static analyzer diagnostics or frontend
  // errors.
  CmdArgs.push_back("-w");

  // Add -Xanalyzer arguments when running as analyzer.
  Args.AddAllArgValues(CmdArgs, options::OPT_Xanalyzer);
}

static void RenderSSPOptions(const ToolChain &TC, const ArgList &Args,
                             ArgStringList &CmdArgs, bool KernelOrKext) {
  const llvm::Triple &EffectiveTriple = TC.getEffectiveTriple();

  // NVPTX doesn't support stack protectors; from the compiler's perspective, it
  // doesn't even have a stack!
  if (EffectiveTriple.isNVPTX())
    return;

  // -stack-protector=0 is default.
  unsigned StackProtectorLevel = 0;
  unsigned DefaultStackProtectorLevel =
      TC.GetDefaultStackProtectorLevel(KernelOrKext);

  if (Arg *A = Args.getLastArg(options::OPT_fno_stack_protector,
                               options::OPT_fstack_protector_all,
                               options::OPT_fstack_protector_strong,
                               options::OPT_fstack_protector)) {
    if (A->getOption().matches(options::OPT_fstack_protector))
      StackProtectorLevel =
          std::max<unsigned>(LangOptions::SSPOn, DefaultStackProtectorLevel);
    else if (A->getOption().matches(options::OPT_fstack_protector_strong))
      StackProtectorLevel = LangOptions::SSPStrong;
    else if (A->getOption().matches(options::OPT_fstack_protector_all))
      StackProtectorLevel = LangOptions::SSPReq;
  } else {
    StackProtectorLevel = DefaultStackProtectorLevel;
  }

  if (StackProtectorLevel) {
    CmdArgs.push_back("-stack-protector");
    CmdArgs.push_back(Args.MakeArgString(Twine(StackProtectorLevel)));
  }

  // --param ssp-buffer-size=
  for (const Arg *A : Args.filtered(options::OPT__param)) {
    StringRef Str(A->getValue());
    if (Str.startswith("ssp-buffer-size=")) {
      if (StackProtectorLevel) {
        CmdArgs.push_back("-stack-protector-buffer-size");
        // FIXME: Verify the argument is a valid integer.
        CmdArgs.push_back(Args.MakeArgString(Str.drop_front(16)));
      }
      A->claim();
    }
  }
}

static void RenderSCPOptions(const ToolChain &TC, const ArgList &Args,
                             ArgStringList &CmdArgs) {
  const llvm::Triple &EffectiveTriple = TC.getEffectiveTriple();

  if (!EffectiveTriple.isOSLinux())
    return;

  if (!EffectiveTriple.isX86())
    return;

  if (Args.hasFlag(options::OPT_fstack_clash_protection,
                   options::OPT_fnostack_clash_protection, false))
    CmdArgs.push_back("-fstack-clash-protection");
}

static void RenderTrivialAutoVarInitOptions(const Driver &D,
                                            const ToolChain &TC,
                                            const ArgList &Args,
                                            ArgStringList &CmdArgs) {
  auto DefaultTrivialAutoVarInit = TC.GetDefaultTrivialAutoVarInit();
  StringRef TrivialAutoVarInit = "";

  for (const Arg *A : Args) {
    switch (A->getOption().getID()) {
    default:
      continue;
    case options::OPT_ftrivial_auto_var_init: {
      A->claim();
      StringRef Val = A->getValue();
      if (Val == "uninitialized" || Val == "zero" || Val == "pattern")
        TrivialAutoVarInit = Val;
      else
        D.Diag(diag::err_drv_unsupported_option_argument)
            << A->getOption().getName() << Val;
      break;
    }
    }
  }

  if (TrivialAutoVarInit.empty())
    switch (DefaultTrivialAutoVarInit) {
    case LangOptions::TrivialAutoVarInitKind::Uninitialized:
      break;
    case LangOptions::TrivialAutoVarInitKind::Pattern:
      TrivialAutoVarInit = "pattern";
      break;
    case LangOptions::TrivialAutoVarInitKind::Zero:
      TrivialAutoVarInit = "zero";
      break;
    }

  if (!TrivialAutoVarInit.empty()) {
    if (TrivialAutoVarInit == "zero" && !Args.hasArg(options::OPT_enable_trivial_var_init_zero))
      D.Diag(diag::err_drv_trivial_auto_var_init_zero_disabled);
    CmdArgs.push_back(
        Args.MakeArgString("-ftrivial-auto-var-init=" + TrivialAutoVarInit));
  }
}

static void RenderOpenCLOptions(const ArgList &Args, ArgStringList &CmdArgs) {
  // cl-denorms-are-zero is not forwarded. It is translated into a generic flag
  // for denormal flushing handling based on the target.
  const unsigned ForwardedArguments[] = {
      options::OPT_cl_opt_disable,
      options::OPT_cl_strict_aliasing,
      options::OPT_cl_single_precision_constant,
      options::OPT_cl_finite_math_only,
      options::OPT_cl_kernel_arg_info,
      options::OPT_cl_unsafe_math_optimizations,
      options::OPT_cl_fast_relaxed_math,
      options::OPT_cl_mad_enable,
      options::OPT_cl_no_signed_zeros,
      options::OPT_cl_fp32_correctly_rounded_divide_sqrt,
      options::OPT_cl_uniform_work_group_size
  };

  if (Arg *A = Args.getLastArg(options::OPT_cl_std_EQ)) {
    std::string CLStdStr = std::string("-cl-std=") + A->getValue();
    CmdArgs.push_back(Args.MakeArgString(CLStdStr));
  }

  for (const auto &Arg : ForwardedArguments)
    if (const auto *A = Args.getLastArg(Arg))
      CmdArgs.push_back(Args.MakeArgString(A->getOption().getPrefixedName()));
}

static void RenderARCMigrateToolOptions(const Driver &D, const ArgList &Args,
                                        ArgStringList &CmdArgs) {
  bool ARCMTEnabled = false;
  if (!Args.hasArg(options::OPT_fno_objc_arc, options::OPT_fobjc_arc)) {
    if (const Arg *A = Args.getLastArg(options::OPT_ccc_arcmt_check,
                                       options::OPT_ccc_arcmt_modify,
                                       options::OPT_ccc_arcmt_migrate)) {
      ARCMTEnabled = true;
      switch (A->getOption().getID()) {
      default: llvm_unreachable("missed a case");
      case options::OPT_ccc_arcmt_check:
        CmdArgs.push_back("-arcmt-check");
        break;
      case options::OPT_ccc_arcmt_modify:
        CmdArgs.push_back("-arcmt-modify");
        break;
      case options::OPT_ccc_arcmt_migrate:
        CmdArgs.push_back("-arcmt-migrate");
        CmdArgs.push_back("-mt-migrate-directory");
        CmdArgs.push_back(A->getValue());

        Args.AddLastArg(CmdArgs, options::OPT_arcmt_migrate_report_output);
        Args.AddLastArg(CmdArgs, options::OPT_arcmt_migrate_emit_arc_errors);
        break;
      }
    }
  } else {
    Args.ClaimAllArgs(options::OPT_ccc_arcmt_check);
    Args.ClaimAllArgs(options::OPT_ccc_arcmt_modify);
    Args.ClaimAllArgs(options::OPT_ccc_arcmt_migrate);
  }

  if (const Arg *A = Args.getLastArg(options::OPT_ccc_objcmt_migrate)) {
    if (ARCMTEnabled)
      D.Diag(diag::err_drv_argument_not_allowed_with)
          << A->getAsString(Args) << "-ccc-arcmt-migrate";

    CmdArgs.push_back("-mt-migrate-directory");
    CmdArgs.push_back(A->getValue());

    if (!Args.hasArg(options::OPT_objcmt_migrate_literals,
                     options::OPT_objcmt_migrate_subscripting,
                     options::OPT_objcmt_migrate_property)) {
      // None specified, means enable them all.
      CmdArgs.push_back("-objcmt-migrate-literals");
      CmdArgs.push_back("-objcmt-migrate-subscripting");
      CmdArgs.push_back("-objcmt-migrate-property");
    } else {
      Args.AddLastArg(CmdArgs, options::OPT_objcmt_migrate_literals);
      Args.AddLastArg(CmdArgs, options::OPT_objcmt_migrate_subscripting);
      Args.AddLastArg(CmdArgs, options::OPT_objcmt_migrate_property);
    }
  } else {
    Args.AddLastArg(CmdArgs, options::OPT_objcmt_migrate_literals);
    Args.AddLastArg(CmdArgs, options::OPT_objcmt_migrate_subscripting);
    Args.AddLastArg(CmdArgs, options::OPT_objcmt_migrate_property);
    Args.AddLastArg(CmdArgs, options::OPT_objcmt_migrate_all);
    Args.AddLastArg(CmdArgs, options::OPT_objcmt_migrate_readonly_property);
    Args.AddLastArg(CmdArgs, options::OPT_objcmt_migrate_readwrite_property);
    Args.AddLastArg(CmdArgs, options::OPT_objcmt_migrate_property_dot_syntax);
    Args.AddLastArg(CmdArgs, options::OPT_objcmt_migrate_annotation);
    Args.AddLastArg(CmdArgs, options::OPT_objcmt_migrate_instancetype);
    Args.AddLastArg(CmdArgs, options::OPT_objcmt_migrate_nsmacros);
    Args.AddLastArg(CmdArgs, options::OPT_objcmt_migrate_protocol_conformance);
    Args.AddLastArg(CmdArgs, options::OPT_objcmt_atomic_property);
    Args.AddLastArg(CmdArgs, options::OPT_objcmt_returns_innerpointer_property);
    Args.AddLastArg(CmdArgs, options::OPT_objcmt_ns_nonatomic_iosonly);
    Args.AddLastArg(CmdArgs, options::OPT_objcmt_migrate_designated_init);
    Args.AddLastArg(CmdArgs, options::OPT_objcmt_whitelist_dir_path);
  }
}

static void RenderBuiltinOptions(const ToolChain &TC, const llvm::Triple &T,
                                 const ArgList &Args, ArgStringList &CmdArgs) {
  // -fbuiltin is default unless -mkernel is used.
  bool UseBuiltins =
      Args.hasFlag(options::OPT_fbuiltin, options::OPT_fno_builtin,
                   !Args.hasArg(options::OPT_mkernel));
  if (!UseBuiltins)
    CmdArgs.push_back("-fno-builtin");

  // -ffreestanding implies -fno-builtin.
  if (Args.hasArg(options::OPT_ffreestanding))
    UseBuiltins = false;

  // Process the -fno-builtin-* options.
  for (const auto &Arg : Args) {
    const Option &O = Arg->getOption();
    if (!O.matches(options::OPT_fno_builtin_))
      continue;

    Arg->claim();

    // If -fno-builtin is specified, then there's no need to pass the option to
    // the frontend.
    if (!UseBuiltins)
      continue;

    StringRef FuncName = Arg->getValue();
    CmdArgs.push_back(Args.MakeArgString("-fno-builtin-" + FuncName));
  }

  // le32-specific flags:
  //  -fno-math-builtin: clang should not convert math builtins to intrinsics
  //                     by default.
  if (TC.getArch() == llvm::Triple::le32)
    CmdArgs.push_back("-fno-math-builtin");
}

void Driver::getDefaultModuleCachePath(SmallVectorImpl<char> &Result) {
  llvm::sys::path::system_temp_directory(/*erasedOnReboot=*/false, Result);
  llvm::sys::path::append(Result, "org.llvm.clang.");
  appendUserToPath(Result);
  llvm::sys::path::append(Result, "ModuleCache");
}

static void RenderModulesOptions(Compilation &C, const Driver &D,
                                 const ArgList &Args, const InputInfo &Input,
                                 const InputInfo &Output,
                                 ArgStringList &CmdArgs, bool &HaveModules) {
  // -fmodules enables the use of precompiled modules (off by default).
  // Users can pass -fno-cxx-modules to turn off modules support for
  // C++/Objective-C++ programs.
  bool HaveClangModules = false;
  if (Args.hasFlag(options::OPT_fmodules, options::OPT_fno_modules, false)) {
    bool AllowedInCXX = Args.hasFlag(options::OPT_fcxx_modules,
                                     options::OPT_fno_cxx_modules, true);
    if (AllowedInCXX || !types::isCXX(Input.getType())) {
      CmdArgs.push_back("-fmodules");
      HaveClangModules = true;
    }
  }

  HaveModules |= HaveClangModules;
  if (Args.hasArg(options::OPT_fmodules_ts)) {
    CmdArgs.push_back("-fmodules-ts");
    HaveModules = true;
  }

  // -fmodule-maps enables implicit reading of module map files. By default,
  // this is enabled if we are using Clang's flavor of precompiled modules.
  if (Args.hasFlag(options::OPT_fimplicit_module_maps,
                   options::OPT_fno_implicit_module_maps, HaveClangModules))
    CmdArgs.push_back("-fimplicit-module-maps");

  // -fmodules-decluse checks that modules used are declared so (off by default)
  if (Args.hasFlag(options::OPT_fmodules_decluse,
                   options::OPT_fno_modules_decluse, false))
    CmdArgs.push_back("-fmodules-decluse");

  // -fmodules-strict-decluse is like -fmodule-decluse, but also checks that
  // all #included headers are part of modules.
  if (Args.hasFlag(options::OPT_fmodules_strict_decluse,
                   options::OPT_fno_modules_strict_decluse, false))
    CmdArgs.push_back("-fmodules-strict-decluse");

  // -fno-implicit-modules turns off implicitly compiling modules on demand.
  bool ImplicitModules = false;
  if (!Args.hasFlag(options::OPT_fimplicit_modules,
                    options::OPT_fno_implicit_modules, HaveClangModules)) {
    if (HaveModules)
      CmdArgs.push_back("-fno-implicit-modules");
  } else if (HaveModules) {
    ImplicitModules = true;
    // -fmodule-cache-path specifies where our implicitly-built module files
    // should be written.
    SmallString<128> Path;
    if (Arg *A = Args.getLastArg(options::OPT_fmodules_cache_path))
      Path = A->getValue();

    if (C.isForDiagnostics()) {
      // When generating crash reports, we want to emit the modules along with
      // the reproduction sources, so we ignore any provided module path.
      Path = Output.getFilename();
      llvm::sys::path::replace_extension(Path, ".cache");
      llvm::sys::path::append(Path, "modules");
    } else if (Path.empty()) {
      // No module path was provided: use the default.
      Driver::getDefaultModuleCachePath(Path);
    }

    const char Arg[] = "-fmodules-cache-path=";
    Path.insert(Path.begin(), Arg, Arg + strlen(Arg));
    CmdArgs.push_back(Args.MakeArgString(Path));
  }

  if (HaveModules) {
    // -fprebuilt-module-path specifies where to load the prebuilt module files.
    for (const Arg *A : Args.filtered(options::OPT_fprebuilt_module_path)) {
      CmdArgs.push_back(Args.MakeArgString(
          std::string("-fprebuilt-module-path=") + A->getValue()));
      A->claim();
    }
    if (Args.hasFlag(options::OPT_fmodules_validate_input_files_content,
                     options::OPT_fno_modules_validate_input_files_content,
                     false))
      CmdArgs.push_back("-fvalidate-ast-input-files-content");
  }

  // -fmodule-name specifies the module that is currently being built (or
  // used for header checking by -fmodule-maps).
  Args.AddLastArg(CmdArgs, options::OPT_fmodule_name_EQ);

  // -fmodule-map-file can be used to specify files containing module
  // definitions.
  Args.AddAllArgs(CmdArgs, options::OPT_fmodule_map_file);

  // -fbuiltin-module-map can be used to load the clang
  // builtin headers modulemap file.
  if (Args.hasArg(options::OPT_fbuiltin_module_map)) {
    SmallString<128> BuiltinModuleMap(D.ResourceDir);
    llvm::sys::path::append(BuiltinModuleMap, "include");
    llvm::sys::path::append(BuiltinModuleMap, "module.modulemap");
    if (llvm::sys::fs::exists(BuiltinModuleMap))
      CmdArgs.push_back(
          Args.MakeArgString("-fmodule-map-file=" + BuiltinModuleMap));
  }

  // The -fmodule-file=<name>=<file> form specifies the mapping of module
  // names to precompiled module files (the module is loaded only if used).
  // The -fmodule-file=<file> form can be used to unconditionally load
  // precompiled module files (whether used or not).
  if (HaveModules)
    Args.AddAllArgs(CmdArgs, options::OPT_fmodule_file);
  else
    Args.ClaimAllArgs(options::OPT_fmodule_file);

  // When building modules and generating crashdumps, we need to dump a module
  // dependency VFS alongside the output.
  if (HaveClangModules && C.isForDiagnostics()) {
    SmallString<128> VFSDir(Output.getFilename());
    llvm::sys::path::replace_extension(VFSDir, ".cache");
    // Add the cache directory as a temp so the crash diagnostics pick it up.
    C.addTempFile(Args.MakeArgString(VFSDir));

    llvm::sys::path::append(VFSDir, "vfs");
    CmdArgs.push_back("-module-dependency-dir");
    CmdArgs.push_back(Args.MakeArgString(VFSDir));
  }

  if (HaveClangModules)
    Args.AddLastArg(CmdArgs, options::OPT_fmodules_user_build_path);

  // Pass through all -fmodules-ignore-macro arguments.
  Args.AddAllArgs(CmdArgs, options::OPT_fmodules_ignore_macro);
  Args.AddLastArg(CmdArgs, options::OPT_fmodules_prune_interval);
  Args.AddLastArg(CmdArgs, options::OPT_fmodules_prune_after);

  Args.AddLastArg(CmdArgs, options::OPT_fbuild_session_timestamp);

  if (Arg *A = Args.getLastArg(options::OPT_fbuild_session_file)) {
    if (Args.hasArg(options::OPT_fbuild_session_timestamp))
      D.Diag(diag::err_drv_argument_not_allowed_with)
          << A->getAsString(Args) << "-fbuild-session-timestamp";

    llvm::sys::fs::file_status Status;
    if (llvm::sys::fs::status(A->getValue(), Status))
      D.Diag(diag::err_drv_no_such_file) << A->getValue();
    CmdArgs.push_back(
        Args.MakeArgString("-fbuild-session-timestamp=" +
                           Twine((uint64_t)Status.getLastModificationTime()
                                     .time_since_epoch()
                                     .count())));
  }

  if (Args.getLastArg(options::OPT_fmodules_validate_once_per_build_session)) {
    if (!Args.getLastArg(options::OPT_fbuild_session_timestamp,
                         options::OPT_fbuild_session_file))
      D.Diag(diag::err_drv_modules_validate_once_requires_timestamp);

    Args.AddLastArg(CmdArgs,
                    options::OPT_fmodules_validate_once_per_build_session);
  }

  if (Args.hasFlag(options::OPT_fmodules_validate_system_headers,
                   options::OPT_fno_modules_validate_system_headers,
                   ImplicitModules))
    CmdArgs.push_back("-fmodules-validate-system-headers");

  Args.AddLastArg(CmdArgs, options::OPT_fmodules_disable_diagnostic_validation);
}

static void RenderCharacterOptions(const ArgList &Args, const llvm::Triple &T,
                                   ArgStringList &CmdArgs) {
  // -fsigned-char is default.
  if (const Arg *A = Args.getLastArg(options::OPT_fsigned_char,
                                     options::OPT_fno_signed_char,
                                     options::OPT_funsigned_char,
                                     options::OPT_fno_unsigned_char)) {
    if (A->getOption().matches(options::OPT_funsigned_char) ||
        A->getOption().matches(options::OPT_fno_signed_char)) {
      CmdArgs.push_back("-fno-signed-char");
    }
  } else if (!isSignedCharDefault(T)) {
    CmdArgs.push_back("-fno-signed-char");
  }

  // The default depends on the language standard.
  Args.AddLastArg(CmdArgs, options::OPT_fchar8__t, options::OPT_fno_char8__t);

  if (const Arg *A = Args.getLastArg(options::OPT_fshort_wchar,
                                     options::OPT_fno_short_wchar)) {
    if (A->getOption().matches(options::OPT_fshort_wchar)) {
      CmdArgs.push_back("-fwchar-type=short");
      CmdArgs.push_back("-fno-signed-wchar");
    } else {
      bool IsARM = T.isARM() || T.isThumb() || T.isAArch64();
      CmdArgs.push_back("-fwchar-type=int");
      if (IsARM && !(T.isOSWindows() || T.isOSNetBSD() ||
                     T.isOSOpenBSD()))
        CmdArgs.push_back("-fno-signed-wchar");
      else
        CmdArgs.push_back("-fsigned-wchar");
    }
  }
}

static void RenderObjCOptions(const ToolChain &TC, const Driver &D,
                              const llvm::Triple &T, const ArgList &Args,
                              ObjCRuntime &Runtime, bool InferCovariantReturns,
                              const InputInfo &Input, ArgStringList &CmdArgs) {
  const llvm::Triple::ArchType Arch = TC.getArch();

  // -fobjc-dispatch-method is only relevant with the nonfragile-abi, and legacy
  // is the default. Except for deployment target of 10.5, next runtime is
  // always legacy dispatch and -fno-objc-legacy-dispatch gets ignored silently.
  if (Runtime.isNonFragile()) {
    if (!Args.hasFlag(options::OPT_fobjc_legacy_dispatch,
                      options::OPT_fno_objc_legacy_dispatch,
                      Runtime.isLegacyDispatchDefaultForArch(Arch))) {
      if (TC.UseObjCMixedDispatch())
        CmdArgs.push_back("-fobjc-dispatch-method=mixed");
      else
        CmdArgs.push_back("-fobjc-dispatch-method=non-legacy");
    }
  }

  // When ObjectiveC legacy runtime is in effect on MacOSX, turn on the option
  // to do Array/Dictionary subscripting by default.
  if (Arch == llvm::Triple::x86 && T.isMacOSX() &&
      Runtime.getKind() == ObjCRuntime::FragileMacOSX && Runtime.isNeXTFamily())
    CmdArgs.push_back("-fobjc-subscripting-legacy-runtime");

  // Allow -fno-objc-arr to trump -fobjc-arr/-fobjc-arc.
  // NOTE: This logic is duplicated in ToolChains.cpp.
  if (isObjCAutoRefCount(Args)) {
    TC.CheckObjCARC();

    CmdArgs.push_back("-fobjc-arc");

    // FIXME: It seems like this entire block, and several around it should be
    // wrapped in isObjC, but for now we just use it here as this is where it
    // was being used previously.
    if (types::isCXX(Input.getType()) && types::isObjC(Input.getType())) {
      if (TC.GetCXXStdlibType(Args) == ToolChain::CST_Libcxx)
        CmdArgs.push_back("-fobjc-arc-cxxlib=libc++");
      else
        CmdArgs.push_back("-fobjc-arc-cxxlib=libstdc++");
    }

    // Allow the user to enable full exceptions code emission.
    // We default off for Objective-C, on for Objective-C++.
    if (Args.hasFlag(options::OPT_fobjc_arc_exceptions,
                     options::OPT_fno_objc_arc_exceptions,
                     /*Default=*/types::isCXX(Input.getType())))
      CmdArgs.push_back("-fobjc-arc-exceptions");
  }

  // Silence warning for full exception code emission options when explicitly
  // set to use no ARC.
  if (Args.hasArg(options::OPT_fno_objc_arc)) {
    Args.ClaimAllArgs(options::OPT_fobjc_arc_exceptions);
    Args.ClaimAllArgs(options::OPT_fno_objc_arc_exceptions);
  }

  // Allow the user to control whether messages can be converted to runtime
  // functions.
  if (types::isObjC(Input.getType())) {
    auto *Arg = Args.getLastArg(
        options::OPT_fobjc_convert_messages_to_runtime_calls,
        options::OPT_fno_objc_convert_messages_to_runtime_calls);
    if (Arg &&
        Arg->getOption().matches(
            options::OPT_fno_objc_convert_messages_to_runtime_calls))
      CmdArgs.push_back("-fno-objc-convert-messages-to-runtime-calls");
  }

  // -fobjc-infer-related-result-type is the default, except in the Objective-C
  // rewriter.
  if (InferCovariantReturns)
    CmdArgs.push_back("-fno-objc-infer-related-result-type");

  // Pass down -fobjc-weak or -fno-objc-weak if present.
  if (types::isObjC(Input.getType())) {
    auto WeakArg =
        Args.getLastArg(options::OPT_fobjc_weak, options::OPT_fno_objc_weak);
    if (!WeakArg) {
      // nothing to do
    } else if (!Runtime.allowsWeak()) {
      if (WeakArg->getOption().matches(options::OPT_fobjc_weak))
        D.Diag(diag::err_objc_weak_unsupported);
    } else {
      WeakArg->render(Args, CmdArgs);
    }
  }
}

static void RenderDiagnosticsOptions(const Driver &D, const ArgList &Args,
                                     ArgStringList &CmdArgs) {
  bool CaretDefault = true;
  bool ColumnDefault = true;

  if (const Arg *A = Args.getLastArg(options::OPT__SLASH_diagnostics_classic,
                                     options::OPT__SLASH_diagnostics_column,
                                     options::OPT__SLASH_diagnostics_caret)) {
    switch (A->getOption().getID()) {
    case options::OPT__SLASH_diagnostics_caret:
      CaretDefault = true;
      ColumnDefault = true;
      break;
    case options::OPT__SLASH_diagnostics_column:
      CaretDefault = false;
      ColumnDefault = true;
      break;
    case options::OPT__SLASH_diagnostics_classic:
      CaretDefault = false;
      ColumnDefault = false;
      break;
    }
  }

  // -fcaret-diagnostics is default.
  if (!Args.hasFlag(options::OPT_fcaret_diagnostics,
                    options::OPT_fno_caret_diagnostics, CaretDefault))
    CmdArgs.push_back("-fno-caret-diagnostics");

  // -fdiagnostics-fixit-info is default, only pass non-default.
  if (!Args.hasFlag(options::OPT_fdiagnostics_fixit_info,
                    options::OPT_fno_diagnostics_fixit_info))
    CmdArgs.push_back("-fno-diagnostics-fixit-info");

  // Enable -fdiagnostics-show-option by default.
  if (Args.hasFlag(options::OPT_fdiagnostics_show_option,
                   options::OPT_fno_diagnostics_show_option))
    CmdArgs.push_back("-fdiagnostics-show-option");

  if (const Arg *A =
          Args.getLastArg(options::OPT_fdiagnostics_show_category_EQ)) {
    CmdArgs.push_back("-fdiagnostics-show-category");
    CmdArgs.push_back(A->getValue());
  }

  if (Args.hasFlag(options::OPT_fdiagnostics_show_hotness,
                   options::OPT_fno_diagnostics_show_hotness, false))
    CmdArgs.push_back("-fdiagnostics-show-hotness");

  if (const Arg *A =
          Args.getLastArg(options::OPT_fdiagnostics_hotness_threshold_EQ)) {
    std::string Opt =
        std::string("-fdiagnostics-hotness-threshold=") + A->getValue();
    CmdArgs.push_back(Args.MakeArgString(Opt));
  }

  if (const Arg *A = Args.getLastArg(options::OPT_fdiagnostics_format_EQ)) {
    CmdArgs.push_back("-fdiagnostics-format");
    CmdArgs.push_back(A->getValue());
  }

  if (const Arg *A = Args.getLastArg(
          options::OPT_fdiagnostics_show_note_include_stack,
          options::OPT_fno_diagnostics_show_note_include_stack)) {
    const Option &O = A->getOption();
    if (O.matches(options::OPT_fdiagnostics_show_note_include_stack))
      CmdArgs.push_back("-fdiagnostics-show-note-include-stack");
    else
      CmdArgs.push_back("-fno-diagnostics-show-note-include-stack");
  }

  // Color diagnostics are parsed by the driver directly from argv and later
  // re-parsed to construct this job; claim any possible color diagnostic here
  // to avoid warn_drv_unused_argument and diagnose bad
  // OPT_fdiagnostics_color_EQ values.
  for (const Arg *A : Args) {
    const Option &O = A->getOption();
    if (!O.matches(options::OPT_fcolor_diagnostics) &&
        !O.matches(options::OPT_fdiagnostics_color) &&
        !O.matches(options::OPT_fno_color_diagnostics) &&
        !O.matches(options::OPT_fno_diagnostics_color) &&
        !O.matches(options::OPT_fdiagnostics_color_EQ))
      continue;

    if (O.matches(options::OPT_fdiagnostics_color_EQ)) {
      StringRef Value(A->getValue());
      if (Value != "always" && Value != "never" && Value != "auto")
        D.Diag(diag::err_drv_clang_unsupported)
            << ("-fdiagnostics-color=" + Value).str();
    }
    A->claim();
  }

  if (D.getDiags().getDiagnosticOptions().ShowColors)
    CmdArgs.push_back("-fcolor-diagnostics");

  if (Args.hasArg(options::OPT_fansi_escape_codes))
    CmdArgs.push_back("-fansi-escape-codes");

  if (!Args.hasFlag(options::OPT_fshow_source_location,
                    options::OPT_fno_show_source_location))
    CmdArgs.push_back("-fno-show-source-location");

  if (Args.hasArg(options::OPT_fdiagnostics_absolute_paths))
    CmdArgs.push_back("-fdiagnostics-absolute-paths");

  if (!Args.hasFlag(options::OPT_fshow_column, options::OPT_fno_show_column,
                    ColumnDefault))
    CmdArgs.push_back("-fno-show-column");

  if (!Args.hasFlag(options::OPT_fspell_checking,
                    options::OPT_fno_spell_checking))
    CmdArgs.push_back("-fno-spell-checking");
}

enum class DwarfFissionKind { None, Split, Single };

static DwarfFissionKind getDebugFissionKind(const Driver &D,
                                            const ArgList &Args, Arg *&Arg) {
  Arg =
      Args.getLastArg(options::OPT_gsplit_dwarf, options::OPT_gsplit_dwarf_EQ);
  if (!Arg)
    return DwarfFissionKind::None;

  if (Arg->getOption().matches(options::OPT_gsplit_dwarf))
    return DwarfFissionKind::Split;

  StringRef Value = Arg->getValue();
  if (Value == "split")
    return DwarfFissionKind::Split;
  if (Value == "single")
    return DwarfFissionKind::Single;

  D.Diag(diag::err_drv_unsupported_option_argument)
      << Arg->getOption().getName() << Arg->getValue();
  return DwarfFissionKind::None;
}

static void RenderDebugOptions(const ToolChain &TC, const Driver &D,
                               const llvm::Triple &T, const ArgList &Args,
                               bool EmitCodeView, ArgStringList &CmdArgs,
                               codegenoptions::DebugInfoKind &DebugInfoKind,
                               DwarfFissionKind &DwarfFission) {
  if (Args.hasFlag(options::OPT_fdebug_info_for_profiling,
                   options::OPT_fno_debug_info_for_profiling, false) &&
      checkDebugInfoOption(
          Args.getLastArg(options::OPT_fdebug_info_for_profiling), Args, D, TC))
    CmdArgs.push_back("-fdebug-info-for-profiling");

  // The 'g' groups options involve a somewhat intricate sequence of decisions
  // about what to pass from the driver to the frontend, but by the time they
  // reach cc1 they've been factored into three well-defined orthogonal choices:
  //  * what level of debug info to generate
  //  * what dwarf version to write
  //  * what debugger tuning to use
  // This avoids having to monkey around further in cc1 other than to disable
  // codeview if not running in a Windows environment. Perhaps even that
  // decision should be made in the driver as well though.
  llvm::DebuggerKind DebuggerTuning = TC.getDefaultDebuggerTuning();

  bool SplitDWARFInlining =
      Args.hasFlag(options::OPT_fsplit_dwarf_inlining,
                   options::OPT_fno_split_dwarf_inlining, false);

  Args.ClaimAllArgs(options::OPT_g_Group);

  Arg* SplitDWARFArg;
  DwarfFission = getDebugFissionKind(D, Args, SplitDWARFArg);

  if (DwarfFission != DwarfFissionKind::None &&
      !checkDebugInfoOption(SplitDWARFArg, Args, D, TC)) {
    DwarfFission = DwarfFissionKind::None;
    SplitDWARFInlining = false;
  }

  if (const Arg *A =
          Args.getLastArg(options::OPT_g_Group, options::OPT_gsplit_dwarf,
                          options::OPT_gsplit_dwarf_EQ)) {
    DebugInfoKind = codegenoptions::LimitedDebugInfo;

    // If the last option explicitly specified a debug-info level, use it.
    if (checkDebugInfoOption(A, Args, D, TC) &&
        A->getOption().matches(options::OPT_gN_Group)) {
      DebugInfoKind = DebugLevelToInfoKind(*A);
      // For -g0 or -gline-tables-only, drop -gsplit-dwarf. This gets a bit more
      // complicated if you've disabled inline info in the skeleton CUs
      // (SplitDWARFInlining) - then there's value in composing split-dwarf and
      // line-tables-only, so let those compose naturally in that case.
      if (DebugInfoKind == codegenoptions::NoDebugInfo ||
          DebugInfoKind == codegenoptions::DebugDirectivesOnly ||
          (DebugInfoKind == codegenoptions::DebugLineTablesOnly &&
           SplitDWARFInlining))
        DwarfFission = DwarfFissionKind::None;
    }
  }

  // If a debugger tuning argument appeared, remember it.
  if (const Arg *A =
          Args.getLastArg(options::OPT_gTune_Group, options::OPT_ggdbN_Group)) {
    if (checkDebugInfoOption(A, Args, D, TC)) {
      if (A->getOption().matches(options::OPT_glldb))
        DebuggerTuning = llvm::DebuggerKind::LLDB;
      else if (A->getOption().matches(options::OPT_gsce))
        DebuggerTuning = llvm::DebuggerKind::SCE;
      else
        DebuggerTuning = llvm::DebuggerKind::GDB;
    }
  }

  // If a -gdwarf argument appeared, remember it.
  const Arg *GDwarfN = Args.getLastArg(
      options::OPT_gdwarf_2, options::OPT_gdwarf_3, options::OPT_gdwarf_4,
      options::OPT_gdwarf_5, options::OPT_gdwarf);
  bool EmitDwarf = false;
  if (GDwarfN) {
    if (checkDebugInfoOption(GDwarfN, Args, D, TC))
      EmitDwarf = true;
    else
      GDwarfN = nullptr;
  }

  if (const Arg *A = Args.getLastArg(options::OPT_gcodeview)) {
    if (checkDebugInfoOption(A, Args, D, TC))
      EmitCodeView = true;
  }

  // If the user asked for debug info but did not explicitly specify -gcodeview
  // or -gdwarf, ask the toolchain for the default format.
  if (!EmitCodeView && !EmitDwarf &&
      DebugInfoKind != codegenoptions::NoDebugInfo) {
    switch (TC.getDefaultDebugFormat()) {
    case codegenoptions::DIF_CodeView:
      EmitCodeView = true;
      break;
    case codegenoptions::DIF_DWARF:
      EmitDwarf = true;
      break;
    }
  }

  unsigned DWARFVersion = 0;
  unsigned DefaultDWARFVersion = ParseDebugDefaultVersion(TC, Args);
  if (EmitDwarf) {
    // Start with the platform default DWARF version
    DWARFVersion = TC.GetDefaultDwarfVersion();
    assert(DWARFVersion && "toolchain default DWARF version must be nonzero");

    // If the user specified a default DWARF version, that takes precedence
    // over the platform default.
    if (DefaultDWARFVersion)
      DWARFVersion = DefaultDWARFVersion;

    // Override with a user-specified DWARF version
    if (GDwarfN)
      if (auto ExplicitVersion = DwarfVersionNum(GDwarfN->getSpelling()))
        DWARFVersion = ExplicitVersion;
  }

  // -gline-directives-only supported only for the DWARF debug info.
  if (DWARFVersion == 0 && DebugInfoKind == codegenoptions::DebugDirectivesOnly)
    DebugInfoKind = codegenoptions::NoDebugInfo;

  // We ignore flag -gstrict-dwarf for now.
  // And we handle flag -grecord-gcc-switches later with DWARFDebugFlags.
  Args.ClaimAllArgs(options::OPT_g_flags_Group);

  // Column info is included by default for everything except SCE and
  // CodeView. Clang doesn't track end columns, just starting columns, which,
  // in theory, is fine for CodeView (and PDB).  In practice, however, the
  // Microsoft debuggers don't handle missing end columns well, so it's better
  // not to include any column info.
  if (const Arg *A = Args.getLastArg(options::OPT_gcolumn_info))
    (void)checkDebugInfoOption(A, Args, D, TC);
  if (Args.hasFlag(options::OPT_gcolumn_info, options::OPT_gno_column_info,
                   /*Default=*/!EmitCodeView &&
                       DebuggerTuning != llvm::DebuggerKind::SCE))
    CmdArgs.push_back("-dwarf-column-info");

  // FIXME: Move backend command line options to the module.
  // If -gline-tables-only or -gline-directives-only is the last option it wins.
  if (const Arg *A = Args.getLastArg(options::OPT_gmodules))
    if (checkDebugInfoOption(A, Args, D, TC)) {
      if (DebugInfoKind != codegenoptions::DebugLineTablesOnly &&
          DebugInfoKind != codegenoptions::DebugDirectivesOnly) {
        DebugInfoKind = codegenoptions::LimitedDebugInfo;
        CmdArgs.push_back("-dwarf-ext-refs");
        CmdArgs.push_back("-fmodule-format=obj");
      }
    }

  if (T.isOSBinFormatELF() && !SplitDWARFInlining)
    CmdArgs.push_back("-fno-split-dwarf-inlining");

  // After we've dealt with all combinations of things that could
  // make DebugInfoKind be other than None or DebugLineTablesOnly,
  // figure out if we need to "upgrade" it to standalone debug info.
  // We parse these two '-f' options whether or not they will be used,
  // to claim them even if you wrote "-fstandalone-debug -gline-tables-only"
  bool NeedFullDebug = Args.hasFlag(
      options::OPT_fstandalone_debug, options::OPT_fno_standalone_debug,
      DebuggerTuning == llvm::DebuggerKind::LLDB ||
          TC.GetDefaultStandaloneDebug());
  if (const Arg *A = Args.getLastArg(options::OPT_fstandalone_debug))
    (void)checkDebugInfoOption(A, Args, D, TC);
  if (DebugInfoKind == codegenoptions::LimitedDebugInfo && NeedFullDebug)
    DebugInfoKind = codegenoptions::FullDebugInfo;

  if (Args.hasFlag(options::OPT_gembed_source, options::OPT_gno_embed_source,
                   false)) {
    // Source embedding is a vendor extension to DWARF v5. By now we have
    // checked if a DWARF version was stated explicitly, and have otherwise
    // fallen back to the target default, so if this is still not at least 5
    // we emit an error.
    const Arg *A = Args.getLastArg(options::OPT_gembed_source);
    if (DWARFVersion < 5)
      D.Diag(diag::err_drv_argument_only_allowed_with)
          << A->getAsString(Args) << "-gdwarf-5";
    else if (checkDebugInfoOption(A, Args, D, TC))
      CmdArgs.push_back("-gembed-source");
  }

  if (EmitCodeView) {
    CmdArgs.push_back("-gcodeview");

    // Emit codeview type hashes if requested.
    if (Args.hasFlag(options::OPT_gcodeview_ghash,
                     options::OPT_gno_codeview_ghash, false)) {
      CmdArgs.push_back("-gcodeview-ghash");
    }
  }

  // Omit inline line tables if requested.
  if (Args.hasFlag(options::OPT_gno_inline_line_tables,
                   options::OPT_ginline_line_tables, false)) {
    CmdArgs.push_back("-gno-inline-line-tables");
  }

  // Adjust the debug info kind for the given toolchain.
  TC.adjustDebugInfoKind(DebugInfoKind, Args);

  // When emitting remarks, we need at least debug lines in the output.
  if (willEmitRemarks(Args) &&
      DebugInfoKind <= codegenoptions::DebugDirectivesOnly)
    DebugInfoKind = codegenoptions::DebugLineTablesOnly;

  RenderDebugEnablingArgs(Args, CmdArgs, DebugInfoKind, DWARFVersion,
                          DebuggerTuning);

  // -fdebug-macro turns on macro debug info generation.
  if (Args.hasFlag(options::OPT_fdebug_macro, options::OPT_fno_debug_macro,
                   false))
    if (checkDebugInfoOption(Args.getLastArg(options::OPT_fdebug_macro), Args,
                             D, TC))
      CmdArgs.push_back("-debug-info-macro");

  // -ggnu-pubnames turns on gnu style pubnames in the backend.
  const auto *PubnamesArg =
      Args.getLastArg(options::OPT_ggnu_pubnames, options::OPT_gno_gnu_pubnames,
                      options::OPT_gpubnames, options::OPT_gno_pubnames);
  if (DwarfFission != DwarfFissionKind::None ||
      (PubnamesArg && checkDebugInfoOption(PubnamesArg, Args, D, TC)))
    if (!PubnamesArg ||
        (!PubnamesArg->getOption().matches(options::OPT_gno_gnu_pubnames) &&
         !PubnamesArg->getOption().matches(options::OPT_gno_pubnames)))
      CmdArgs.push_back(PubnamesArg && PubnamesArg->getOption().matches(
                                           options::OPT_gpubnames)
                            ? "-gpubnames"
                            : "-ggnu-pubnames");

  if (Args.hasFlag(options::OPT_fdebug_ranges_base_address,
                   options::OPT_fno_debug_ranges_base_address, false)) {
    CmdArgs.push_back("-fdebug-ranges-base-address");
  }

  // -gdwarf-aranges turns on the emission of the aranges section in the
  // backend.
  // Always enabled for SCE tuning.
  bool NeedAranges = DebuggerTuning == llvm::DebuggerKind::SCE;
  if (const Arg *A = Args.getLastArg(options::OPT_gdwarf_aranges))
    NeedAranges = checkDebugInfoOption(A, Args, D, TC) || NeedAranges;
  if (NeedAranges) {
    CmdArgs.push_back("-mllvm");
    CmdArgs.push_back("-generate-arange-section");
  }

  if (Args.hasFlag(options::OPT_fforce_dwarf_frame,
                   options::OPT_fno_force_dwarf_frame, false))
    CmdArgs.push_back("-fforce-dwarf-frame");

  if (Args.hasFlag(options::OPT_fdebug_types_section,
                   options::OPT_fno_debug_types_section, false)) {
    if (!T.isOSBinFormatELF()) {
      D.Diag(diag::err_drv_unsupported_opt_for_target)
          << Args.getLastArg(options::OPT_fdebug_types_section)
                 ->getAsString(Args)
          << T.getTriple();
    } else if (checkDebugInfoOption(
                   Args.getLastArg(options::OPT_fdebug_types_section), Args, D,
                   TC)) {
      CmdArgs.push_back("-mllvm");
      CmdArgs.push_back("-generate-type-units");
    }
  }

  // Decide how to render forward declarations of template instantiations.
  // SCE wants full descriptions, others just get them in the name.
  if (DebuggerTuning == llvm::DebuggerKind::SCE)
    CmdArgs.push_back("-debug-forward-template-params");

  // Do we need to explicitly import anonymous namespaces into the parent
  // scope?
  if (DebuggerTuning == llvm::DebuggerKind::SCE)
    CmdArgs.push_back("-dwarf-explicit-import");

  RenderDebugInfoCompressionArgs(Args, CmdArgs, D, TC);
}

void Clang::ConstructJob(Compilation &C, const JobAction &JA,
                         const InputInfo &Output, const InputInfoList &Inputs,
                         const ArgList &Args, const char *LinkingOutput) const {
  const auto &TC = getToolChain();
  const llvm::Triple &RawTriple = TC.getTriple();
  const llvm::Triple &Triple = TC.getEffectiveTriple();
  const std::string &TripleStr = Triple.getTriple();

  bool KernelOrKext =
      Args.hasArg(options::OPT_mkernel, options::OPT_fapple_kext);
  const Driver &D = TC.getDriver();
  ArgStringList CmdArgs;

  // Check number of inputs for sanity. We need at least one input.
  assert(Inputs.size() >= 1 && "Must have at least one input.");
  // CUDA/HIP compilation may have multiple inputs (source file + results of
  // device-side compilations). OpenMP and SYCL device jobs also take the host
  // IR as a second input. Module precompilation accepts a list of header files
  // to include as part of the module. All other jobs are expected to have
  // exactly one input.
  bool IsCuda = JA.isOffloading(Action::OFK_Cuda);
  bool IsHIP = JA.isOffloading(Action::OFK_HIP);
  bool IsOpenMPDevice = JA.isDeviceOffloading(Action::OFK_OpenMP);
  bool IsSYCLOffloadDevice = JA.isDeviceOffloading(Action::OFK_SYCL);
  bool IsSYCL = JA.isOffloading(Action::OFK_SYCL);
  bool IsHeaderModulePrecompile = isa<HeaderModulePrecompileJobAction>(JA);
  assert((IsCuda || IsHIP || (IsOpenMPDevice && Inputs.size() == 2) || IsSYCL ||
          IsHeaderModulePrecompile || Inputs.size() == 1) &&
         "Unable to handle multiple inputs.");

  // A header module compilation doesn't have a main input file, so invent a
  // fake one as a placeholder.
  const char *ModuleName = [&]{
    auto *ModuleNameArg = Args.getLastArg(options::OPT_fmodule_name_EQ);
    return ModuleNameArg ? ModuleNameArg->getValue() : "";
  }();
  InputInfo HeaderModuleInput(Inputs[0].getType(), ModuleName, ModuleName);

  const InputInfo &Input =
      IsHeaderModulePrecompile ? HeaderModuleInput : Inputs[0];

  InputInfoList ModuleHeaderInputs;
  const InputInfo *CudaDeviceInput = nullptr;
  const InputInfo *OpenMPDeviceInput = nullptr;
  const InputInfo *SYCLDeviceInput = nullptr;
  for (const InputInfo &I : Inputs) {
    if (&I == &Input) {
      // This is the primary input.
    } else if (IsHeaderModulePrecompile &&
               types::getPrecompiledType(I.getType()) == types::TY_PCH) {
      types::ID Expected = HeaderModuleInput.getType();
      if (I.getType() != Expected) {
        D.Diag(diag::err_drv_module_header_wrong_kind)
            << I.getFilename() << types::getTypeName(I.getType())
            << types::getTypeName(Expected);
      }
      ModuleHeaderInputs.push_back(I);
    } else if ((IsCuda || IsHIP) && !CudaDeviceInput) {
      CudaDeviceInput = &I;
    } else if (IsOpenMPDevice && !OpenMPDeviceInput) {
      OpenMPDeviceInput = &I;
    } else if (IsSYCL && !SYCLDeviceInput) {
      SYCLDeviceInput = &I;
    } else {
      llvm_unreachable("unexpectedly given multiple inputs");
    }
  }

  const llvm::Triple *AuxTriple = (IsSYCL || IsCuda) ? TC.getAuxTriple() : nullptr;
  bool IsWindowsMSVC = RawTriple.isWindowsMSVCEnvironment();
  bool IsIAMCU = RawTriple.isOSIAMCU();
  bool IsSYCLDevice = (RawTriple.getEnvironment() == llvm::Triple::SYCLDevice);
  // Using just the sycldevice environment is not enough to determine usage
  // of the device triple when considering fat static archives.  The
  // compilation path requires the host object to be fed into the partial link
  // step, and being part of the SYCL tool chain causes the incorrect target.
  // FIXME - Is it possible to retain host environment when on a target
  // device toolchain.
  bool UseSYCLTriple = IsSYCLDevice && (!IsSYCL || IsSYCLOffloadDevice);

  // Adjust IsWindowsXYZ for CUDA/HIP compilations.  Even when compiling in
  // device mode (i.e., getToolchain().getTriple() is NVPTX/AMDGCN, not
  // Windows), we need to pass Windows-specific flags to cc1.
  if (IsCuda || IsHIP)
    IsWindowsMSVC |= AuxTriple && AuxTriple->isWindowsMSVCEnvironment();

  // C++ is not supported for IAMCU.
  if (IsIAMCU && types::isCXX(Input.getType()))
    D.Diag(diag::err_drv_clang_unsupported) << "C++ for IAMCU";

  // Invoke ourselves in -cc1 mode.
  //
  // FIXME: Implement custom jobs for internal actions.
  CmdArgs.push_back("-cc1");

  // Add the "effective" target triple.
  CmdArgs.push_back("-triple");
  if (!UseSYCLTriple && IsSYCLDevice) {
    // Do not use device triple when we know the device is not SYCL
    // FIXME: We override the toolchain triple in this instance to address a
    // disconnect with fat static archives.  We should have a cleaner way of
    // using the Host environment when on a device toolchain.
    std::string NormalizedTriple =
        llvm::Triple(llvm::sys::getProcessTriple()).normalize();
    CmdArgs.push_back(Args.MakeArgString(NormalizedTriple));
  } else
    CmdArgs.push_back(Args.MakeArgString(TripleStr));

  if (const Arg *MJ = Args.getLastArg(options::OPT_MJ)) {
    DumpCompilationDatabase(C, MJ->getValue(), TripleStr, Output, Input, Args);
    Args.ClaimAllArgs(options::OPT_MJ);
  } else if (const Arg *GenCDBFragment =
                 Args.getLastArg(options::OPT_gen_cdb_fragment_path)) {
    DumpCompilationDatabaseFragmentToDir(GenCDBFragment->getValue(), C,
                                         TripleStr, Output, Input, Args);
    Args.ClaimAllArgs(options::OPT_gen_cdb_fragment_path);
  }

  if (IsCuda || IsHIP) {
    // We have to pass the triple of the host if compiling for a CUDA/HIP device
    // and vice-versa.
    std::string NormalizedTriple;
    if (JA.isDeviceOffloading(Action::OFK_Cuda) ||
        JA.isDeviceOffloading(Action::OFK_HIP))
      NormalizedTriple = C.getSingleOffloadToolChain<Action::OFK_Host>()
                             ->getTriple()
                             .normalize();
    else {
      // Host-side compilation.
      NormalizedTriple =
          (IsCuda ? C.getSingleOffloadToolChain<Action::OFK_Cuda>()
                  : C.getSingleOffloadToolChain<Action::OFK_HIP>())
              ->getTriple()
              .normalize();
      if (IsCuda) {
        // We need to figure out which CUDA version we're compiling for, as that
        // determines how we load and launch GPU kernels.
        auto *CTC = static_cast<const toolchains::CudaToolChain *>(
            C.getSingleOffloadToolChain<Action::OFK_Cuda>());
        assert(CTC && "Expected valid CUDA Toolchain.");
        if (CTC && CTC->CudaInstallation.version() != CudaVersion::UNKNOWN)
          CmdArgs.push_back(Args.MakeArgString(
              Twine("-target-sdk-version=") +
              CudaVersionToString(CTC->CudaInstallation.version())));
      }
    }
    CmdArgs.push_back("-aux-triple");
    CmdArgs.push_back(Args.MakeArgString(NormalizedTriple));
  }

<<<<<<< HEAD
  if (UseSYCLTriple) {
    // We want to compile sycl kernels.
=======
  if (Args.hasFlag(options::OPT_fsycl, options::OPT_fno_sycl, false)) {
    CmdArgs.push_back("-fsycl");
>>>>>>> bd97704e
    CmdArgs.push_back("-fsycl-is-device");
    // Pass the triple of host when doing SYCL
    auto AuxT = llvm::Triple(llvm::sys::getProcessTriple());
    std::string NormalizedTriple = AuxT.normalize();
    CmdArgs.push_back("-aux-triple");
    CmdArgs.push_back(Args.MakeArgString(NormalizedTriple));

    bool IsMSVC = AuxT.isWindowsMSVCEnvironment();
    if (IsMSVC) {
      CmdArgs.push_back("-fms-extensions");
      CmdArgs.push_back("-fms-compatibility");
      CmdArgs.push_back("-fdelayed-template-parsing");
      VersionTuple MSVT = TC.computeMSVCVersion(&D, Args);
      if (!MSVT.empty())
        CmdArgs.push_back(Args.MakeArgString("-fms-compatibility-version=" +
                                             MSVT.getAsString()));
      else {
        const char *LowestMSVCSupported =
            "191025017"; // VS2017 v15.0 (initial release)
        CmdArgs.push_back(Args.MakeArgString(
            Twine("-fms-compatibility-version=") + LowestMSVCSupported));
      }
    }

    if (Triple.isSPIR()) {
      CmdArgs.push_back("-disable-llvm-passes");
    }

    if (Args.hasFlag(options::OPT_fsycl_allow_func_ptr,
                     options::OPT_fno_sycl_allow_func_ptr, false)) {
      CmdArgs.push_back("-fsycl-allow-func-ptr");
    }
  }

  if (Arg *A = Args.getLastArg(options::OPT_sycl_std_EQ)) {
    A->render(Args, CmdArgs);
    CmdArgs.push_back("-fsycl-std-layout-kernel-params");
  } else if (IsSYCL) {
    // Ensure the default version in SYCL mode is 1.2.1
    CmdArgs.push_back("-sycl-std=1.2.1");
  }

    if (Arg *A = Args.getLastArg(options::OPT_sycl_std_EQ)) {
      A->render(Args, CmdArgs);
    } else {
      // Ensure the default version in SYCL mode is 1.2.1 (aka 2017)
      CmdArgs.push_back("-sycl-std=2017");
    }
  }

  if (IsOpenMPDevice) {
    // We have to pass the triple of the host if compiling for an OpenMP device.
    std::string NormalizedTriple =
        C.getSingleOffloadToolChain<Action::OFK_Host>()
            ->getTriple()
            .normalize();
    CmdArgs.push_back("-aux-triple");
    CmdArgs.push_back(Args.MakeArgString(NormalizedTriple));
  }

  if (Triple.isOSWindows() && (Triple.getArch() == llvm::Triple::arm ||
                               Triple.getArch() == llvm::Triple::thumb)) {
    unsigned Offset = Triple.getArch() == llvm::Triple::arm ? 4 : 6;
    unsigned Version;
    Triple.getArchName().substr(Offset).getAsInteger(10, Version);
    if (Version < 7)
      D.Diag(diag::err_target_unsupported_arch) << Triple.getArchName()
                                                << TripleStr;
  }

  // Push all default warning arguments that are specific to
  // the given target.  These come before user provided warning options
  // are provided.
  TC.addClangWarningOptions(CmdArgs);

  // Select the appropriate action.
  RewriteKind rewriteKind = RK_None;

  // If CollectArgsForIntegratedAssembler() isn't called below, claim the args
  // it claims when not running an assembler. Otherwise, clang would emit
  // "argument unused" warnings for assembler flags when e.g. adding "-E" to
  // flags while debugging something. That'd be somewhat inconvenient, and it's
  // also inconsistent with most other flags -- we don't warn on
  // -ffunction-sections not being used in -E mode either for example, even
  // though it's not really used either.
  if (!isa<AssembleJobAction>(JA)) {
    // The args claimed here should match the args used in
    // CollectArgsForIntegratedAssembler().
    if (TC.useIntegratedAs()) {
      Args.ClaimAllArgs(options::OPT_mrelax_all);
      Args.ClaimAllArgs(options::OPT_mno_relax_all);
      Args.ClaimAllArgs(options::OPT_mincremental_linker_compatible);
      Args.ClaimAllArgs(options::OPT_mno_incremental_linker_compatible);
      switch (C.getDefaultToolChain().getArch()) {
      case llvm::Triple::arm:
      case llvm::Triple::armeb:
      case llvm::Triple::thumb:
      case llvm::Triple::thumbeb:
        Args.ClaimAllArgs(options::OPT_mimplicit_it_EQ);
        break;
      default:
        break;
      }
    }
    Args.ClaimAllArgs(options::OPT_Wa_COMMA);
    Args.ClaimAllArgs(options::OPT_Xassembler);
  }

  if (isa<AnalyzeJobAction>(JA)) {
    assert(JA.getType() == types::TY_Plist && "Invalid output type.");
    CmdArgs.push_back("-analyze");
  } else if (isa<MigrateJobAction>(JA)) {
    CmdArgs.push_back("-migrate");
  } else if (isa<PreprocessJobAction>(JA)) {
    if (Output.getType() == types::TY_Dependencies)
      CmdArgs.push_back("-Eonly");
    else {
      CmdArgs.push_back("-E");
      if (Args.hasArg(options::OPT_rewrite_objc) &&
          !Args.hasArg(options::OPT_g_Group))
        CmdArgs.push_back("-P");
    }
  } else if (isa<AssembleJobAction>(JA)) {
    if (IsSYCLOffloadDevice && IsSYCLDevice) {
      CmdArgs.push_back("-emit-llvm-bc");
    } else {
      CmdArgs.push_back("-emit-obj");
      CollectArgsForIntegratedAssembler(C, Args, CmdArgs, D);
    }

    // Also ignore explicit -force_cpusubtype_ALL option.
    (void)Args.hasArg(options::OPT_force__cpusubtype__ALL);
  } else if (isa<PrecompileJobAction>(JA)) {
    if (JA.getType() == types::TY_Nothing)
      CmdArgs.push_back("-fsyntax-only");
    else if (JA.getType() == types::TY_ModuleFile)
      CmdArgs.push_back(IsHeaderModulePrecompile
                            ? "-emit-header-module"
                            : "-emit-module-interface");
    else
      CmdArgs.push_back("-emit-pch");
  } else if (isa<VerifyPCHJobAction>(JA)) {
    CmdArgs.push_back("-verify-pch");
  } else {
    assert((isa<CompileJobAction>(JA) || isa<BackendJobAction>(JA)) &&
           "Invalid action for clang tool.");
    if (JA.getType() == types::TY_Nothing ||
        JA.getType() == types::TY_SYCL_Header) {
      CmdArgs.push_back("-fsyntax-only");
    } else if (JA.getType() == types::TY_LLVM_IR ||
               JA.getType() == types::TY_LTO_IR) {
      CmdArgs.push_back("-emit-llvm");
    } else if (JA.getType() == types::TY_LLVM_BC ||
               JA.getType() == types::TY_LTO_BC) {
      CmdArgs.push_back("-emit-llvm-bc");
    } else if (JA.getType() == types::TY_IFS ||
               JA.getType() == types::TY_IFS_CPP) {
      StringRef ArgStr =
          Args.hasArg(options::OPT_interface_stub_version_EQ)
              ? Args.getLastArgValue(options::OPT_interface_stub_version_EQ)
              : "experimental-ifs-v1";
      CmdArgs.push_back("-emit-interface-stubs");
      CmdArgs.push_back(
          Args.MakeArgString(Twine("-interface-stub-version=") + ArgStr.str()));
    } else if (JA.getType() == types::TY_PP_Asm) {
      CmdArgs.push_back("-S");
    } else if (JA.getType() == types::TY_AST) {
      CmdArgs.push_back("-emit-pch");
    } else if (JA.getType() == types::TY_ModuleFile) {
      CmdArgs.push_back("-module-file-info");
    } else if (JA.getType() == types::TY_RewrittenObjC) {
      CmdArgs.push_back("-rewrite-objc");
      rewriteKind = RK_NonFragile;
    } else if (JA.getType() == types::TY_RewrittenLegacyObjC) {
      CmdArgs.push_back("-rewrite-objc");
      rewriteKind = RK_Fragile;
    } else {
      assert(JA.getType() == types::TY_PP_Asm && "Unexpected output type!");
    }

    // Preserve use-list order by default when emitting bitcode, so that
    // loading the bitcode up in 'opt' or 'llc' and running passes gives the
    // same result as running passes here.  For LTO, we don't need to preserve
    // the use-list order, since serialization to bitcode is part of the flow.
    if (JA.getType() == types::TY_LLVM_BC)
      CmdArgs.push_back("-emit-llvm-uselists");

    // Device-side jobs do not support LTO.
    bool isDeviceOffloadAction = !(JA.isDeviceOffloading(Action::OFK_None) ||
                                   JA.isDeviceOffloading(Action::OFK_Host));

    if (D.isUsingLTO() && !isDeviceOffloadAction) {
      Args.AddLastArg(CmdArgs, options::OPT_flto, options::OPT_flto_EQ);
      CmdArgs.push_back("-flto-unit");
    }
  }

  if (const Arg *A = Args.getLastArg(options::OPT_fthinlto_index_EQ)) {
    if (!types::isLLVMIR(Input.getType()))
      D.Diag(diag::err_drv_arg_requires_bitcode_input) << A->getAsString(Args);
    Args.AddLastArg(CmdArgs, options::OPT_fthinlto_index_EQ);
  }

  if (Args.getLastArg(options::OPT_fthin_link_bitcode_EQ))
    Args.AddLastArg(CmdArgs, options::OPT_fthin_link_bitcode_EQ);

  if (Args.getLastArg(options::OPT_save_temps_EQ))
    Args.AddLastArg(CmdArgs, options::OPT_save_temps_EQ);

  // Embed-bitcode option.
  // Only white-listed flags below are allowed to be embedded.
  if (C.getDriver().embedBitcodeInObject() && !C.getDriver().isUsingLTO() &&
      (isa<BackendJobAction>(JA) || isa<AssembleJobAction>(JA))) {
    // Add flags implied by -fembed-bitcode.
    Args.AddLastArg(CmdArgs, options::OPT_fembed_bitcode_EQ);
    // Disable all llvm IR level optimizations.
    CmdArgs.push_back("-disable-llvm-passes");

    // Render target options.
    TC.addClangTargetOptions(Args, CmdArgs, JA.getOffloadingDeviceKind());

    // reject options that shouldn't be supported in bitcode
    // also reject kernel/kext
    static const constexpr unsigned kBitcodeOptionBlacklist[] = {
        options::OPT_mkernel,
        options::OPT_fapple_kext,
        options::OPT_ffunction_sections,
        options::OPT_fno_function_sections,
        options::OPT_fdata_sections,
        options::OPT_fno_data_sections,
        options::OPT_funique_section_names,
        options::OPT_fno_unique_section_names,
        options::OPT_mrestrict_it,
        options::OPT_mno_restrict_it,
        options::OPT_mstackrealign,
        options::OPT_mno_stackrealign,
        options::OPT_mstack_alignment,
        options::OPT_mcmodel_EQ,
        options::OPT_mlong_calls,
        options::OPT_mno_long_calls,
        options::OPT_ggnu_pubnames,
        options::OPT_gdwarf_aranges,
        options::OPT_fdebug_types_section,
        options::OPT_fno_debug_types_section,
        options::OPT_fdwarf_directory_asm,
        options::OPT_fno_dwarf_directory_asm,
        options::OPT_mrelax_all,
        options::OPT_mno_relax_all,
        options::OPT_ftrap_function_EQ,
        options::OPT_ffixed_r9,
        options::OPT_mfix_cortex_a53_835769,
        options::OPT_mno_fix_cortex_a53_835769,
        options::OPT_ffixed_x18,
        options::OPT_mglobal_merge,
        options::OPT_mno_global_merge,
        options::OPT_mred_zone,
        options::OPT_mno_red_zone,
        options::OPT_Wa_COMMA,
        options::OPT_Xassembler,
        options::OPT_mllvm,
    };
    for (const auto &A : Args)
      if (llvm::find(kBitcodeOptionBlacklist, A->getOption().getID()) !=
          std::end(kBitcodeOptionBlacklist))
        D.Diag(diag::err_drv_unsupported_embed_bitcode) << A->getSpelling();

    // Render the CodeGen options that need to be passed.
    if (!Args.hasFlag(options::OPT_foptimize_sibling_calls,
                      options::OPT_fno_optimize_sibling_calls))
      CmdArgs.push_back("-mdisable-tail-calls");

    RenderFloatingPointOptions(TC, D, isOptimizationLevelFast(Args), Args,
                               CmdArgs, JA.getOffloadingDeviceKind());

    // Render ABI arguments
    switch (TC.getArch()) {
    default: break;
    case llvm::Triple::arm:
    case llvm::Triple::armeb:
    case llvm::Triple::thumbeb:
      RenderARMABI(Triple, Args, CmdArgs);
      break;
    case llvm::Triple::aarch64:
    case llvm::Triple::aarch64_32:
    case llvm::Triple::aarch64_be:
      RenderAArch64ABI(Triple, Args, CmdArgs);
      break;
    }

    // Optimization level for CodeGen.
    if (const Arg *A = Args.getLastArg(options::OPT_O_Group)) {
      if (A->getOption().matches(options::OPT_O4)) {
        CmdArgs.push_back("-O3");
        D.Diag(diag::warn_O4_is_O3);
      } else {
        A->render(Args, CmdArgs);
      }
    }

    // Input/Output file.
    if (Output.getType() == types::TY_Dependencies) {
      // Handled with other dependency code.
    } else if (Output.isFilename()) {
      CmdArgs.push_back("-o");
      CmdArgs.push_back(Output.getFilename());
    } else {
      assert(Output.isNothing() && "Input output.");
    }

    for (const auto &II : Inputs) {
      addDashXForInput(Args, II, CmdArgs);
      if (II.isFilename())
        CmdArgs.push_back(II.getFilename());
      else
        II.getInputArg().renderAsInput(Args, CmdArgs);
    }

    C.addCommand(std::make_unique<Command>(JA, *this, D.getClangProgramPath(),
                                            CmdArgs, Inputs));
    return;
  }

  if (C.getDriver().embedBitcodeMarkerOnly() && !C.getDriver().isUsingLTO())
    CmdArgs.push_back("-fembed-bitcode=marker");

  // We normally speed up the clang process a bit by skipping destructors at
  // exit, but when we're generating diagnostics we can rely on some of the
  // cleanup.
  if (!C.isForDiagnostics())
    CmdArgs.push_back("-disable-free");

#ifdef NDEBUG
  const bool IsAssertBuild = false;
#else
  const bool IsAssertBuild = true;
#endif

  // Disable the verification pass in -asserts builds.
  if (!IsAssertBuild)
    CmdArgs.push_back("-disable-llvm-verifier");

  // Discard value names in assert builds unless otherwise specified.
  if (Args.hasFlag(options::OPT_fdiscard_value_names,
                   options::OPT_fno_discard_value_names, !IsAssertBuild)) {
    if (Args.hasArg(options::OPT_fdiscard_value_names) &&
        (std::any_of(Inputs.begin(), Inputs.end(),
                     [](const clang::driver::InputInfo &II) {
                       return types::isLLVMIR(II.getType());
                     }))) {
      D.Diag(diag::warn_ignoring_fdiscard_for_bitcode);
    }
    CmdArgs.push_back("-discard-value-names");
  }

  // Set the main file name, so that debug info works even with
  // -save-temps.
  CmdArgs.push_back("-main-file-name");
  CmdArgs.push_back(getBaseInputName(Args, Input));

  // Some flags which affect the language (via preprocessor
  // defines).
  if (Args.hasArg(options::OPT_static))
    CmdArgs.push_back("-static-define");

  if (Args.hasArg(options::OPT_municode))
    CmdArgs.push_back("-DUNICODE");

  if (isa<AnalyzeJobAction>(JA))
    RenderAnalyzerOptions(Args, CmdArgs, Triple, Input);

  if (isa<AnalyzeJobAction>(JA) ||
      (isa<PreprocessJobAction>(JA) && Args.hasArg(options::OPT__analyze)))
    CmdArgs.push_back("-setup-static-analyzer");

  // Enable compatilibily mode to avoid analyzer-config related errors.
  // Since we can't access frontend flags through hasArg, let's manually iterate
  // through them.
  bool FoundAnalyzerConfig = false;
  for (auto Arg : Args.filtered(options::OPT_Xclang))
    if (StringRef(Arg->getValue()) == "-analyzer-config") {
      FoundAnalyzerConfig = true;
      break;
    }
  if (!FoundAnalyzerConfig)
    for (auto Arg : Args.filtered(options::OPT_Xanalyzer))
      if (StringRef(Arg->getValue()) == "-analyzer-config") {
        FoundAnalyzerConfig = true;
        break;
      }
  if (FoundAnalyzerConfig)
    CmdArgs.push_back("-analyzer-config-compatibility-mode=true");

  CheckCodeGenerationOptions(D, Args);

  unsigned FunctionAlignment = ParseFunctionAlignment(TC, Args);
  assert(FunctionAlignment <= 31 && "function alignment will be truncated!");
  if (FunctionAlignment) {
    CmdArgs.push_back("-function-alignment");
    CmdArgs.push_back(Args.MakeArgString(std::to_string(FunctionAlignment)));
  }

  llvm::Reloc::Model RelocationModel;
  unsigned PICLevel;
  bool IsPIE;
  std::tie(RelocationModel, PICLevel, IsPIE) = ParsePICArgs(TC, Args);

  const char *RMName = RelocationModelName(RelocationModel);

  if ((RelocationModel == llvm::Reloc::ROPI ||
       RelocationModel == llvm::Reloc::ROPI_RWPI) &&
      types::isCXX(Input.getType()) &&
      !Args.hasArg(options::OPT_fallow_unsupported))
    D.Diag(diag::err_drv_ropi_incompatible_with_cxx);

  if (RMName) {
    CmdArgs.push_back("-mrelocation-model");
    CmdArgs.push_back(RMName);
  }
  if (PICLevel > 0) {
    CmdArgs.push_back("-pic-level");
    CmdArgs.push_back(PICLevel == 1 ? "1" : "2");
    if (IsPIE)
      CmdArgs.push_back("-pic-is-pie");
  }

  if (RelocationModel == llvm::Reloc::ROPI ||
      RelocationModel == llvm::Reloc::ROPI_RWPI)
    CmdArgs.push_back("-fropi");
  if (RelocationModel == llvm::Reloc::RWPI ||
      RelocationModel == llvm::Reloc::ROPI_RWPI)
    CmdArgs.push_back("-frwpi");

  if (Arg *A = Args.getLastArg(options::OPT_meabi)) {
    CmdArgs.push_back("-meabi");
    CmdArgs.push_back(A->getValue());
  }

  if (Args.hasFlag(options::OPT_fsemantic_interposition,
                   options::OPT_fno_semantic_interposition, false) &&
      RelocationModel != llvm::Reloc::Static && !IsPIE)
    CmdArgs.push_back("-fsemantic-interposition");

  CmdArgs.push_back("-mthread-model");
  if (Arg *A = Args.getLastArg(options::OPT_mthread_model)) {
    if (!TC.isThreadModelSupported(A->getValue()))
      D.Diag(diag::err_drv_invalid_thread_model_for_target)
          << A->getValue() << A->getAsString(Args);
    CmdArgs.push_back(A->getValue());
  }
  else
    CmdArgs.push_back(Args.MakeArgString(TC.getThreadModel()));

  Args.AddLastArg(CmdArgs, options::OPT_fveclib);

  if (Args.hasFlag(options::OPT_fmerge_all_constants,
                   options::OPT_fno_merge_all_constants, false))
    CmdArgs.push_back("-fmerge-all-constants");

  if (Args.hasFlag(options::OPT_fno_delete_null_pointer_checks,
                   options::OPT_fdelete_null_pointer_checks, false))
    CmdArgs.push_back("-fno-delete-null-pointer-checks");

  // LLVM Code Generator Options.

  if (Args.hasArg(options::OPT_frewrite_map_file) ||
      Args.hasArg(options::OPT_frewrite_map_file_EQ)) {
    for (const Arg *A : Args.filtered(options::OPT_frewrite_map_file,
                                      options::OPT_frewrite_map_file_EQ)) {
      StringRef Map = A->getValue();
      if (!llvm::sys::fs::exists(Map)) {
        D.Diag(diag::err_drv_no_such_file) << Map;
      } else {
        CmdArgs.push_back("-frewrite-map-file");
        CmdArgs.push_back(A->getValue());
        A->claim();
      }
    }
  }

  if (Arg *A = Args.getLastArg(options::OPT_Wframe_larger_than_EQ)) {
    StringRef v = A->getValue();
    CmdArgs.push_back("-mllvm");
    CmdArgs.push_back(Args.MakeArgString("-warn-stack-size=" + v));
    A->claim();
  }

  if (!Args.hasFlag(options::OPT_fjump_tables, options::OPT_fno_jump_tables,
                    true))
    CmdArgs.push_back("-fno-jump-tables");

  if (Args.hasFlag(options::OPT_fprofile_sample_accurate,
                   options::OPT_fno_profile_sample_accurate, false))
    CmdArgs.push_back("-fprofile-sample-accurate");

  if (!Args.hasFlag(options::OPT_fpreserve_as_comments,
                    options::OPT_fno_preserve_as_comments, true))
    CmdArgs.push_back("-fno-preserve-as-comments");

  if (Arg *A = Args.getLastArg(options::OPT_mregparm_EQ)) {
    CmdArgs.push_back("-mregparm");
    CmdArgs.push_back(A->getValue());
  }

  if (Arg *A = Args.getLastArg(options::OPT_fpcc_struct_return,
                               options::OPT_freg_struct_return)) {
    if (TC.getArch() != llvm::Triple::x86) {
      D.Diag(diag::err_drv_unsupported_opt_for_target)
          << A->getSpelling() << RawTriple.str();
    } else if (A->getOption().matches(options::OPT_fpcc_struct_return)) {
      CmdArgs.push_back("-fpcc-struct-return");
    } else {
      assert(A->getOption().matches(options::OPT_freg_struct_return));
      CmdArgs.push_back("-freg-struct-return");
    }
  }

  if (Args.hasFlag(options::OPT_mrtd, options::OPT_mno_rtd, false))
    CmdArgs.push_back("-fdefault-calling-conv=stdcall");

  CodeGenOptions::FramePointerKind FPKeepKind =
                  getFramePointerKind(Args, RawTriple);
  const char *FPKeepKindStr = nullptr;
  switch (FPKeepKind) {
  case CodeGenOptions::FramePointerKind::None:
    FPKeepKindStr = "-mframe-pointer=none";
    break;
  case CodeGenOptions::FramePointerKind::NonLeaf:
    FPKeepKindStr = "-mframe-pointer=non-leaf";
    break;
  case CodeGenOptions::FramePointerKind::All:
    FPKeepKindStr = "-mframe-pointer=all";
    break;
  }
  assert(FPKeepKindStr && "unknown FramePointerKind");
  CmdArgs.push_back(FPKeepKindStr);

  if (!Args.hasFlag(options::OPT_fzero_initialized_in_bss,
                    options::OPT_fno_zero_initialized_in_bss))
    CmdArgs.push_back("-mno-zero-initialized-in-bss");

  bool OFastEnabled = isOptimizationLevelFast(Args);
  // If -Ofast is the optimization level, then -fstrict-aliasing should be
  // enabled.  This alias option is being used to simplify the hasFlag logic.
  OptSpecifier StrictAliasingAliasOption =
      OFastEnabled ? options::OPT_Ofast : options::OPT_fstrict_aliasing;
  // We turn strict aliasing off by default if we're in CL mode, since MSVC
  // doesn't do any TBAA.
  bool TBAAOnByDefault = !D.IsCLMode();
  if (!Args.hasFlag(options::OPT_fstrict_aliasing, StrictAliasingAliasOption,
                    options::OPT_fno_strict_aliasing, TBAAOnByDefault))
    CmdArgs.push_back("-relaxed-aliasing");
  if (!Args.hasFlag(options::OPT_fstruct_path_tbaa,
                    options::OPT_fno_struct_path_tbaa))
    CmdArgs.push_back("-no-struct-path-tbaa");
  if (Args.hasFlag(options::OPT_fstrict_enums, options::OPT_fno_strict_enums,
                   false))
    CmdArgs.push_back("-fstrict-enums");
  if (!Args.hasFlag(options::OPT_fstrict_return, options::OPT_fno_strict_return,
                    true))
    CmdArgs.push_back("-fno-strict-return");
  if (Args.hasFlag(options::OPT_fallow_editor_placeholders,
                   options::OPT_fno_allow_editor_placeholders, false))
    CmdArgs.push_back("-fallow-editor-placeholders");
  if (Args.hasFlag(options::OPT_fstrict_vtable_pointers,
                   options::OPT_fno_strict_vtable_pointers,
                   false))
    CmdArgs.push_back("-fstrict-vtable-pointers");
  if (Args.hasFlag(options::OPT_fforce_emit_vtables,
                   options::OPT_fno_force_emit_vtables,
                   false))
    CmdArgs.push_back("-fforce-emit-vtables");
  if (!Args.hasFlag(options::OPT_foptimize_sibling_calls,
                    options::OPT_fno_optimize_sibling_calls))
    CmdArgs.push_back("-mdisable-tail-calls");
  if (Args.hasFlag(options::OPT_fno_escaping_block_tail_calls,
                   options::OPT_fescaping_block_tail_calls, false))
    CmdArgs.push_back("-fno-escaping-block-tail-calls");

  Args.AddLastArg(CmdArgs, options::OPT_ffine_grained_bitfield_accesses,
                  options::OPT_fno_fine_grained_bitfield_accesses);

  // Handle segmented stacks.
  if (Args.hasArg(options::OPT_fsplit_stack))
    CmdArgs.push_back("-split-stacks");

  RenderFloatingPointOptions(TC, D, OFastEnabled, Args, CmdArgs,
                             JA.getOffloadingDeviceKind());

  if (Arg *A = Args.getLastArg(options::OPT_LongDouble_Group)) {
    if (TC.getTriple().isX86())
      A->render(Args, CmdArgs);
    else if ((TC.getArch() == llvm::Triple::ppc || TC.getTriple().isPPC64()) &&
             (A->getOption().getID() != options::OPT_mlong_double_80))
      A->render(Args, CmdArgs);
    else
      D.Diag(diag::err_drv_unsupported_opt_for_target)
          << A->getAsString(Args) << TripleStr;
  }

  // Decide whether to use verbose asm. Verbose assembly is the default on
  // toolchains which have the integrated assembler on by default.
  bool IsIntegratedAssemblerDefault = TC.IsIntegratedAssemblerDefault();
  if (Args.hasFlag(options::OPT_fverbose_asm, options::OPT_fno_verbose_asm,
                   IsIntegratedAssemblerDefault))
    CmdArgs.push_back("-masm-verbose");

  if (!TC.useIntegratedAs())
    CmdArgs.push_back("-no-integrated-as");

  if (Args.hasArg(options::OPT_fdebug_pass_structure)) {
    CmdArgs.push_back("-mdebug-pass");
    CmdArgs.push_back("Structure");
  }
  if (Args.hasArg(options::OPT_fdebug_pass_arguments)) {
    CmdArgs.push_back("-mdebug-pass");
    CmdArgs.push_back("Arguments");
  }

  // Enable -mconstructor-aliases except on darwin, where we have to work around
  // a linker bug (see <rdar://problem/7651567>), and CUDA device code, where
  // aliases aren't supported.
  if (!RawTriple.isOSDarwin() && !RawTriple.isNVPTX())
    CmdArgs.push_back("-mconstructor-aliases");

  // Darwin's kernel doesn't support guard variables; just die if we
  // try to use them.
  if (KernelOrKext && RawTriple.isOSDarwin())
    CmdArgs.push_back("-fforbid-guard-variables");

  if (Args.hasFlag(options::OPT_mms_bitfields, options::OPT_mno_ms_bitfields,
                   false)) {
    CmdArgs.push_back("-mms-bitfields");
  }

  if (Args.hasFlag(options::OPT_mpie_copy_relocations,
                   options::OPT_mno_pie_copy_relocations,
                   false)) {
    CmdArgs.push_back("-mpie-copy-relocations");
  }

  if (Args.hasFlag(options::OPT_fno_plt, options::OPT_fplt, false)) {
    CmdArgs.push_back("-fno-plt");
  }

  // -fhosted is default.
  // TODO: Audit uses of KernelOrKext and see where it'd be more appropriate to
  // use Freestanding.
  bool Freestanding =
      Args.hasFlag(options::OPT_ffreestanding, options::OPT_fhosted, false) ||
      KernelOrKext;
  if (Freestanding)
    CmdArgs.push_back("-ffreestanding");

  // This is a coarse approximation of what llvm-gcc actually does, both
  // -fasynchronous-unwind-tables and -fnon-call-exceptions interact in more
  // complicated ways.
  bool AsynchronousUnwindTables =
      Args.hasFlag(options::OPT_fasynchronous_unwind_tables,
                   options::OPT_fno_asynchronous_unwind_tables,
                   (TC.IsUnwindTablesDefault(Args) ||
                    TC.getSanitizerArgs().needsUnwindTables()) &&
                       !Freestanding);
  if (Args.hasFlag(options::OPT_funwind_tables, options::OPT_fno_unwind_tables,
                   AsynchronousUnwindTables))
    CmdArgs.push_back("-munwind-tables");

  // Prepare `-aux-target-cpu` and `-aux-target-feature` unless
  // `--gpu-use-aux-triple-only` is specified.
  if (!Args.getLastArg(options::OPT_gpu_use_aux_triple_only) &&
      ((IsCuda && JA.isDeviceOffloading(Action::OFK_Cuda)) ||
       (IsHIP && JA.isDeviceOffloading(Action::OFK_HIP)))) {
    const ArgList &HostArgs =
        C.getArgsForToolChain(nullptr, StringRef(), Action::OFK_None);
    std::string HostCPU =
        getCPUName(HostArgs, *TC.getAuxTriple(), /*FromAs*/ false);
    if (!HostCPU.empty()) {
      CmdArgs.push_back("-aux-target-cpu");
      CmdArgs.push_back(Args.MakeArgString(HostCPU));
    }
    getTargetFeatures(D, *TC.getAuxTriple(), HostArgs, CmdArgs,
                      /*ForAS*/ false, /*IsAux*/ true);
  }

  TC.addClangTargetOptions(Args, CmdArgs, JA.getOffloadingDeviceKind());

  // FIXME: Handle -mtune=.
  (void)Args.hasArg(options::OPT_mtune_EQ);

  if (Arg *A = Args.getLastArg(options::OPT_mcmodel_EQ)) {
    StringRef CM = A->getValue();
    if (CM == "small" || CM == "kernel" || CM == "medium" || CM == "large" ||
        CM == "tiny")
      A->render(Args, CmdArgs);
    else
      D.Diag(diag::err_drv_invalid_argument_to_option)
          << CM << A->getOption().getName();
  }

  if (Arg *A = Args.getLastArg(options::OPT_mtls_size_EQ)) {
    StringRef Value = A->getValue();
    unsigned TLSSize = 0;
    Value.getAsInteger(10, TLSSize);
    if (!Triple.isAArch64() || !Triple.isOSBinFormatELF())
      D.Diag(diag::err_drv_unsupported_opt_for_target)
          << A->getOption().getName() << TripleStr;
    if (TLSSize != 12 && TLSSize != 24 && TLSSize != 32 && TLSSize != 48)
      D.Diag(diag::err_drv_invalid_int_value)
          << A->getOption().getName() << Value;
    Args.AddLastArg(CmdArgs, options::OPT_mtls_size_EQ);
  }

  // Add the target cpu
  std::string CPU = getCPUName(Args, Triple, /*FromAs*/ false);
  if (!CPU.empty()) {
    CmdArgs.push_back("-target-cpu");
    CmdArgs.push_back(Args.MakeArgString(CPU));
  }

  RenderTargetOptions(Triple, Args, KernelOrKext, CmdArgs);

  // These two are potentially updated by AddClangCLArgs.
  codegenoptions::DebugInfoKind DebugInfoKind = codegenoptions::NoDebugInfo;
  bool EmitCodeView = false;

  // Add clang-cl arguments.
  types::ID InputType = Input.getType();
  if (D.IsCLMode())
    AddClangCLArgs(Args, InputType, CmdArgs, &DebugInfoKind, &EmitCodeView);

  DwarfFissionKind DwarfFission;
  RenderDebugOptions(TC, D, RawTriple, Args, EmitCodeView, CmdArgs,
                     DebugInfoKind, DwarfFission);

  // Add the split debug info name to the command lines here so we
  // can propagate it to the backend.
  bool SplitDWARF = (DwarfFission != DwarfFissionKind::None) &&
                    TC.getTriple().isOSBinFormatELF() &&
                    (isa<AssembleJobAction>(JA) || isa<CompileJobAction>(JA) ||
                     isa<BackendJobAction>(JA));
  if (SplitDWARF) {
    const char *SplitDWARFOut = SplitDebugName(Args, Input, Output);
    CmdArgs.push_back("-split-dwarf-file");
    CmdArgs.push_back(SplitDWARFOut);
    if (DwarfFission == DwarfFissionKind::Split) {
      CmdArgs.push_back("-split-dwarf-output");
      CmdArgs.push_back(SplitDWARFOut);
    }
  }

  // Pass the linker version in use.
  if (Arg *A = Args.getLastArg(options::OPT_mlinker_version_EQ)) {
    CmdArgs.push_back("-target-linker-version");
    CmdArgs.push_back(A->getValue());
  }

  // Explicitly error on some things we know we don't support and can't just
  // ignore.
  if (!Args.hasArg(options::OPT_fallow_unsupported)) {
    Arg *Unsupported;
    if (types::isCXX(InputType) && RawTriple.isOSDarwin() &&
        TC.getArch() == llvm::Triple::x86) {
      if ((Unsupported = Args.getLastArg(options::OPT_fapple_kext)) ||
          (Unsupported = Args.getLastArg(options::OPT_mkernel)))
        D.Diag(diag::err_drv_clang_unsupported_opt_cxx_darwin_i386)
            << Unsupported->getOption().getName();
    }
    // The faltivec option has been superseded by the maltivec option.
    if ((Unsupported = Args.getLastArg(options::OPT_faltivec)))
      D.Diag(diag::err_drv_clang_unsupported_opt_faltivec)
          << Unsupported->getOption().getName()
          << "please use -maltivec and include altivec.h explicitly";
    if ((Unsupported = Args.getLastArg(options::OPT_fno_altivec)))
      D.Diag(diag::err_drv_clang_unsupported_opt_faltivec)
          << Unsupported->getOption().getName() << "please use -mno-altivec";
  }

  Args.AddAllArgs(CmdArgs, options::OPT_v);

  if (Args.getLastArg(options::OPT_H)) {
    CmdArgs.push_back("-H");
    CmdArgs.push_back("-sys-header-deps");
  }

  if (D.CCPrintHeaders && !D.CCGenDiagnostics) {
    CmdArgs.push_back("-header-include-file");
    CmdArgs.push_back(D.CCPrintHeadersFilename ? D.CCPrintHeadersFilename
                                               : "-");
    CmdArgs.push_back("-sys-header-deps");
  }
  Args.AddLastArg(CmdArgs, options::OPT_P);
  Args.AddLastArg(CmdArgs, options::OPT_print_ivar_layout);

  if (D.CCLogDiagnostics && !D.CCGenDiagnostics) {
    CmdArgs.push_back("-diagnostic-log-file");
    CmdArgs.push_back(D.CCLogDiagnosticsFilename ? D.CCLogDiagnosticsFilename
                                                 : "-");
  }

  // Give the gen diagnostics more chances to succeed, by avoiding intentional
  // crashes.
  if (D.CCGenDiagnostics)
    CmdArgs.push_back("-disable-pragma-debug-crash");

  bool UseSeparateSections = isUseSeparateSections(Triple);

  if (Args.hasFlag(options::OPT_ffunction_sections,
                   options::OPT_fno_function_sections, UseSeparateSections)) {
    CmdArgs.push_back("-ffunction-sections");
  }

  if (Args.hasFlag(options::OPT_fdata_sections, options::OPT_fno_data_sections,
                   UseSeparateSections)) {
    CmdArgs.push_back("-fdata-sections");
  }

  if (!Args.hasFlag(options::OPT_funique_section_names,
                    options::OPT_fno_unique_section_names, true))
    CmdArgs.push_back("-fno-unique-section-names");

  Args.AddLastArg(CmdArgs, options::OPT_finstrument_functions,
                  options::OPT_finstrument_functions_after_inlining,
                  options::OPT_finstrument_function_entry_bare);

  // NVPTX doesn't support PGO or coverage. There's no runtime support for
  // sampling, overhead of call arc collection is way too high and there's no
  // way to collect the output.
  if (!Triple.isNVPTX())
    addPGOAndCoverageFlags(TC, C, D, Output, Args, CmdArgs);

  Args.AddLastArg(CmdArgs, options::OPT_fclang_abi_compat_EQ);

  // Add runtime flag for PS4 when PGO, coverage, or sanitizers are enabled.
  if (RawTriple.isPS4CPU() &&
      !Args.hasArg(options::OPT_nostdlib, options::OPT_nodefaultlibs)) {
    PS4cpu::addProfileRTArgs(TC, Args, CmdArgs);
    PS4cpu::addSanitizerArgs(TC, CmdArgs);
  }

  // Pass options for controlling the default header search paths.
  if (Args.hasArg(options::OPT_nostdinc)) {
    CmdArgs.push_back("-nostdsysteminc");
    CmdArgs.push_back("-nobuiltininc");
  } else {
    if (Args.hasArg(options::OPT_nostdlibinc))
      CmdArgs.push_back("-nostdsysteminc");
    Args.AddLastArg(CmdArgs, options::OPT_nostdincxx);
    Args.AddLastArg(CmdArgs, options::OPT_nobuiltininc);
  }

  // Pass the path to compiler resource files.
  CmdArgs.push_back("-resource-dir");
  CmdArgs.push_back(D.ResourceDir.c_str());

  Args.AddLastArg(CmdArgs, options::OPT_working_directory);

  RenderARCMigrateToolOptions(D, Args, CmdArgs);

  // Add preprocessing options like -I, -D, etc. if we are using the
  // preprocessor.
  //
  // FIXME: Support -fpreprocessed
  if (types::getPreprocessedType(InputType) != types::TY_INVALID)
    AddPreprocessingOptions(C, JA, D, Args, CmdArgs, Output, Inputs);

  // Don't warn about "clang -c -DPIC -fPIC test.i" because libtool.m4 assumes
  // that "The compiler can only warn and ignore the option if not recognized".
  // When building with ccache, it will pass -D options to clang even on
  // preprocessed inputs and configure concludes that -fPIC is not supported.
  Args.ClaimAllArgs(options::OPT_D);

  // Manually translate -O4 to -O3; let clang reject others.
  if (Arg *A = Args.getLastArg(options::OPT_O_Group)) {
    if (A->getOption().matches(options::OPT_O4)) {
      CmdArgs.push_back("-O3");
      D.Diag(diag::warn_O4_is_O3);
    } else {
      A->render(Args, CmdArgs);
    }
  }

  // Warn about ignored options to clang.
  for (const Arg *A :
       Args.filtered(options::OPT_clang_ignored_gcc_optimization_f_Group)) {
    D.Diag(diag::warn_ignored_gcc_optimization) << A->getAsString(Args);
    A->claim();
  }

  for (const Arg *A :
       Args.filtered(options::OPT_clang_ignored_legacy_options_Group)) {
    D.Diag(diag::warn_ignored_clang_option) << A->getAsString(Args);
    A->claim();
  }

  claimNoWarnArgs(Args);

  Args.AddAllArgs(CmdArgs, options::OPT_R_Group);

  Args.AddAllArgs(CmdArgs, options::OPT_W_Group);
  if (Args.hasFlag(options::OPT_pedantic, options::OPT_no_pedantic, false))
    CmdArgs.push_back("-pedantic");
  Args.AddLastArg(CmdArgs, options::OPT_pedantic_errors);
  Args.AddLastArg(CmdArgs, options::OPT_w);

  // Fixed point flags
  if (Args.hasFlag(options::OPT_ffixed_point, options::OPT_fno_fixed_point,
                   /*Default=*/false))
    Args.AddLastArg(CmdArgs, options::OPT_ffixed_point);

  // Handle -{std, ansi, trigraphs} -- take the last of -{std, ansi}
  // (-ansi is equivalent to -std=c89 or -std=c++98).
  //
  // If a std is supplied, only add -trigraphs if it follows the
  // option.
  bool ImplyVCPPCXXVer = false;
  const Arg *Std = Args.getLastArg(options::OPT_std_EQ, options::OPT_ansi);
  if (Std) {
    if (Std->getOption().matches(options::OPT_ansi))
      if (types::isCXX(InputType))
        CmdArgs.push_back("-std=c++98");
      else
        CmdArgs.push_back("-std=c89");
    else
      Std->render(Args, CmdArgs);

    // If -f(no-)trigraphs appears after the language standard flag, honor it.
    if (Arg *A = Args.getLastArg(options::OPT_std_EQ, options::OPT_ansi,
                                 options::OPT_ftrigraphs,
                                 options::OPT_fno_trigraphs))
      if (A != Std)
        A->render(Args, CmdArgs);
  } else {
    // Honor -std-default.
    //
    // FIXME: Clang doesn't correctly handle -std= when the input language
    // doesn't match. For the time being just ignore this for C++ inputs;
    // eventually we want to do all the standard defaulting here instead of
    // splitting it between the driver and clang -cc1.
    if (!types::isCXX(InputType))
      Args.AddAllArgsTranslated(CmdArgs, options::OPT_std_default_EQ, "-std=",
                                /*Joined=*/true);
    else if (IsWindowsMSVC)
      ImplyVCPPCXXVer = true;

    Args.AddLastArg(CmdArgs, options::OPT_ftrigraphs,
                    options::OPT_fno_trigraphs);
  }

  // GCC's behavior for -Wwrite-strings is a bit strange:
  //  * In C, this "warning flag" changes the types of string literals from
  //    'char[N]' to 'const char[N]', and thus triggers an unrelated warning
  //    for the discarded qualifier.
  //  * In C++, this is just a normal warning flag.
  //
  // Implementing this warning correctly in C is hard, so we follow GCC's
  // behavior for now. FIXME: Directly diagnose uses of a string literal as
  // a non-const char* in C, rather than using this crude hack.
  if (!types::isCXX(InputType)) {
    // FIXME: This should behave just like a warning flag, and thus should also
    // respect -Weverything, -Wno-everything, -Werror=write-strings, and so on.
    Arg *WriteStrings =
        Args.getLastArg(options::OPT_Wwrite_strings,
                        options::OPT_Wno_write_strings, options::OPT_w);
    if (WriteStrings &&
        WriteStrings->getOption().matches(options::OPT_Wwrite_strings))
      CmdArgs.push_back("-fconst-strings");
  }

  // GCC provides a macro definition '__DEPRECATED' when -Wdeprecated is active
  // during C++ compilation, which it is by default. GCC keeps this define even
  // in the presence of '-w', match this behavior bug-for-bug.
  if (types::isCXX(InputType) &&
      Args.hasFlag(options::OPT_Wdeprecated, options::OPT_Wno_deprecated,
                   true)) {
    CmdArgs.push_back("-fdeprecated-macro");
  }

  // Translate GCC's misnamer '-fasm' arguments to '-fgnu-keywords'.
  if (Arg *Asm = Args.getLastArg(options::OPT_fasm, options::OPT_fno_asm)) {
    if (Asm->getOption().matches(options::OPT_fasm))
      CmdArgs.push_back("-fgnu-keywords");
    else
      CmdArgs.push_back("-fno-gnu-keywords");
  }

  if (ShouldDisableDwarfDirectory(Args, TC))
    CmdArgs.push_back("-fno-dwarf-directory-asm");

  if (!ShouldEnableAutolink(Args, TC, JA))
    CmdArgs.push_back("-fno-autolink");

  // Add in -fdebug-compilation-dir if necessary.
  addDebugCompDirArg(Args, CmdArgs, D.getVFS());

  addDebugPrefixMapArg(D, Args, CmdArgs);

  if (Arg *A = Args.getLastArg(options::OPT_ftemplate_depth_,
                               options::OPT_ftemplate_depth_EQ)) {
    CmdArgs.push_back("-ftemplate-depth");
    CmdArgs.push_back(A->getValue());
  }

  if (Arg *A = Args.getLastArg(options::OPT_foperator_arrow_depth_EQ)) {
    CmdArgs.push_back("-foperator-arrow-depth");
    CmdArgs.push_back(A->getValue());
  }

  if (Arg *A = Args.getLastArg(options::OPT_fconstexpr_depth_EQ)) {
    CmdArgs.push_back("-fconstexpr-depth");
    CmdArgs.push_back(A->getValue());
  }

  if (Arg *A = Args.getLastArg(options::OPT_fconstexpr_steps_EQ)) {
    CmdArgs.push_back("-fconstexpr-steps");
    CmdArgs.push_back(A->getValue());
  }

  if (Args.hasArg(options::OPT_fexperimental_new_constant_interpreter))
    CmdArgs.push_back("-fexperimental-new-constant-interpreter");

  if (Arg *A = Args.getLastArg(options::OPT_fbracket_depth_EQ)) {
    CmdArgs.push_back("-fbracket-depth");
    CmdArgs.push_back(A->getValue());
  }

  if (Arg *A = Args.getLastArg(options::OPT_Wlarge_by_value_copy_EQ,
                               options::OPT_Wlarge_by_value_copy_def)) {
    if (A->getNumValues()) {
      StringRef bytes = A->getValue();
      CmdArgs.push_back(Args.MakeArgString("-Wlarge-by-value-copy=" + bytes));
    } else
      CmdArgs.push_back("-Wlarge-by-value-copy=64"); // default value
  }

  if (Args.hasArg(options::OPT_relocatable_pch))
    CmdArgs.push_back("-relocatable-pch");

  if (const Arg *A = Args.getLastArg(options::OPT_fcf_runtime_abi_EQ)) {
    static const char *kCFABIs[] = {
      "standalone", "objc", "swift", "swift-5.0", "swift-4.2", "swift-4.1",
    };

    if (find(kCFABIs, StringRef(A->getValue())) == std::end(kCFABIs))
      D.Diag(diag::err_drv_invalid_cf_runtime_abi) << A->getValue();
    else
      A->render(Args, CmdArgs);
  }

  if (Arg *A = Args.getLastArg(options::OPT_fconstant_string_class_EQ)) {
    CmdArgs.push_back("-fconstant-string-class");
    CmdArgs.push_back(A->getValue());
  }

  if (Arg *A = Args.getLastArg(options::OPT_ftabstop_EQ)) {
    CmdArgs.push_back("-ftabstop");
    CmdArgs.push_back(A->getValue());
  }

  if (Args.hasFlag(options::OPT_fstack_size_section,
                   options::OPT_fno_stack_size_section, RawTriple.isPS4()))
    CmdArgs.push_back("-fstack-size-section");

  CmdArgs.push_back("-ferror-limit");
  if (Arg *A = Args.getLastArg(options::OPT_ferror_limit_EQ))
    CmdArgs.push_back(A->getValue());
  else
    CmdArgs.push_back("19");

  if (Arg *A = Args.getLastArg(options::OPT_fmacro_backtrace_limit_EQ)) {
    CmdArgs.push_back("-fmacro-backtrace-limit");
    CmdArgs.push_back(A->getValue());
  }

  if (Arg *A = Args.getLastArg(options::OPT_ftemplate_backtrace_limit_EQ)) {
    CmdArgs.push_back("-ftemplate-backtrace-limit");
    CmdArgs.push_back(A->getValue());
  }

  if (Arg *A = Args.getLastArg(options::OPT_fconstexpr_backtrace_limit_EQ)) {
    CmdArgs.push_back("-fconstexpr-backtrace-limit");
    CmdArgs.push_back(A->getValue());
  }

  if (Arg *A = Args.getLastArg(options::OPT_fspell_checking_limit_EQ)) {
    CmdArgs.push_back("-fspell-checking-limit");
    CmdArgs.push_back(A->getValue());
  }

  // Pass -fmessage-length=.
  CmdArgs.push_back("-fmessage-length");
  if (Arg *A = Args.getLastArg(options::OPT_fmessage_length_EQ)) {
    CmdArgs.push_back(A->getValue());
  } else {
    // If -fmessage-length=N was not specified, determine whether this is a
    // terminal and, if so, implicitly define -fmessage-length appropriately.
    unsigned N = llvm::sys::Process::StandardErrColumns();
    CmdArgs.push_back(Args.MakeArgString(Twine(N)));
  }

  // -fvisibility= and -fvisibility-ms-compat are of a piece.
  if (const Arg *A = Args.getLastArg(options::OPT_fvisibility_EQ,
                                     options::OPT_fvisibility_ms_compat)) {
    if (A->getOption().matches(options::OPT_fvisibility_EQ)) {
      CmdArgs.push_back("-fvisibility");
      CmdArgs.push_back(A->getValue());
    } else {
      assert(A->getOption().matches(options::OPT_fvisibility_ms_compat));
      CmdArgs.push_back("-fvisibility");
      CmdArgs.push_back("hidden");
      CmdArgs.push_back("-ftype-visibility");
      CmdArgs.push_back("default");
    }
  }

  Args.AddLastArg(CmdArgs, options::OPT_fvisibility_inlines_hidden);
  Args.AddLastArg(CmdArgs, options::OPT_fvisibility_global_new_delete_hidden);

  Args.AddLastArg(CmdArgs, options::OPT_ftlsmodel_EQ);

  // Forward -f (flag) options which we can pass directly.
  Args.AddLastArg(CmdArgs, options::OPT_femit_all_decls);
  Args.AddLastArg(CmdArgs, options::OPT_fheinous_gnu_extensions);
  Args.AddLastArg(CmdArgs, options::OPT_fdigraphs, options::OPT_fno_digraphs);
  Args.AddLastArg(CmdArgs, options::OPT_fno_operator_names);
  Args.AddLastArg(CmdArgs, options::OPT_femulated_tls,
                  options::OPT_fno_emulated_tls);
  Args.AddLastArg(CmdArgs, options::OPT_fkeep_static_consts);

  // AltiVec-like language extensions aren't relevant for assembling.
  if (!isa<PreprocessJobAction>(JA) || Output.getType() != types::TY_PP_Asm)
    Args.AddLastArg(CmdArgs, options::OPT_fzvector);

  Args.AddLastArg(CmdArgs, options::OPT_fdiagnostics_show_template_tree);
  Args.AddLastArg(CmdArgs, options::OPT_fno_elide_type);

  // Forward flags for OpenMP. We don't do this if the current action is an
  // device offloading action other than OpenMP.
  if (Args.hasFlag(options::OPT_fopenmp, options::OPT_fopenmp_EQ,
                   options::OPT_fno_openmp, false) &&
      (JA.isDeviceOffloading(Action::OFK_None) ||
       JA.isDeviceOffloading(Action::OFK_OpenMP))) {
    switch (D.getOpenMPRuntime(Args)) {
    case Driver::OMPRT_OMP:
    case Driver::OMPRT_IOMP5:
      // Clang can generate useful OpenMP code for these two runtime libraries.
      CmdArgs.push_back("-fopenmp");

      // If no option regarding the use of TLS in OpenMP codegeneration is
      // given, decide a default based on the target. Otherwise rely on the
      // options and pass the right information to the frontend.
      if (!Args.hasFlag(options::OPT_fopenmp_use_tls,
                        options::OPT_fnoopenmp_use_tls, /*Default=*/true))
        CmdArgs.push_back("-fnoopenmp-use-tls");
      Args.AddLastArg(CmdArgs, options::OPT_fopenmp_simd,
                      options::OPT_fno_openmp_simd);
      Args.AddAllArgs(CmdArgs, options::OPT_fopenmp_enable_irbuilder);
      Args.AddAllArgs(CmdArgs, options::OPT_fopenmp_version_EQ);
      Args.AddAllArgs(CmdArgs, options::OPT_fopenmp_cuda_number_of_sm_EQ);
      Args.AddAllArgs(CmdArgs, options::OPT_fopenmp_cuda_blocks_per_sm_EQ);
      Args.AddAllArgs(CmdArgs,
                      options::OPT_fopenmp_cuda_teams_reduction_recs_num_EQ);
      if (Args.hasFlag(options::OPT_fopenmp_optimistic_collapse,
                       options::OPT_fno_openmp_optimistic_collapse,
                       /*Default=*/false))
        CmdArgs.push_back("-fopenmp-optimistic-collapse");

      // When in OpenMP offloading mode with NVPTX target, forward
      // cuda-mode flag
      if (Args.hasFlag(options::OPT_fopenmp_cuda_mode,
                       options::OPT_fno_openmp_cuda_mode, /*Default=*/false))
        CmdArgs.push_back("-fopenmp-cuda-mode");

      // When in OpenMP offloading mode with NVPTX target, check if full runtime
      // is required.
      if (Args.hasFlag(options::OPT_fopenmp_cuda_force_full_runtime,
                       options::OPT_fno_openmp_cuda_force_full_runtime,
                       /*Default=*/false))
        CmdArgs.push_back("-fopenmp-cuda-force-full-runtime");
      break;
    default:
      // By default, if Clang doesn't know how to generate useful OpenMP code
      // for a specific runtime library, we just don't pass the '-fopenmp' flag
      // down to the actual compilation.
      // FIXME: It would be better to have a mode which *only* omits IR
      // generation based on the OpenMP support so that we get consistent
      // semantic analysis, etc.
      break;
    }
  } else {
    Args.AddLastArg(CmdArgs, options::OPT_fopenmp_simd,
                    options::OPT_fno_openmp_simd);
    Args.AddAllArgs(CmdArgs, options::OPT_fopenmp_version_EQ);
  }

  const SanitizerArgs &Sanitize = TC.getSanitizerArgs();
  Sanitize.addArgs(TC, Args, CmdArgs, InputType);

  const XRayArgs &XRay = TC.getXRayArgs();
  XRay.addArgs(TC, Args, CmdArgs, InputType);

  if (Arg *A = Args.getLastArg(options::OPT_fpatchable_function_entry_EQ)) {
    StringRef S0 = A->getValue(), S = S0;
    unsigned Size, Offset = 0;
    if (!Triple.isAArch64() && Triple.getArch() != llvm::Triple::x86 &&
        Triple.getArch() != llvm::Triple::x86_64)
      D.Diag(diag::err_drv_unsupported_opt_for_target)
          << A->getAsString(Args) << TripleStr;
    else if (S.consumeInteger(10, Size) ||
             (!S.empty() && (!S.consume_front(",") ||
                             S.consumeInteger(10, Offset) || !S.empty())))
      D.Diag(diag::err_drv_invalid_argument_to_option)
          << S0 << A->getOption().getName();
    else if (Size < Offset)
      D.Diag(diag::err_drv_unsupported_fpatchable_function_entry_argument);
    else {
      CmdArgs.push_back(Args.MakeArgString(A->getSpelling() + Twine(Size)));
      CmdArgs.push_back(Args.MakeArgString(
          "-fpatchable-function-entry-offset=" + Twine(Offset)));
    }
  }

  if (TC.SupportsProfiling()) {
    Args.AddLastArg(CmdArgs, options::OPT_pg);

    llvm::Triple::ArchType Arch = TC.getArch();
    if (Arg *A = Args.getLastArg(options::OPT_mfentry)) {
      if (Arch == llvm::Triple::systemz || TC.getTriple().isX86())
        A->render(Args, CmdArgs);
      else
        D.Diag(diag::err_drv_unsupported_opt_for_target)
            << A->getAsString(Args) << TripleStr;
    }
    if (Arg *A = Args.getLastArg(options::OPT_mnop_mcount)) {
      if (Arch == llvm::Triple::systemz)
        A->render(Args, CmdArgs);
      else
        D.Diag(diag::err_drv_unsupported_opt_for_target)
            << A->getAsString(Args) << TripleStr;
    }
    if (Arg *A = Args.getLastArg(options::OPT_mrecord_mcount)) {
      if (Arch == llvm::Triple::systemz)
        A->render(Args, CmdArgs);
      else
        D.Diag(diag::err_drv_unsupported_opt_for_target)
            << A->getAsString(Args) << TripleStr;
    }
  }

  if (Args.getLastArg(options::OPT_fapple_kext) ||
      (Args.hasArg(options::OPT_mkernel) && types::isCXX(InputType)))
    CmdArgs.push_back("-fapple-kext");

  Args.AddLastArg(CmdArgs, options::OPT_flax_vector_conversions_EQ);
  Args.AddLastArg(CmdArgs, options::OPT_fobjc_sender_dependent_dispatch);
  Args.AddLastArg(CmdArgs, options::OPT_fdiagnostics_print_source_range_info);
  Args.AddLastArg(CmdArgs, options::OPT_fdiagnostics_parseable_fixits);
  Args.AddLastArg(CmdArgs, options::OPT_ftime_report);
  Args.AddLastArg(CmdArgs, options::OPT_ftime_trace);
  Args.AddLastArg(CmdArgs, options::OPT_ftime_trace_granularity_EQ);
  Args.AddLastArg(CmdArgs, options::OPT_ftrapv);
  Args.AddLastArg(CmdArgs, options::OPT_malign_double);
  Args.AddLastArg(CmdArgs, options::OPT_fno_temp_file);

  if (Arg *A = Args.getLastArg(options::OPT_ftrapv_handler_EQ)) {
    CmdArgs.push_back("-ftrapv-handler");
    CmdArgs.push_back(A->getValue());
  }

  Args.AddLastArg(CmdArgs, options::OPT_ftrap_function_EQ);

  // -fno-strict-overflow implies -fwrapv if it isn't disabled, but
  // -fstrict-overflow won't turn off an explicitly enabled -fwrapv.
  if (Arg *A = Args.getLastArg(options::OPT_fwrapv, options::OPT_fno_wrapv)) {
    if (A->getOption().matches(options::OPT_fwrapv))
      CmdArgs.push_back("-fwrapv");
  } else if (Arg *A = Args.getLastArg(options::OPT_fstrict_overflow,
                                      options::OPT_fno_strict_overflow)) {
    if (A->getOption().matches(options::OPT_fno_strict_overflow))
      CmdArgs.push_back("-fwrapv");
  }

  if (Arg *A = Args.getLastArg(options::OPT_freroll_loops,
                               options::OPT_fno_reroll_loops))
    if (A->getOption().matches(options::OPT_freroll_loops))
      CmdArgs.push_back("-freroll-loops");

  Args.AddLastArg(CmdArgs, options::OPT_fwritable_strings);
  Args.AddLastArg(CmdArgs, options::OPT_funroll_loops,
                  options::OPT_fno_unroll_loops);

  Args.AddLastArg(CmdArgs, options::OPT_pthread);

  if (Args.hasFlag(options::OPT_mspeculative_load_hardening, options::OPT_mno_speculative_load_hardening,
                   false))
    CmdArgs.push_back(Args.MakeArgString("-mspeculative-load-hardening"));

  RenderSSPOptions(TC, Args, CmdArgs, KernelOrKext);
  RenderSCPOptions(TC, Args, CmdArgs);
  RenderTrivialAutoVarInitOptions(D, TC, Args, CmdArgs);

  // Translate -mstackrealign
  if (Args.hasFlag(options::OPT_mstackrealign, options::OPT_mno_stackrealign,
                   false))
    CmdArgs.push_back(Args.MakeArgString("-mstackrealign"));

  if (Args.hasArg(options::OPT_mstack_alignment)) {
    StringRef alignment = Args.getLastArgValue(options::OPT_mstack_alignment);
    CmdArgs.push_back(Args.MakeArgString("-mstack-alignment=" + alignment));
  }

  if (Args.hasArg(options::OPT_mstack_probe_size)) {
    StringRef Size = Args.getLastArgValue(options::OPT_mstack_probe_size);

    if (!Size.empty())
      CmdArgs.push_back(Args.MakeArgString("-mstack-probe-size=" + Size));
    else
      CmdArgs.push_back("-mstack-probe-size=0");
  }

  if (!Args.hasFlag(options::OPT_mstack_arg_probe,
                    options::OPT_mno_stack_arg_probe, true))
    CmdArgs.push_back(Args.MakeArgString("-mno-stack-arg-probe"));

  if (Arg *A = Args.getLastArg(options::OPT_mrestrict_it,
                               options::OPT_mno_restrict_it)) {
    if (A->getOption().matches(options::OPT_mrestrict_it)) {
      CmdArgs.push_back("-mllvm");
      CmdArgs.push_back("-arm-restrict-it");
    } else {
      CmdArgs.push_back("-mllvm");
      CmdArgs.push_back("-arm-no-restrict-it");
    }
  } else if (Triple.isOSWindows() &&
             (Triple.getArch() == llvm::Triple::arm ||
              Triple.getArch() == llvm::Triple::thumb)) {
    // Windows on ARM expects restricted IT blocks
    CmdArgs.push_back("-mllvm");
    CmdArgs.push_back("-arm-restrict-it");
  }

  // Forward -cl options to -cc1
  RenderOpenCLOptions(Args, CmdArgs);

  // Forward -sycl-std option to -cc1
  Args.AddLastArg(CmdArgs, options::OPT_sycl_std_EQ);

  if (Args.hasFlag(options::OPT_fhip_new_launch_api,
                   options::OPT_fno_hip_new_launch_api, false))
    CmdArgs.push_back("-fhip-new-launch-api");

  if (Arg *A = Args.getLastArg(options::OPT_fcf_protection_EQ)) {
    CmdArgs.push_back(
        Args.MakeArgString(Twine("-fcf-protection=") + A->getValue()));
  }

  // Forward -f options with positive and negative forms; we translate
  // these by hand.
  if (Arg *A = getLastProfileSampleUseArg(Args)) {
    auto *PGOArg = Args.getLastArg(
        options::OPT_fprofile_generate, options::OPT_fprofile_generate_EQ,
        options::OPT_fcs_profile_generate, options::OPT_fcs_profile_generate_EQ,
        options::OPT_fprofile_use, options::OPT_fprofile_use_EQ);
    if (PGOArg)
      D.Diag(diag::err_drv_argument_not_allowed_with)
          << "SampleUse with PGO options";

    StringRef fname = A->getValue();
    if (!llvm::sys::fs::exists(fname))
      D.Diag(diag::err_drv_no_such_file) << fname;
    else
      A->render(Args, CmdArgs);
  }
  Args.AddLastArg(CmdArgs, options::OPT_fprofile_remapping_file_EQ);

  RenderBuiltinOptions(TC, RawTriple, Args, CmdArgs);

  if (!Args.hasFlag(options::OPT_fassume_sane_operator_new,
                    options::OPT_fno_assume_sane_operator_new))
    CmdArgs.push_back("-fno-assume-sane-operator-new");

  // -fblocks=0 is default.
  if (Args.hasFlag(options::OPT_fblocks, options::OPT_fno_blocks,
                   TC.IsBlocksDefault()) ||
      (Args.hasArg(options::OPT_fgnu_runtime) &&
       Args.hasArg(options::OPT_fobjc_nonfragile_abi) &&
       !Args.hasArg(options::OPT_fno_blocks))) {
    CmdArgs.push_back("-fblocks");

    if (!Args.hasArg(options::OPT_fgnu_runtime) && !TC.hasBlocksRuntime())
      CmdArgs.push_back("-fblocks-runtime-optional");
  }

  // -fencode-extended-block-signature=1 is default.
  if (TC.IsEncodeExtendedBlockSignatureDefault())
    CmdArgs.push_back("-fencode-extended-block-signature");

  if (Args.hasFlag(options::OPT_fcoroutines_ts, options::OPT_fno_coroutines_ts,
                   false) &&
      types::isCXX(InputType)) {
    CmdArgs.push_back("-fcoroutines-ts");
  }

  Args.AddLastArg(CmdArgs, options::OPT_fdouble_square_bracket_attributes,
                  options::OPT_fno_double_square_bracket_attributes);

  // -faccess-control is default.
  if (Args.hasFlag(options::OPT_fno_access_control,
                   options::OPT_faccess_control, false))
    CmdArgs.push_back("-fno-access-control");

  // -felide-constructors is the default.
  if (Args.hasFlag(options::OPT_fno_elide_constructors,
                   options::OPT_felide_constructors, false))
    CmdArgs.push_back("-fno-elide-constructors");

  ToolChain::RTTIMode RTTIMode = TC.getRTTIMode();

  if (KernelOrKext || (types::isCXX(InputType) &&
                       (RTTIMode == ToolChain::RM_Disabled)))
    CmdArgs.push_back("-fno-rtti");

  // -fshort-enums=0 is default for all architectures except Hexagon.
  if (Args.hasFlag(options::OPT_fshort_enums, options::OPT_fno_short_enums,
                   TC.getArch() == llvm::Triple::hexagon))
    CmdArgs.push_back("-fshort-enums");

  RenderCharacterOptions(Args, AuxTriple ? *AuxTriple : RawTriple, CmdArgs);

  // -fuse-cxa-atexit is default.
  if (!Args.hasFlag(
          options::OPT_fuse_cxa_atexit, options::OPT_fno_use_cxa_atexit,
          !RawTriple.isOSWindows() &&
              TC.getArch() != llvm::Triple::xcore &&
              ((RawTriple.getVendor() != llvm::Triple::MipsTechnologies) ||
               RawTriple.hasEnvironment())) ||
      KernelOrKext)
    CmdArgs.push_back("-fno-use-cxa-atexit");

  if (Args.hasFlag(options::OPT_fregister_global_dtors_with_atexit,
                   options::OPT_fno_register_global_dtors_with_atexit,
                   RawTriple.isOSDarwin() && !KernelOrKext))
    CmdArgs.push_back("-fregister-global-dtors-with-atexit");

  // -fno-use-line-directives is default.
  if (Args.hasFlag(options::OPT_fuse_line_directives,
                   options::OPT_fno_use_line_directives, false))
    CmdArgs.push_back("-fuse-line-directives");

  // -fms-extensions=0 is default.
  if (Args.hasFlag(options::OPT_fms_extensions, options::OPT_fno_ms_extensions,
                   IsWindowsMSVC))
    CmdArgs.push_back("-fms-extensions");

  // -fms-compatibility=0 is default.
  bool IsMSVCCompat = Args.hasFlag(
      options::OPT_fms_compatibility, options::OPT_fno_ms_compatibility,
      (IsWindowsMSVC && Args.hasFlag(options::OPT_fms_extensions,
                                     options::OPT_fno_ms_extensions, true)));
  if (IsMSVCCompat)
    CmdArgs.push_back("-fms-compatibility");

  // Handle -fgcc-version, if present.
  VersionTuple GNUCVer;
  if (Arg *A = Args.getLastArg(options::OPT_fgnuc_version_EQ)) {
    // Check that the version has 1 to 3 components and the minor and patch
    // versions fit in two decimal digits.
    StringRef Val = A->getValue();
    Val = Val.empty() ? "0" : Val; // Treat "" as 0 or disable.
    bool Invalid = GNUCVer.tryParse(Val);
    unsigned Minor = GNUCVer.getMinor().getValueOr(0);
    unsigned Patch = GNUCVer.getSubminor().getValueOr(0);
    if (Invalid || GNUCVer.getBuild() || Minor >= 100 || Patch >= 100) {
      D.Diag(diag::err_drv_invalid_value)
          << A->getAsString(Args) << A->getValue();
    }
  } else if (!IsMSVCCompat) {
    // Imitate GCC 4.2.1 by default if -fms-compatibility is not in effect.
    GNUCVer = VersionTuple(4, 2, 1);
  }
  if (!GNUCVer.empty()) {
    CmdArgs.push_back(
        Args.MakeArgString("-fgnuc-version=" + GNUCVer.getAsString()));
  }

  VersionTuple MSVT = TC.computeMSVCVersion(&D, Args);
  if (!MSVT.empty())
    CmdArgs.push_back(
        Args.MakeArgString("-fms-compatibility-version=" + MSVT.getAsString()));

  bool IsMSVC2015Compatible = MSVT.getMajor() >= 19;
  if (ImplyVCPPCXXVer) {
    StringRef LanguageStandard;
    if (const Arg *StdArg = Args.getLastArg(options::OPT__SLASH_std)) {
      Std = StdArg;
      LanguageStandard = llvm::StringSwitch<StringRef>(StdArg->getValue())
                             .Case("c++14", "-std=c++14")
                             .Case("c++17", "-std=c++17")
                             .Case("c++latest", "-std=c++2a")
                             .Default("");
      if (LanguageStandard.empty())
        D.Diag(clang::diag::warn_drv_unused_argument)
            << StdArg->getAsString(Args);
    }

    if (LanguageStandard.empty()) {
      if (IsMSVC2015Compatible)
        LanguageStandard = "-std=c++14";
      else
        LanguageStandard = "-std=c++11";
    }

    CmdArgs.push_back(LanguageStandard.data());
  }

  // -fno-borland-extensions is default.
  if (Args.hasFlag(options::OPT_fborland_extensions,
                   options::OPT_fno_borland_extensions, false))
    CmdArgs.push_back("-fborland-extensions");

  // -fno-declspec is default, except for PS4.
  if (Args.hasFlag(options::OPT_fdeclspec, options::OPT_fno_declspec,
                   RawTriple.isPS4()))
    CmdArgs.push_back("-fdeclspec");
  else if (Args.hasArg(options::OPT_fno_declspec))
    CmdArgs.push_back("-fno-declspec"); // Explicitly disabling __declspec.

  // -fthreadsafe-static is default, except for MSVC compatibility versions less
  // than 19.
  if (!Args.hasFlag(options::OPT_fthreadsafe_statics,
                    options::OPT_fno_threadsafe_statics,
                    !IsWindowsMSVC || IsMSVC2015Compatible))
    CmdArgs.push_back("-fno-threadsafe-statics");

  // -fno-delayed-template-parsing is default, except when targeting MSVC.
  // Many old Windows SDK versions require this to parse.
  // FIXME: MSVC introduced /Zc:twoPhase- to disable this behavior in their
  // compiler. We should be able to disable this by default at some point.
  if (Args.hasFlag(options::OPT_fdelayed_template_parsing,
                   options::OPT_fno_delayed_template_parsing, IsWindowsMSVC))
    CmdArgs.push_back("-fdelayed-template-parsing");

  // -fgnu-keywords default varies depending on language; only pass if
  // specified.
  Args.AddLastArg(CmdArgs, options::OPT_fgnu_keywords,
                  options::OPT_fno_gnu_keywords);

  if (Args.hasFlag(options::OPT_fgnu89_inline, options::OPT_fno_gnu89_inline,
                   false))
    CmdArgs.push_back("-fgnu89-inline");

  if (Args.hasArg(options::OPT_fno_inline))
    CmdArgs.push_back("-fno-inline");

  Args.AddLastArg(CmdArgs, options::OPT_finline_functions,
                  options::OPT_finline_hint_functions,
                  options::OPT_fno_inline_functions);

  // FIXME: Find a better way to determine whether the language has modules
  // support by default, or just assume that all languages do.
  bool HaveModules =
      Std && (Std->containsValue("c++2a") || Std->containsValue("c++latest"));
  RenderModulesOptions(C, D, Args, Input, Output, CmdArgs, HaveModules);

  if (Args.hasFlag(options::OPT_fpch_validate_input_files_content,
                   options::OPT_fno_pch_validate_input_files_content, false))
    CmdArgs.push_back("-fvalidate-ast-input-files-content");

  Args.AddLastArg(CmdArgs, options::OPT_fexperimental_new_pass_manager,
                  options::OPT_fno_experimental_new_pass_manager);

  ObjCRuntime Runtime = AddObjCRuntimeArgs(Args, CmdArgs, rewriteKind);
  RenderObjCOptions(TC, D, RawTriple, Args, Runtime, rewriteKind != RK_None,
                    Input, CmdArgs);

  if (Args.hasFlag(options::OPT_fapplication_extension,
                   options::OPT_fno_application_extension, false))
    CmdArgs.push_back("-fapplication-extension");

  // Handle GCC-style exception args.
  if (!C.getDriver().IsCLMode())
    addExceptionArgs(Args, InputType, TC, KernelOrKext, Runtime, CmdArgs);

  // Handle exception personalities
  Arg *A = Args.getLastArg(
      options::OPT_fsjlj_exceptions, options::OPT_fseh_exceptions,
      options::OPT_fdwarf_exceptions, options::OPT_fwasm_exceptions);
  if (A) {
    const Option &Opt = A->getOption();
    if (Opt.matches(options::OPT_fsjlj_exceptions))
      CmdArgs.push_back("-fsjlj-exceptions");
    if (Opt.matches(options::OPT_fseh_exceptions))
      CmdArgs.push_back("-fseh-exceptions");
    if (Opt.matches(options::OPT_fdwarf_exceptions))
      CmdArgs.push_back("-fdwarf-exceptions");
    if (Opt.matches(options::OPT_fwasm_exceptions))
      CmdArgs.push_back("-fwasm-exceptions");
  } else {
    switch (TC.GetExceptionModel(Args)) {
    default:
      break;
    case llvm::ExceptionHandling::DwarfCFI:
      CmdArgs.push_back("-fdwarf-exceptions");
      break;
    case llvm::ExceptionHandling::SjLj:
      CmdArgs.push_back("-fsjlj-exceptions");
      break;
    case llvm::ExceptionHandling::WinEH:
      CmdArgs.push_back("-fseh-exceptions");
      break;
    }
  }

  // C++ "sane" operator new.
  if (!Args.hasFlag(options::OPT_fassume_sane_operator_new,
                    options::OPT_fno_assume_sane_operator_new))
    CmdArgs.push_back("-fno-assume-sane-operator-new");

  // -frelaxed-template-template-args is off by default, as it is a severe
  // breaking change until a corresponding change to template partial ordering
  // is provided.
  if (Args.hasFlag(options::OPT_frelaxed_template_template_args,
                   options::OPT_fno_relaxed_template_template_args, false))
    CmdArgs.push_back("-frelaxed-template-template-args");

  // -fsized-deallocation is off by default, as it is an ABI-breaking change for
  // most platforms.
  if (Args.hasFlag(options::OPT_fsized_deallocation,
                   options::OPT_fno_sized_deallocation, false))
    CmdArgs.push_back("-fsized-deallocation");

  // -faligned-allocation is on by default in C++17 onwards and otherwise off
  // by default.
  if (Arg *A = Args.getLastArg(options::OPT_faligned_allocation,
                               options::OPT_fno_aligned_allocation,
                               options::OPT_faligned_new_EQ)) {
    if (A->getOption().matches(options::OPT_fno_aligned_allocation))
      CmdArgs.push_back("-fno-aligned-allocation");
    else
      CmdArgs.push_back("-faligned-allocation");
  }

  // The default new alignment can be specified using a dedicated option or via
  // a GCC-compatible option that also turns on aligned allocation.
  if (Arg *A = Args.getLastArg(options::OPT_fnew_alignment_EQ,
                               options::OPT_faligned_new_EQ))
    CmdArgs.push_back(
        Args.MakeArgString(Twine("-fnew-alignment=") + A->getValue()));

  // -fconstant-cfstrings is default, and may be subject to argument translation
  // on Darwin.
  if (!Args.hasFlag(options::OPT_fconstant_cfstrings,
                    options::OPT_fno_constant_cfstrings) ||
      !Args.hasFlag(options::OPT_mconstant_cfstrings,
                    options::OPT_mno_constant_cfstrings))
    CmdArgs.push_back("-fno-constant-cfstrings");

  // -fno-pascal-strings is default, only pass non-default.
  if (Args.hasFlag(options::OPT_fpascal_strings,
                   options::OPT_fno_pascal_strings, false))
    CmdArgs.push_back("-fpascal-strings");

  // Honor -fpack-struct= and -fpack-struct, if given. Note that
  // -fno-pack-struct doesn't apply to -fpack-struct=.
  if (Arg *A = Args.getLastArg(options::OPT_fpack_struct_EQ)) {
    std::string PackStructStr = "-fpack-struct=";
    PackStructStr += A->getValue();
    CmdArgs.push_back(Args.MakeArgString(PackStructStr));
  } else if (Args.hasFlag(options::OPT_fpack_struct,
                          options::OPT_fno_pack_struct, false)) {
    CmdArgs.push_back("-fpack-struct=1");
  }

  // Handle -fmax-type-align=N and -fno-type-align
  bool SkipMaxTypeAlign = Args.hasArg(options::OPT_fno_max_type_align);
  if (Arg *A = Args.getLastArg(options::OPT_fmax_type_align_EQ)) {
    if (!SkipMaxTypeAlign) {
      std::string MaxTypeAlignStr = "-fmax-type-align=";
      MaxTypeAlignStr += A->getValue();
      CmdArgs.push_back(Args.MakeArgString(MaxTypeAlignStr));
    }
  } else if (RawTriple.isOSDarwin()) {
    if (!SkipMaxTypeAlign) {
      std::string MaxTypeAlignStr = "-fmax-type-align=16";
      CmdArgs.push_back(Args.MakeArgString(MaxTypeAlignStr));
    }
  }

  if (!Args.hasFlag(options::OPT_Qy, options::OPT_Qn, true))
    CmdArgs.push_back("-Qn");

  // -fcommon is the default unless compiling kernel code or the target says so
  bool NoCommonDefault = KernelOrKext || isNoCommonDefault(RawTriple);
  if (!Args.hasFlag(options::OPT_fcommon, options::OPT_fno_common,
                    !NoCommonDefault))
    CmdArgs.push_back("-fno-common");

  // -fsigned-bitfields is default, and clang doesn't yet support
  // -funsigned-bitfields.
  if (!Args.hasFlag(options::OPT_fsigned_bitfields,
                    options::OPT_funsigned_bitfields))
    D.Diag(diag::warn_drv_clang_unsupported)
        << Args.getLastArg(options::OPT_funsigned_bitfields)->getAsString(Args);

  // -fsigned-bitfields is default, and clang doesn't support -fno-for-scope.
  if (!Args.hasFlag(options::OPT_ffor_scope, options::OPT_fno_for_scope))
    D.Diag(diag::err_drv_clang_unsupported)
        << Args.getLastArg(options::OPT_fno_for_scope)->getAsString(Args);

  // -finput_charset=UTF-8 is default. Reject others
  if (Arg *inputCharset = Args.getLastArg(options::OPT_finput_charset_EQ)) {
    StringRef value = inputCharset->getValue();
    if (!value.equals_lower("utf-8"))
      D.Diag(diag::err_drv_invalid_value) << inputCharset->getAsString(Args)
                                          << value;
  }

  // -fexec_charset=UTF-8 is default. Reject others
  if (Arg *execCharset = Args.getLastArg(options::OPT_fexec_charset_EQ)) {
    StringRef value = execCharset->getValue();
    if (!value.equals_lower("utf-8"))
      D.Diag(diag::err_drv_invalid_value) << execCharset->getAsString(Args)
                                          << value;
  }

  RenderDiagnosticsOptions(D, Args, CmdArgs);

  // -fno-asm-blocks is default.
  if (Args.hasFlag(options::OPT_fasm_blocks, options::OPT_fno_asm_blocks,
                   false))
    CmdArgs.push_back("-fasm-blocks");

  // -fgnu-inline-asm is default.
  if (!Args.hasFlag(options::OPT_fgnu_inline_asm,
                    options::OPT_fno_gnu_inline_asm, true))
    CmdArgs.push_back("-fno-gnu-inline-asm");

  // Enable vectorization per default according to the optimization level
  // selected. For optimization levels that want vectorization we use the alias
  // option to simplify the hasFlag logic.
  bool EnableVec = shouldEnableVectorizerAtOLevel(Args, false);
  OptSpecifier VectorizeAliasOption =
      EnableVec ? options::OPT_O_Group : options::OPT_fvectorize;
  if (Args.hasFlag(options::OPT_fvectorize, VectorizeAliasOption,
                   options::OPT_fno_vectorize, EnableVec))
    CmdArgs.push_back("-vectorize-loops");

  // -fslp-vectorize is enabled based on the optimization level selected.
  bool EnableSLPVec = shouldEnableVectorizerAtOLevel(Args, true);
  OptSpecifier SLPVectAliasOption =
      EnableSLPVec ? options::OPT_O_Group : options::OPT_fslp_vectorize;
  if (Args.hasFlag(options::OPT_fslp_vectorize, SLPVectAliasOption,
                   options::OPT_fno_slp_vectorize, EnableSLPVec))
    CmdArgs.push_back("-vectorize-slp");

  ParseMPreferVectorWidth(D, Args, CmdArgs);

  Args.AddLastArg(CmdArgs, options::OPT_fshow_overloads_EQ);
  Args.AddLastArg(CmdArgs,
                  options::OPT_fsanitize_undefined_strip_path_components_EQ);

  // -fdollars-in-identifiers default varies depending on platform and
  // language; only pass if specified.
  if (Arg *A = Args.getLastArg(options::OPT_fdollars_in_identifiers,
                               options::OPT_fno_dollars_in_identifiers)) {
    if (A->getOption().matches(options::OPT_fdollars_in_identifiers))
      CmdArgs.push_back("-fdollars-in-identifiers");
    else
      CmdArgs.push_back("-fno-dollars-in-identifiers");
  }

  // -funit-at-a-time is default, and we don't support -fno-unit-at-a-time for
  // practical purposes.
  if (Arg *A = Args.getLastArg(options::OPT_funit_at_a_time,
                               options::OPT_fno_unit_at_a_time)) {
    if (A->getOption().matches(options::OPT_fno_unit_at_a_time))
      D.Diag(diag::warn_drv_clang_unsupported) << A->getAsString(Args);
  }

  if (Args.hasFlag(options::OPT_fapple_pragma_pack,
                   options::OPT_fno_apple_pragma_pack, false))
    CmdArgs.push_back("-fapple-pragma-pack");

  // Remarks can be enabled with any of the `-f.*optimization-record.*` flags.
  if (willEmitRemarks(Args) && checkRemarksOptions(D, Args, Triple))
    renderRemarksOptions(Args, CmdArgs, Triple, Input, Output, JA);

  bool RewriteImports = Args.hasFlag(options::OPT_frewrite_imports,
                                     options::OPT_fno_rewrite_imports, false);
  if (RewriteImports)
    CmdArgs.push_back("-frewrite-imports");

  // Enable rewrite includes if the user's asked for it or if we're generating
  // diagnostics.
  // TODO: Once -module-dependency-dir works with -frewrite-includes it'd be
  // nice to enable this when doing a crashdump for modules as well.
  if (Args.hasFlag(options::OPT_frewrite_includes,
                   options::OPT_fno_rewrite_includes, false) ||
      (C.isForDiagnostics() && !HaveModules))
    CmdArgs.push_back("-frewrite-includes");

  // Only allow -traditional or -traditional-cpp outside in preprocessing modes.
  if (Arg *A = Args.getLastArg(options::OPT_traditional,
                               options::OPT_traditional_cpp)) {
    if (isa<PreprocessJobAction>(JA))
      CmdArgs.push_back("-traditional-cpp");
    else
      D.Diag(diag::err_drv_clang_unsupported) << A->getAsString(Args);
  }

  Args.AddLastArg(CmdArgs, options::OPT_dM);
  Args.AddLastArg(CmdArgs, options::OPT_dD);

  Args.AddLastArg(CmdArgs, options::OPT_fmax_tokens_EQ);

  // Handle serialized diagnostics.
  if (Arg *A = Args.getLastArg(options::OPT__serialize_diags)) {
    CmdArgs.push_back("-serialize-diagnostic-file");
    CmdArgs.push_back(Args.MakeArgString(A->getValue()));
  }

  if (Args.hasArg(options::OPT_fretain_comments_from_system_headers))
    CmdArgs.push_back("-fretain-comments-from-system-headers");

  // Forward -fcomment-block-commands to -cc1.
  Args.AddAllArgs(CmdArgs, options::OPT_fcomment_block_commands);
  // Forward -fparse-all-comments to -cc1.
  Args.AddAllArgs(CmdArgs, options::OPT_fparse_all_comments);

  // Turn -fplugin=name.so into -load name.so
  for (const Arg *A : Args.filtered(options::OPT_fplugin_EQ)) {
    CmdArgs.push_back("-load");
    CmdArgs.push_back(A->getValue());
    A->claim();
  }

  // Forward -fpass-plugin=name.so to -cc1.
  for (const Arg *A : Args.filtered(options::OPT_fpass_plugin_EQ)) {
    CmdArgs.push_back(
        Args.MakeArgString(Twine("-fpass-plugin=") + A->getValue()));
    A->claim();
  }

  // Setup statistics file output.
  SmallString<128> StatsFile = getStatsFileName(Args, Output, Input, D);
  if (!StatsFile.empty())
    CmdArgs.push_back(Args.MakeArgString(Twine("-stats-file=") + StatsFile));

  // Forward -Xclang arguments to -cc1, and -mllvm arguments to the LLVM option
  // parser.
  // -finclude-default-header flag is for preprocessor,
  // do not pass it to other cc1 commands when save-temps is enabled
  if (C.getDriver().isSaveTempsEnabled() &&
      !isa<PreprocessJobAction>(JA)) {
    for (auto Arg : Args.filtered(options::OPT_Xclang)) {
      Arg->claim();
      if (StringRef(Arg->getValue()) != "-finclude-default-header")
        CmdArgs.push_back(Arg->getValue());
    }
  }
  else {
    Args.AddAllArgValues(CmdArgs, options::OPT_Xclang);
  }
  for (const Arg *A : Args.filtered(options::OPT_mllvm)) {
    A->claim();

    // We translate this by hand to the -cc1 argument, since nightly test uses
    // it and developers have been trained to spell it with -mllvm. Both
    // spellings are now deprecated and should be removed.
    if (StringRef(A->getValue(0)) == "-disable-llvm-optzns") {
      CmdArgs.push_back("-disable-llvm-optzns");
    } else {
      A->render(Args, CmdArgs);
    }
  }

  // With -save-temps, we want to save the unoptimized bitcode output from the
  // CompileJobAction, use -disable-llvm-passes to get pristine IR generated
  // by the frontend.
  // When -fembed-bitcode is enabled, optimized bitcode is emitted because it
  // has slightly different breakdown between stages.
  // FIXME: -fembed-bitcode -save-temps will save optimized bitcode instead of
  // pristine IR generated by the frontend. Ideally, a new compile action should
  // be added so both IR can be captured.
  if ((C.getDriver().isSaveTempsEnabled() ||
       JA.isHostOffloading(Action::OFK_OpenMP)) &&
      !(C.getDriver().embedBitcodeInObject() && !C.getDriver().isUsingLTO()) &&
      isa<CompileJobAction>(JA))
    CmdArgs.push_back("-disable-llvm-passes");

  Args.AddAllArgs(CmdArgs, options::OPT_undef);

  const char *Exec = D.getClangProgramPath();

  // Optionally embed the -cc1 level arguments into the debug info or a
  // section, for build analysis.
  // Also record command line arguments into the debug info if
  // -grecord-gcc-switches options is set on.
  // By default, -gno-record-gcc-switches is set on and no recording.
  auto GRecordSwitches =
      Args.hasFlag(options::OPT_grecord_command_line,
                   options::OPT_gno_record_command_line, false);
  auto FRecordSwitches =
      Args.hasFlag(options::OPT_frecord_command_line,
                   options::OPT_fno_record_command_line, false);
  if (FRecordSwitches && !Triple.isOSBinFormatELF())
    D.Diag(diag::err_drv_unsupported_opt_for_target)
        << Args.getLastArg(options::OPT_frecord_command_line)->getAsString(Args)
        << TripleStr;
  if (TC.UseDwarfDebugFlags() || GRecordSwitches || FRecordSwitches) {
    ArgStringList OriginalArgs;
    for (const auto &Arg : Args)
      Arg->render(Args, OriginalArgs);

    SmallString<256> Flags;
    EscapeSpacesAndBackslashes(Exec, Flags);
    for (const char *OriginalArg : OriginalArgs) {
      SmallString<128> EscapedArg;
      EscapeSpacesAndBackslashes(OriginalArg, EscapedArg);
      Flags += " ";
      Flags += EscapedArg;
    }
    auto FlagsArgString = Args.MakeArgString(Flags);
    if (TC.UseDwarfDebugFlags() || GRecordSwitches) {
      CmdArgs.push_back("-dwarf-debug-flags");
      CmdArgs.push_back(FlagsArgString);
    }
    if (FRecordSwitches) {
      CmdArgs.push_back("-record-command-line");
      CmdArgs.push_back(FlagsArgString);
    }
  }

  // Host-side cuda compilation receives all device-side outputs in a single
  // fatbin as Inputs[1]. Include the binary with -fcuda-include-gpubinary.
  if ((IsCuda || IsHIP) && CudaDeviceInput) {
      CmdArgs.push_back("-fcuda-include-gpubinary");
      CmdArgs.push_back(CudaDeviceInput->getFilename());
      if (Args.hasFlag(options::OPT_fgpu_rdc, options::OPT_fno_gpu_rdc, false))
        CmdArgs.push_back("-fgpu-rdc");
  }

  if (IsCuda) {
    if (Args.hasFlag(options::OPT_fcuda_short_ptr,
                     options::OPT_fno_cuda_short_ptr, false))
      CmdArgs.push_back("-fcuda-short-ptr");
  }

  if (IsSYCL) {
    // Host-side SYCL compilation receives the integration header file as
    // Inputs[1].  Include the header with -include
    if (!IsSYCLOffloadDevice && SYCLDeviceInput) {
      SmallString<128> RealPath;
#if defined(_WIN32)
      // Fixup the header path name in case there are discrepancies in the
      // string used for the temporary directory environment variable and
      // actual path expectations.
      //
      // While generating the driver commands, we're most often working
      // with non-existing files. The Unix implementation of LLVM's real_path
      // returns an empty path for a non-existing file if it's expected to be
      // placed in the current directory. This becomes a problem when we're
      // saving intermediate compilation results via -save-temps.
      // Since the header file path fix-up is Windows-specific, the real_path
      // call is not necessary for a Unix-based OS (case-sensitive filesystem).
      llvm::sys::fs::real_path(SYCLDeviceInput->getFilename(), RealPath);
#else  // _WIN32
      RealPath.assign(StringRef(SYCLDeviceInput->getFilename()));
#endif // _WIN32
      const char *IntHeaderPath = Args.MakeArgString(RealPath);
      CmdArgs.push_back("-include");
      CmdArgs.push_back(IntHeaderPath);
      // When creating dependency information, filter out the generated
      // header file.
      CmdArgs.push_back("-dependency-filter");
      CmdArgs.push_back(IntHeaderPath);
      // Let the FE know we are doing a SYCL offload compilation, but we are
      // doing the host pass.
      CmdArgs.push_back("-fsycl-is-host");
    }
    if (IsSYCLOffloadDevice && JA.getType() == types::TY_SYCL_Header) {
      // Generating a SYCL Header
      SmallString<128> HeaderOpt("-fsycl-int-header=");
      HeaderOpt += Output.getFilename();
      CmdArgs.push_back(Args.MakeArgString(HeaderOpt));
    }
    if (Args.hasArg(options::OPT_fsycl_unnamed_lambda))
      CmdArgs.push_back("-fsycl-unnamed-lambda");
  }

  if (IsHIP)
    CmdArgs.push_back("-fcuda-allow-variadic-functions");

  // OpenMP offloading device jobs take the argument -fopenmp-host-ir-file-path
  // to specify the result of the compile phase on the host, so the meaningful
  // device declarations can be identified. Also, -fopenmp-is-device is passed
  // along to tell the frontend that it is generating code for a device, so that
  // only the relevant declarations are emitted.
  if (IsOpenMPDevice) {
    CmdArgs.push_back("-fopenmp-is-device");
    if (OpenMPDeviceInput) {
      CmdArgs.push_back("-fopenmp-host-ir-file-path");
      CmdArgs.push_back(Args.MakeArgString(OpenMPDeviceInput->getFilename()));
    }
  }

  // For all the host OpenMP offloading compile jobs we need to pass the targets
  // information using -fopenmp-targets= option.
  if (JA.isHostOffloading(Action::OFK_OpenMP)) {
    SmallString<128> TargetInfo("-fopenmp-targets=");

    Arg *Tgts = Args.getLastArg(options::OPT_fopenmp_targets_EQ);
    assert(Tgts && Tgts->getNumValues() &&
           "OpenMP offloading has to have targets specified.");
    for (unsigned i = 0; i < Tgts->getNumValues(); ++i) {
      if (i)
        TargetInfo += ',';
      // We need to get the string from the triple because it may be not exactly
      // the same as the one we get directly from the arguments.
      llvm::Triple T(Tgts->getValue(i));
      TargetInfo += T.getTriple();
    }
    CmdArgs.push_back(Args.MakeArgString(TargetInfo.str()));
  }

  // For all the host SYCL offloading compile jobs we need to pass the targets
  // information using -fsycl-targets= option.
  if (isa<CompileJobAction>(JA) && JA.isHostOffloading(Action::OFK_SYCL)) {
    SmallString<128> TargetInfo("-fsycl-targets=");

    if (Arg *Tgts = Args.getLastArg(options::OPT_fsycl_targets_EQ)) {
      for (unsigned i = 0; i < Tgts->getNumValues(); ++i) {
        if (i)
          TargetInfo += ',';
        // We need to get the string from the triple because it may be not
        // exactly the same as the one we get directly from the arguments.
        llvm::Triple T(Tgts->getValue(i));
        TargetInfo += T.getTriple();
      }
    } else
      // Use the default.
      TargetInfo += C.getDriver().MakeSYCLDeviceTriple().normalize();
    CmdArgs.push_back(Args.MakeArgString(TargetInfo.str()));
  }

  bool VirtualFunctionElimination =
      Args.hasFlag(options::OPT_fvirtual_function_elimination,
                   options::OPT_fno_virtual_function_elimination, false);
  if (VirtualFunctionElimination) {
    // VFE requires full LTO (currently, this might be relaxed to allow ThinLTO
    // in the future).
    if (D.getLTOMode() != LTOK_Full)
      D.Diag(diag::err_drv_argument_only_allowed_with)
          << "-fvirtual-function-elimination"
          << "-flto=full";

    CmdArgs.push_back("-fvirtual-function-elimination");
  }

  // VFE requires whole-program-vtables, and enables it by default.
  bool WholeProgramVTables = Args.hasFlag(
      options::OPT_fwhole_program_vtables,
      options::OPT_fno_whole_program_vtables, VirtualFunctionElimination);
  if (VirtualFunctionElimination && !WholeProgramVTables) {
    D.Diag(diag::err_drv_argument_not_allowed_with)
        << "-fno-whole-program-vtables"
        << "-fvirtual-function-elimination";
  }

  if (WholeProgramVTables) {
    if (!D.isUsingLTO())
      D.Diag(diag::err_drv_argument_only_allowed_with)
          << "-fwhole-program-vtables"
          << "-flto";
    CmdArgs.push_back("-fwhole-program-vtables");
  }

  bool DefaultsSplitLTOUnit =
      (WholeProgramVTables || Sanitize.needsLTO()) &&
      (D.getLTOMode() == LTOK_Full || TC.canSplitThinLTOUnit());
  bool SplitLTOUnit =
      Args.hasFlag(options::OPT_fsplit_lto_unit,
                   options::OPT_fno_split_lto_unit, DefaultsSplitLTOUnit);
  if (Sanitize.needsLTO() && !SplitLTOUnit)
    D.Diag(diag::err_drv_argument_not_allowed_with) << "-fno-split-lto-unit"
                                                    << "-fsanitize=cfi";
  if (SplitLTOUnit)
    CmdArgs.push_back("-fsplit-lto-unit");

  if (Arg *A = Args.getLastArg(options::OPT_fexperimental_isel,
                               options::OPT_fno_experimental_isel)) {
    CmdArgs.push_back("-mllvm");
    if (A->getOption().matches(options::OPT_fexperimental_isel)) {
      CmdArgs.push_back("-global-isel=1");

      // GISel is on by default on AArch64 -O0, so don't bother adding
      // the fallback remarks for it. Other combinations will add a warning of
      // some kind.
      bool IsArchSupported = Triple.getArch() == llvm::Triple::aarch64;
      bool IsOptLevelSupported = false;

      Arg *A = Args.getLastArg(options::OPT_O_Group);
      if (Triple.getArch() == llvm::Triple::aarch64) {
        if (!A || A->getOption().matches(options::OPT_O0))
          IsOptLevelSupported = true;
      }
      if (!IsArchSupported || !IsOptLevelSupported) {
        CmdArgs.push_back("-mllvm");
        CmdArgs.push_back("-global-isel-abort=2");

        if (!IsArchSupported)
          D.Diag(diag::warn_drv_experimental_isel_incomplete) << Triple.getArchName();
        else
          D.Diag(diag::warn_drv_experimental_isel_incomplete_opt);
      }
    } else {
      CmdArgs.push_back("-global-isel=0");
    }
  }

  if (Args.hasArg(options::OPT_forder_file_instrumentation)) {
     CmdArgs.push_back("-forder-file-instrumentation");
     // Enable order file instrumentation when ThinLTO is not on. When ThinLTO is
     // on, we need to pass these flags as linker flags and that will be handled
     // outside of the compiler.
     if (!D.isUsingLTO()) {
       CmdArgs.push_back("-mllvm");
       CmdArgs.push_back("-enable-order-file-instrumentation");
     }
  }

  if (Arg *A = Args.getLastArg(options::OPT_fforce_enable_int128,
                               options::OPT_fno_force_enable_int128)) {
    if (A->getOption().matches(options::OPT_fforce_enable_int128))
      CmdArgs.push_back("-fforce-enable-int128");
  }

  if (Args.hasFlag(options::OPT_fcomplete_member_pointers,
                   options::OPT_fno_complete_member_pointers, false))
    CmdArgs.push_back("-fcomplete-member-pointers");

  if (!Args.hasFlag(options::OPT_fcxx_static_destructors,
                    options::OPT_fno_cxx_static_destructors, true))
    CmdArgs.push_back("-fno-c++-static-destructors");

  if (Arg *A = Args.getLastArg(options::OPT_moutline,
                               options::OPT_mno_outline)) {
    if (A->getOption().matches(options::OPT_moutline)) {
      // We only support -moutline in AArch64 right now. If we're not compiling
      // for AArch64, emit a warning and ignore the flag. Otherwise, add the
      // proper mllvm flags.
      if (Triple.getArch() != llvm::Triple::aarch64 &&
          Triple.getArch() != llvm::Triple::aarch64_32) {
        D.Diag(diag::warn_drv_moutline_unsupported_opt) << Triple.getArchName();
      } else {
        CmdArgs.push_back("-mllvm");
        CmdArgs.push_back("-enable-machine-outliner");
      }
    } else {
      // Disable all outlining behaviour.
      CmdArgs.push_back("-mllvm");
      CmdArgs.push_back("-enable-machine-outliner=never");
    }
  }

  if (Args.hasFlag(options::OPT_faddrsig, options::OPT_fno_addrsig,
                   (TC.getTriple().isOSBinFormatELF() ||
                    TC.getTriple().isOSBinFormatCOFF()) &&
                      !TC.getTriple().isPS4() &&
                      !TC.getTriple().isOSNetBSD() &&
                      !Distro(D.getVFS(), TC.getTriple()).IsGentoo() &&
                      !TC.getTriple().isAndroid() &&
                       TC.useIntegratedAs()))
    CmdArgs.push_back("-faddrsig");

  if (Arg *A = Args.getLastArg(options::OPT_fsymbol_partition_EQ)) {
    std::string Str = A->getAsString(Args);
    if (!TC.getTriple().isOSBinFormatELF())
      D.Diag(diag::err_drv_unsupported_opt_for_target)
          << Str << TC.getTripleString();
    CmdArgs.push_back(Args.MakeArgString(Str));
  }

  // Add the "-o out -x type src.c" flags last. This is done primarily to make
  // the -cc1 command easier to edit when reproducing compiler crashes.
  if (Output.getType() == types::TY_Dependencies) {
    // Handled with other dependency code.
  } else if (Output.isFilename()) {
    if (Output.getType() == clang::driver::types::TY_IFS_CPP ||
        Output.getType() == clang::driver::types::TY_IFS) {
      SmallString<128> OutputFilename(Output.getFilename());
      llvm::sys::path::replace_extension(OutputFilename, "ifs");
      CmdArgs.push_back("-o");
      CmdArgs.push_back(Args.MakeArgString(OutputFilename));
    } else {
      CmdArgs.push_back("-o");
      CmdArgs.push_back(Output.getFilename());
    }
  } else {
    assert(Output.isNothing() && "Invalid output.");
  }

  addDashXForInput(Args, Input, CmdArgs);

  ArrayRef<InputInfo> FrontendInputs = Input;
  if (IsHeaderModulePrecompile)
    FrontendInputs = ModuleHeaderInputs;
  else if (Input.isNothing())
    FrontendInputs = {};

  for (const InputInfo &Input : FrontendInputs) {
    if (Input.isFilename())
      CmdArgs.push_back(Input.getFilename());
    else
      Input.getInputArg().renderAsInput(Args, CmdArgs);
  }

  // Finally add the compile command to the compilation.
  if (Args.hasArg(options::OPT__SLASH_fallback) &&
      Output.getType() == types::TY_Object &&
      (InputType == types::TY_C || InputType == types::TY_CXX)) {
    auto CLCommand =
        getCLFallback()->GetCommand(C, JA, Output, Inputs, Args, LinkingOutput);
    C.addCommand(std::make_unique<FallbackCommand>(
        JA, *this, Exec, CmdArgs, Inputs, std::move(CLCommand)));
  } else if (Args.hasArg(options::OPT__SLASH_fallback) &&
             isa<PrecompileJobAction>(JA)) {
    // In /fallback builds, run the main compilation even if the pch generation
    // fails, so that the main compilation's fallback to cl.exe runs.
    C.addCommand(std::make_unique<ForceSuccessCommand>(JA, *this, Exec,
                                                        CmdArgs, Inputs));
  } else if (D.CC1Main && !D.CCGenDiagnostics) {
    // Invoke the CC1 directly in this process
    C.addCommand(
        std::make_unique<CC1Command>(JA, *this, Exec, CmdArgs, Inputs));
  } else {
    C.addCommand(std::make_unique<Command>(JA, *this, Exec, CmdArgs, Inputs));
  }

  // Make the compile command echo its inputs for /showFilenames.
  if (Output.getType() == types::TY_Object &&
      Args.hasFlag(options::OPT__SLASH_showFilenames,
                   options::OPT__SLASH_showFilenames_, false)) {
    C.getJobs().getJobs().back()->PrintInputFilenames = true;
  }

  if (Arg *A = Args.getLastArg(options::OPT_pg))
    if (FPKeepKind == CodeGenOptions::FramePointerKind::None &&
        !Args.hasArg(options::OPT_mfentry))
      D.Diag(diag::err_drv_argument_not_allowed_with) << "-fomit-frame-pointer"
                                                      << A->getAsString(Args);

  // Claim some arguments which clang supports automatically.

  // -fpch-preprocess is used with gcc to add a special marker in the output to
  // include the PCH file.
  Args.ClaimAllArgs(options::OPT_fpch_preprocess);

  // Claim some arguments which clang doesn't support, but we don't
  // care to warn the user about.
  Args.ClaimAllArgs(options::OPT_clang_ignored_f_Group);
  Args.ClaimAllArgs(options::OPT_clang_ignored_m_Group);

  // Disable warnings for clang -E -emit-llvm foo.c
  Args.ClaimAllArgs(options::OPT_emit_llvm);
}

Clang::Clang(const ToolChain &TC)
    // CAUTION! The first constructor argument ("clang") is not arbitrary,
    // as it is for other tools. Some operations on a Tool actually test
    // whether that tool is Clang based on the Tool's Name as a string.
    : Tool("clang", "clang frontend", TC, RF_Full) {}

Clang::~Clang() {}

/// Add options related to the Objective-C runtime/ABI.
///
/// Returns true if the runtime is non-fragile.
ObjCRuntime Clang::AddObjCRuntimeArgs(const ArgList &args,
                                      ArgStringList &cmdArgs,
                                      RewriteKind rewriteKind) const {
  // Look for the controlling runtime option.
  Arg *runtimeArg =
      args.getLastArg(options::OPT_fnext_runtime, options::OPT_fgnu_runtime,
                      options::OPT_fobjc_runtime_EQ);

  // Just forward -fobjc-runtime= to the frontend.  This supercedes
  // options about fragility.
  if (runtimeArg &&
      runtimeArg->getOption().matches(options::OPT_fobjc_runtime_EQ)) {
    ObjCRuntime runtime;
    StringRef value = runtimeArg->getValue();
    if (runtime.tryParse(value)) {
      getToolChain().getDriver().Diag(diag::err_drv_unknown_objc_runtime)
          << value;
    }
    if ((runtime.getKind() == ObjCRuntime::GNUstep) &&
        (runtime.getVersion() >= VersionTuple(2, 0)))
      if (!getToolChain().getTriple().isOSBinFormatELF() &&
          !getToolChain().getTriple().isOSBinFormatCOFF()) {
        getToolChain().getDriver().Diag(
            diag::err_drv_gnustep_objc_runtime_incompatible_binary)
          << runtime.getVersion().getMajor();
      }

    runtimeArg->render(args, cmdArgs);
    return runtime;
  }

  // Otherwise, we'll need the ABI "version".  Version numbers are
  // slightly confusing for historical reasons:
  //   1 - Traditional "fragile" ABI
  //   2 - Non-fragile ABI, version 1
  //   3 - Non-fragile ABI, version 2
  unsigned objcABIVersion = 1;
  // If -fobjc-abi-version= is present, use that to set the version.
  if (Arg *abiArg = args.getLastArg(options::OPT_fobjc_abi_version_EQ)) {
    StringRef value = abiArg->getValue();
    if (value == "1")
      objcABIVersion = 1;
    else if (value == "2")
      objcABIVersion = 2;
    else if (value == "3")
      objcABIVersion = 3;
    else
      getToolChain().getDriver().Diag(diag::err_drv_clang_unsupported) << value;
  } else {
    // Otherwise, determine if we are using the non-fragile ABI.
    bool nonFragileABIIsDefault =
        (rewriteKind == RK_NonFragile ||
         (rewriteKind == RK_None &&
          getToolChain().IsObjCNonFragileABIDefault()));
    if (args.hasFlag(options::OPT_fobjc_nonfragile_abi,
                     options::OPT_fno_objc_nonfragile_abi,
                     nonFragileABIIsDefault)) {
// Determine the non-fragile ABI version to use.
#ifdef DISABLE_DEFAULT_NONFRAGILEABI_TWO
      unsigned nonFragileABIVersion = 1;
#else
      unsigned nonFragileABIVersion = 2;
#endif

      if (Arg *abiArg =
              args.getLastArg(options::OPT_fobjc_nonfragile_abi_version_EQ)) {
        StringRef value = abiArg->getValue();
        if (value == "1")
          nonFragileABIVersion = 1;
        else if (value == "2")
          nonFragileABIVersion = 2;
        else
          getToolChain().getDriver().Diag(diag::err_drv_clang_unsupported)
              << value;
      }

      objcABIVersion = 1 + nonFragileABIVersion;
    } else {
      objcABIVersion = 1;
    }
  }

  // We don't actually care about the ABI version other than whether
  // it's non-fragile.
  bool isNonFragile = objcABIVersion != 1;

  // If we have no runtime argument, ask the toolchain for its default runtime.
  // However, the rewriter only really supports the Mac runtime, so assume that.
  ObjCRuntime runtime;
  if (!runtimeArg) {
    switch (rewriteKind) {
    case RK_None:
      runtime = getToolChain().getDefaultObjCRuntime(isNonFragile);
      break;
    case RK_Fragile:
      runtime = ObjCRuntime(ObjCRuntime::FragileMacOSX, VersionTuple());
      break;
    case RK_NonFragile:
      runtime = ObjCRuntime(ObjCRuntime::MacOSX, VersionTuple());
      break;
    }

    // -fnext-runtime
  } else if (runtimeArg->getOption().matches(options::OPT_fnext_runtime)) {
    // On Darwin, make this use the default behavior for the toolchain.
    if (getToolChain().getTriple().isOSDarwin()) {
      runtime = getToolChain().getDefaultObjCRuntime(isNonFragile);

      // Otherwise, build for a generic macosx port.
    } else {
      runtime = ObjCRuntime(ObjCRuntime::MacOSX, VersionTuple());
    }

    // -fgnu-runtime
  } else {
    assert(runtimeArg->getOption().matches(options::OPT_fgnu_runtime));
    // Legacy behaviour is to target the gnustep runtime if we are in
    // non-fragile mode or the GCC runtime in fragile mode.
    if (isNonFragile)
      runtime = ObjCRuntime(ObjCRuntime::GNUstep, VersionTuple(2, 0));
    else
      runtime = ObjCRuntime(ObjCRuntime::GCC, VersionTuple());
  }

  cmdArgs.push_back(
      args.MakeArgString("-fobjc-runtime=" + runtime.getAsString()));
  return runtime;
}

static bool maybeConsumeDash(const std::string &EH, size_t &I) {
  bool HaveDash = (I + 1 < EH.size() && EH[I + 1] == '-');
  I += HaveDash;
  return !HaveDash;
}

namespace {
struct EHFlags {
  bool Synch = false;
  bool Asynch = false;
  bool NoUnwindC = false;
};
} // end anonymous namespace

/// /EH controls whether to run destructor cleanups when exceptions are
/// thrown.  There are three modifiers:
/// - s: Cleanup after "synchronous" exceptions, aka C++ exceptions.
/// - a: Cleanup after "asynchronous" exceptions, aka structured exceptions.
///      The 'a' modifier is unimplemented and fundamentally hard in LLVM IR.
/// - c: Assume that extern "C" functions are implicitly nounwind.
/// The default is /EHs-c-, meaning cleanups are disabled.
static EHFlags parseClangCLEHFlags(const Driver &D, const ArgList &Args) {
  EHFlags EH;

  std::vector<std::string> EHArgs =
      Args.getAllArgValues(options::OPT__SLASH_EH);
  for (auto EHVal : EHArgs) {
    for (size_t I = 0, E = EHVal.size(); I != E; ++I) {
      switch (EHVal[I]) {
      case 'a':
        EH.Asynch = maybeConsumeDash(EHVal, I);
        if (EH.Asynch)
          EH.Synch = false;
        continue;
      case 'c':
        EH.NoUnwindC = maybeConsumeDash(EHVal, I);
        continue;
      case 's':
        EH.Synch = maybeConsumeDash(EHVal, I);
        if (EH.Synch)
          EH.Asynch = false;
        continue;
      default:
        break;
      }
      D.Diag(clang::diag::err_drv_invalid_value) << "/EH" << EHVal;
      break;
    }
  }
  // The /GX, /GX- flags are only processed if there are not /EH flags.
  // The default is that /GX is not specified.
  if (EHArgs.empty() &&
      Args.hasFlag(options::OPT__SLASH_GX, options::OPT__SLASH_GX_,
                   /*Default=*/false)) {
    EH.Synch = true;
    EH.NoUnwindC = true;
  }

  return EH;
}

void Clang::AddClangCLArgs(const ArgList &Args, types::ID InputType,
                           ArgStringList &CmdArgs,
                           codegenoptions::DebugInfoKind *DebugInfoKind,
                           bool *EmitCodeView) const {
  unsigned RTOptionID = options::OPT__SLASH_MT;

  if (Args.hasArg(options::OPT__SLASH_LDd))
    // The /LDd option implies /MTd. The dependent lib part can be overridden,
    // but defining _DEBUG is sticky.
    RTOptionID = options::OPT__SLASH_MTd;

  if (Arg *A = Args.getLastArg(options::OPT__SLASH_M_Group))
    RTOptionID = A->getOption().getID();

  StringRef FlagForCRT;
  switch (RTOptionID) {
  case options::OPT__SLASH_MD:
    if (Args.hasArg(options::OPT__SLASH_LDd))
      CmdArgs.push_back("-D_DEBUG");
    CmdArgs.push_back("-D_MT");
    CmdArgs.push_back("-D_DLL");
    FlagForCRT = "--dependent-lib=msvcrt";
    break;
  case options::OPT__SLASH_MDd:
    CmdArgs.push_back("-D_DEBUG");
    CmdArgs.push_back("-D_MT");
    CmdArgs.push_back("-D_DLL");
    FlagForCRT = "--dependent-lib=msvcrtd";
    break;
  case options::OPT__SLASH_MT:
    if (Args.hasArg(options::OPT__SLASH_LDd))
      CmdArgs.push_back("-D_DEBUG");
    CmdArgs.push_back("-D_MT");
    CmdArgs.push_back("-flto-visibility-public-std");
    FlagForCRT = "--dependent-lib=libcmt";
    break;
  case options::OPT__SLASH_MTd:
    CmdArgs.push_back("-D_DEBUG");
    CmdArgs.push_back("-D_MT");
    CmdArgs.push_back("-flto-visibility-public-std");
    FlagForCRT = "--dependent-lib=libcmtd";
    break;
  default:
    llvm_unreachable("Unexpected option ID.");
  }

  if (Args.hasArg(options::OPT__SLASH_Zl)) {
    CmdArgs.push_back("-D_VC_NODEFAULTLIB");
  } else {
    CmdArgs.push_back(FlagForCRT.data());

    // This provides POSIX compatibility (maps 'open' to '_open'), which most
    // users want.  The /Za flag to cl.exe turns this off, but it's not
    // implemented in clang.
    CmdArgs.push_back("--dependent-lib=oldnames");
  }

  if (Arg *ShowIncludes =
          Args.getLastArg(options::OPT__SLASH_showIncludes,
                          options::OPT__SLASH_showIncludes_user)) {
    CmdArgs.push_back("--show-includes");
    if (ShowIncludes->getOption().matches(options::OPT__SLASH_showIncludes))
      CmdArgs.push_back("-sys-header-deps");
  }

  // This controls whether or not we emit RTTI data for polymorphic types.
  if (Args.hasFlag(options::OPT__SLASH_GR_, options::OPT__SLASH_GR,
                   /*Default=*/false))
    CmdArgs.push_back("-fno-rtti-data");

  // This controls whether or not we emit stack-protector instrumentation.
  // In MSVC, Buffer Security Check (/GS) is on by default.
  if (Args.hasFlag(options::OPT__SLASH_GS, options::OPT__SLASH_GS_,
                   /*Default=*/true)) {
    CmdArgs.push_back("-stack-protector");
    CmdArgs.push_back(Args.MakeArgString(Twine(LangOptions::SSPStrong)));
  }

  // Emit CodeView if -Z7, -Zd, or -gline-tables-only are present.
  if (Arg *DebugInfoArg =
          Args.getLastArg(options::OPT__SLASH_Z7, options::OPT__SLASH_Zd,
                          options::OPT_gline_tables_only)) {
    *EmitCodeView = true;
    if (DebugInfoArg->getOption().matches(options::OPT__SLASH_Z7))
      *DebugInfoKind = codegenoptions::LimitedDebugInfo;
    else
      *DebugInfoKind = codegenoptions::DebugLineTablesOnly;
  } else {
    *EmitCodeView = false;
  }

  const Driver &D = getToolChain().getDriver();
  EHFlags EH = parseClangCLEHFlags(D, Args);
  if (EH.Synch || EH.Asynch) {
    if (types::isCXX(InputType))
      CmdArgs.push_back("-fcxx-exceptions");
    CmdArgs.push_back("-fexceptions");
  }
  if (types::isCXX(InputType) && EH.Synch && EH.NoUnwindC)
    CmdArgs.push_back("-fexternc-nounwind");

  // /EP should expand to -E -P.
  if (Args.hasArg(options::OPT__SLASH_EP)) {
    CmdArgs.push_back("-E");
    CmdArgs.push_back("-P");
  }

  unsigned VolatileOptionID;
  if (getToolChain().getTriple().isX86())
    VolatileOptionID = options::OPT__SLASH_volatile_ms;
  else
    VolatileOptionID = options::OPT__SLASH_volatile_iso;

  if (Arg *A = Args.getLastArg(options::OPT__SLASH_volatile_Group))
    VolatileOptionID = A->getOption().getID();

  if (VolatileOptionID == options::OPT__SLASH_volatile_ms)
    CmdArgs.push_back("-fms-volatile");

 if (Args.hasFlag(options::OPT__SLASH_Zc_dllexportInlines_,
                  options::OPT__SLASH_Zc_dllexportInlines,
                  false)) {
   if (Args.hasArg(options::OPT__SLASH_fallback)) {
     D.Diag(clang::diag::err_drv_dllexport_inlines_and_fallback);
   } else {
    CmdArgs.push_back("-fno-dllexport-inlines");
   }
 }

  Arg *MostGeneralArg = Args.getLastArg(options::OPT__SLASH_vmg);
  Arg *BestCaseArg = Args.getLastArg(options::OPT__SLASH_vmb);
  if (MostGeneralArg && BestCaseArg)
    D.Diag(clang::diag::err_drv_argument_not_allowed_with)
        << MostGeneralArg->getAsString(Args) << BestCaseArg->getAsString(Args);

  if (MostGeneralArg) {
    Arg *SingleArg = Args.getLastArg(options::OPT__SLASH_vms);
    Arg *MultipleArg = Args.getLastArg(options::OPT__SLASH_vmm);
    Arg *VirtualArg = Args.getLastArg(options::OPT__SLASH_vmv);

    Arg *FirstConflict = SingleArg ? SingleArg : MultipleArg;
    Arg *SecondConflict = VirtualArg ? VirtualArg : MultipleArg;
    if (FirstConflict && SecondConflict && FirstConflict != SecondConflict)
      D.Diag(clang::diag::err_drv_argument_not_allowed_with)
          << FirstConflict->getAsString(Args)
          << SecondConflict->getAsString(Args);

    if (SingleArg)
      CmdArgs.push_back("-fms-memptr-rep=single");
    else if (MultipleArg)
      CmdArgs.push_back("-fms-memptr-rep=multiple");
    else
      CmdArgs.push_back("-fms-memptr-rep=virtual");
  }

  // Parse the default calling convention options.
  if (Arg *CCArg =
          Args.getLastArg(options::OPT__SLASH_Gd, options::OPT__SLASH_Gr,
                          options::OPT__SLASH_Gz, options::OPT__SLASH_Gv,
                          options::OPT__SLASH_Gregcall)) {
    unsigned DCCOptId = CCArg->getOption().getID();
    const char *DCCFlag = nullptr;
    bool ArchSupported = true;
    llvm::Triple::ArchType Arch = getToolChain().getArch();
    switch (DCCOptId) {
    case options::OPT__SLASH_Gd:
      DCCFlag = "-fdefault-calling-conv=cdecl";
      break;
    case options::OPT__SLASH_Gr:
      ArchSupported = Arch == llvm::Triple::x86;
      DCCFlag = "-fdefault-calling-conv=fastcall";
      break;
    case options::OPT__SLASH_Gz:
      ArchSupported = Arch == llvm::Triple::x86;
      DCCFlag = "-fdefault-calling-conv=stdcall";
      break;
    case options::OPT__SLASH_Gv:
      ArchSupported = Arch == llvm::Triple::x86 || Arch == llvm::Triple::x86_64;
      DCCFlag = "-fdefault-calling-conv=vectorcall";
      break;
    case options::OPT__SLASH_Gregcall:
      ArchSupported = Arch == llvm::Triple::x86 || Arch == llvm::Triple::x86_64;
      DCCFlag = "-fdefault-calling-conv=regcall";
      break;
    }

    // MSVC doesn't warn if /Gr or /Gz is used on x64, so we don't either.
    if (ArchSupported && DCCFlag)
      CmdArgs.push_back(DCCFlag);
  }

  Args.AddLastArg(CmdArgs, options::OPT_vtordisp_mode_EQ);

  if (!Args.hasArg(options::OPT_fdiagnostics_format_EQ)) {
    CmdArgs.push_back("-fdiagnostics-format");
    if (Args.hasArg(options::OPT__SLASH_fallback))
      CmdArgs.push_back("msvc-fallback");
    else
      CmdArgs.push_back("msvc");
  }

  if (Arg *A = Args.getLastArg(options::OPT__SLASH_guard)) {
    StringRef GuardArgs = A->getValue();
    // The only valid options are "cf", "cf,nochecks", and "cf-".
    if (GuardArgs.equals_lower("cf")) {
      // Emit CFG instrumentation and the table of address-taken functions.
      CmdArgs.push_back("-cfguard");
    } else if (GuardArgs.equals_lower("cf,nochecks")) {
      // Emit only the table of address-taken functions.
      CmdArgs.push_back("-cfguard-no-checks");
    } else if (GuardArgs.equals_lower("cf-")) {
      // Do nothing, but we might want to emit a security warning in future.
    } else {
      D.Diag(diag::err_drv_invalid_value) << A->getSpelling() << GuardArgs;
    }
  }
}

visualstudio::Compiler *Clang::getCLFallback() const {
  if (!CLFallback)
    CLFallback.reset(new visualstudio::Compiler(getToolChain()));
  return CLFallback.get();
}


const char *Clang::getBaseInputName(const ArgList &Args,
                                    const InputInfo &Input) {
  return Args.MakeArgString(llvm::sys::path::filename(Input.getBaseInput()));
}

const char *Clang::getBaseInputStem(const ArgList &Args,
                                    const InputInfoList &Inputs) {
  const char *Str = getBaseInputName(Args, Inputs[0]);

  if (const char *End = strrchr(Str, '.'))
    return Args.MakeArgString(std::string(Str, End));

  return Str;
}

const char *Clang::getDependencyFileName(const ArgList &Args,
                                         const InputInfoList &Inputs) {
  // FIXME: Think about this more.

  if (Arg *OutputOpt = Args.getLastArg(options::OPT_o)) {
    SmallString<128> OutputFilename(OutputOpt->getValue());
    llvm::sys::path::replace_extension(OutputFilename, llvm::Twine('d'));
    return Args.MakeArgString(OutputFilename);
  }

  return Args.MakeArgString(Twine(getBaseInputStem(Args, Inputs)) + ".d");
}

// Begin ClangAs

void ClangAs::AddMIPSTargetArgs(const ArgList &Args,
                                ArgStringList &CmdArgs) const {
  StringRef CPUName;
  StringRef ABIName;
  const llvm::Triple &Triple = getToolChain().getTriple();
  mips::getMipsCPUAndABI(Args, Triple, CPUName, ABIName);

  CmdArgs.push_back("-target-abi");
  CmdArgs.push_back(ABIName.data());
}

void ClangAs::AddX86TargetArgs(const ArgList &Args,
                               ArgStringList &CmdArgs) const {
  addX86AlignBranchArgs(getToolChain().getDriver(), Args, CmdArgs);

  if (Arg *A = Args.getLastArg(options::OPT_masm_EQ)) {
    StringRef Value = A->getValue();
    if (Value == "intel" || Value == "att") {
      CmdArgs.push_back("-mllvm");
      CmdArgs.push_back(Args.MakeArgString("-x86-asm-syntax=" + Value));
    } else {
      getToolChain().getDriver().Diag(diag::err_drv_unsupported_option_argument)
          << A->getOption().getName() << Value;
    }
  }
}

void ClangAs::AddRISCVTargetArgs(const ArgList &Args,
                               ArgStringList &CmdArgs) const {
  const llvm::Triple &Triple = getToolChain().getTriple();
  StringRef ABIName = riscv::getRISCVABI(Args, Triple);

  CmdArgs.push_back("-target-abi");
  CmdArgs.push_back(ABIName.data());
}

void ClangAs::ConstructJob(Compilation &C, const JobAction &JA,
                           const InputInfo &Output, const InputInfoList &Inputs,
                           const ArgList &Args,
                           const char *LinkingOutput) const {
  ArgStringList CmdArgs;

  assert(Inputs.size() == 1 && "Unexpected number of inputs.");
  const InputInfo &Input = Inputs[0];

  const llvm::Triple &Triple = getToolChain().getEffectiveTriple();
  const std::string &TripleStr = Triple.getTriple();
  const auto &D = getToolChain().getDriver();

  // Don't warn about "clang -w -c foo.s"
  Args.ClaimAllArgs(options::OPT_w);
  // and "clang -emit-llvm -c foo.s"
  Args.ClaimAllArgs(options::OPT_emit_llvm);

  claimNoWarnArgs(Args);

  // Invoke ourselves in -cc1as mode.
  //
  // FIXME: Implement custom jobs for internal actions.
  CmdArgs.push_back("-cc1as");

  // Add the "effective" target triple.
  CmdArgs.push_back("-triple");
  CmdArgs.push_back(Args.MakeArgString(TripleStr));

  // Set the output mode, we currently only expect to be used as a real
  // assembler.
  CmdArgs.push_back("-filetype");
  CmdArgs.push_back("obj");

  // Set the main file name, so that debug info works even with
  // -save-temps or preprocessed assembly.
  CmdArgs.push_back("-main-file-name");
  CmdArgs.push_back(Clang::getBaseInputName(Args, Input));

  // Add the target cpu
  std::string CPU = getCPUName(Args, Triple, /*FromAs*/ true);
  if (!CPU.empty()) {
    CmdArgs.push_back("-target-cpu");
    CmdArgs.push_back(Args.MakeArgString(CPU));
  }

  // Add the target features
  getTargetFeatures(D, Triple, Args, CmdArgs, true);

  // Ignore explicit -force_cpusubtype_ALL option.
  (void)Args.hasArg(options::OPT_force__cpusubtype__ALL);

  // Pass along any -I options so we get proper .include search paths.
  Args.AddAllArgs(CmdArgs, options::OPT_I_Group);

  // Determine the original source input.
  const Action *SourceAction = &JA;
  while (SourceAction->getKind() != Action::InputClass) {
    assert(!SourceAction->getInputs().empty() && "unexpected root action!");
    SourceAction = SourceAction->getInputs()[0];
  }

  // Forward -g and handle debug info related flags, assuming we are dealing
  // with an actual assembly file.
  bool WantDebug = false;
  unsigned DwarfVersion = 0;
  Args.ClaimAllArgs(options::OPT_g_Group);
  if (Arg *A = Args.getLastArg(options::OPT_g_Group)) {
    WantDebug = !A->getOption().matches(options::OPT_g0) &&
                !A->getOption().matches(options::OPT_ggdb0);
    if (WantDebug)
      DwarfVersion = DwarfVersionNum(A->getSpelling());
  }

  unsigned DefaultDwarfVersion = ParseDebugDefaultVersion(getToolChain(), Args);
  if (DwarfVersion == 0)
    DwarfVersion = DefaultDwarfVersion;

  if (DwarfVersion == 0)
    DwarfVersion = getToolChain().GetDefaultDwarfVersion();

  codegenoptions::DebugInfoKind DebugInfoKind = codegenoptions::NoDebugInfo;

  if (SourceAction->getType() == types::TY_Asm ||
      SourceAction->getType() == types::TY_PP_Asm) {
    // You might think that it would be ok to set DebugInfoKind outside of
    // the guard for source type, however there is a test which asserts
    // that some assembler invocation receives no -debug-info-kind,
    // and it's not clear whether that test is just overly restrictive.
    DebugInfoKind = (WantDebug ? codegenoptions::LimitedDebugInfo
                               : codegenoptions::NoDebugInfo);
    // Add the -fdebug-compilation-dir flag if needed.
    addDebugCompDirArg(Args, CmdArgs, C.getDriver().getVFS());

    addDebugPrefixMapArg(getToolChain().getDriver(), Args, CmdArgs);

    // Set the AT_producer to the clang version when using the integrated
    // assembler on assembly source files.
    CmdArgs.push_back("-dwarf-debug-producer");
    CmdArgs.push_back(Args.MakeArgString(getClangFullVersion()));

    // And pass along -I options
    Args.AddAllArgs(CmdArgs, options::OPT_I);
  }
  RenderDebugEnablingArgs(Args, CmdArgs, DebugInfoKind, DwarfVersion,
                          llvm::DebuggerKind::Default);
  RenderDebugInfoCompressionArgs(Args, CmdArgs, D, getToolChain());


  // Handle -fPIC et al -- the relocation-model affects the assembler
  // for some targets.
  llvm::Reloc::Model RelocationModel;
  unsigned PICLevel;
  bool IsPIE;
  std::tie(RelocationModel, PICLevel, IsPIE) =
      ParsePICArgs(getToolChain(), Args);

  const char *RMName = RelocationModelName(RelocationModel);
  if (RMName) {
    CmdArgs.push_back("-mrelocation-model");
    CmdArgs.push_back(RMName);
  }

  // Optionally embed the -cc1as level arguments into the debug info, for build
  // analysis.
  if (getToolChain().UseDwarfDebugFlags()) {
    ArgStringList OriginalArgs;
    for (const auto &Arg : Args)
      Arg->render(Args, OriginalArgs);

    SmallString<256> Flags;
    const char *Exec = getToolChain().getDriver().getClangProgramPath();
    EscapeSpacesAndBackslashes(Exec, Flags);
    for (const char *OriginalArg : OriginalArgs) {
      SmallString<128> EscapedArg;
      EscapeSpacesAndBackslashes(OriginalArg, EscapedArg);
      Flags += " ";
      Flags += EscapedArg;
    }
    CmdArgs.push_back("-dwarf-debug-flags");
    CmdArgs.push_back(Args.MakeArgString(Flags));
  }

  // FIXME: Add -static support, once we have it.

  // Add target specific flags.
  switch (getToolChain().getArch()) {
  default:
    break;

  case llvm::Triple::mips:
  case llvm::Triple::mipsel:
  case llvm::Triple::mips64:
  case llvm::Triple::mips64el:
    AddMIPSTargetArgs(Args, CmdArgs);
    break;

  case llvm::Triple::x86:
  case llvm::Triple::x86_64:
    AddX86TargetArgs(Args, CmdArgs);
    break;

  case llvm::Triple::arm:
  case llvm::Triple::armeb:
  case llvm::Triple::thumb:
  case llvm::Triple::thumbeb:
    // This isn't in AddARMTargetArgs because we want to do this for assembly
    // only, not C/C++.
    if (Args.hasFlag(options::OPT_mdefault_build_attributes,
                     options::OPT_mno_default_build_attributes, true)) {
        CmdArgs.push_back("-mllvm");
        CmdArgs.push_back("-arm-add-build-attributes");
    }
    break;

  case llvm::Triple::riscv32:
  case llvm::Triple::riscv64:
    AddRISCVTargetArgs(Args, CmdArgs);
    break;
  }

  // Consume all the warning flags. Usually this would be handled more
  // gracefully by -cc1 (warning about unknown warning flags, etc) but -cc1as
  // doesn't handle that so rather than warning about unused flags that are
  // actually used, we'll lie by omission instead.
  // FIXME: Stop lying and consume only the appropriate driver flags
  Args.ClaimAllArgs(options::OPT_W_Group);

  CollectArgsForIntegratedAssembler(C, Args, CmdArgs,
                                    getToolChain().getDriver());

  Args.AddAllArgs(CmdArgs, options::OPT_mllvm);

  assert(Output.isFilename() && "Unexpected lipo output.");
  CmdArgs.push_back("-o");
  CmdArgs.push_back(Output.getFilename());

  const llvm::Triple &T = getToolChain().getTriple();
  Arg *A;
  if (getDebugFissionKind(D, Args, A) == DwarfFissionKind::Split &&
      T.isOSBinFormatELF()) {
    CmdArgs.push_back("-split-dwarf-output");
    CmdArgs.push_back(SplitDebugName(Args, Input, Output));
  }

  assert(Input.isFilename() && "Invalid input.");
  CmdArgs.push_back(Input.getFilename());

  const char *Exec = getToolChain().getDriver().getClangProgramPath();
  C.addCommand(std::make_unique<Command>(JA, *this, Exec, CmdArgs, Inputs));
}

// Begin OffloadBundler

void OffloadBundler::ConstructJob(Compilation &C, const JobAction &JA,
                                  const InputInfo &Output,
                                  const InputInfoList &Inputs,
                                  const llvm::opt::ArgList &TCArgs,
                                  const char *LinkingOutput) const {
  // The version with only one output is expected to refer to a bundling job.
  assert(isa<OffloadBundlingJobAction>(JA) && "Expecting bundling job!");

  // The bundling command looks like this:
  // clang-offload-bundler -type=bc
  //   -targets=host-triple,openmp-triple1,openmp-triple2
  //   -outputs=input_file
  //   -inputs=unbundle_file_host,unbundle_file_tgt1,unbundle_file_tgt2"

  ArgStringList CmdArgs;

  // Get the type.
  CmdArgs.push_back(TCArgs.MakeArgString(
      Twine("-type=") + types::getTypeTempSuffix(Output.getType())));

  assert(JA.getInputs().size() == Inputs.size() &&
         "Not have inputs for all dependence actions??");

  // Get the targets.
  SmallString<128> Triples;
  Triples += "-targets=";
  for (unsigned I = 0; I < Inputs.size(); ++I) {
    if (I)
      Triples += ',';

    // Find ToolChain for this input.
    Action::OffloadKind CurKind = Action::OFK_Host;
    const ToolChain *CurTC = &getToolChain();
    const Action *CurDep = JA.getInputs()[I];

    if (const auto *OA = dyn_cast<OffloadAction>(CurDep)) {
      CurTC = nullptr;
      OA->doOnEachDependence([&](Action *A, const ToolChain *TC, const char *) {
        assert(CurTC == nullptr && "Expected one dependence!");
        CurKind = A->getOffloadingDeviceKind();
        CurTC = TC;
      });
    }
    Triples += Action::GetOffloadKindName(CurKind);
    Triples += '-';
    Triples += CurTC->getTriple().normalize();
    if (CurKind == Action::OFK_HIP && CurDep->getOffloadingArch()) {
      Triples += '-';
      Triples += CurDep->getOffloadingArch();
    }
  }
  CmdArgs.push_back(TCArgs.MakeArgString(Triples));

  // Get bundled file command.
  CmdArgs.push_back(
      TCArgs.MakeArgString(Twine("-outputs=") + Output.getFilename()));

  // Get unbundled files command.
  SmallString<128> UB;
  UB += "-inputs=";
  for (unsigned I = 0; I < Inputs.size(); ++I) {
    if (I)
      UB += ',';

    // Find ToolChain for this input.
    const ToolChain *CurTC = &getToolChain();
    if (const auto *OA = dyn_cast<OffloadAction>(JA.getInputs()[I])) {
      CurTC = nullptr;
      OA->doOnEachDependence([&](Action *, const ToolChain *TC, const char *) {
        assert(CurTC == nullptr && "Expected one dependence!");
        CurTC = TC;
      });
    }
    UB += CurTC->getInputFilename(Inputs[I]);
  }
  CmdArgs.push_back(TCArgs.MakeArgString(UB));

  // All the inputs are encoded as commands.
  C.addCommand(std::make_unique<Command>(
      JA, *this,
      TCArgs.MakeArgString(getToolChain().GetProgramPath(getShortName())),
      CmdArgs, None));
}

void OffloadBundler::ConstructJobMultipleOutputs(
    Compilation &C, const JobAction &JA, const InputInfoList &Outputs,
    const InputInfoList &Inputs, const llvm::opt::ArgList &TCArgs,
    const char *LinkingOutput) const {
  // The version with multiple outputs is expected to refer to a unbundling job.
  auto &UA = cast<OffloadUnbundlingJobAction>(JA);

  // The unbundling command looks like this:
  // clang-offload-bundler -type=bc
  //   -targets=host-triple,openmp-triple1,openmp-triple2
  //   -inputs=input_file
  //   -outputs=unbundle_file_host,unbundle_file_tgt1,unbundle_file_tgt2"
  //   -unbundle

  ArgStringList CmdArgs;
  InputInfo Input = Inputs.front();
  const char *TypeArg = types::getTypeTempSuffix(Input.getType());
  const char *InputFileName = Input.getFilename();
  bool IsMSVCEnv =
      C.getDefaultToolChain().getTriple().isWindowsMSVCEnvironment();
  types::ID InputType(Input.getType());

  // For Linux, we have initial support for fat archives (archives which
  // contain bundled objects). We will perform partial linking against the
  // specific offload target archives which will be sent to the unbundler to
  // produce a list of target objects.
  // FIXME: This should be a separate job in the toolchain.
  if (!IsMSVCEnv && TCArgs.hasArg(options::OPT_offload_lib_Group) &&
      (types::isArchive(InputType) || InputType == types::TY_Object)) {
    TypeArg = "oo";
    ArgStringList LinkArgs;
    LinkArgs.push_back("-r");
    LinkArgs.push_back("-o");
    std::string TmpName =
      C.getDriver().GetTemporaryPath(
          llvm::sys::path::stem(Input.getFilename()).str() + "-prelink", "o");
    InputFileName = C.addTempFile(C.getArgs().MakeArgString(TmpName));
    LinkArgs.push_back(InputFileName);
    const ToolChain *HTC = C.getSingleOffloadToolChain<Action::OFK_Host>();
    // Add crt objects
    LinkArgs.push_back(TCArgs.MakeArgString(HTC->GetFilePath("crt1.o")));
    LinkArgs.push_back(TCArgs.MakeArgString(HTC->GetFilePath("crti.o")));
    // Add -L<dir> search directories.
    TCArgs.AddAllArgs(LinkArgs, options::OPT_L);

    // TODO - We can potentially go through the args and add the known linker
    // pass through args of --whole-archive and --no-whole-archive.  This
    // would allow to support user commands like: -Wl,--whole-archive
    // -foffload-static-lib=<lib> -Wl,--no-whole-archive
    // Input files consist of fat libraries and the object(s) to be unbundled.
    bool IsWholeArchive = false;
    for (const auto &I : Inputs) {
      if (I.getType() == types::TY_WholeArchive && !IsWholeArchive) {
        LinkArgs.push_back("--whole-archive");
        IsWholeArchive = true;
      } else if (I.getType() == types::TY_Archive && IsWholeArchive) {
        LinkArgs.push_back("--no-whole-archive");
        IsWholeArchive = false;
      }
      LinkArgs.push_back(I.getFilename());
    }
    // Disable whole archive if it was enabled for the previous inputs.
    if (IsWholeArchive)
      LinkArgs.push_back("--no-whole-archive");
    // Add crt objects
    LinkArgs.push_back(TCArgs.MakeArgString(HTC->GetFilePath("crtn.o")));
    const char *Exec = TCArgs.MakeArgString(getToolChain().GetLinkerPath());
    C.addCommand(std::make_unique<Command>(JA, *this, Exec, LinkArgs, Inputs));
  } else if (InputType == types::TY_FPGA_AOCX ||
             InputType == types::TY_FPGA_AOCR) {
    // Override type with archive object
    if (getToolChain().getTriple().getSubArch() ==
        llvm::Triple::SPIRSubArch_fpga)
      TypeArg = "ao";
    else
      TypeArg = "aoo";
  }
  if (InputType == types::TY_FPGA_AOCO ||
      (IsMSVCEnv && types::isArchive(InputType)))
    TypeArg = "aoo";

  // Get the type.
  CmdArgs.push_back(TCArgs.MakeArgString(Twine("-type=") + TypeArg));

  // Get the targets.
  SmallString<128> Triples;
  Triples += "-targets=";
  auto DepInfo = UA.getDependentActionsInfo();
  for (unsigned I = 0, J = 0; I < DepInfo.size(); ++I) {
    auto &Dep = DepInfo[I];
    // FPGA device triples are 'transformed' for the bundler when creating
    // aocx or aocr type bundles.  Also, we only do a specific target
    // unbundling, skipping the host side or device side.
    if (types::isFPGA(InputType)) {
      if (getToolChain().getTriple().getSubArch() ==
              llvm::Triple::SPIRSubArch_fpga &&
          Dep.DependentOffloadKind == Action::OFK_SYCL) {
        llvm::Triple TT;
        TT.setArchName(types::getTypeName(InputType));
        TT.setVendorName("intel");
        TT.setOS(getToolChain().getTriple().getOS());
        TT.setEnvironment(llvm::Triple::SYCLDevice);
        Triples += "sycl-";
        Triples += TT.normalize();
      } else if (getToolChain().getTriple().getSubArch() !=
                     llvm::Triple::SPIRSubArch_fpga &&
                 Dep.DependentOffloadKind == Action::OFK_Host) {
        Triples += Action::GetOffloadKindName(Dep.DependentOffloadKind);
        Triples += '-';
        Triples += Dep.DependentToolChain->getTriple().normalize();
      }
      continue;
    } else if (types::isArchive(InputType) || (InputType == types::TY_Object &&
               ((!IsMSVCEnv && TCArgs.hasArg(options::OPT_offload_lib_Group)) ||
                (TCArgs.hasArg(options::OPT_fintelfpga) &&
                 TCArgs.hasArg(options::OPT_fsycl_link_EQ))))) {
      // Do not extract host part if we are unbundling archive on Windows
      // because it is not needed. Static offload libraries are added to the
      // host link command just as normal libraries.  Do not extract the host
      // part from -fintelfpga -fsycl-link unbundles either, as the full obj
      // is used in the final link
      if (Dep.DependentOffloadKind == Action::OFK_Host)
        continue;
    }
    if (J++)
      Triples += ',';
    Triples += Action::GetOffloadKindName(Dep.DependentOffloadKind);
    Triples += '-';
    Triples += Dep.DependentToolChain->getTriple().normalize();
    if (Dep.DependentOffloadKind == Action::OFK_HIP &&
        !Dep.DependentBoundArch.empty()) {
      Triples += '-';
      Triples += Dep.DependentBoundArch;
    }
  }

  CmdArgs.push_back(TCArgs.MakeArgString(Triples));

  // Get bundled file command.
  CmdArgs.push_back(
      TCArgs.MakeArgString(Twine("-inputs=") + InputFileName));

  // Get unbundled files command.
  SmallString<128> UB;
  UB += "-outputs=";
  for (unsigned I = 0; I < Outputs.size(); ++I) {
    if (I)
      UB += ',';
    UB += DepInfo[I].DependentToolChain->getInputFilename(Outputs[I]);
  }
  CmdArgs.push_back(TCArgs.MakeArgString(UB));
  CmdArgs.push_back("-unbundle");

  // All the inputs are encoded as commands.
  C.addCommand(std::make_unique<Command>(
      JA, *this,
      TCArgs.MakeArgString(getToolChain().GetProgramPath(getShortName())),
      CmdArgs, None));
}

// Begin OffloadWrapper

void OffloadWrapper::ConstructJob(Compilation &C, const JobAction &JA,
                                  const InputInfo &Output,
                                  const InputInfoList &Inputs,
                                  const llvm::opt::ArgList &TCArgs,
                                  const char *LinkingOutput) const {
  // Construct offload-wrapper command.  Also calls llc to generate the
  // object that is fed to the linker from the wrapper generated bc file
  assert(isa<OffloadWrapperJobAction>(JA) && "Expecting wrapping job!");

  Action::OffloadKind OffloadingKind = JA.getOffloadingDeviceKind();
  if (OffloadingKind == Action::OFK_SYCL) {
    // The wrapper command looks like this:
    // clang-offload-wrapper
    //   -o=<outputfile>.bc
    //   -host=x86_64-pc-linux-gnu -kind=sycl
    //   -format=spirv <inputfile1>.spv <manifest1>(optional)
    //   -format=spirv <inputfile2>.spv <manifest2>(optional)
    //  ...
    ArgStringList WrapperArgs;

    std::string OutTmpName = C.getDriver().GetTemporaryPath("wrapper", "bc");
    const char *WrapperFileName =
        C.addTempFile(C.getArgs().MakeArgString(OutTmpName));
    SmallString<128> OutOpt("-o=");
    OutOpt += WrapperFileName;
    WrapperArgs.push_back(C.getArgs().MakeArgString(OutOpt));

    SmallString<128> HostTripleOpt("-host=");
    HostTripleOpt += getToolChain().getAuxTriple()->str();
    WrapperArgs.push_back(C.getArgs().MakeArgString(HostTripleOpt));

    llvm::Triple TT = getToolChain().getTriple();
    SmallString<128> TargetTripleOpt = TT.getArchName();
    // When wrapping an FPGA device binary, we need to be sure to apply the
    // appropriate triple that corresponds (fpga_aoc[xr]-intel-<os>-sycldevice)
    // to the target triple setting.
    if (TT.getSubArch() == llvm::Triple::SPIRSubArch_fpga &&
        TCArgs.hasArg(options::OPT_fsycl_link_EQ)) {
      auto *A = C.getInputArgs().getLastArg(options::OPT_fsycl_link_EQ);
      TT.setArchName((A->getValue() == StringRef("early")) ? "fpga_aocr"
                                                           : "fpga_aocx");
      TT.setVendorName("intel");
      TT.setEnvironment(llvm::Triple::SYCLDevice);
      TargetTripleOpt = TT.str();
      // When wrapping an FPGA aocx binary to archive, do not emit registration
      // functions
      if (A->getValue() == StringRef("image"))
        WrapperArgs.push_back(C.getArgs().MakeArgString("--emit-reg-funcs=0"));
    }
    // Grab any Target specific options that need to be added to the wrapper
    // information.
    ArgStringList BuildArgs;
    auto createArgString = [&](const char *Opt) {
      if (BuildArgs.empty())
        return;
      SmallString<128> AL;
      for (const char *A : BuildArgs) {
        if (AL.empty()) {
          AL = A;
          continue;
        }
        AL += " ";
        AL += A;
      }
      WrapperArgs.push_back(C.getArgs().MakeArgString(
          Twine(Opt) + Twine("\"") + AL + Twine("\"")));
    };
    const toolchains::SYCLToolChain &TC =
              static_cast<const toolchains::SYCLToolChain &>(getToolChain());
    TC.TranslateBackendTargetArgs(TCArgs, BuildArgs);
    createArgString("-compile-opts=");
    BuildArgs.clear();
    TC.TranslateLinkerTargetArgs(TCArgs, BuildArgs);
    createArgString("-link-opts=");
    WrapperArgs.push_back(
        C.getArgs().MakeArgString(Twine("-target=") + TargetTripleOpt));

    // TODO forcing offload kind is a simplification which assumes wrapper used
    // only with SYCL. Device binary format (-format=xxx) option should also
    // come from the command line and/or the native compiler. Should be fixed
    // together with supporting AOT in the driver. If format is not set, the
    // default is "none" which means runtime must try to determine it
    // automatically.
    StringRef Kind = Action::GetOffloadKindName(OffloadingKind);
    WrapperArgs.push_back(
        C.getArgs().MakeArgString(Twine("-kind=") + Twine(Kind)));

    ArgStringList ForeachArgs;

    for (const InputInfo &I : Inputs) {
      assert(I.isFilename() && "Invalid input.");
      std::string FileName(I.getFilename());
      if (I.getType() == types::TY_Tempfilelist ||
          I.getType() == types::TY_TempEntriesfilelist) {
        ForeachArgs.push_back(
            C.getArgs().MakeArgString("--in-file-list=" + FileName));
        ForeachArgs.push_back(
            C.getArgs().MakeArgString("--in-replace=" + FileName));

        if (I.getType() == types::TY_TempEntriesfilelist) {
          WrapperArgs.push_back(
              C.getArgs().MakeArgString("-entries=" + FileName));
          continue;
        }
      }
      WrapperArgs.push_back(C.getArgs().MakeArgString(FileName));
    }

    auto Cmd = std::make_unique<Command>(
        JA, *this,
        TCArgs.MakeArgString(getToolChain().GetProgramPath(getShortName())),
        WrapperArgs, None);
    if (!ForeachArgs.empty()) {
      std::string ForeachOutName =
          C.getDriver().GetTemporaryPath("wrapper-linker", "txt");
      const char *ForeachOutput = C.addTempFile(
          C.getArgs().MakeArgString(ForeachOutName), types::TY_Tempfilelist);
      SmallString<128> OutOpt("--out-file-list=");
      OutOpt += ForeachOutput;

      // Construct llvm-foreach command.
      // The llvm-foreach command looks like this:
      // llvm-foreach --in-file-list=a.list --in-replace='{}' -- echo '{}'
      ForeachArgs.push_back(C.getArgs().MakeArgString(OutOpt));
      ForeachArgs.push_back(
          C.getArgs().MakeArgString("--out-replace=" + OutTmpName));
      ForeachArgs.push_back(C.getArgs().MakeArgString("--"));

      ForeachArgs.push_back(Cmd->getExecutable());
      for (auto &Arg : WrapperArgs)
        ForeachArgs.push_back(Arg);

      SmallString<128> ForeachPath(C.getDriver().Dir);
      llvm::sys::path::append(ForeachPath, "llvm-foreach");
      const char *Foreach = C.getArgs().MakeArgString(ForeachPath);
      C.addCommand(
          std::make_unique<Command>(JA, *this, Foreach, ForeachArgs, None));

      // Construct llvm-link command.
      SmallString<128> InOpt("@");
      InOpt += ForeachOutName;
      ArgStringList LLVMLinkArgs{C.getArgs().MakeArgString("-o"),
                                 WrapperFileName,
                                 C.getArgs().MakeArgString(InOpt)};
      SmallString<128> LLVMLinkPath(C.getDriver().Dir);
      llvm::sys::path::append(LLVMLinkPath, "llvm-link");
      const char *LLVMLink = C.getArgs().MakeArgString(LLVMLinkPath);
      C.addCommand(
          std::make_unique<Command>(JA, *this, LLVMLink, LLVMLinkArgs, None));
    } else
      C.addCommand(std::move(Cmd));

    // Construct llc command.
    // The output is an object file
    ArgStringList LlcArgs{"-filetype=obj", "-o", Output.getFilename(),
                          WrapperFileName};
    llvm::Reloc::Model RelocationModel;
    unsigned PICLevel;
    bool IsPIE;
    std::tie(RelocationModel, PICLevel, IsPIE) =
        ParsePICArgs(getToolChain(), TCArgs);
    if (PICLevel > 0) {
      LlcArgs.push_back("-relocation-model=pic");
    }
    if (IsPIE) {
      LlcArgs.push_back("-enable-pie");
    }
    SmallString<128> LlcPath(C.getDriver().Dir);
    llvm::sys::path::append(LlcPath, "llc");
    const char *Llc = C.getArgs().MakeArgString(LlcPath);
    C.addCommand(std::make_unique<Command>(JA, *this, Llc, LlcArgs, None));
    return;
  }

  ArgStringList CmdArgs;

  const llvm::Triple &Triple = getToolChain().getEffectiveTriple();

  // Add the "effective" target triple.
  CmdArgs.push_back("-host");
  CmdArgs.push_back(TCArgs.MakeArgString(Triple.getTriple()));

  // Add the output file name.
  assert(Output.isFilename() && "Invalid output.");
  CmdArgs.push_back("-o");
  CmdArgs.push_back(TCArgs.MakeArgString(Output.getFilename()));

  assert(JA.getInputs().size() == Inputs.size() &&
         "Not have inputs for all dependence actions??");

  // Add offload targets and inputs.
  for (unsigned I = 0; I < Inputs.size(); ++I) {
    // Get input's Offload Kind and ToolChain.
    const auto *OA = cast<OffloadAction>(JA.getInputs()[I]);
    assert(OA->hasSingleDeviceDependence(/*DoNotConsiderHostActions=*/true) &&
           "Expected one device dependence!");
    Action::OffloadKind DeviceKind = Action::OFK_None;
    const ToolChain *DeviceTC = nullptr;
    OA->doOnEachDependence([&](Action *A, const ToolChain *TC, const char *) {
      DeviceKind = A->getOffloadingDeviceKind();
      DeviceTC = TC;
    });

    // And add it to the offload targets.
    CmdArgs.push_back(C.getArgs().MakeArgString(
        Twine("-kind=") + Action::GetOffloadKindName(DeviceKind)));
    CmdArgs.push_back(TCArgs.MakeArgString(Twine("-target=") +
                                           DeviceTC->getTriple().normalize()));

    // Add input.
    assert(Inputs[I].isFilename() && "Invalid input.");
    CmdArgs.push_back(TCArgs.MakeArgString(Inputs[I].getFilename()));
  }

  C.addCommand(std::make_unique<Command>(
      JA, *this,
      TCArgs.MakeArgString(getToolChain().GetProgramPath(getShortName())),
      CmdArgs, Inputs));
}

// Begin SPIRVTranslator

void SPIRVTranslator::ConstructJob(Compilation &C, const JobAction &JA,
                                  const InputInfo &Output,
                                  const InputInfoList &Inputs,
                                  const llvm::opt::ArgList &TCArgs,
                                  const char *LinkingOutput) const {
  // Construct llvm-spirv command.
  assert(isa<SPIRVTranslatorJobAction>(JA) && "Expecting Translator job!");

  // The translator command looks like this:
  // llvm-spirv -o <file>.spv <file>.bc
  ArgStringList ForeachArgs;
  ArgStringList TranslatorArgs;

  TranslatorArgs.push_back("-o");
  TranslatorArgs.push_back(Output.getFilename());
  if (getToolChain().getTriple().isSYCLDeviceEnvironment()) {
    TranslatorArgs.push_back("-spirv-max-version=1.1");
    TranslatorArgs.push_back("-spirv-ext=+all");
  }
  for (auto I : Inputs) {
    std::string Filename(I.getFilename());
    if (I.getType() == types::TY_Tempfilelist) {
      ForeachArgs.push_back(
          C.getArgs().MakeArgString("--in-file-list=" + Filename));
      ForeachArgs.push_back(
          C.getArgs().MakeArgString("--in-replace=" + Filename));
      ForeachArgs.push_back(
          C.getArgs().MakeArgString("--out-ext=spv"));
    }
    TranslatorArgs.push_back(C.getArgs().MakeArgString(Filename));
  }

  auto Cmd = std::make_unique<Command>(JA, *this,
      TCArgs.MakeArgString(getToolChain().GetProgramPath(getShortName())),
      TranslatorArgs, None);

  if (!ForeachArgs.empty()) {
    // Construct llvm-foreach command.
    // The llvm-foreach command looks like this:
    // llvm-foreach a.list --out-replace=out "cp {} out"
    // --out-file-list=list
    std::string OutputFileName(Output.getFilename());
    ForeachArgs.push_back(
        TCArgs.MakeArgString("--out-file-list=" + OutputFileName));
    ForeachArgs.push_back(
        TCArgs.MakeArgString("--out-replace=" + OutputFileName));
    ForeachArgs.push_back(TCArgs.MakeArgString("--"));
    ForeachArgs.push_back(TCArgs.MakeArgString(Cmd->getExecutable()));

    for (auto &Arg : Cmd->getArguments())
      ForeachArgs.push_back(Arg);

    SmallString<128> ForeachPath(C.getDriver().Dir);
    llvm::sys::path::append(ForeachPath, "llvm-foreach");
    const char *Foreach = C.getArgs().MakeArgString(ForeachPath);
    C.addCommand(std::make_unique<Command>(JA, *this, Foreach, ForeachArgs, None));
  } else
    C.addCommand(std::move(Cmd));
}

void SPIRCheck::ConstructJob(Compilation &C, const JobAction &JA,
                             const InputInfo &Output,
                             const InputInfoList &Inputs,
                             const llvm::opt::ArgList &TCArgs,
                             const char *LinkingOutput) const {
  // Construct llvm-no-spir-kernel command.
  assert(isa<SPIRCheckJobAction>(JA) && "Expecting SPIR Check job!");

  // The spir check command looks like this:
  // llvm-no-spir-kernel <file>.bc
  // Upon success, we just move ahead.  Error means the check failed and
  // we need to exit.  The expected output is the input as this is just an
  // intermediate check with no functional change.
  ArgStringList CheckArgs;
  assert(Inputs.size() == 1 && "Unexpected number of inputs to the tool");
  const InputInfo &InputFile = Inputs.front();
  CheckArgs.push_back(InputFile.getFilename());

  // Add output file, which is just a copy of the input to better fit in the
  // toolchain flow.
  CheckArgs.push_back("-o");
  CheckArgs.push_back(Output.getFilename());
  auto Cmd = std::make_unique<Command>(
      JA, *this,
      TCArgs.MakeArgString(getToolChain().GetProgramPath(getShortName())),
      CheckArgs, None);

  if (getToolChain().getTriple().getSubArch() ==
      llvm::Triple::SPIRSubArch_fpga) {
    const char *Msg = TCArgs.MakeArgString(
        Twine("The FPGA image does not include all device kernels from ") +
        Twine(InputFile.getBaseInput()) +
        Twine(". Please re-generate the image"));
    Cmd->addDiagForErrorCode(/*ErrorCode*/ 1, Msg);
  }

  C.addCommand(std::move(Cmd));
}

void SYCLPostLink::ConstructJob(Compilation &C, const JobAction &JA,
                             const InputInfo &Output,
                             const InputInfoList &Inputs,
                             const llvm::opt::ArgList &TCArgs,
                             const char *LinkingOutput) const {
  // Construct sycl-post-link command.
  assert(isa<SYCLPostLinkJobAction>(JA) && "Expecting SYCL post link job!");

  // Variants of split command look like this:
  // sycl-post-link input_file.bc -ir-files-list=ir.txt -o base_output - for
  // IR files generation.
  // sycl-post-link input_file.bc -txt-files-list=files.txt -o base_output - for
  // entries files generation.

  ArgStringList CmdArgs;
  InputInfo Input = Inputs.front();
  const char *InputFileName = Input.getFilename();

  CmdArgs.push_back(InputFileName);
  std::string OutputFileName(Output.getFilename());
  if (Output.getType() == types::TY_Tempfilelist)
    CmdArgs.push_back(TCArgs.MakeArgString("-ir-files-list=" + OutputFileName));
  else if (Output.getType() == types::TY_TempEntriesfilelist)
    CmdArgs.push_back(
        TCArgs.MakeArgString("-txt-files-list=" + OutputFileName));
  SmallString<128> TmpName;
  llvm::sys::fs::createUniquePath("split-%%%%%%", TmpName,
                                  /*MakeAbsolute*/ true);
  CmdArgs.push_back(TCArgs.MakeArgString("-o"));
  CmdArgs.push_back(TCArgs.MakeArgString(TmpName));

  if (Arg *A = TCArgs.getLastArg(options::OPT_fsycl_device_code_split_EQ))
    if (A->getValue() == StringRef("per_kernel"))
      CmdArgs.push_back("-one-kernel");

  // All the inputs are encoded as commands.
  C.addCommand(std::make_unique<Command>(
      JA, *this,
      TCArgs.MakeArgString(getToolChain().GetProgramPath(getShortName())),
      CmdArgs, None));
}
<|MERGE_RESOLUTION|>--- conflicted
+++ resolved
@@ -4078,13 +4078,9 @@
     CmdArgs.push_back(Args.MakeArgString(NormalizedTriple));
   }
 
-<<<<<<< HEAD
   if (UseSYCLTriple) {
     // We want to compile sycl kernels.
-=======
-  if (Args.hasFlag(options::OPT_fsycl, options::OPT_fno_sycl, false)) {
     CmdArgs.push_back("-fsycl");
->>>>>>> bd97704e
     CmdArgs.push_back("-fsycl-is-device");
     // Pass the triple of host when doing SYCL
     auto AuxT = llvm::Triple(llvm::sys::getProcessTriple());
@@ -4124,15 +4120,7 @@
     CmdArgs.push_back("-fsycl-std-layout-kernel-params");
   } else if (IsSYCL) {
     // Ensure the default version in SYCL mode is 1.2.1
-    CmdArgs.push_back("-sycl-std=1.2.1");
-  }
-
-    if (Arg *A = Args.getLastArg(options::OPT_sycl_std_EQ)) {
-      A->render(Args, CmdArgs);
-    } else {
-      // Ensure the default version in SYCL mode is 1.2.1 (aka 2017)
       CmdArgs.push_back("-sycl-std=2017");
-    }
   }
 
   if (IsOpenMPDevice) {
