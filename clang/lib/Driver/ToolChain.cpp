--- conflicted
+++ resolved
@@ -275,13 +275,12 @@
   llvm_unreachable("Linking is not supported by this toolchain");
 }
 
-<<<<<<< HEAD
 Tool *ToolChain::buildBackendCompiler() const {
   llvm_unreachable("Backend Compilation is not supported by this toolchain");
-=======
+}
+
 Tool *ToolChain::buildStaticLibTool() const {
   llvm_unreachable("Creating static lib is not supported by this toolchain");
->>>>>>> 4bafb0ad
 }
 
 Tool *ToolChain::getAssemble() const {
