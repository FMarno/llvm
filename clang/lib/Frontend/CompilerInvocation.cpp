--- conflicted
+++ resolved
@@ -1444,12 +1444,9 @@
 
 static void ParseDependencyOutputArgs(DependencyOutputOptions &Opts,
                                       ArgList &Args) {
-<<<<<<< HEAD
-  Opts.OutputFile = Args.getLastArgValue(OPT_dependency_file);
-  Opts.DependencyFilter = Args.getLastArgValue(OPT_dependency_filter);
-=======
   Opts.OutputFile = std::string(Args.getLastArgValue(OPT_dependency_file));
->>>>>>> adcd0268
+  Opts.DependencyFilter =
+      std::string(Args.getLastArgValue(OPT_dependency_filter));
   Opts.Targets = Args.getAllArgValues(OPT_MT);
   Opts.IncludeSystemHeaders = Args.hasArg(OPT_sys_header_deps);
   Opts.IncludeModuleFiles = Args.hasArg(OPT_module_file_deps);
