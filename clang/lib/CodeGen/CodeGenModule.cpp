//===--- CodeGenModule.cpp - Emit LLVM Code from ASTs for a Module --------===//
//
// Part of the LLVM Project, under the Apache License v2.0 with LLVM Exceptions.
// See https://llvm.org/LICENSE.txt for license information.
// SPDX-License-Identifier: Apache-2.0 WITH LLVM-exception
//
//===----------------------------------------------------------------------===//
//
// This coordinates the per-module state used while generating code.
//
//===----------------------------------------------------------------------===//

#include "CodeGenModule.h"
#include "ABIInfo.h"
#include "CGBlocks.h"
#include "CGCUDARuntime.h"
#include "CGCXXABI.h"
#include "CGCall.h"
#include "CGDebugInfo.h"
#include "CGHLSLRuntime.h"
#include "CGObjCRuntime.h"
#include "CGOpenCLRuntime.h"
#include "CGOpenMPRuntime.h"
#include "CGOpenMPRuntimeGPU.h"
#include "CGSYCLRuntime.h"
#include "CodeGenFunction.h"
#include "CodeGenPGO.h"
#include "ConstantEmitter.h"
#include "CoverageMappingGen.h"
#include "TargetInfo.h"
#include "clang/AST/ASTContext.h"
#include "clang/AST/ASTLambda.h"
#include "clang/AST/CharUnits.h"
#include "clang/AST/Decl.h"
#include "clang/AST/DeclCXX.h"
#include "clang/AST/DeclObjC.h"
#include "clang/AST/DeclTemplate.h"
#include "clang/AST/Mangle.h"
#include "clang/AST/RecursiveASTVisitor.h"
#include "clang/AST/StmtVisitor.h"
#include "clang/Basic/Builtins.h"
#include "clang/Basic/CharInfo.h"
#include "clang/Basic/CodeGenOptions.h"
#include "clang/Basic/Diagnostic.h"
#include "clang/Basic/FileManager.h"
#include "clang/Basic/Module.h"
#include "clang/Basic/SourceManager.h"
#include "clang/Basic/TargetInfo.h"
#include "clang/Basic/Version.h"
#include "clang/CodeGen/BackendUtil.h"
#include "clang/CodeGen/ConstantInitBuilder.h"
#include "clang/Frontend/FrontendDiagnostic.h"
#include "clang/Sema/Sema.h"
#include "clang/Sema/SemaSYCL.h"
#include "llvm/ADT/STLExtras.h"
#include "llvm/ADT/StringExtras.h"
#include "llvm/ADT/StringSwitch.h"
#include "llvm/Analysis/TargetLibraryInfo.h"
#include "llvm/BinaryFormat/ELF.h"
#include "llvm/Frontend/OpenMP/OMPIRBuilder.h"
#include "llvm/IR/AttributeMask.h"
#include "llvm/IR/CallingConv.h"
#include "llvm/IR/DataLayout.h"
#include "llvm/IR/Intrinsics.h"
#include "llvm/IR/LLVMContext.h"
#include "llvm/IR/Module.h"
#include "llvm/IR/ProfileSummary.h"
#include "llvm/ProfileData/InstrProfReader.h"
#include "llvm/ProfileData/SampleProf.h"
#include "llvm/Support/CRC.h"
#include "llvm/Support/CodeGen.h"
#include "llvm/Support/CommandLine.h"
#include "llvm/Support/ConvertUTF.h"
#include "llvm/Support/ErrorHandling.h"
#include "llvm/Support/TimeProfiler.h"
#include "llvm/Support/xxhash.h"
#include "llvm/TargetParser/RISCVISAInfo.h"
#include "llvm/TargetParser/Triple.h"
#include "llvm/TargetParser/X86TargetParser.h"
#include "llvm/Transforms/Utils/BuildLibCalls.h"
#include <optional>

using namespace clang;
using namespace CodeGen;

static llvm::cl::opt<bool> LimitedCoverage(
    "limited-coverage-experimental", llvm::cl::Hidden,
    llvm::cl::desc("Emit limited coverage mapping information (experimental)"));

static const char AnnotationSection[] = "llvm.metadata";

static CGCXXABI *createCXXABI(CodeGenModule &CGM) {
  switch (CGM.getContext().getCXXABIKind()) {
  case TargetCXXABI::AppleARM64:
  case TargetCXXABI::Fuchsia:
  case TargetCXXABI::GenericAArch64:
  case TargetCXXABI::GenericARM:
  case TargetCXXABI::iOS:
  case TargetCXXABI::WatchOS:
  case TargetCXXABI::GenericMIPS:
  case TargetCXXABI::GenericItanium:
  case TargetCXXABI::WebAssembly:
  case TargetCXXABI::XL:
    return CreateItaniumCXXABI(CGM);
  case TargetCXXABI::Microsoft:
    return CreateMicrosoftCXXABI(CGM);
  }

  llvm_unreachable("invalid C++ ABI kind");
}

static bool SYCLCUDAIsHost(const clang::LangOptions &LangOpts) {
  // Return true for the host compilation of SYCL CUDA sources.
  return LangOpts.SYCLIsHost && LangOpts.CUDA && !LangOpts.CUDAIsDevice;
}
static bool SYCLCUDAIsSYCLDevice(const clang::LangOptions &LangOpts) {
  // Return true for the SYCL device compilation of SYCL CUDA sources.
  return LangOpts.SYCLIsDevice && LangOpts.CUDA && !LangOpts.CUDAIsDevice;
}

static std::unique_ptr<TargetCodeGenInfo>
createTargetCodeGenInfo(CodeGenModule &CGM) {
  const TargetInfo &Target = CGM.getTarget();
  const llvm::Triple &Triple = Target.getTriple();
  const CodeGenOptions &CodeGenOpts = CGM.getCodeGenOpts();

  switch (Triple.getArch()) {
  default:
    return createDefaultTargetCodeGenInfo(CGM);

  case llvm::Triple::le32:
    return createPNaClTargetCodeGenInfo(CGM);
  case llvm::Triple::m68k:
    return createM68kTargetCodeGenInfo(CGM);
  case llvm::Triple::mips:
  case llvm::Triple::mipsel:
    if (Triple.getOS() == llvm::Triple::NaCl)
      return createPNaClTargetCodeGenInfo(CGM);
    return createMIPSTargetCodeGenInfo(CGM, /*IsOS32=*/true);

  case llvm::Triple::mips64:
  case llvm::Triple::mips64el:
    return createMIPSTargetCodeGenInfo(CGM, /*IsOS32=*/false);

  case llvm::Triple::avr: {
    // For passing parameters, R8~R25 are used on avr, and R18~R25 are used
    // on avrtiny. For passing return value, R18~R25 are used on avr, and
    // R22~R25 are used on avrtiny.
    unsigned NPR = Target.getABI() == "avrtiny" ? 6 : 18;
    unsigned NRR = Target.getABI() == "avrtiny" ? 4 : 8;
    return createAVRTargetCodeGenInfo(CGM, NPR, NRR);
  }

  case llvm::Triple::aarch64:
  case llvm::Triple::aarch64_32:
  case llvm::Triple::aarch64_be: {
    AArch64ABIKind Kind = AArch64ABIKind::AAPCS;
    if (Target.getABI() == "darwinpcs")
      Kind = AArch64ABIKind::DarwinPCS;
    else if (Triple.isOSWindows())
      return createWindowsAArch64TargetCodeGenInfo(CGM, AArch64ABIKind::Win64);
    else if (Target.getABI() == "aapcs-soft")
      Kind = AArch64ABIKind::AAPCSSoft;

    return createAArch64TargetCodeGenInfo(CGM, Kind);
  }

  case llvm::Triple::wasm32:
  case llvm::Triple::wasm64: {
    WebAssemblyABIKind Kind = WebAssemblyABIKind::MVP;
    if (Target.getABI() == "experimental-mv")
      Kind = WebAssemblyABIKind::ExperimentalMV;
    return createWebAssemblyTargetCodeGenInfo(CGM, Kind);
  }

  case llvm::Triple::arm:
  case llvm::Triple::armeb:
  case llvm::Triple::thumb:
  case llvm::Triple::thumbeb: {
    if (Triple.getOS() == llvm::Triple::Win32)
      return createWindowsARMTargetCodeGenInfo(CGM, ARMABIKind::AAPCS_VFP);

    ARMABIKind Kind = ARMABIKind::AAPCS;
    StringRef ABIStr = Target.getABI();
    if (ABIStr == "apcs-gnu")
      Kind = ARMABIKind::APCS;
    else if (ABIStr == "aapcs16")
      Kind = ARMABIKind::AAPCS16_VFP;
    else if (CodeGenOpts.FloatABI == "hard" ||
             (CodeGenOpts.FloatABI != "soft" &&
              (Triple.getEnvironment() == llvm::Triple::GNUEABIHF ||
               Triple.getEnvironment() == llvm::Triple::MuslEABIHF ||
               Triple.getEnvironment() == llvm::Triple::EABIHF)))
      Kind = ARMABIKind::AAPCS_VFP;

    return createARMTargetCodeGenInfo(CGM, Kind);
  }

  case llvm::Triple::ppc: {
    if (Triple.isOSAIX())
      return createAIXTargetCodeGenInfo(CGM, /*Is64Bit=*/false);

    bool IsSoftFloat =
        CodeGenOpts.FloatABI == "soft" || Target.hasFeature("spe");
    return createPPC32TargetCodeGenInfo(CGM, IsSoftFloat);
  }
  case llvm::Triple::ppcle: {
    bool IsSoftFloat = CodeGenOpts.FloatABI == "soft";
    return createPPC32TargetCodeGenInfo(CGM, IsSoftFloat);
  }
  case llvm::Triple::ppc64:
    if (Triple.isOSAIX())
      return createAIXTargetCodeGenInfo(CGM, /*Is64Bit=*/true);

    if (Triple.isOSBinFormatELF()) {
      PPC64_SVR4_ABIKind Kind = PPC64_SVR4_ABIKind::ELFv1;
      if (Target.getABI() == "elfv2")
        Kind = PPC64_SVR4_ABIKind::ELFv2;
      bool IsSoftFloat = CodeGenOpts.FloatABI == "soft";

      return createPPC64_SVR4_TargetCodeGenInfo(CGM, Kind, IsSoftFloat);
    }
    return createPPC64TargetCodeGenInfo(CGM);
  case llvm::Triple::ppc64le: {
    assert(Triple.isOSBinFormatELF() && "PPC64 LE non-ELF not supported!");
    PPC64_SVR4_ABIKind Kind = PPC64_SVR4_ABIKind::ELFv2;
    if (Target.getABI() == "elfv1")
      Kind = PPC64_SVR4_ABIKind::ELFv1;
    bool IsSoftFloat = CodeGenOpts.FloatABI == "soft";

    return createPPC64_SVR4_TargetCodeGenInfo(CGM, Kind, IsSoftFloat);
  }

  case llvm::Triple::nvptx:
  case llvm::Triple::nvptx64:
    return createNVPTXTargetCodeGenInfo(CGM);

  case llvm::Triple::msp430:
    return createMSP430TargetCodeGenInfo(CGM);

  case llvm::Triple::riscv32:
  case llvm::Triple::riscv64: {
    StringRef ABIStr = Target.getABI();
    unsigned XLen = Target.getPointerWidth(LangAS::Default);
    unsigned ABIFLen = 0;
    if (ABIStr.ends_with("f"))
      ABIFLen = 32;
    else if (ABIStr.ends_with("d"))
      ABIFLen = 64;
    bool EABI = ABIStr.ends_with("e");
    return createRISCVTargetCodeGenInfo(CGM, XLen, ABIFLen, EABI);
  }

  case llvm::Triple::systemz: {
    bool SoftFloat = CodeGenOpts.FloatABI == "soft";
    bool HasVector = !SoftFloat && Target.getABI() == "vector";
    return createSystemZTargetCodeGenInfo(CGM, HasVector, SoftFloat);
  }

  case llvm::Triple::tce:
  case llvm::Triple::tcele:
    return createTCETargetCodeGenInfo(CGM);

  case llvm::Triple::x86: {
    bool IsDarwinVectorABI = Triple.isOSDarwin();
    bool IsWin32FloatStructABI = Triple.isOSWindows() && !Triple.isOSCygMing();

    if (Triple.getOS() == llvm::Triple::Win32) {
      return createWinX86_32TargetCodeGenInfo(
          CGM, IsDarwinVectorABI, IsWin32FloatStructABI,
          CodeGenOpts.NumRegisterParameters);
    }
    return createX86_32TargetCodeGenInfo(
        CGM, IsDarwinVectorABI, IsWin32FloatStructABI,
        CodeGenOpts.NumRegisterParameters, CodeGenOpts.FloatABI == "soft");
  }

  case llvm::Triple::x86_64: {
    StringRef ABI = Target.getABI();
    X86AVXABILevel AVXLevel = (ABI == "avx512" ? X86AVXABILevel::AVX512
                               : ABI == "avx"  ? X86AVXABILevel::AVX
                                               : X86AVXABILevel::None);

    switch (Triple.getOS()) {
    case llvm::Triple::Win32:
      return createWinX86_64TargetCodeGenInfo(CGM, AVXLevel);
    default:
      return createX86_64TargetCodeGenInfo(CGM, AVXLevel);
    }
  }
  case llvm::Triple::hexagon:
    return createHexagonTargetCodeGenInfo(CGM);
  case llvm::Triple::lanai:
    return createLanaiTargetCodeGenInfo(CGM);
  case llvm::Triple::r600:
    return createAMDGPUTargetCodeGenInfo(CGM);
  case llvm::Triple::amdgcn:
    return createAMDGPUTargetCodeGenInfo(CGM);
  case llvm::Triple::sparc:
    return createSparcV8TargetCodeGenInfo(CGM);
  case llvm::Triple::sparcv9:
    return createSparcV9TargetCodeGenInfo(CGM);
  case llvm::Triple::xcore:
    return createXCoreTargetCodeGenInfo(CGM);
  case llvm::Triple::arc:
    return createARCTargetCodeGenInfo(CGM);
  case llvm::Triple::spir:
  case llvm::Triple::spir64:
    return createCommonSPIRTargetCodeGenInfo(CGM);
  case llvm::Triple::spirv32:
  case llvm::Triple::spirv64:
    return createSPIRVTargetCodeGenInfo(CGM);
  case llvm::Triple::ve:
    return createVETargetCodeGenInfo(CGM);
  case llvm::Triple::csky: {
    bool IsSoftFloat = !Target.hasFeature("hard-float-abi");
    bool hasFP64 =
        Target.hasFeature("fpuv2_df") || Target.hasFeature("fpuv3_df");
    return createCSKYTargetCodeGenInfo(CGM, IsSoftFloat ? 0
                                            : hasFP64   ? 64
                                                        : 32);
  }
  case llvm::Triple::bpfeb:
  case llvm::Triple::bpfel:
    return createBPFTargetCodeGenInfo(CGM);
  case llvm::Triple::loongarch32:
  case llvm::Triple::loongarch64: {
    StringRef ABIStr = Target.getABI();
    unsigned ABIFRLen = 0;
    if (ABIStr.ends_with("f"))
      ABIFRLen = 32;
    else if (ABIStr.ends_with("d"))
      ABIFRLen = 64;
    return createLoongArchTargetCodeGenInfo(
        CGM, Target.getPointerWidth(LangAS::Default), ABIFRLen);
  }
  }
}

const TargetCodeGenInfo &CodeGenModule::getTargetCodeGenInfo() {
  if (!TheTargetCodeGenInfo)
    TheTargetCodeGenInfo = createTargetCodeGenInfo(*this);
  return *TheTargetCodeGenInfo;
}

CodeGenModule::CodeGenModule(ASTContext &C,
                             IntrusiveRefCntPtr<llvm::vfs::FileSystem> FS,
                             const HeaderSearchOptions &HSO,
                             const PreprocessorOptions &PPO,
                             const CodeGenOptions &CGO, llvm::Module &M,
                             DiagnosticsEngine &diags,
                             CoverageSourceInfo *CoverageInfo)
    : Context(C), LangOpts(C.getLangOpts()), FS(FS), HeaderSearchOpts(HSO),
      PreprocessorOpts(PPO), CodeGenOpts(CGO), TheModule(M), Diags(diags),
      Target(C.getTargetInfo()), ABI(createCXXABI(*this)),
      VMContext(M.getContext()), Types(*this), VTables(*this),
      SanitizerMD(new SanitizerMetadata(*this)) {

  // Initialize the type cache.
  llvm::LLVMContext &LLVMContext = M.getContext();
  VoidTy = llvm::Type::getVoidTy(LLVMContext);
  Int8Ty = llvm::Type::getInt8Ty(LLVMContext);
  Int16Ty = llvm::Type::getInt16Ty(LLVMContext);
  Int32Ty = llvm::Type::getInt32Ty(LLVMContext);
  Int64Ty = llvm::Type::getInt64Ty(LLVMContext);
  HalfTy = llvm::Type::getHalfTy(LLVMContext);
  BFloatTy = llvm::Type::getBFloatTy(LLVMContext);
  FloatTy = llvm::Type::getFloatTy(LLVMContext);
  DoubleTy = llvm::Type::getDoubleTy(LLVMContext);
  PointerWidthInBits = C.getTargetInfo().getPointerWidth(LangAS::Default);
  PointerAlignInBytes =
      C.toCharUnitsFromBits(C.getTargetInfo().getPointerAlign(LangAS::Default))
          .getQuantity();
  SizeSizeInBytes =
    C.toCharUnitsFromBits(C.getTargetInfo().getMaxPointerWidth()).getQuantity();
  IntAlignInBytes =
    C.toCharUnitsFromBits(C.getTargetInfo().getIntAlign()).getQuantity();
  CharTy =
    llvm::IntegerType::get(LLVMContext, C.getTargetInfo().getCharWidth());
  IntTy = llvm::IntegerType::get(LLVMContext, C.getTargetInfo().getIntWidth());
  IntPtrTy = llvm::IntegerType::get(LLVMContext,
    C.getTargetInfo().getMaxPointerWidth());
  Int8PtrTy = llvm::PointerType::get(LLVMContext,
                                     C.getTargetAddressSpace(LangAS::Default));
  const llvm::DataLayout &DL = M.getDataLayout();
  AllocaInt8PtrTy =
      llvm::PointerType::get(LLVMContext, DL.getAllocaAddrSpace());
  GlobalsInt8PtrTy =
      llvm::PointerType::get(LLVMContext, DL.getDefaultGlobalsAddressSpace());
  DefaultInt8PtrTy =
      Int8Ty->getPointerTo(getContext().getTargetAddressSpace(LangAS::Default));
  ConstGlobalsPtrTy = llvm::PointerType::get(
      LLVMContext, C.getTargetAddressSpace(GetGlobalConstantAddressSpace()));
  ASTAllocaAddressSpace = getTargetCodeGenInfo().getASTAllocaAddressSpace();

  if (getTriple().isSPIR()) {
    // Currently code uses GlobalsInt8PtrTy for virtual table elements but for
    // SPIR-V targets default address space pointers are needed.
    GlobalsInt8PtrTy = DefaultInt8PtrTy;
    // Pointer to runtime globals such as virtual tables.
    RuntimeGlobalsInt8PtrTy = Int8Ty->getPointerTo(
        getContext().getTargetAddressSpace(LangAS::opencl_global));
  } else {
    RuntimeGlobalsInt8PtrTy = GlobalsInt8PtrTy;
  }

  // Build C++20 Module initializers.
  // TODO: Add Microsoft here once we know the mangling required for the
  // initializers.
  CXX20ModuleInits =
      LangOpts.CPlusPlusModules && getCXXABI().getMangleContext().getKind() ==
                                       ItaniumMangleContext::MK_Itanium;

  RuntimeCC = getTargetCodeGenInfo().getABIInfo().getRuntimeCC();

  if (LangOpts.ObjC)
    createObjCRuntime();
  if (LangOpts.OpenCL || LangOpts.SYCLIsDevice)
    createOpenCLRuntime();
  if (LangOpts.OpenMP)
    createOpenMPRuntime();
  if (LangOpts.CUDA)
    createCUDARuntime();
  if (LangOpts.SYCLIsDevice)
    createSYCLRuntime();
  if (LangOpts.HLSL)
    createHLSLRuntime();

  // Enable TBAA unless it's suppressed. ThreadSanitizer needs TBAA even at O0.
  if (LangOpts.Sanitize.has(SanitizerKind::Thread) ||
      (!CodeGenOpts.RelaxedAliasing && CodeGenOpts.OptimizationLevel > 0))
    TBAA.reset(new CodeGenTBAA(Context, getTypes(), TheModule, CodeGenOpts,
                               getLangOpts(), getCXXABI().getMangleContext()));

  // If debug info or coverage generation is enabled, create the CGDebugInfo
  // object.
  if (CodeGenOpts.getDebugInfo() != llvm::codegenoptions::NoDebugInfo ||
      CodeGenOpts.CoverageNotesFile.size() ||
      CodeGenOpts.CoverageDataFile.size())
    DebugInfo.reset(new CGDebugInfo(*this));

  Block.GlobalUniqueCount = 0;

  if (C.getLangOpts().ObjC)
    ObjCData.reset(new ObjCEntrypoints());

  if (CodeGenOpts.hasProfileClangUse()) {
    auto ReaderOrErr = llvm::IndexedInstrProfReader::create(
        CodeGenOpts.ProfileInstrumentUsePath, *FS,
        CodeGenOpts.ProfileRemappingFile);
    // We're checking for profile read errors in CompilerInvocation, so if
    // there was an error it should've already been caught. If it hasn't been
    // somehow, trip an assertion.
    assert(ReaderOrErr);
    PGOReader = std::move(ReaderOrErr.get());
  }

  // If coverage mapping generation is enabled, create the
  // CoverageMappingModuleGen object.
  if (CodeGenOpts.CoverageMapping)
    CoverageMapping.reset(new CoverageMappingModuleGen(*this, *CoverageInfo));

  // Generate the module name hash here if needed.
  if (CodeGenOpts.UniqueInternalLinkageNames &&
      !getModule().getSourceFileName().empty()) {
    std::string Path = getModule().getSourceFileName();
    // Check if a path substitution is needed from the MacroPrefixMap.
    for (const auto &Entry : LangOpts.MacroPrefixMap)
      if (Path.rfind(Entry.first, 0) != std::string::npos) {
        Path = Entry.second + Path.substr(Entry.first.size());
        break;
      }
    ModuleNameHash = llvm::getUniqueInternalLinkagePostfix(Path);
  }

  // Record mregparm value now so it is visible through all of codegen.
  if (Context.getTargetInfo().getTriple().getArch() == llvm::Triple::x86)
    getModule().addModuleFlag(llvm::Module::Error, "NumRegisterParameters",
                              CodeGenOpts.NumRegisterParameters);
}

CodeGenModule::~CodeGenModule() {}

void CodeGenModule::createObjCRuntime() {
  // This is just isGNUFamily(), but we want to force implementors of
  // new ABIs to decide how best to do this.
  switch (LangOpts.ObjCRuntime.getKind()) {
  case ObjCRuntime::GNUstep:
  case ObjCRuntime::GCC:
  case ObjCRuntime::ObjFW:
    ObjCRuntime.reset(CreateGNUObjCRuntime(*this));
    return;

  case ObjCRuntime::FragileMacOSX:
  case ObjCRuntime::MacOSX:
  case ObjCRuntime::iOS:
  case ObjCRuntime::WatchOS:
    ObjCRuntime.reset(CreateMacObjCRuntime(*this));
    return;
  }
  llvm_unreachable("bad runtime kind");
}

void CodeGenModule::createOpenCLRuntime() {
  OpenCLRuntime.reset(new CGOpenCLRuntime(*this));
}

void CodeGenModule::createOpenMPRuntime() {
  // Select a specialized code generation class based on the target, if any.
  // If it does not exist use the default implementation.
  switch (getTriple().getArch()) {
  case llvm::Triple::nvptx:
  case llvm::Triple::nvptx64:
  case llvm::Triple::amdgcn:
    assert(getLangOpts().OpenMPIsTargetDevice &&
           "OpenMP AMDGPU/NVPTX is only prepared to deal with device code.");
    OpenMPRuntime.reset(new CGOpenMPRuntimeGPU(*this));
    break;
  default:
    if (LangOpts.OpenMPSimd)
      OpenMPRuntime.reset(new CGOpenMPSIMDRuntime(*this));
    else
      OpenMPRuntime.reset(new CGOpenMPRuntime(*this));
    break;
  }
}

void CodeGenModule::createCUDARuntime() {
  CUDARuntime.reset(CreateNVCUDARuntime(*this));
}

void CodeGenModule::createSYCLRuntime() {
  SYCLRuntime.reset(new CGSYCLRuntime(*this));
}

void CodeGenModule::createHLSLRuntime() {
  HLSLRuntime.reset(new CGHLSLRuntime(*this));
}

void CodeGenModule::addReplacement(StringRef Name, llvm::Constant *C) {
  Replacements[Name] = C;
}

void CodeGenModule::applyReplacements() {
  for (auto &I : Replacements) {
    StringRef MangledName = I.first;
    llvm::Constant *Replacement = I.second;
    llvm::GlobalValue *Entry = GetGlobalValue(MangledName);
    if (!Entry)
      continue;
    auto *OldF = cast<llvm::Function>(Entry);
    auto *NewF = dyn_cast<llvm::Function>(Replacement);
    if (!NewF) {
      if (auto *Alias = dyn_cast<llvm::GlobalAlias>(Replacement)) {
        NewF = dyn_cast<llvm::Function>(Alias->getAliasee());
      } else {
        auto *CE = cast<llvm::ConstantExpr>(Replacement);
        assert(CE->getOpcode() == llvm::Instruction::BitCast ||
               CE->getOpcode() == llvm::Instruction::GetElementPtr);
        NewF = dyn_cast<llvm::Function>(CE->getOperand(0));
      }
    }

    // Replace old with new, but keep the old order.
    OldF->replaceAllUsesWith(Replacement);
    if (NewF) {
      NewF->removeFromParent();
      OldF->getParent()->getFunctionList().insertAfter(OldF->getIterator(),
                                                       NewF);
    }
    OldF->eraseFromParent();
  }
}

void CodeGenModule::addGlobalValReplacement(llvm::GlobalValue *GV, llvm::Constant *C) {
  GlobalValReplacements.push_back(std::make_pair(GV, C));
}

void CodeGenModule::applyGlobalValReplacements() {
  for (auto &I : GlobalValReplacements) {
    llvm::GlobalValue *GV = I.first;
    llvm::Constant *C = I.second;

    GV->replaceAllUsesWith(C);
    GV->eraseFromParent();
  }
}

// This is only used in aliases that we created and we know they have a
// linear structure.
static const llvm::GlobalValue *getAliasedGlobal(const llvm::GlobalValue *GV) {
  const llvm::Constant *C;
  if (auto *GA = dyn_cast<llvm::GlobalAlias>(GV))
    C = GA->getAliasee();
  else if (auto *GI = dyn_cast<llvm::GlobalIFunc>(GV))
    C = GI->getResolver();
  else
    return GV;

  const auto *AliaseeGV = dyn_cast<llvm::GlobalValue>(C->stripPointerCasts());
  if (!AliaseeGV)
    return nullptr;

  const llvm::GlobalValue *FinalGV = AliaseeGV->getAliaseeObject();
  if (FinalGV == GV)
    return nullptr;

  return FinalGV;
}

static bool checkAliasedGlobal(
    const ASTContext &Context, DiagnosticsEngine &Diags, SourceLocation Location,
    bool IsIFunc, const llvm::GlobalValue *Alias, const llvm::GlobalValue *&GV,
    const llvm::MapVector<GlobalDecl, StringRef> &MangledDeclNames,
    SourceRange AliasRange) {
  GV = getAliasedGlobal(Alias);
  if (!GV) {
    Diags.Report(Location, diag::err_cyclic_alias) << IsIFunc;
    return false;
  }

  if (GV->hasCommonLinkage()) {
    const llvm::Triple &Triple = Context.getTargetInfo().getTriple();
    if (Triple.getObjectFormat() == llvm::Triple::XCOFF) {
      Diags.Report(Location, diag::err_alias_to_common);
      return false;
    }
  }

  if (GV->isDeclaration()) {
    Diags.Report(Location, diag::err_alias_to_undefined) << IsIFunc << IsIFunc;
    Diags.Report(Location, diag::note_alias_requires_mangled_name)
        << IsIFunc << IsIFunc;
    // Provide a note if the given function is not found and exists as a
    // mangled name.
    for (const auto &[Decl, Name] : MangledDeclNames) {
      if (const auto *ND = dyn_cast<NamedDecl>(Decl.getDecl())) {
        if (ND->getName() == GV->getName()) {
          Diags.Report(Location, diag::note_alias_mangled_name_alternative)
              << Name
              << FixItHint::CreateReplacement(
                     AliasRange,
                     (Twine(IsIFunc ? "ifunc" : "alias") + "(\"" + Name + "\")")
                         .str());
        }
      }
    }
    return false;
  }

  if (IsIFunc) {
    // Check resolver function type.
    const auto *F = dyn_cast<llvm::Function>(GV);
    if (!F) {
      Diags.Report(Location, diag::err_alias_to_undefined)
          << IsIFunc << IsIFunc;
      return false;
    }

    llvm::FunctionType *FTy = F->getFunctionType();
    if (!FTy->getReturnType()->isPointerTy()) {
      Diags.Report(Location, diag::err_ifunc_resolver_return);
      return false;
    }
  }

  return true;
}

// Emit a warning if toc-data attribute is requested for global variables that
// have aliases and remove the toc-data attribute.
static void checkAliasForTocData(llvm::GlobalVariable *GVar,
                                 const CodeGenOptions &CodeGenOpts,
                                 DiagnosticsEngine &Diags,
                                 SourceLocation Location) {
  if (GVar->hasAttribute("toc-data")) {
    auto GVId = GVar->getName();
    // Is this a global variable specified by the user as local?
    if ((llvm::binary_search(CodeGenOpts.TocDataVarsUserSpecified, GVId))) {
      Diags.Report(Location, diag::warn_toc_unsupported_type)
          << GVId << "the variable has an alias";
    }
    llvm::AttributeSet CurrAttributes = GVar->getAttributes();
    llvm::AttributeSet NewAttributes =
        CurrAttributes.removeAttribute(GVar->getContext(), "toc-data");
    GVar->setAttributes(NewAttributes);
  }
}

void CodeGenModule::checkAliases() {
  // Check if the constructed aliases are well formed. It is really unfortunate
  // that we have to do this in CodeGen, but we only construct mangled names
  // and aliases during codegen.
  bool Error = false;
  DiagnosticsEngine &Diags = getDiags();
  for (const GlobalDecl &GD : Aliases) {
    const auto *D = cast<ValueDecl>(GD.getDecl());
    SourceLocation Location;
    SourceRange Range;
    bool IsIFunc = D->hasAttr<IFuncAttr>();
    if (const Attr *A = D->getDefiningAttr()) {
      Location = A->getLocation();
      Range = A->getRange();
    } else
      llvm_unreachable("Not an alias or ifunc?");

    StringRef MangledName = getMangledName(GD);
    llvm::GlobalValue *Alias = GetGlobalValue(MangledName);
    const llvm::GlobalValue *GV = nullptr;
    if (!checkAliasedGlobal(getContext(), Diags, Location, IsIFunc, Alias, GV,
                            MangledDeclNames, Range)) {
      Error = true;
      continue;
    }

    if (getContext().getTargetInfo().getTriple().isOSAIX())
      if (const llvm::GlobalVariable *GVar =
              dyn_cast<const llvm::GlobalVariable>(GV))
        checkAliasForTocData(const_cast<llvm::GlobalVariable *>(GVar),
                             getCodeGenOpts(), Diags, Location);

    llvm::Constant *Aliasee =
        IsIFunc ? cast<llvm::GlobalIFunc>(Alias)->getResolver()
                : cast<llvm::GlobalAlias>(Alias)->getAliasee();

    llvm::GlobalValue *AliaseeGV;
    if (auto CE = dyn_cast<llvm::ConstantExpr>(Aliasee))
      AliaseeGV = cast<llvm::GlobalValue>(CE->getOperand(0));
    else
      AliaseeGV = cast<llvm::GlobalValue>(Aliasee);

    if (const SectionAttr *SA = D->getAttr<SectionAttr>()) {
      StringRef AliasSection = SA->getName();
      if (AliasSection != AliaseeGV->getSection())
        Diags.Report(SA->getLocation(), diag::warn_alias_with_section)
            << AliasSection << IsIFunc << IsIFunc;
    }

    // We have to handle alias to weak aliases in here. LLVM itself disallows
    // this since the object semantics would not match the IL one. For
    // compatibility with gcc we implement it by just pointing the alias
    // to its aliasee's aliasee. We also warn, since the user is probably
    // expecting the link to be weak.
    if (auto *GA = dyn_cast<llvm::GlobalAlias>(AliaseeGV)) {
      if (GA->isInterposable()) {
        Diags.Report(Location, diag::warn_alias_to_weak_alias)
            << GV->getName() << GA->getName() << IsIFunc;
        Aliasee = llvm::ConstantExpr::getPointerBitCastOrAddrSpaceCast(
            GA->getAliasee(), Alias->getType());

        if (IsIFunc)
          cast<llvm::GlobalIFunc>(Alias)->setResolver(Aliasee);
        else
          cast<llvm::GlobalAlias>(Alias)->setAliasee(Aliasee);
      }
    }
  }
  if (!Error)
    return;

  for (const GlobalDecl &GD : Aliases) {
    StringRef MangledName = getMangledName(GD);
    llvm::GlobalValue *Alias = GetGlobalValue(MangledName);
    Alias->replaceAllUsesWith(llvm::UndefValue::get(Alias->getType()));
    Alias->eraseFromParent();
  }
}

void CodeGenModule::clear() {
  DeferredDeclsToEmit.clear();
  EmittedDeferredDecls.clear();
  DeferredAnnotations.clear();
  if (OpenMPRuntime)
    OpenMPRuntime->clear();
}

void InstrProfStats::reportDiagnostics(DiagnosticsEngine &Diags,
                                       StringRef MainFile) {
  if (!hasDiagnostics())
    return;
  if (VisitedInMainFile > 0 && VisitedInMainFile == MissingInMainFile) {
    if (MainFile.empty())
      MainFile = "<stdin>";
    Diags.Report(diag::warn_profile_data_unprofiled) << MainFile;
  } else {
    if (Mismatched > 0)
      Diags.Report(diag::warn_profile_data_out_of_date) << Visited << Mismatched;

    if (Missing > 0)
      Diags.Report(diag::warn_profile_data_missing) << Visited << Missing;
  }
}

static std::optional<llvm::GlobalValue::VisibilityTypes>
getLLVMVisibility(clang::LangOptions::VisibilityFromDLLStorageClassKinds K) {
  // Map to LLVM visibility.
  switch (K) {
  case clang::LangOptions::VisibilityFromDLLStorageClassKinds::Keep:
    return std::nullopt;
  case clang::LangOptions::VisibilityFromDLLStorageClassKinds::Default:
    return llvm::GlobalValue::DefaultVisibility;
  case clang::LangOptions::VisibilityFromDLLStorageClassKinds::Hidden:
    return llvm::GlobalValue::HiddenVisibility;
  case clang::LangOptions::VisibilityFromDLLStorageClassKinds::Protected:
    return llvm::GlobalValue::ProtectedVisibility;
  }
  llvm_unreachable("unknown option value!");
}

void setLLVMVisibility(llvm::GlobalValue &GV,
                       std::optional<llvm::GlobalValue::VisibilityTypes> V) {
  if (!V)
    return;

  // Reset DSO locality before setting the visibility. This removes
  // any effects that visibility options and annotations may have
  // had on the DSO locality. Setting the visibility will implicitly set
  // appropriate globals to DSO Local; however, this will be pessimistic
  // w.r.t. to the normal compiler IRGen.
  GV.setDSOLocal(false);
  GV.setVisibility(*V);
}

static void setVisibilityFromDLLStorageClass(const clang::LangOptions &LO,
                                             llvm::Module &M) {
  if (!LO.VisibilityFromDLLStorageClass)
    return;

  std::optional<llvm::GlobalValue::VisibilityTypes> DLLExportVisibility =
      getLLVMVisibility(LO.getDLLExportVisibility());

  std::optional<llvm::GlobalValue::VisibilityTypes>
      NoDLLStorageClassVisibility =
          getLLVMVisibility(LO.getNoDLLStorageClassVisibility());

  std::optional<llvm::GlobalValue::VisibilityTypes>
      ExternDeclDLLImportVisibility =
          getLLVMVisibility(LO.getExternDeclDLLImportVisibility());

  std::optional<llvm::GlobalValue::VisibilityTypes>
      ExternDeclNoDLLStorageClassVisibility =
          getLLVMVisibility(LO.getExternDeclNoDLLStorageClassVisibility());

  for (llvm::GlobalValue &GV : M.global_values()) {
    if (GV.hasAppendingLinkage() || GV.hasLocalLinkage())
      continue;

    if (GV.isDeclarationForLinker())
      setLLVMVisibility(GV, GV.getDLLStorageClass() ==
                                    llvm::GlobalValue::DLLImportStorageClass
                                ? ExternDeclDLLImportVisibility
                                : ExternDeclNoDLLStorageClassVisibility);
    else
      setLLVMVisibility(GV, GV.getDLLStorageClass() ==
                                    llvm::GlobalValue::DLLExportStorageClass
                                ? DLLExportVisibility
                                : NoDLLStorageClassVisibility);

    GV.setDLLStorageClass(llvm::GlobalValue::DefaultStorageClass);
  }
}

static llvm::MDNode *getAspectsMD(ASTContext &ASTContext,
                                  llvm::LLVMContext &Ctx, StringRef Name,
                                  const SYCLUsesAspectsAttr *A) {
  SmallVector<llvm::Metadata *, 4> AspectsMD;
  AspectsMD.push_back(llvm::MDString::get(Ctx, Name));
  for (auto *Aspect : A->aspects()) {
    llvm::APSInt AspectInt = Aspect->EvaluateKnownConstInt(ASTContext);
    AspectsMD.push_back(llvm::ConstantAsMetadata::get(llvm::ConstantInt::get(
        llvm::Type::getInt32Ty(Ctx), AspectInt.getZExtValue())));
  }
  return llvm::MDNode::get(Ctx, AspectsMD);
}

static llvm::MDNode *getAspectEnumValueMD(ASTContext &ASTContext,
                                          llvm::LLVMContext &Ctx,
                                          const EnumConstantDecl *ECD) {
  SmallVector<llvm::Metadata *, 2> AspectEnumValMD;
  AspectEnumValMD.push_back(llvm::MDString::get(Ctx, ECD->getName()));
  AspectEnumValMD.push_back(
      llvm::ConstantAsMetadata::get(llvm::ConstantInt::get(
          llvm::Type::getInt32Ty(Ctx), ECD->getInitVal().getSExtValue())));
  return llvm::MDNode::get(Ctx, AspectEnumValMD);
}

static bool isStackProtectorOn(const LangOptions &LangOpts,
                               const llvm::Triple &Triple,
                               clang::LangOptions::StackProtectorMode Mode) {
  if (Triple.isAMDGPU() || Triple.isNVPTX())
    return false;
  return LangOpts.getStackProtector() == Mode;
}

void CodeGenModule::Release() {
  Module *Primary = getContext().getCurrentNamedModule();
  if (CXX20ModuleInits && Primary && !Primary->isHeaderLikeModule())
    EmitModuleInitializers(Primary);
  EmitDeferred();
  DeferredDecls.insert(EmittedDeferredDecls.begin(),
                       EmittedDeferredDecls.end());
  EmittedDeferredDecls.clear();
  EmitVTablesOpportunistically();
  applyGlobalValReplacements();
  applyReplacements();
  emitMultiVersionFunctions();

  if (Context.getLangOpts().IncrementalExtensions &&
      GlobalTopLevelStmtBlockInFlight.first) {
    const TopLevelStmtDecl *TLSD = GlobalTopLevelStmtBlockInFlight.second;
    GlobalTopLevelStmtBlockInFlight.first->FinishFunction(TLSD->getEndLoc());
    GlobalTopLevelStmtBlockInFlight = {nullptr, nullptr};
  }

  // Module implementations are initialized the same way as a regular TU that
  // imports one or more modules.
  if (CXX20ModuleInits && Primary && Primary->isInterfaceOrPartition())
    EmitCXXModuleInitFunc(Primary);
  else
    EmitCXXGlobalInitFunc();
  EmitCXXGlobalCleanUpFunc();
  registerGlobalDtorsWithAtExit();
  EmitCXXThreadLocalInitFunc();
  if (ObjCRuntime)
    if (llvm::Function *ObjCInitFunction = ObjCRuntime->ModuleInitFunction())
      AddGlobalCtor(ObjCInitFunction);
  if (Context.getLangOpts().CUDA && CUDARuntime) {
    if (llvm::Function *CudaCtorFunction = CUDARuntime->finalizeModule())
      AddGlobalCtor(CudaCtorFunction);
  }
  if (OpenMPRuntime) {
    OpenMPRuntime->createOffloadEntriesAndInfoMetadata();
    OpenMPRuntime->clear();
  }
  if (PGOReader) {
    getModule().setProfileSummary(
        PGOReader->getSummary(/* UseCS */ false).getMD(VMContext),
        llvm::ProfileSummary::PSK_Instr);
    if (PGOStats.hasDiagnostics())
      PGOStats.reportDiagnostics(getDiags(), getCodeGenOpts().MainFileName);
  }
  llvm::stable_sort(GlobalCtors, [](const Structor &L, const Structor &R) {
    return L.LexOrder < R.LexOrder;
  });
  EmitCtorList(GlobalCtors, "llvm.global_ctors");
  EmitCtorList(GlobalDtors, "llvm.global_dtors");
  EmitGlobalAnnotations();
  EmitStaticExternCAliases();
  checkAliases();
  EmitDeferredUnusedCoverageMappings();
  CodeGenPGO(*this).setValueProfilingFlag(getModule());
  CodeGenPGO(*this).setProfileVersion(getModule());
  if (CoverageMapping)
    CoverageMapping->emit();
  if (CodeGenOpts.SanitizeCfiCrossDso) {
    CodeGenFunction(*this).EmitCfiCheckFail();
    CodeGenFunction(*this).EmitCfiCheckStub();
  }
  if (LangOpts.Sanitize.has(SanitizerKind::KCFI))
    finalizeKCFITypes();
  emitAtAvailableLinkGuard();
  if (Context.getTargetInfo().getTriple().isWasm())
    EmitMainVoidAlias();

  if (getTriple().isAMDGPU()) {
    // Emit amdhsa_code_object_version module flag, which is code object version
    // times 100.
    if (getTarget().getTargetOpts().CodeObjectVersion !=
        llvm::CodeObjectVersionKind::COV_None) {
      getModule().addModuleFlag(llvm::Module::Error,
                                "amdhsa_code_object_version",
                                getTarget().getTargetOpts().CodeObjectVersion);
    }

    // Currently, "-mprintf-kind" option is only supported for HIP
    if (LangOpts.HIP) {
      auto *MDStr = llvm::MDString::get(
          getLLVMContext(), (getTarget().getTargetOpts().AMDGPUPrintfKindVal ==
                             TargetOptions::AMDGPUPrintfKind::Hostcall)
                                ? "hostcall"
                                : "buffered");
      getModule().addModuleFlag(llvm::Module::Error, "amdgpu_printf_kind",
                                MDStr);
    }
  }

  // Emit a global array containing all external kernels or device variables
  // used by host functions and mark it as used for CUDA/HIP. This is necessary
  // to get kernels or device variables in archives linked in even if these
  // kernels or device variables are only used in host functions.
  if (!Context.CUDAExternalDeviceDeclODRUsedByHost.empty()) {
    SmallVector<llvm::Constant *, 8> UsedArray;
    for (auto D : Context.CUDAExternalDeviceDeclODRUsedByHost) {
      GlobalDecl GD;
      if (auto *FD = dyn_cast<FunctionDecl>(D))
        GD = GlobalDecl(FD, KernelReferenceKind::Kernel);
      else
        GD = GlobalDecl(D);
      UsedArray.push_back(llvm::ConstantExpr::getPointerBitCastOrAddrSpaceCast(
          GetAddrOfGlobal(GD), Int8PtrTy));
    }

    llvm::ArrayType *ATy = llvm::ArrayType::get(Int8PtrTy, UsedArray.size());

    auto *GV = new llvm::GlobalVariable(
        getModule(), ATy, false, llvm::GlobalValue::InternalLinkage,
        llvm::ConstantArray::get(ATy, UsedArray), "__clang_gpu_used_external");
    addCompilerUsedGlobal(GV);
  }
  if (LangOpts.HIP && !getLangOpts().OffloadingNewDriver) {
    // Emit a unique ID so that host and device binaries from the same
    // compilation unit can be associated.
    auto *GV = new llvm::GlobalVariable(
        getModule(), Int8Ty, false, llvm::GlobalValue::ExternalLinkage,
        llvm::Constant::getNullValue(Int8Ty),
        "__hip_cuid_" + getContext().getCUIDHash());
    addCompilerUsedGlobal(GV);
  }
  emitLLVMUsed();
  if (SanStats)
    SanStats->finish();

  if (CodeGenOpts.Autolink &&
      (Context.getLangOpts().Modules || !LinkerOptionsMetadata.empty())) {
    EmitModuleLinkOptions();
  }

  // On ELF we pass the dependent library specifiers directly to the linker
  // without manipulating them. This is in contrast to other platforms where
  // they are mapped to a specific linker option by the compiler. This
  // difference is a result of the greater variety of ELF linkers and the fact
  // that ELF linkers tend to handle libraries in a more complicated fashion
  // than on other platforms. This forces us to defer handling the dependent
  // libs to the linker.
  //
  // CUDA/HIP device and host libraries are different. Currently there is no
  // way to differentiate dependent libraries for host or device. Existing
  // usage of #pragma comment(lib, *) is intended for host libraries on
  // Windows. Therefore emit llvm.dependent-libraries only for host.
  if (!ELFDependentLibraries.empty() && !Context.getLangOpts().CUDAIsDevice) {
    auto *NMD = getModule().getOrInsertNamedMetadata("llvm.dependent-libraries");
    for (auto *MD : ELFDependentLibraries)
      NMD->addOperand(MD);
  }

  if (CodeGenOpts.DwarfVersion) {
    getModule().addModuleFlag(llvm::Module::Max, "Dwarf Version",
                              CodeGenOpts.DwarfVersion);
  }

  if (CodeGenOpts.Dwarf64)
    getModule().addModuleFlag(llvm::Module::Max, "DWARF64", 1);

  if (Context.getLangOpts().SemanticInterposition)
    // Require various optimization to respect semantic interposition.
    getModule().setSemanticInterposition(true);

  if (CodeGenOpts.EmitCodeView) {
    // Indicate that we want CodeView in the metadata.
    getModule().addModuleFlag(llvm::Module::Warning, "CodeView", 1);
  }
  if (CodeGenOpts.CodeViewGHash) {
    getModule().addModuleFlag(llvm::Module::Warning, "CodeViewGHash", 1);
  }
  if (CodeGenOpts.ControlFlowGuard) {
    // Function ID tables and checks for Control Flow Guard (cfguard=2).
    getModule().addModuleFlag(llvm::Module::Warning, "cfguard", 2);
  } else if (CodeGenOpts.ControlFlowGuardNoChecks) {
    // Function ID tables for Control Flow Guard (cfguard=1).
    getModule().addModuleFlag(llvm::Module::Warning, "cfguard", 1);
  }
  if (CodeGenOpts.EHContGuard) {
    // Function ID tables for EH Continuation Guard.
    getModule().addModuleFlag(llvm::Module::Warning, "ehcontguard", 1);
  }
  if (Context.getLangOpts().Kernel) {
    // Note if we are compiling with /kernel.
    getModule().addModuleFlag(llvm::Module::Warning, "ms-kernel", 1);
  }
  if (CodeGenOpts.OptimizationLevel > 0 && CodeGenOpts.StrictVTablePointers) {
    // We don't support LTO with 2 with different StrictVTablePointers
    // FIXME: we could support it by stripping all the information introduced
    // by StrictVTablePointers.

    getModule().addModuleFlag(llvm::Module::Error, "StrictVTablePointers",1);

    llvm::Metadata *Ops[2] = {
              llvm::MDString::get(VMContext, "StrictVTablePointers"),
              llvm::ConstantAsMetadata::get(llvm::ConstantInt::get(
                  llvm::Type::getInt32Ty(VMContext), 1))};

    getModule().addModuleFlag(llvm::Module::Require,
                              "StrictVTablePointersRequirement",
                              llvm::MDNode::get(VMContext, Ops));
  }
  if (getModuleDebugInfo())
    // We support a single version in the linked module. The LLVM
    // parser will drop debug info with a different version number
    // (and warn about it, too).
    getModule().addModuleFlag(llvm::Module::Warning, "Debug Info Version",
                              llvm::DEBUG_METADATA_VERSION);

  // We need to record the widths of enums and wchar_t, so that we can generate
  // the correct build attributes in the ARM backend. wchar_size is also used by
  // TargetLibraryInfo.
  uint64_t WCharWidth =
      Context.getTypeSizeInChars(Context.getWideCharType()).getQuantity();
  getModule().addModuleFlag(llvm::Module::Error, "wchar_size", WCharWidth);

  if (getTriple().isOSzOS()) {
    getModule().addModuleFlag(llvm::Module::Warning,
                              "zos_product_major_version",
                              uint32_t(CLANG_VERSION_MAJOR));
    getModule().addModuleFlag(llvm::Module::Warning,
                              "zos_product_minor_version",
                              uint32_t(CLANG_VERSION_MINOR));
    getModule().addModuleFlag(llvm::Module::Warning, "zos_product_patchlevel",
                              uint32_t(CLANG_VERSION_PATCHLEVEL));
    std::string ProductId = getClangVendor() + "clang";
    getModule().addModuleFlag(llvm::Module::Error, "zos_product_id",
                              llvm::MDString::get(VMContext, ProductId));

    // Record the language because we need it for the PPA2.
    StringRef lang_str = languageToString(
        LangStandard::getLangStandardForKind(LangOpts.LangStd).Language);
    getModule().addModuleFlag(llvm::Module::Error, "zos_cu_language",
                              llvm::MDString::get(VMContext, lang_str));

    time_t TT = PreprocessorOpts.SourceDateEpoch
                    ? *PreprocessorOpts.SourceDateEpoch
                    : std::time(nullptr);
    getModule().addModuleFlag(llvm::Module::Max, "zos_translation_time",
                              static_cast<uint64_t>(TT));

    // Multiple modes will be supported here.
    getModule().addModuleFlag(llvm::Module::Error, "zos_le_char_mode",
                              llvm::MDString::get(VMContext, "ascii"));
  }

  llvm::Triple T = Context.getTargetInfo().getTriple();
  if (T.isARM() || T.isThumb()) {
    // The minimum width of an enum in bytes
    uint64_t EnumWidth = Context.getLangOpts().ShortEnums ? 1 : 4;
    getModule().addModuleFlag(llvm::Module::Error, "min_enum_size", EnumWidth);
  }

  if (T.isRISCV()) {
    StringRef ABIStr = Target.getABI();
    llvm::LLVMContext &Ctx = TheModule.getContext();
    getModule().addModuleFlag(llvm::Module::Error, "target-abi",
                              llvm::MDString::get(Ctx, ABIStr));

    // Add the canonical ISA string as metadata so the backend can set the ELF
    // attributes correctly. We use AppendUnique so LTO will keep all of the
    // unique ISA strings that were linked together.
    const std::vector<std::string> &Features =
        getTarget().getTargetOpts().Features;
    auto ParseResult =
        llvm::RISCVISAInfo::parseFeatures(T.isRISCV64() ? 64 : 32, Features);
    if (!errorToBool(ParseResult.takeError()))
      getModule().addModuleFlag(
          llvm::Module::AppendUnique, "riscv-isa",
          llvm::MDNode::get(
              Ctx, llvm::MDString::get(Ctx, (*ParseResult)->toString())));
  }

  if (CodeGenOpts.SanitizeCfiCrossDso) {
    // Indicate that we want cross-DSO control flow integrity checks.
    getModule().addModuleFlag(llvm::Module::Override, "Cross-DSO CFI", 1);
  }

  if (CodeGenOpts.WholeProgramVTables) {
    // Indicate whether VFE was enabled for this module, so that the
    // vcall_visibility metadata added under whole program vtables is handled
    // appropriately in the optimizer.
    getModule().addModuleFlag(llvm::Module::Error, "Virtual Function Elim",
                              CodeGenOpts.VirtualFunctionElimination);
  }

  if (LangOpts.Sanitize.has(SanitizerKind::CFIICall)) {
    getModule().addModuleFlag(llvm::Module::Override,
                              "CFI Canonical Jump Tables",
                              CodeGenOpts.SanitizeCfiCanonicalJumpTables);
  }

  if (LangOpts.Sanitize.has(SanitizerKind::KCFI)) {
    getModule().addModuleFlag(llvm::Module::Override, "kcfi", 1);
    // KCFI assumes patchable-function-prefix is the same for all indirectly
    // called functions. Store the expected offset for code generation.
    if (CodeGenOpts.PatchableFunctionEntryOffset)
      getModule().addModuleFlag(llvm::Module::Override, "kcfi-offset",
                                CodeGenOpts.PatchableFunctionEntryOffset);
  }

  if (CodeGenOpts.CFProtectionReturn &&
      Target.checkCFProtectionReturnSupported(getDiags())) {
    // Indicate that we want to instrument return control flow protection.
    getModule().addModuleFlag(llvm::Module::Min, "cf-protection-return",
                              1);
  }

  if (CodeGenOpts.CFProtectionBranch &&
      Target.checkCFProtectionBranchSupported(getDiags())) {
    // Indicate that we want to instrument branch control flow protection.
    getModule().addModuleFlag(llvm::Module::Min, "cf-protection-branch",
                              1);
  }

  if (CodeGenOpts.FunctionReturnThunks)
    getModule().addModuleFlag(llvm::Module::Override, "function_return_thunk_extern", 1);

  if (CodeGenOpts.IndirectBranchCSPrefix)
    getModule().addModuleFlag(llvm::Module::Override, "indirect_branch_cs_prefix", 1);

  // Add module metadata for return address signing (ignoring
  // non-leaf/all) and stack tagging. These are actually turned on by function
  // attributes, but we use module metadata to emit build attributes. This is
  // needed for LTO, where the function attributes are inside bitcode
  // serialised into a global variable by the time build attributes are
  // emitted, so we can't access them. LTO objects could be compiled with
  // different flags therefore module flags are set to "Min" behavior to achieve
  // the same end result of the normal build where e.g BTI is off if any object
  // doesn't support it.
  if (Context.getTargetInfo().hasFeature("ptrauth") &&
      LangOpts.getSignReturnAddressScope() !=
          LangOptions::SignReturnAddressScopeKind::None)
    getModule().addModuleFlag(llvm::Module::Override,
                              "sign-return-address-buildattr", 1);
  if (LangOpts.Sanitize.has(SanitizerKind::MemtagStack))
    getModule().addModuleFlag(llvm::Module::Override,
                              "tag-stack-memory-buildattr", 1);

  if (T.isARM() || T.isThumb() || T.isAArch64()) {
    if (LangOpts.BranchTargetEnforcement)
      getModule().addModuleFlag(llvm::Module::Min, "branch-target-enforcement",
                                1);
    if (LangOpts.BranchProtectionPAuthLR)
      getModule().addModuleFlag(llvm::Module::Min, "branch-protection-pauth-lr",
                                1);
    if (LangOpts.GuardedControlStack)
      getModule().addModuleFlag(llvm::Module::Min, "guarded-control-stack", 1);
    if (LangOpts.hasSignReturnAddress())
      getModule().addModuleFlag(llvm::Module::Min, "sign-return-address", 1);
    if (LangOpts.isSignReturnAddressScopeAll())
      getModule().addModuleFlag(llvm::Module::Min, "sign-return-address-all",
                                1);
    if (!LangOpts.isSignReturnAddressWithAKey())
      getModule().addModuleFlag(llvm::Module::Min,
                                "sign-return-address-with-bkey", 1);

    if (getTriple().isOSLinux()) {
      assert(getTriple().isOSBinFormatELF());
      using namespace llvm::ELF;
      uint64_t PAuthABIVersion =
          (LangOpts.PointerAuthIntrinsics
           << AARCH64_PAUTH_PLATFORM_LLVM_LINUX_VERSION_INTRINSICS) |
          (LangOpts.PointerAuthCalls
           << AARCH64_PAUTH_PLATFORM_LLVM_LINUX_VERSION_CALLS) |
          (LangOpts.PointerAuthReturns
           << AARCH64_PAUTH_PLATFORM_LLVM_LINUX_VERSION_RETURNS) |
          (LangOpts.PointerAuthAuthTraps
           << AARCH64_PAUTH_PLATFORM_LLVM_LINUX_VERSION_AUTHTRAPS) |
          (LangOpts.PointerAuthVTPtrAddressDiscrimination
           << AARCH64_PAUTH_PLATFORM_LLVM_LINUX_VERSION_VPTRADDRDISCR) |
          (LangOpts.PointerAuthVTPtrTypeDiscrimination
           << AARCH64_PAUTH_PLATFORM_LLVM_LINUX_VERSION_VPTRTYPEDISCR) |
          (LangOpts.PointerAuthInitFini
           << AARCH64_PAUTH_PLATFORM_LLVM_LINUX_VERSION_INITFINI);
      static_assert(AARCH64_PAUTH_PLATFORM_LLVM_LINUX_VERSION_INITFINI ==
                        AARCH64_PAUTH_PLATFORM_LLVM_LINUX_VERSION_LAST,
                    "Update when new enum items are defined");
      if (PAuthABIVersion != 0) {
        getModule().addModuleFlag(llvm::Module::Error,
                                  "aarch64-elf-pauthabi-platform",
                                  AARCH64_PAUTH_PLATFORM_LLVM_LINUX);
        getModule().addModuleFlag(llvm::Module::Error,
                                  "aarch64-elf-pauthabi-version",
                                  PAuthABIVersion);
      }
    }
  }

  if (CodeGenOpts.StackClashProtector)
    getModule().addModuleFlag(
        llvm::Module::Override, "probe-stack",
        llvm::MDString::get(TheModule.getContext(), "inline-asm"));

  if (CodeGenOpts.StackProbeSize && CodeGenOpts.StackProbeSize != 4096)
    getModule().addModuleFlag(llvm::Module::Min, "stack-probe-size",
                              CodeGenOpts.StackProbeSize);

  if (!CodeGenOpts.MemoryProfileOutput.empty()) {
    llvm::LLVMContext &Ctx = TheModule.getContext();
    getModule().addModuleFlag(
        llvm::Module::Error, "MemProfProfileFilename",
        llvm::MDString::get(Ctx, CodeGenOpts.MemoryProfileOutput));
  }

  if ((LangOpts.CUDAIsDevice || LangOpts.SYCLIsDevice) && getTriple().isNVPTX()) {
    // Indicate whether __nvvm_reflect should be configured to flush denormal
    // floating point values to 0.  (This corresponds to its "__CUDA_FTZ"
    // property.)
    getModule().addModuleFlag(
        llvm::Module::Max, "nvvm-reflect-ftz",
        (CodeGenOpts.FP32DenormalMode.Output != llvm::DenormalMode::IEEE) ||
            (CodeGenOpts.FPDenormalMode.Output != llvm::DenormalMode::IEEE));
    getModule().addModuleFlag(llvm::Module::Max, "nvvm-reflect-prec-sqrt",
                              getTarget().getTargetOpts().NVVMCudaPrecSqrt);
  }

  if (LangOpts.SYCLIsDevice) {
    getModule().addModuleFlag(llvm::Module::Error, "sycl-device", 1);
    if (LangOpts.SYCLIsNativeCPU)
      getModule().addModuleFlag(llvm::Module::Error, "is-native-cpu", 1);
  }

  if (LangOpts.EHAsynch)
    getModule().addModuleFlag(llvm::Module::Warning, "eh-asynch", 1);

  // Indicate whether this Module was compiled with -fopenmp
  if (getLangOpts().OpenMP && !getLangOpts().OpenMPSimd)
    getModule().addModuleFlag(llvm::Module::Max, "openmp", LangOpts.OpenMP);
  if (getLangOpts().OpenMPIsTargetDevice)
    getModule().addModuleFlag(llvm::Module::Max, "openmp-device",
                              LangOpts.OpenMP);

  // Emit OpenCL specific module metadata: OpenCL/SPIR version.
  if (LangOpts.OpenCL || (LangOpts.CUDAIsDevice && getTriple().isSPIRV())) {
    EmitOpenCLMetadata();
    // Emit SPIR version.
    if (getTriple().isSPIR()) {
      // SPIR v2.0 s2.12 - The SPIR version used by the module is stored in the
      // opencl.spir.version named metadata.
      // C++ for OpenCL has a distinct mapping for version compatibility with
      // OpenCL.
      auto Version = LangOpts.getOpenCLCompatibleVersion();
      llvm::Metadata *SPIRVerElts[] = {
          llvm::ConstantAsMetadata::get(llvm::ConstantInt::get(
              Int32Ty, Version / 100)),
          llvm::ConstantAsMetadata::get(llvm::ConstantInt::get(
              Int32Ty, (Version / 100 > 1) ? 0 : 2))};
      llvm::NamedMDNode *SPIRVerMD =
          TheModule.getOrInsertNamedMetadata("opencl.spir.version");
      llvm::LLVMContext &Ctx = TheModule.getContext();
      SPIRVerMD->addOperand(llvm::MDNode::get(Ctx, SPIRVerElts));
    }
  }

  // Emit SYCL specific module metadata: OpenCL/SPIR version, OpenCL language,
  // metadata for optional features (device aspects).
  if (LangOpts.SYCLIsDevice) {
    llvm::LLVMContext &Ctx = TheModule.getContext();
    llvm::Metadata *SPIRVerElts[] = {
        llvm::ConstantAsMetadata::get(llvm::ConstantInt::get(Int32Ty, 1)),
        llvm::ConstantAsMetadata::get(llvm::ConstantInt::get(Int32Ty, 2))};
    llvm::NamedMDNode *SPIRVerMD =
        TheModule.getOrInsertNamedMetadata("opencl.spir.version");
    SPIRVerMD->addOperand(llvm::MDNode::get(Ctx, SPIRVerElts));
    // We are trying to look like OpenCL C++ for SPIR-V translator.
    // 4 - OpenCL_CPP, 100000 - OpenCL C++ version 1.0
    // 0 - ESIMD, if any kernel or function is an explicit SIMD one
    int Lang = llvm::any_of(TheModule,
                            [](const auto &F) {
                              return F.getMetadata("sycl_explicit_simd");
                            })
                   ? 0
                   : 4;

    llvm::Metadata *SPIRVSourceElts[] = {
        llvm::ConstantAsMetadata::get(llvm::ConstantInt::get(Int32Ty, Lang)),
        llvm::ConstantAsMetadata::get(llvm::ConstantInt::get(Int32Ty, 100000))};
    llvm::NamedMDNode *SPIRVSourceMD =
        TheModule.getOrInsertNamedMetadata("spirv.Source");
    SPIRVSourceMD->addOperand(llvm::MDNode::get(Ctx, SPIRVSourceElts));

    // Emit type name with list of associated device aspects.
    if (TypesWithAspects.size() > 0) {
      llvm::NamedMDNode *AspectsMD =
          TheModule.getOrInsertNamedMetadata("sycl_types_that_use_aspects");
      for (const auto &Type : TypesWithAspects) {
        StringRef Name = Type.first;
        const RecordDecl *RD = Type.second;
        AspectsMD->addOperand(getAspectsMD(Context, TheModule.getContext(),
                                           Name,
                                           RD->getAttr<SYCLUsesAspectsAttr>()));
      }
    }

    // Emit metadata for all aspects defined in the aspects enum.
    if (AspectsEnumDecl) {
      llvm::NamedMDNode *AspectEnumValsMD =
          TheModule.getOrInsertNamedMetadata("sycl_aspects");
      for (const EnumConstantDecl *ECD : AspectsEnumDecl->enumerators())
        AspectEnumValsMD->addOperand(
            getAspectEnumValueMD(Context, TheModule.getContext(), ECD));
    }
  }

  // HLSL related end of code gen work items.
  if (LangOpts.HLSL)
    getHLSLRuntime().finishCodeGen();

  if (uint32_t PLevel = Context.getLangOpts().PICLevel) {
    assert(PLevel < 3 && "Invalid PIC Level");
    getModule().setPICLevel(static_cast<llvm::PICLevel::Level>(PLevel));
    if (Context.getLangOpts().PIE)
      getModule().setPIELevel(static_cast<llvm::PIELevel::Level>(PLevel));
  }

  if (getCodeGenOpts().CodeModel.size() > 0) {
    unsigned CM = llvm::StringSwitch<unsigned>(getCodeGenOpts().CodeModel)
                  .Case("tiny", llvm::CodeModel::Tiny)
                  .Case("small", llvm::CodeModel::Small)
                  .Case("kernel", llvm::CodeModel::Kernel)
                  .Case("medium", llvm::CodeModel::Medium)
                  .Case("large", llvm::CodeModel::Large)
                  .Default(~0u);
    if (CM != ~0u) {
      llvm::CodeModel::Model codeModel = static_cast<llvm::CodeModel::Model>(CM);
      getModule().setCodeModel(codeModel);

      if ((CM == llvm::CodeModel::Medium || CM == llvm::CodeModel::Large) &&
          Context.getTargetInfo().getTriple().getArch() ==
              llvm::Triple::x86_64) {
        getModule().setLargeDataThreshold(getCodeGenOpts().LargeDataThreshold);
      }
    }
  }

  if (CodeGenOpts.NoPLT)
    getModule().setRtLibUseGOT();
  if (getTriple().isOSBinFormatELF() &&
      CodeGenOpts.DirectAccessExternalData !=
          getModule().getDirectAccessExternalData()) {
    getModule().setDirectAccessExternalData(
        CodeGenOpts.DirectAccessExternalData);
  }
  if (CodeGenOpts.UnwindTables)
    getModule().setUwtable(llvm::UWTableKind(CodeGenOpts.UnwindTables));

  switch (CodeGenOpts.getFramePointer()) {
  case CodeGenOptions::FramePointerKind::None:
    // 0 ("none") is the default.
    break;
  case CodeGenOptions::FramePointerKind::Reserved:
    getModule().setFramePointer(llvm::FramePointerKind::Reserved);
    break;
  case CodeGenOptions::FramePointerKind::NonLeaf:
    getModule().setFramePointer(llvm::FramePointerKind::NonLeaf);
    break;
  case CodeGenOptions::FramePointerKind::All:
    getModule().setFramePointer(llvm::FramePointerKind::All);
    break;
  }

  SimplifyPersonality();

  if (getCodeGenOpts().EmitDeclMetadata)
    EmitDeclMetadata();

  if (getCodeGenOpts().CoverageNotesFile.size() ||
      getCodeGenOpts().CoverageDataFile.size())
    EmitCoverageFile();

  if (CGDebugInfo *DI = getModuleDebugInfo())
    DI->finalize();

  if (getCodeGenOpts().EmitVersionIdentMetadata)
    EmitVersionIdentMetadata();

  if (!getCodeGenOpts().RecordCommandLine.empty())
    EmitCommandLineMetadata();

  if (!getCodeGenOpts().StackProtectorGuard.empty())
    getModule().setStackProtectorGuard(getCodeGenOpts().StackProtectorGuard);
  if (!getCodeGenOpts().StackProtectorGuardReg.empty())
    getModule().setStackProtectorGuardReg(
        getCodeGenOpts().StackProtectorGuardReg);
  if (!getCodeGenOpts().StackProtectorGuardSymbol.empty())
    getModule().setStackProtectorGuardSymbol(
        getCodeGenOpts().StackProtectorGuardSymbol);
  if (getCodeGenOpts().StackProtectorGuardOffset != INT_MAX)
    getModule().setStackProtectorGuardOffset(
        getCodeGenOpts().StackProtectorGuardOffset);
  if (getCodeGenOpts().StackAlignment)
    getModule().setOverrideStackAlignment(getCodeGenOpts().StackAlignment);
  if (getCodeGenOpts().SkipRaxSetup)
    getModule().addModuleFlag(llvm::Module::Override, "SkipRaxSetup", 1);
  if (getLangOpts().RegCall4)
    getModule().addModuleFlag(llvm::Module::Override, "RegCallv4", 1);

  if (getContext().getTargetInfo().getMaxTLSAlign())
    getModule().addModuleFlag(llvm::Module::Error, "MaxTLSAlign",
                              getContext().getTargetInfo().getMaxTLSAlign());

  getTargetCodeGenInfo().emitTargetGlobals(*this);

  getTargetCodeGenInfo().emitTargetMetadata(*this, MangledDeclNames);

  EmitBackendOptionsMetadata(getCodeGenOpts());

  // If there is device offloading code embed it in the host now.
  EmbedObject(&getModule(), CodeGenOpts, getDiags());

  // Set visibility from DLL storage class
  // We do this at the end of LLVM IR generation; after any operation
  // that might affect the DLL storage class or the visibility, and
  // before anything that might act on these.
  setVisibilityFromDLLStorageClass(LangOpts, getModule());
}

void CodeGenModule::EmitOpenCLMetadata() {
  // SPIR v2.0 s2.13 - The OpenCL version used by the module is stored in the
  // opencl.ocl.version named metadata node.
  // C++ for OpenCL has a distinct mapping for versions compatibile with OpenCL.
  auto Version = LangOpts.getOpenCLCompatibleVersion();
  llvm::Metadata *OCLVerElts[] = {
      llvm::ConstantAsMetadata::get(llvm::ConstantInt::get(
          Int32Ty, Version / 100)),
      llvm::ConstantAsMetadata::get(llvm::ConstantInt::get(
          Int32Ty, (Version % 100) / 10))};
  llvm::NamedMDNode *OCLVerMD =
      TheModule.getOrInsertNamedMetadata("opencl.ocl.version");
  llvm::LLVMContext &Ctx = TheModule.getContext();
  OCLVerMD->addOperand(llvm::MDNode::get(Ctx, OCLVerElts));
}

void CodeGenModule::EmitBackendOptionsMetadata(
    const CodeGenOptions &CodeGenOpts) {
  if (getTriple().isRISCV()) {
    getModule().addModuleFlag(llvm::Module::Min, "SmallDataLimit",
                              CodeGenOpts.SmallDataLimit);
  }
}

void CodeGenModule::UpdateCompletedType(const TagDecl *TD) {
  // Make sure that this type is translated.
  Types.UpdateCompletedType(TD);
}

void CodeGenModule::RefreshTypeCacheForClass(const CXXRecordDecl *RD) {
  // Make sure that this type is translated.
  Types.RefreshTypeCacheForClass(RD);
}

llvm::MDNode *CodeGenModule::getTBAATypeInfo(QualType QTy) {
  if (!TBAA)
    return nullptr;
  return TBAA->getTypeInfo(QTy);
}

TBAAAccessInfo CodeGenModule::getTBAAAccessInfo(QualType AccessType) {
  if (!TBAA)
    return TBAAAccessInfo();
  if (getLangOpts().CUDAIsDevice) {
    // As CUDA builtin surface/texture types are replaced, skip generating TBAA
    // access info.
    if (AccessType->isCUDADeviceBuiltinSurfaceType()) {
      if (getTargetCodeGenInfo().getCUDADeviceBuiltinSurfaceDeviceType() !=
          nullptr)
        return TBAAAccessInfo();
    } else if (AccessType->isCUDADeviceBuiltinTextureType()) {
      if (getTargetCodeGenInfo().getCUDADeviceBuiltinTextureDeviceType() !=
          nullptr)
        return TBAAAccessInfo();
    }
  }
  return TBAA->getAccessInfo(AccessType);
}

TBAAAccessInfo
CodeGenModule::getTBAAVTablePtrAccessInfo(llvm::Type *VTablePtrType) {
  if (!TBAA)
    return TBAAAccessInfo();
  return TBAA->getVTablePtrAccessInfo(VTablePtrType);
}

llvm::MDNode *CodeGenModule::getTBAAStructInfo(QualType QTy) {
  if (!TBAA)
    return nullptr;
  return TBAA->getTBAAStructInfo(QTy);
}

llvm::MDNode *CodeGenModule::getTBAABaseTypeInfo(QualType QTy) {
  if (!TBAA)
    return nullptr;
  return TBAA->getBaseTypeInfo(QTy);
}

llvm::MDNode *CodeGenModule::getTBAAAccessTagInfo(TBAAAccessInfo Info) {
  if (!TBAA)
    return nullptr;
  return TBAA->getAccessTagInfo(Info);
}

TBAAAccessInfo CodeGenModule::mergeTBAAInfoForCast(TBAAAccessInfo SourceInfo,
                                                   TBAAAccessInfo TargetInfo) {
  if (!TBAA)
    return TBAAAccessInfo();
  return TBAA->mergeTBAAInfoForCast(SourceInfo, TargetInfo);
}

TBAAAccessInfo
CodeGenModule::mergeTBAAInfoForConditionalOperator(TBAAAccessInfo InfoA,
                                                   TBAAAccessInfo InfoB) {
  if (!TBAA)
    return TBAAAccessInfo();
  return TBAA->mergeTBAAInfoForConditionalOperator(InfoA, InfoB);
}

TBAAAccessInfo
CodeGenModule::mergeTBAAInfoForMemoryTransfer(TBAAAccessInfo DestInfo,
                                              TBAAAccessInfo SrcInfo) {
  if (!TBAA)
    return TBAAAccessInfo();
  return TBAA->mergeTBAAInfoForConditionalOperator(DestInfo, SrcInfo);
}

void CodeGenModule::DecorateInstructionWithTBAA(llvm::Instruction *Inst,
                                                TBAAAccessInfo TBAAInfo) {
  if (llvm::MDNode *Tag = getTBAAAccessTagInfo(TBAAInfo))
    Inst->setMetadata(llvm::LLVMContext::MD_tbaa, Tag);
}

void CodeGenModule::DecorateInstructionWithInvariantGroup(
    llvm::Instruction *I, const CXXRecordDecl *RD) {
  I->setMetadata(llvm::LLVMContext::MD_invariant_group,
                 llvm::MDNode::get(getLLVMContext(), {}));
}

void CodeGenModule::Error(SourceLocation loc, StringRef message) {
  unsigned diagID = getDiags().getCustomDiagID(DiagnosticsEngine::Error, "%0");
  getDiags().Report(Context.getFullLoc(loc), diagID) << message;
}

/// ErrorUnsupported - Print out an error that codegen doesn't support the
/// specified stmt yet.
void CodeGenModule::ErrorUnsupported(const Stmt *S, const char *Type) {
  unsigned DiagID = getDiags().getCustomDiagID(DiagnosticsEngine::Error,
                                               "cannot compile this %0 yet");
  std::string Msg = Type;
  getDiags().Report(Context.getFullLoc(S->getBeginLoc()), DiagID)
      << Msg << S->getSourceRange();
}

/// ErrorUnsupported - Print out an error that codegen doesn't support the
/// specified decl yet.
void CodeGenModule::ErrorUnsupported(const Decl *D, const char *Type) {
  unsigned DiagID = getDiags().getCustomDiagID(DiagnosticsEngine::Error,
                                               "cannot compile this %0 yet");
  std::string Msg = Type;
  getDiags().Report(Context.getFullLoc(D->getLocation()), DiagID) << Msg;
}

llvm::ConstantInt *CodeGenModule::getSize(CharUnits size) {
  return llvm::ConstantInt::get(SizeTy, size.getQuantity());
}

void CodeGenModule::setGlobalVisibility(llvm::GlobalValue *GV,
                                        const NamedDecl *D) const {
  // Internal definitions always have default visibility.
  if (GV->hasLocalLinkage()) {
    GV->setVisibility(llvm::GlobalValue::DefaultVisibility);
    return;
  }
  if (!D)
    return;

  // Set visibility for definitions, and for declarations if requested globally
  // or set explicitly.
  LinkageInfo LV = D->getLinkageAndVisibility();

  // OpenMP declare target variables must be visible to the host so they can
  // be registered. We require protected visibility unless the variable has
  // the DT_nohost modifier and does not need to be registered.
  if (Context.getLangOpts().OpenMP &&
      Context.getLangOpts().OpenMPIsTargetDevice && isa<VarDecl>(D) &&
      D->hasAttr<OMPDeclareTargetDeclAttr>() &&
      D->getAttr<OMPDeclareTargetDeclAttr>()->getDevType() !=
          OMPDeclareTargetDeclAttr::DT_NoHost &&
      LV.getVisibility() == HiddenVisibility) {
    GV->setVisibility(llvm::GlobalValue::ProtectedVisibility);
    return;
  }

  if (GV->hasDLLExportStorageClass() || GV->hasDLLImportStorageClass()) {
    // Reject incompatible dlllstorage and visibility annotations.
    if (!LV.isVisibilityExplicit())
      return;
    if (GV->hasDLLExportStorageClass()) {
      if (LV.getVisibility() == HiddenVisibility)
        getDiags().Report(D->getLocation(),
                          diag::err_hidden_visibility_dllexport);
    } else if (LV.getVisibility() != DefaultVisibility) {
      getDiags().Report(D->getLocation(),
                        diag::err_non_default_visibility_dllimport);
    }
    return;
  }

  if (LV.isVisibilityExplicit() || getLangOpts().SetVisibilityForExternDecls ||
      !GV->isDeclarationForLinker())
    GV->setVisibility(GetLLVMVisibility(LV.getVisibility()));
}

static bool shouldAssumeDSOLocal(const CodeGenModule &CGM,
                                 llvm::GlobalValue *GV) {
  if (GV->hasLocalLinkage())
    return true;

  if (!GV->hasDefaultVisibility() && !GV->hasExternalWeakLinkage())
    return true;

  // DLLImport explicitly marks the GV as external.
  if (GV->hasDLLImportStorageClass())
    return false;

  const llvm::Triple &TT = CGM.getTriple();
  const auto &CGOpts = CGM.getCodeGenOpts();
  if (TT.isWindowsGNUEnvironment()) {
    // In MinGW, variables without DLLImport can still be automatically
    // imported from a DLL by the linker; don't mark variables that
    // potentially could come from another DLL as DSO local.

    // With EmulatedTLS, TLS variables can be autoimported from other DLLs
    // (and this actually happens in the public interface of libstdc++), so
    // such variables can't be marked as DSO local. (Native TLS variables
    // can't be dllimported at all, though.)
    if (GV->isDeclarationForLinker() && isa<llvm::GlobalVariable>(GV) &&
        (!GV->isThreadLocal() || CGM.getCodeGenOpts().EmulatedTLS) &&
        CGOpts.AutoImport)
      return false;
  }

  // On COFF, don't mark 'extern_weak' symbols as DSO local. If these symbols
  // remain unresolved in the link, they can be resolved to zero, which is
  // outside the current DSO.
  if (TT.isOSBinFormatCOFF() && GV->hasExternalWeakLinkage())
    return false;

  // Every other GV is local on COFF.
  // Make an exception for windows OS in the triple: Some firmware builds use
  // *-win32-macho triples. This (accidentally?) produced windows relocations
  // without GOT tables in older clang versions; Keep this behaviour.
  // FIXME: even thread local variables?
  if (TT.isOSBinFormatCOFF() || (TT.isOSWindows() && TT.isOSBinFormatMachO()))
    return true;

  // Only handle COFF and ELF for now.
  if (!TT.isOSBinFormatELF())
    return false;

  // If this is not an executable, don't assume anything is local.
  llvm::Reloc::Model RM = CGOpts.RelocationModel;
  const auto &LOpts = CGM.getLangOpts();
  if (RM != llvm::Reloc::Static && !LOpts.PIE) {
    // On ELF, if -fno-semantic-interposition is specified and the target
    // supports local aliases, there will be neither CC1
    // -fsemantic-interposition nor -fhalf-no-semantic-interposition. Set
    // dso_local on the function if using a local alias is preferable (can avoid
    // PLT indirection).
    if (!(isa<llvm::Function>(GV) && GV->canBenefitFromLocalAlias()))
      return false;
    return !(CGM.getLangOpts().SemanticInterposition ||
             CGM.getLangOpts().HalfNoSemanticInterposition);
  }

  // A definition cannot be preempted from an executable.
  if (!GV->isDeclarationForLinker())
    return true;

  // Most PIC code sequences that assume that a symbol is local cannot produce a
  // 0 if it turns out the symbol is undefined. While this is ABI and relocation
  // depended, it seems worth it to handle it here.
  if (RM == llvm::Reloc::PIC_ && GV->hasExternalWeakLinkage())
    return false;

  // PowerPC64 prefers TOC indirection to avoid copy relocations.
  if (TT.isPPC64())
    return false;

  if (CGOpts.DirectAccessExternalData) {
    // If -fdirect-access-external-data (default for -fno-pic), set dso_local
    // for non-thread-local variables. If the symbol is not defined in the
    // executable, a copy relocation will be needed at link time. dso_local is
    // excluded for thread-local variables because they generally don't support
    // copy relocations.
    if (auto *Var = dyn_cast<llvm::GlobalVariable>(GV))
      if (!Var->isThreadLocal())
        return true;

    // -fno-pic sets dso_local on a function declaration to allow direct
    // accesses when taking its address (similar to a data symbol). If the
    // function is not defined in the executable, a canonical PLT entry will be
    // needed at link time. -fno-direct-access-external-data can avoid the
    // canonical PLT entry. We don't generalize this condition to -fpie/-fpic as
    // it could just cause trouble without providing perceptible benefits.
    if (isa<llvm::Function>(GV) && !CGOpts.NoPLT && RM == llvm::Reloc::Static)
      return true;
  }

  // If we can use copy relocations we can assume it is local.

  // Otherwise don't assume it is local.
  return false;
}

void CodeGenModule::setDSOLocal(llvm::GlobalValue *GV) const {
  GV->setDSOLocal(shouldAssumeDSOLocal(*this, GV));
}

void CodeGenModule::setDLLImportDLLExport(llvm::GlobalValue *GV,
                                          GlobalDecl GD) const {
  const auto *D = dyn_cast<NamedDecl>(GD.getDecl());
  // C++ destructors have a few C++ ABI specific special cases.
  if (const auto *Dtor = dyn_cast_or_null<CXXDestructorDecl>(D)) {
    getCXXABI().setCXXDestructorDLLStorage(GV, Dtor, GD.getDtorType());
    return;
  }
  setDLLImportDLLExport(GV, D);
}

void CodeGenModule::setDLLImportDLLExport(llvm::GlobalValue *GV,
                                          const NamedDecl *D) const {
  if (D && D->isExternallyVisible()) {
    if (D->hasAttr<DLLImportAttr>())
      GV->setDLLStorageClass(llvm::GlobalVariable::DLLImportStorageClass);
    else if ((D->hasAttr<DLLExportAttr>() ||
              shouldMapVisibilityToDLLExport(D)) &&
             !GV->isDeclarationForLinker())
      GV->setDLLStorageClass(llvm::GlobalVariable::DLLExportStorageClass);
  }
}

void CodeGenModule::setGVProperties(llvm::GlobalValue *GV,
                                    GlobalDecl GD) const {
  setDLLImportDLLExport(GV, GD);
  setGVPropertiesAux(GV, dyn_cast<NamedDecl>(GD.getDecl()));
}

void CodeGenModule::setGVProperties(llvm::GlobalValue *GV,
                                    const NamedDecl *D) const {
  setDLLImportDLLExport(GV, D);
  setGVPropertiesAux(GV, D);
}

void CodeGenModule::setGVPropertiesAux(llvm::GlobalValue *GV,
                                       const NamedDecl *D) const {
  setGlobalVisibility(GV, D);
  setDSOLocal(GV);
  GV->setPartition(CodeGenOpts.SymbolPartition);
}

static llvm::GlobalVariable::ThreadLocalMode GetLLVMTLSModel(StringRef S) {
  return llvm::StringSwitch<llvm::GlobalVariable::ThreadLocalMode>(S)
      .Case("global-dynamic", llvm::GlobalVariable::GeneralDynamicTLSModel)
      .Case("local-dynamic", llvm::GlobalVariable::LocalDynamicTLSModel)
      .Case("initial-exec", llvm::GlobalVariable::InitialExecTLSModel)
      .Case("local-exec", llvm::GlobalVariable::LocalExecTLSModel);
}

llvm::GlobalVariable::ThreadLocalMode
CodeGenModule::GetDefaultLLVMTLSModel() const {
  switch (CodeGenOpts.getDefaultTLSModel()) {
  case CodeGenOptions::GeneralDynamicTLSModel:
    return llvm::GlobalVariable::GeneralDynamicTLSModel;
  case CodeGenOptions::LocalDynamicTLSModel:
    return llvm::GlobalVariable::LocalDynamicTLSModel;
  case CodeGenOptions::InitialExecTLSModel:
    return llvm::GlobalVariable::InitialExecTLSModel;
  case CodeGenOptions::LocalExecTLSModel:
    return llvm::GlobalVariable::LocalExecTLSModel;
  }
  llvm_unreachable("Invalid TLS model!");
}

void CodeGenModule::setTLSMode(llvm::GlobalValue *GV, const VarDecl &D) const {
  assert(D.getTLSKind() && "setting TLS mode on non-TLS var!");

  llvm::GlobalValue::ThreadLocalMode TLM;
  TLM = GetDefaultLLVMTLSModel();

  // Override the TLS model if it is explicitly specified.
  if (const TLSModelAttr *Attr = D.getAttr<TLSModelAttr>()) {
    TLM = GetLLVMTLSModel(Attr->getModel());
  }

  GV->setThreadLocalMode(TLM);
}

static std::string getCPUSpecificMangling(const CodeGenModule &CGM,
                                          StringRef Name) {
  const TargetInfo &Target = CGM.getTarget();
  return (Twine('.') + Twine(Target.CPUSpecificManglingCharacter(Name))).str();
}

static void AppendCPUSpecificCPUDispatchMangling(const CodeGenModule &CGM,
                                                 const CPUSpecificAttr *Attr,
                                                 unsigned CPUIndex,
                                                 raw_ostream &Out) {
  // cpu_specific gets the current name, dispatch gets the resolver if IFunc is
  // supported.
  if (Attr)
    Out << getCPUSpecificMangling(CGM, Attr->getCPUName(CPUIndex)->getName());
  else if (CGM.getTarget().supportsIFunc())
    Out << ".resolver";
}

// Returns true if GD is a function decl with internal linkage and
// needs a unique suffix after the mangled name.
static bool isUniqueInternalLinkageDecl(GlobalDecl GD,
                                        CodeGenModule &CGM) {
  const Decl *D = GD.getDecl();
  return !CGM.getModuleNameHash().empty() && isa<FunctionDecl>(D) &&
         (CGM.getFunctionLinkage(GD) == llvm::GlobalValue::InternalLinkage);
}

static std::string getMangledNameImpl(CodeGenModule &CGM, GlobalDecl GD,
                                      const NamedDecl *ND,
                                      bool OmitMultiVersionMangling = false) {
  SmallString<256> Buffer;
  llvm::raw_svector_ostream Out(Buffer);
  MangleContext &MC = CGM.getCXXABI().getMangleContext();
  if (!CGM.getModuleNameHash().empty())
    MC.needsUniqueInternalLinkageNames();
  bool ShouldMangle = MC.shouldMangleDeclName(ND);
  if (ShouldMangle)
    MC.mangleName(GD.getWithDecl(ND), Out);
  else {
    IdentifierInfo *II = ND->getIdentifier();
    assert(II && "Attempt to mangle unnamed decl.");
    const auto *FD = dyn_cast<FunctionDecl>(ND);

    if (FD &&
        FD->getType()->castAs<FunctionType>()->getCallConv() == CC_X86RegCall) {
      if (CGM.getLangOpts().RegCall4)
        Out << "__regcall4__" << II->getName();
      else
        Out << "__regcall3__" << II->getName();
    } else if (FD && FD->hasAttr<CUDAGlobalAttr>() &&
               GD.getKernelReferenceKind() == KernelReferenceKind::Stub) {
      Out << "__device_stub__" << II->getName();
    } else {
      Out << II->getName();
    }
  }

  // Check if the module name hash should be appended for internal linkage
  // symbols.   This should come before multi-version target suffixes are
  // appended. This is to keep the name and module hash suffix of the
  // internal linkage function together.  The unique suffix should only be
  // added when name mangling is done to make sure that the final name can
  // be properly demangled.  For example, for C functions without prototypes,
  // name mangling is not done and the unique suffix should not be appeneded
  // then.
  if (ShouldMangle && isUniqueInternalLinkageDecl(GD, CGM)) {
    assert(CGM.getCodeGenOpts().UniqueInternalLinkageNames &&
           "Hash computed when not explicitly requested");
    Out << CGM.getModuleNameHash();
  }

  if (const auto *FD = dyn_cast<FunctionDecl>(ND))
    if (FD->isMultiVersion() && !OmitMultiVersionMangling) {
      switch (FD->getMultiVersionKind()) {
      case MultiVersionKind::CPUDispatch:
      case MultiVersionKind::CPUSpecific:
        AppendCPUSpecificCPUDispatchMangling(CGM,
                                             FD->getAttr<CPUSpecificAttr>(),
                                             GD.getMultiVersionIndex(), Out);
        break;
      case MultiVersionKind::Target: {
        auto *Attr = FD->getAttr<TargetAttr>();
        assert(Attr && "Expected TargetAttr to be present "
                       "for attribute mangling");
        const ABIInfo &Info = CGM.getTargetCodeGenInfo().getABIInfo();
        Info.appendAttributeMangling(Attr, Out);
        break;
      }
      case MultiVersionKind::TargetVersion: {
        auto *Attr = FD->getAttr<TargetVersionAttr>();
        assert(Attr && "Expected TargetVersionAttr to be present "
                       "for attribute mangling");
        const ABIInfo &Info = CGM.getTargetCodeGenInfo().getABIInfo();
        Info.appendAttributeMangling(Attr, Out);
        break;
      }
      case MultiVersionKind::TargetClones: {
        auto *Attr = FD->getAttr<TargetClonesAttr>();
        assert(Attr && "Expected TargetClonesAttr to be present "
                       "for attribute mangling");
        unsigned Index = GD.getMultiVersionIndex();
        const ABIInfo &Info = CGM.getTargetCodeGenInfo().getABIInfo();
        Info.appendAttributeMangling(Attr, Index, Out);
        break;
      }
      case MultiVersionKind::None:
        llvm_unreachable("None multiversion type isn't valid here");
      }
    }

  // Make unique name for device side static file-scope variable for HIP.
  if (CGM.getContext().shouldExternalize(ND) &&
      CGM.getLangOpts().GPURelocatableDeviceCode &&
      CGM.getLangOpts().CUDAIsDevice)
    CGM.printPostfixForExternalizedDecl(Out, ND);

  return std::string(Out.str());
}

void CodeGenModule::UpdateMultiVersionNames(GlobalDecl GD,
                                            const FunctionDecl *FD,
                                            StringRef &CurName) {
  if (!FD->isMultiVersion())
    return;

  // Get the name of what this would be without the 'target' attribute.  This
  // allows us to lookup the version that was emitted when this wasn't a
  // multiversion function.
  std::string NonTargetName =
      getMangledNameImpl(*this, GD, FD, /*OmitMultiVersionMangling=*/true);
  GlobalDecl OtherGD;
  if (lookupRepresentativeDecl(NonTargetName, OtherGD)) {
    assert(OtherGD.getCanonicalDecl()
               .getDecl()
               ->getAsFunction()
               ->isMultiVersion() &&
           "Other GD should now be a multiversioned function");
    // OtherFD is the version of this function that was mangled BEFORE
    // becoming a MultiVersion function.  It potentially needs to be updated.
    const FunctionDecl *OtherFD = OtherGD.getCanonicalDecl()
                                      .getDecl()
                                      ->getAsFunction()
                                      ->getMostRecentDecl();
    std::string OtherName = getMangledNameImpl(*this, OtherGD, OtherFD);
    // This is so that if the initial version was already the 'default'
    // version, we don't try to update it.
    if (OtherName != NonTargetName) {
      // Remove instead of erase, since others may have stored the StringRef
      // to this.
      const auto ExistingRecord = Manglings.find(NonTargetName);
      if (ExistingRecord != std::end(Manglings))
        Manglings.remove(&(*ExistingRecord));
      auto Result = Manglings.insert(std::make_pair(OtherName, OtherGD));
      StringRef OtherNameRef = MangledDeclNames[OtherGD.getCanonicalDecl()] =
          Result.first->first();
      // If this is the current decl is being created, make sure we update the name.
      if (GD.getCanonicalDecl() == OtherGD.getCanonicalDecl())
        CurName = OtherNameRef;
      if (llvm::GlobalValue *Entry = GetGlobalValue(NonTargetName))
        Entry->setName(OtherName);
    }
  }
}

StringRef CodeGenModule::getMangledName(GlobalDecl GD) {
  GlobalDecl CanonicalGD = GD.getCanonicalDecl();

  // Some ABIs don't have constructor variants.  Make sure that base and
  // complete constructors get mangled the same.
  if (const auto *CD = dyn_cast<CXXConstructorDecl>(CanonicalGD.getDecl())) {
    if (!getTarget().getCXXABI().hasConstructorVariants()) {
      CXXCtorType OrigCtorType = GD.getCtorType();
      assert(OrigCtorType == Ctor_Base || OrigCtorType == Ctor_Complete);
      if (OrigCtorType == Ctor_Base)
        CanonicalGD = GlobalDecl(CD, Ctor_Complete);
    }
  }

  // In CUDA/HIP device compilation with -fgpu-rdc, the mangled name of a
  // static device variable depends on whether the variable is referenced by
  // a host or device host function. Therefore the mangled name cannot be
  // cached.
  if (!LangOpts.CUDAIsDevice || !getContext().mayExternalize(GD.getDecl())) {
    auto FoundName = MangledDeclNames.find(CanonicalGD);
    if (FoundName != MangledDeclNames.end())
      return FoundName->second;
  }

  // Keep the first result in the case of a mangling collision.
  const auto *ND = cast<NamedDecl>(GD.getDecl());
  std::string MangledName = getMangledNameImpl(*this, GD, ND);

  // Ensure either we have different ABIs between host and device compilations,
  // says host compilation following MSVC ABI but device compilation follows
  // Itanium C++ ABI or, if they follow the same ABI, kernel names after
  // mangling should be the same after name stubbing. The later checking is
  // very important as the device kernel name being mangled in host-compilation
  // is used to resolve the device binaries to be executed. Inconsistent naming
  // result in undefined behavior. Even though we cannot check that naming
  // directly between host- and device-compilations, the host- and
  // device-mangling in host compilation could help catching certain ones.
  assert(!isa<FunctionDecl>(ND) || !ND->hasAttr<CUDAGlobalAttr>() ||
         getContext().shouldExternalize(ND) || getLangOpts().CUDAIsDevice ||
         (getContext().getAuxTargetInfo() &&
          (getContext().getAuxTargetInfo()->getCXXABI() !=
           getContext().getTargetInfo().getCXXABI())) ||
         getCUDARuntime().getDeviceSideName(ND) ==
             getMangledNameImpl(
                 *this,
                 GD.getWithKernelReferenceKind(KernelReferenceKind::Kernel),
                 ND));

  auto Result = Manglings.insert(std::make_pair(MangledName, GD));
  return MangledDeclNames[CanonicalGD] = Result.first->first();
}

StringRef CodeGenModule::getBlockMangledName(GlobalDecl GD,
                                             const BlockDecl *BD) {
  MangleContext &MangleCtx = getCXXABI().getMangleContext();
  const Decl *D = GD.getDecl();

  SmallString<256> Buffer;
  llvm::raw_svector_ostream Out(Buffer);
  if (!D)
    MangleCtx.mangleGlobalBlock(BD,
      dyn_cast_or_null<VarDecl>(initializedGlobalDecl.getDecl()), Out);
  else if (const auto *CD = dyn_cast<CXXConstructorDecl>(D))
    MangleCtx.mangleCtorBlock(CD, GD.getCtorType(), BD, Out);
  else if (const auto *DD = dyn_cast<CXXDestructorDecl>(D))
    MangleCtx.mangleDtorBlock(DD, GD.getDtorType(), BD, Out);
  else
    MangleCtx.mangleBlock(cast<DeclContext>(D), BD, Out);

  auto Result = Manglings.insert(std::make_pair(Out.str(), BD));
  return Result.first->first();
}

const GlobalDecl CodeGenModule::getMangledNameDecl(StringRef Name) {
  auto it = MangledDeclNames.begin();
  while (it != MangledDeclNames.end()) {
    if (it->second == Name)
      return it->first;
    it++;
  }
  return GlobalDecl();
}

llvm::GlobalValue *CodeGenModule::GetGlobalValue(StringRef Name) {
  return getModule().getNamedValue(Name);
}

/// AddGlobalCtor - Add a function to the list that will be called before
/// main() runs.
void CodeGenModule::AddGlobalCtor(llvm::Function *Ctor, int Priority,
                                  unsigned LexOrder,
                                  llvm::Constant *AssociatedData) {
  // FIXME: Type coercion of void()* types.
  GlobalCtors.push_back(Structor(Priority, LexOrder, Ctor, AssociatedData));
}

/// AddGlobalDtor - Add a function to the list that will be called
/// when the module is unloaded.
void CodeGenModule::AddGlobalDtor(llvm::Function *Dtor, int Priority,
                                  bool IsDtorAttrFunc) {
  if (CodeGenOpts.RegisterGlobalDtorsWithAtExit &&
      (!getContext().getTargetInfo().getTriple().isOSAIX() || IsDtorAttrFunc)) {
    DtorsUsingAtExit[Priority].push_back(Dtor);
    return;
  }

  // FIXME: Type coercion of void()* types.
  GlobalDtors.push_back(Structor(Priority, ~0U, Dtor, nullptr));
}

void CodeGenModule::EmitCtorList(CtorList &Fns, const char *GlobalName) {
  if (Fns.empty()) return;

  // Ctor function type is void()*.
  llvm::FunctionType* CtorFTy = llvm::FunctionType::get(VoidTy, false);
  llvm::Type *CtorPFTy = llvm::PointerType::get(CtorFTy,
      TheModule.getDataLayout().getProgramAddressSpace());
  llvm::PointerType *TargetType = VoidPtrTy;
  // Get target type when templated global variables are used,
  // to emit them correctly in the target (default) address space and avoid
  // emitting them in a private address space.
  if (getLangOpts().SYCLIsDevice)
    TargetType = llvm::PointerType::get(
        getLLVMContext(), getContext().getTargetAddressSpace(LangAS::Default));

  // Get the type of a ctor entry, { i32, void ()*, i8* }.
  llvm::StructType *CtorStructTy =
      llvm::StructType::get(Int32Ty, CtorPFTy, TargetType);

  // Construct the constructor and destructor arrays.
  ConstantInitBuilder builder(*this);
  auto ctors = builder.beginArray(CtorStructTy);
  for (const auto &I : Fns) {
    auto ctor = ctors.beginStruct(CtorStructTy);
    ctor.addInt(Int32Ty, I.Priority);
    ctor.add(I.Initializer);
    if (I.AssociatedData)
      ctor.add(llvm::ConstantExpr::getPointerBitCastOrAddrSpaceCast(
          I.AssociatedData, TargetType));
    else
      ctor.addNullPointer(TargetType);
    ctor.finishAndAddTo(ctors);
  }

  auto list =
    ctors.finishAndCreateGlobal(GlobalName, getPointerAlign(),
                                /*constant*/ false,
                                llvm::GlobalValue::AppendingLinkage);

  // The LTO linker doesn't seem to like it when we set an alignment
  // on appending variables.  Take it off as a workaround.
  list->setAlignment(std::nullopt);

  Fns.clear();
}

llvm::GlobalValue::LinkageTypes
CodeGenModule::getFunctionLinkage(GlobalDecl GD) {
  const auto *D = cast<FunctionDecl>(GD.getDecl());

  GVALinkage Linkage = getContext().GetGVALinkageForFunction(D);

  if (const auto *Dtor = dyn_cast<CXXDestructorDecl>(D))
    return getCXXABI().getCXXDestructorLinkage(Linkage, Dtor, GD.getDtorType());

  return getLLVMLinkageForDeclarator(D, Linkage);
}

llvm::ConstantInt *CodeGenModule::CreateCrossDsoCfiTypeId(llvm::Metadata *MD) {
  llvm::MDString *MDS = dyn_cast<llvm::MDString>(MD);
  if (!MDS) return nullptr;

  return llvm::ConstantInt::get(Int64Ty, llvm::MD5Hash(MDS->getString()));
}

llvm::ConstantInt *CodeGenModule::CreateKCFITypeId(QualType T) {
  if (auto *FnType = T->getAs<FunctionProtoType>())
    T = getContext().getFunctionType(
        FnType->getReturnType(), FnType->getParamTypes(),
        FnType->getExtProtoInfo().withExceptionSpec(EST_None));

  std::string OutName;
  llvm::raw_string_ostream Out(OutName);
  getCXXABI().getMangleContext().mangleCanonicalTypeName(
      T, Out, getCodeGenOpts().SanitizeCfiICallNormalizeIntegers);

  if (getCodeGenOpts().SanitizeCfiICallNormalizeIntegers)
    Out << ".normalized";

  return llvm::ConstantInt::get(Int32Ty,
                                static_cast<uint32_t>(llvm::xxHash64(OutName)));
}

void CodeGenModule::SetLLVMFunctionAttributes(GlobalDecl GD,
                                              const CGFunctionInfo &Info,
                                              llvm::Function *F, bool IsThunk) {
  unsigned CallingConv;
  llvm::AttributeList PAL;
  ConstructAttributeList(F->getName(), Info, GD, PAL, CallingConv,
                         /*AttrOnCallSite=*/false, IsThunk);
  if (CallingConv == llvm::CallingConv::X86_VectorCall &&
      getTarget().getTriple().isWindowsArm64EC()) {
    SourceLocation Loc;
    if (const Decl *D = GD.getDecl())
      Loc = D->getLocation();

    Error(Loc, "__vectorcall calling convention is not currently supported");
  }
  F->setAttributes(PAL);
  F->setCallingConv(static_cast<llvm::CallingConv::ID>(CallingConv));
}

static void removeImageAccessQualifier(std::string& TyName) {
  std::string ReadOnlyQual("__read_only");
  std::string::size_type ReadOnlyPos = TyName.find(ReadOnlyQual);
  if (ReadOnlyPos != std::string::npos)
    // "+ 1" for the space after access qualifier.
    TyName.erase(ReadOnlyPos, ReadOnlyQual.size() + 1);
  else {
    std::string WriteOnlyQual("__write_only");
    std::string::size_type WriteOnlyPos = TyName.find(WriteOnlyQual);
    if (WriteOnlyPos != std::string::npos)
      TyName.erase(WriteOnlyPos, WriteOnlyQual.size() + 1);
    else {
      std::string ReadWriteQual("__read_write");
      std::string::size_type ReadWritePos = TyName.find(ReadWriteQual);
      if (ReadWritePos != std::string::npos)
        TyName.erase(ReadWritePos, ReadWriteQual.size() + 1);
    }
  }
}

// Returns the address space id that should be produced to the
// kernel_arg_addr_space metadata. This is always fixed to the ids
// as specified in the SPIR 2.0 specification in order to differentiate
// for example in clGetKernelArgInfo() implementation between the address
// spaces with targets without unique mapping to the OpenCL address spaces
// (basically all single AS CPUs).
static unsigned ArgInfoAddressSpace(LangAS AS) {
  switch (AS) {
  case LangAS::opencl_global:
  case LangAS::sycl_global:
    return 1;
  case LangAS::opencl_constant:
    return 2;
  case LangAS::opencl_local:
  case LangAS::sycl_local:
    return 3;
  case LangAS::opencl_generic:
    return 4; // Not in SPIR 2.0 specs.
  case LangAS::opencl_global_device:
  case LangAS::sycl_global_device:
    return 5;
  case LangAS::opencl_global_host:
  case LangAS::sycl_global_host:
    return 6;
  default:
    return 0; // Assume private.
  }
}

void CodeGenModule::GenKernelArgMetadata(llvm::Function *Fn,
                                         const FunctionDecl *FD,
                                         CodeGenFunction *CGF) {
  assert(((FD && CGF) || (!FD && !CGF)) &&
         "Incorrect use - FD and CGF should either be both null or not!");
  // Create MDNodes that represent the kernel arg metadata.
  // Each MDNode is a list in the form of "key", N number of values which is
  // the same number of values as their are kernel arguments.

  const PrintingPolicy &Policy = Context.getPrintingPolicy();

  // MDNode for the kernel argument address space qualifiers.
  SmallVector<llvm::Metadata *, 8> addressQuals;

  // MDNode for the kernel argument access qualifiers (images only).
  SmallVector<llvm::Metadata *, 8> accessQuals;

  // MDNode for the kernel argument type names.
  SmallVector<llvm::Metadata *, 8> argTypeNames;

  // MDNode for the kernel argument base type names.
  SmallVector<llvm::Metadata *, 8> argBaseTypeNames;

  // MDNode for the kernel argument type qualifiers.
  SmallVector<llvm::Metadata *, 8> argTypeQuals;

  // MDNode for the kernel argument names.
  SmallVector<llvm::Metadata *, 8> argNames;

  // MDNode for the intel_buffer_location attribute.
  SmallVector<llvm::Metadata *, 8> argSYCLBufferLocationAttr;

  // MDNode for listing SYCL kernel pointer arguments originating from
  // accessors.
  SmallVector<llvm::Metadata *, 8> argSYCLAccessorPtrs;

  bool isKernelArgAnAccessor = false;

  if (FD && CGF)
    for (unsigned i = 0, e = FD->getNumParams(); i != e; ++i) {
      const ParmVarDecl *parm = FD->getParamDecl(i);
      // Get argument name.
      argNames.push_back(llvm::MDString::get(VMContext, parm->getName()));

      if (!getLangOpts().OpenCL && !getLangOpts().SYCLIsDevice)
        continue;
      QualType ty = parm->getType();
      std::string typeQuals;

      // Get image and pipe access qualifier:
      if (ty->isImageType() || ty->isPipeType()) {
        const Decl *PDecl = parm;
        if (const auto *TD = ty->getAs<TypedefType>())
          PDecl = TD->getDecl();
        const OpenCLAccessAttr *A = PDecl->getAttr<OpenCLAccessAttr>();
        if (A && A->isWriteOnly())
          accessQuals.push_back(llvm::MDString::get(VMContext, "write_only"));
        else if (A && A->isReadWrite())
          accessQuals.push_back(llvm::MDString::get(VMContext, "read_write"));
        else
          accessQuals.push_back(llvm::MDString::get(VMContext, "read_only"));
      } else
        accessQuals.push_back(llvm::MDString::get(VMContext, "none"));

      auto getTypeSpelling = [&](QualType Ty) {
        auto typeName = Ty.getUnqualifiedType().getAsString(Policy);

        if (Ty.isCanonical()) {
          StringRef typeNameRef = typeName;
          // Turn "unsigned type" to "utype"
          if (typeNameRef.consume_front("unsigned "))
            return std::string("u") + typeNameRef.str();
          if (typeNameRef.consume_front("signed "))
            return typeNameRef.str();
        }

        return typeName;
      };

      if (ty->isPointerType()) {
        QualType pointeeTy = ty->getPointeeType();

        // Get address qualifier.
        addressQuals.push_back(
            llvm::ConstantAsMetadata::get(CGF->Builder.getInt32(
                ArgInfoAddressSpace(pointeeTy.getAddressSpace()))));

        // Get argument type name.
        std::string typeName = getTypeSpelling(pointeeTy) + "*";
        std::string baseTypeName =
            getTypeSpelling(pointeeTy.getCanonicalType()) + "*";
        argTypeNames.push_back(llvm::MDString::get(VMContext, typeName));
        argBaseTypeNames.push_back(
            llvm::MDString::get(VMContext, baseTypeName));

        // Get argument type qualifiers:
        if (ty.isRestrictQualified())
          typeQuals = "restrict";
        if (pointeeTy.isConstQualified() ||
            (pointeeTy.getAddressSpace() == LangAS::opencl_constant))
          typeQuals += typeQuals.empty() ? "const" : " const";
        if (pointeeTy.isVolatileQualified())
          typeQuals += typeQuals.empty() ? "volatile" : " volatile";
      } else {
        uint32_t AddrSpc = 0;
        bool isPipe = ty->isPipeType();
        if (ty->isImageType() || isPipe)
          AddrSpc = ArgInfoAddressSpace(LangAS::opencl_global);

        addressQuals.push_back(
            llvm::ConstantAsMetadata::get(CGF->Builder.getInt32(AddrSpc)));

        // Get argument type name.
        ty = isPipe ? ty->castAs<PipeType>()->getElementType() : ty;
        std::string typeName = getTypeSpelling(ty);
        std::string baseTypeName = getTypeSpelling(ty.getCanonicalType());

        // Remove access qualifiers on images
        // (as they are inseparable from type in clang implementation,
        // but OpenCL spec provides a special query to get access qualifier
        // via clGetKernelArgInfo with CL_KERNEL_ARG_ACCESS_QUALIFIER):
        if (ty->isImageType()) {
          removeImageAccessQualifier(typeName);
          removeImageAccessQualifier(baseTypeName);
        }

        argTypeNames.push_back(llvm::MDString::get(VMContext, typeName));
        argBaseTypeNames.push_back(
            llvm::MDString::get(VMContext, baseTypeName));

        if (isPipe)
          typeQuals = "pipe";
      }
      argTypeQuals.push_back(llvm::MDString::get(VMContext, typeQuals));

      auto *SYCLBufferLocationAttr =
          parm->getAttr<SYCLIntelBufferLocationAttr>();
      argSYCLBufferLocationAttr.push_back(
          (SYCLBufferLocationAttr)
              ? llvm::ConstantAsMetadata::get(CGF->Builder.getInt32(
                    SYCLBufferLocationAttr->getLocationID()))
              : llvm::ConstantAsMetadata::get(CGF->Builder.getInt32(-1)));

      // If a kernel pointer argument comes from an accessor, we generate
      // the following metadata :
      // 1. kernel_arg_runtime_aligned - To indicate that this pointer has
      // runtime allocated alignment.
      // 2. kernel_arg_exclusive_ptr - To indicate that it is illegal to
      // dereference the pointer from outside current invocation of the
      // kernel.
      // In both cases, the value of metadata element is 'true' for any
      // kernel arguments that corresponds to the base pointer of an accessor
      // and 'false' otherwise.
      // Note: Although both metadata apply only to the base pointer of an
      // accessor currently, it is possible that one or both may be extended
      // to include other pointers. Therefore, both metadata are required.
      if (parm->hasAttr<SYCLAccessorPtrAttr>()) {
        isKernelArgAnAccessor = true;
        argSYCLAccessorPtrs.push_back(
            llvm::ConstantAsMetadata::get(CGF->Builder.getTrue()));
      } else {
        argSYCLAccessorPtrs.push_back(
            llvm::ConstantAsMetadata::get(CGF->Builder.getFalse()));
      }
    }

  bool IsEsimdFunction = FD && FD->hasAttr<SYCLSimdAttr>();

  if (LangOpts.SYCLIsDevice && !IsEsimdFunction) {
    Fn->setMetadata("kernel_arg_buffer_location",
                    llvm::MDNode::get(VMContext, argSYCLBufferLocationAttr));
    // Generate this metadata only if atleast one kernel argument is an
    // accessor.
    if (isKernelArgAnAccessor) {
      Fn->setMetadata("kernel_arg_runtime_aligned",
                      llvm::MDNode::get(VMContext, argSYCLAccessorPtrs));
      Fn->setMetadata("kernel_arg_exclusive_ptr",
                      llvm::MDNode::get(VMContext, argSYCLAccessorPtrs));
    }
  } else {
    if (getLangOpts().OpenCL || getLangOpts().SYCLIsDevice) {
      Fn->setMetadata("kernel_arg_addr_space",
                      llvm::MDNode::get(VMContext, addressQuals));
      Fn->setMetadata("kernel_arg_access_qual",
                      llvm::MDNode::get(VMContext, accessQuals));
      Fn->setMetadata("kernel_arg_type",
                      llvm::MDNode::get(VMContext, argTypeNames));
      Fn->setMetadata("kernel_arg_base_type",
                      llvm::MDNode::get(VMContext, argBaseTypeNames));
      Fn->setMetadata("kernel_arg_type_qual",
                      llvm::MDNode::get(VMContext, argTypeQuals));
      if (IsEsimdFunction)
        Fn->setMetadata("kernel_arg_accessor_ptr",
                        llvm::MDNode::get(VMContext, argSYCLAccessorPtrs));
    }
    if (getCodeGenOpts().EmitOpenCLArgMetadata ||
        getCodeGenOpts().HIPSaveKernelArgName)
      Fn->setMetadata("kernel_arg_name",
                      llvm::MDNode::get(VMContext, argNames));
  }
}

/// Determines whether the language options require us to model
/// unwind exceptions.  We treat -fexceptions as mandating this
/// except under the fragile ObjC ABI with only ObjC exceptions
/// enabled.  This means, for example, that C with -fexceptions
/// enables this.
static bool hasUnwindExceptions(const LangOptions &LangOpts) {
  // If exceptions are completely disabled, obviously this is false.
  if (!LangOpts.Exceptions) return false;

  // If C++ exceptions are enabled, this is true.
  if (LangOpts.CXXExceptions) return true;

  // If ObjC exceptions are enabled, this depends on the ABI.
  if (LangOpts.ObjCExceptions) {
    return LangOpts.ObjCRuntime.hasUnwindExceptions();
  }

  return true;
}

static bool requiresMemberFunctionPointerTypeMetadata(CodeGenModule &CGM,
                                                      const CXXMethodDecl *MD) {
  // Check that the type metadata can ever actually be used by a call.
  if (!CGM.getCodeGenOpts().LTOUnit ||
      !CGM.HasHiddenLTOVisibility(MD->getParent()))
    return false;

  // Only functions whose address can be taken with a member function pointer
  // need this sort of type metadata.
  return MD->isImplicitObjectMemberFunction() && !MD->isVirtual() &&
         !isa<CXXConstructorDecl, CXXDestructorDecl>(MD);
}

SmallVector<const CXXRecordDecl *, 0>
CodeGenModule::getMostBaseClasses(const CXXRecordDecl *RD) {
  llvm::SetVector<const CXXRecordDecl *> MostBases;

  std::function<void (const CXXRecordDecl *)> CollectMostBases;
  CollectMostBases = [&](const CXXRecordDecl *RD) {
    if (RD->getNumBases() == 0)
      MostBases.insert(RD);
    for (const CXXBaseSpecifier &B : RD->bases())
      CollectMostBases(B.getType()->getAsCXXRecordDecl());
  };
  CollectMostBases(RD);
  return MostBases.takeVector();
}

/// Function checks whether given DeclContext contains a topmost
/// namespace with name "sycl"
static bool checkIfDeclaredInSYCLNamespace(const Decl *D) {
  const DeclContext *DC = D->getDeclContext()->getEnclosingNamespaceContext();
  const auto *ND = dyn_cast<NamespaceDecl>(DC);
  if (!ND)
    return false;

  while (const DeclContext *Parent = ND->getParent()) {
    if (!isa<NamespaceDecl>(Parent))
      break;
    ND = cast<NamespaceDecl>(Parent);
  }

  return ND && ND->getName() == "sycl";
}

void CodeGenModule::SetLLVMFunctionAttributesForDefinition(const Decl *D,
                                                           llvm::Function *F) {
  llvm::AttrBuilder B(F->getContext());

  if ((!D || !D->hasAttr<NoUwtableAttr>()) && CodeGenOpts.UnwindTables)
    B.addUWTableAttr(llvm::UWTableKind(CodeGenOpts.UnwindTables));

  if (CodeGenOpts.StackClashProtector)
    B.addAttribute("probe-stack", "inline-asm");

  if (CodeGenOpts.StackProbeSize && CodeGenOpts.StackProbeSize != 4096)
    B.addAttribute("stack-probe-size",
                   std::to_string(CodeGenOpts.StackProbeSize));

  if (!hasUnwindExceptions(LangOpts))
    B.addAttribute(llvm::Attribute::NoUnwind);

  if (D && D->hasAttr<NoStackProtectorAttr>())
    ; // Do nothing.
  else if (D && D->hasAttr<StrictGuardStackCheckAttr>() &&
           isStackProtectorOn(LangOpts, getTriple(), LangOptions::SSPOn))
    B.addAttribute(llvm::Attribute::StackProtectStrong);
  else if (isStackProtectorOn(LangOpts, getTriple(), LangOptions::SSPOn))
    B.addAttribute(llvm::Attribute::StackProtect);
  else if (isStackProtectorOn(LangOpts, getTriple(), LangOptions::SSPStrong))
    B.addAttribute(llvm::Attribute::StackProtectStrong);
  else if (isStackProtectorOn(LangOpts, getTriple(), LangOptions::SSPReq))
    B.addAttribute(llvm::Attribute::StackProtectReq);

  if (!D) {
    // If we don't have a declaration to control inlining, the function isn't
    // explicitly marked as alwaysinline for semantic reasons, and inlining is
    // disabled, mark the function as noinline.
    if (!F->hasFnAttribute(llvm::Attribute::AlwaysInline) &&
        CodeGenOpts.getInlining() == CodeGenOptions::OnlyAlwaysInlining)
      B.addAttribute(llvm::Attribute::NoInline);

    F->addFnAttrs(B);
    return;
  }

  // Handle SME attributes that apply to function definitions,
  // rather than to function prototypes.
  if (D->hasAttr<ArmLocallyStreamingAttr>())
    B.addAttribute("aarch64_pstate_sm_body");

  if (auto *Attr = D->getAttr<ArmNewAttr>()) {
    if (Attr->isNewZA())
      B.addAttribute("aarch64_new_za");
    if (Attr->isNewZT0())
      B.addAttribute("aarch64_new_zt0");
  }

  // Track whether we need to add the optnone LLVM attribute,
  // starting with the default for this optimization level.
  bool ShouldAddOptNone =
      !CodeGenOpts.DisableO0ImplyOptNone && CodeGenOpts.OptimizationLevel == 0;
  // We can't add optnone in the following cases, it won't pass the verifier.
  ShouldAddOptNone &= !D->hasAttr<MinSizeAttr>();
  ShouldAddOptNone &= !D->hasAttr<AlwaysInlineAttr>();

  // Add optnone, but do so only if the function isn't always_inline.
  if ((ShouldAddOptNone || D->hasAttr<OptimizeNoneAttr>()) &&
      !F->hasFnAttribute(llvm::Attribute::AlwaysInline)) {
    B.addAttribute(llvm::Attribute::OptimizeNone);

    // OptimizeNone implies noinline; we should not be inlining such functions.
    B.addAttribute(llvm::Attribute::NoInline);

    // We still need to handle naked functions even though optnone subsumes
    // much of their semantics.
    if (D->hasAttr<NakedAttr>())
      B.addAttribute(llvm::Attribute::Naked);

    // OptimizeNone wins over OptimizeForSize and MinSize.
    F->removeFnAttr(llvm::Attribute::OptimizeForSize);
    F->removeFnAttr(llvm::Attribute::MinSize);
  } else if (D->hasAttr<NakedAttr>()) {
    // Naked implies noinline: we should not be inlining such functions.
    B.addAttribute(llvm::Attribute::Naked);
    B.addAttribute(llvm::Attribute::NoInline);
  } else if (D->hasAttr<NoDuplicateAttr>()) {
    B.addAttribute(llvm::Attribute::NoDuplicate);
  } else if (D->hasAttr<NoInlineAttr>() && !F->hasFnAttribute(llvm::Attribute::AlwaysInline)) {
    // Add noinline if the function isn't always_inline.
    B.addAttribute(llvm::Attribute::NoInline);
  } else if (D->hasAttr<AlwaysInlineAttr>() &&
             !F->hasFnAttribute(llvm::Attribute::NoInline)) {
    // (noinline wins over always_inline, and we can't specify both in IR)
    B.addAttribute(llvm::Attribute::AlwaysInline);
  } else if (CodeGenOpts.getInlining() == CodeGenOptions::OnlyAlwaysInlining) {
    // If we're not inlining, then force everything that isn't always_inline to
    // carry an explicit noinline attribute.
    if (!F->hasFnAttribute(llvm::Attribute::AlwaysInline))
      B.addAttribute(llvm::Attribute::NoInline);
  } else {
    // Otherwise, propagate the inline hint attribute and potentially use its
    // absence to mark things as noinline.
    if (auto *FD = dyn_cast<FunctionDecl>(D)) {
      // Search function and template pattern redeclarations for inline.
      auto CheckForInline = [](const FunctionDecl *FD) {
        auto CheckRedeclForInline = [](const FunctionDecl *Redecl) {
          return Redecl->isInlineSpecified();
        };
        if (any_of(FD->redecls(), CheckRedeclForInline))
          return true;
        const FunctionDecl *Pattern = FD->getTemplateInstantiationPattern();
        if (!Pattern)
          return false;
        return any_of(Pattern->redecls(), CheckRedeclForInline);
      };
      if (CheckForInline(FD)) {
        B.addAttribute(llvm::Attribute::InlineHint);
      } else if (CodeGenOpts.getInlining() ==
                     CodeGenOptions::OnlyHintInlining &&
                 !FD->isInlined() &&
                 !F->hasFnAttribute(llvm::Attribute::AlwaysInline)) {
        B.addAttribute(llvm::Attribute::NoInline);
      }
    }
  }

  // Add other optimization related attributes if we are optimizing this
  // function.
  if (!D->hasAttr<OptimizeNoneAttr>()) {
    if (D->hasAttr<ColdAttr>()) {
      if (!ShouldAddOptNone)
        B.addAttribute(llvm::Attribute::OptimizeForSize);
      B.addAttribute(llvm::Attribute::Cold);
    }
    if (D->hasAttr<HotAttr>())
      B.addAttribute(llvm::Attribute::Hot);
    if (D->hasAttr<MinSizeAttr>())
      B.addAttribute(llvm::Attribute::MinSize);
  }

  F->addFnAttrs(B);

  if (getLangOpts().SYCLIsDevice && getCodeGenOpts().OptimizeSYCLFramework &&
      checkIfDeclaredInSYCLNamespace(D)) {
    F->removeFnAttr(llvm::Attribute::OptimizeNone);
    F->removeFnAttr(llvm::Attribute::NoInline);
  }

  unsigned alignment = D->getMaxAlignment() / Context.getCharWidth();
  if (alignment)
    F->setAlignment(llvm::Align(alignment));

  if (!D->hasAttr<AlignedAttr>())
    if (LangOpts.FunctionAlignment)
      F->setAlignment(llvm::Align(1ull << LangOpts.FunctionAlignment));

  // Some C++ ABIs require 2-byte alignment for member functions, in order to
  // reserve a bit for differentiating between virtual and non-virtual member
  // functions. If the current target's C++ ABI requires this and this is a
  // member function, set its alignment accordingly.
  if (getTarget().getCXXABI().areMemberFunctionsAligned()) {
    if (isa<CXXMethodDecl>(D) && F->getPointerAlignment(getDataLayout()) < 2)
      F->setAlignment(std::max(llvm::Align(2), F->getAlign().valueOrOne()));
  }

  // In the cross-dso CFI mode with canonical jump tables, we want !type
  // attributes on definitions only.
  if (CodeGenOpts.SanitizeCfiCrossDso &&
      CodeGenOpts.SanitizeCfiCanonicalJumpTables) {
    if (auto *FD = dyn_cast<FunctionDecl>(D)) {
      // Skip available_externally functions. They won't be codegen'ed in the
      // current module anyway.
      if (getContext().GetGVALinkageForFunction(FD) != GVA_AvailableExternally)
        CreateFunctionTypeMetadataForIcall(FD, F);
    }
  }

  // Emit type metadata on member functions for member function pointer checks.
  // These are only ever necessary on definitions; we're guaranteed that the
  // definition will be present in the LTO unit as a result of LTO visibility.
  auto *MD = dyn_cast<CXXMethodDecl>(D);
  if (MD && requiresMemberFunctionPointerTypeMetadata(*this, MD)) {
    for (const CXXRecordDecl *Base : getMostBaseClasses(MD->getParent())) {
      llvm::Metadata *Id =
          CreateMetadataIdentifierForType(Context.getMemberPointerType(
              MD->getType(), Context.getRecordType(Base).getTypePtr()));
      F->addTypeMetadata(0, Id);
    }
  }
}

void CodeGenModule::SetCommonAttributes(GlobalDecl GD, llvm::GlobalValue *GV) {
  const Decl *D = GD.getDecl();
  if (isa_and_nonnull<NamedDecl>(D))
    setGVProperties(GV, GD);
  else
    GV->setVisibility(llvm::GlobalValue::DefaultVisibility);

  if (D && D->hasAttr<UsedAttr>())
    addUsedOrCompilerUsedGlobal(GV);

  if (const auto *VD = dyn_cast_if_present<VarDecl>(D);
      VD &&
      ((CodeGenOpts.KeepPersistentStorageVariables &&
        (VD->getStorageDuration() == SD_Static ||
         VD->getStorageDuration() == SD_Thread)) ||
       (CodeGenOpts.KeepStaticConsts && VD->getStorageDuration() == SD_Static &&
        VD->getType().isConstQualified())))
    addUsedOrCompilerUsedGlobal(GV);

  if (getLangOpts().SYCLIsDevice) {
    // Add internal device_global variables to llvm.compiler.used array to
    // prevent early optimizations from removing these variables from the
    // module.
    if (D && isa<VarDecl>(D)) {
      const auto *VD = cast<VarDecl>(D);
      const RecordDecl *RD = VD->getType()->getAsRecordDecl();
      if (RD && RD->hasAttr<SYCLDeviceGlobalAttr>() &&
          VD->getFormalLinkage() == Linkage::Internal)
        addUsedOrCompilerUsedGlobal(GV);
    }
  }
}

bool CodeGenModule::GetCPUAndFeaturesAttributes(GlobalDecl GD,
                                                llvm::AttrBuilder &Attrs,
                                                bool SetTargetFeatures) {
  // Add target-cpu and target-features attributes to functions. If
  // we have a decl for the function and it has a target attribute then
  // parse that and add it to the feature set.
  StringRef TargetCPU = getTarget().getTargetOpts().CPU;
  StringRef TuneCPU = getTarget().getTargetOpts().TuneCPU;
  std::vector<std::string> Features;
  const auto *FD = dyn_cast_or_null<FunctionDecl>(GD.getDecl());
  FD = FD ? FD->getMostRecentDecl() : FD;
  const auto *TD = FD ? FD->getAttr<TargetAttr>() : nullptr;
  const auto *TV = FD ? FD->getAttr<TargetVersionAttr>() : nullptr;
  assert((!TD || !TV) && "both target_version and target specified");
  const auto *SD = FD ? FD->getAttr<CPUSpecificAttr>() : nullptr;
  const auto *TC = FD ? FD->getAttr<TargetClonesAttr>() : nullptr;
  bool AddedAttr = false;
  if (TD || TV || SD || TC) {
    llvm::StringMap<bool> FeatureMap;
    getContext().getFunctionFeatureMap(FeatureMap, GD);

    // Produce the canonical string for this set of features.
    for (const llvm::StringMap<bool>::value_type &Entry : FeatureMap)
      Features.push_back((Entry.getValue() ? "+" : "-") + Entry.getKey().str());

    // Now add the target-cpu and target-features to the function.
    // While we populated the feature map above, we still need to
    // get and parse the target attribute so we can get the cpu for
    // the function.
    if (TD) {
      ParsedTargetAttr ParsedAttr =
          Target.parseTargetAttr(TD->getFeaturesStr());
      if (!ParsedAttr.CPU.empty() &&
          getTarget().isValidCPUName(ParsedAttr.CPU)) {
        TargetCPU = ParsedAttr.CPU;
        TuneCPU = ""; // Clear the tune CPU.
      }
      if (!ParsedAttr.Tune.empty() &&
          getTarget().isValidCPUName(ParsedAttr.Tune))
        TuneCPU = ParsedAttr.Tune;
    }

    if (SD) {
      // Apply the given CPU name as the 'tune-cpu' so that the optimizer can
      // favor this processor.
      TuneCPU = SD->getCPUName(GD.getMultiVersionIndex())->getName();
    }
  } else {
    // Otherwise just add the existing target cpu and target features to the
    // function.
    Features = getTarget().getTargetOpts().Features;
  }

  if (!TargetCPU.empty()) {
    Attrs.addAttribute("target-cpu", TargetCPU);
    AddedAttr = true;
  }
  if (!TuneCPU.empty()) {
    Attrs.addAttribute("tune-cpu", TuneCPU);
    AddedAttr = true;
  }
  if (!Features.empty() && SetTargetFeatures) {
    llvm::erase_if(Features, [&](const std::string& F) {
       return getTarget().isReadOnlyFeature(F.substr(1));
    });
    llvm::sort(Features);
    Attrs.addAttribute("target-features", llvm::join(Features, ","));
    AddedAttr = true;
  }

  return AddedAttr;
}

void CodeGenModule::setNonAliasAttributes(GlobalDecl GD,
                                          llvm::GlobalObject *GO) {
  const Decl *D = GD.getDecl();
  SetCommonAttributes(GD, GO);

  if (D) {
    if (auto *GV = dyn_cast<llvm::GlobalVariable>(GO)) {
      if (D->hasAttr<RetainAttr>())
        addUsedGlobal(GV);
      if (auto *SA = D->getAttr<PragmaClangBSSSectionAttr>())
        GV->addAttribute("bss-section", SA->getName());
      if (auto *SA = D->getAttr<PragmaClangDataSectionAttr>())
        GV->addAttribute("data-section", SA->getName());
      if (auto *SA = D->getAttr<PragmaClangRodataSectionAttr>())
        GV->addAttribute("rodata-section", SA->getName());
      if (auto *SA = D->getAttr<PragmaClangRelroSectionAttr>())
        GV->addAttribute("relro-section", SA->getName());
    }

    if (auto *F = dyn_cast<llvm::Function>(GO)) {
      if (D->hasAttr<RetainAttr>())
        addUsedGlobal(F);
      if (auto *SA = D->getAttr<PragmaClangTextSectionAttr>())
        if (!D->getAttr<SectionAttr>())
          F->setSection(SA->getName());

      llvm::AttrBuilder Attrs(F->getContext());
      if (GetCPUAndFeaturesAttributes(GD, Attrs)) {
        // We know that GetCPUAndFeaturesAttributes will always have the
        // newest set, since it has the newest possible FunctionDecl, so the
        // new ones should replace the old.
        llvm::AttributeMask RemoveAttrs;
        RemoveAttrs.addAttribute("target-cpu");
        RemoveAttrs.addAttribute("target-features");
        RemoveAttrs.addAttribute("tune-cpu");
        F->removeFnAttrs(RemoveAttrs);
        F->addFnAttrs(Attrs);
      }
    }

    if (const auto *CSA = D->getAttr<CodeSegAttr>())
      GO->setSection(CSA->getName());
    else if (const auto *SA = D->getAttr<SectionAttr>())
      GO->setSection(SA->getName());
  }

  getTargetCodeGenInfo().setTargetAttributes(D, GO, *this);
}

void CodeGenModule::SetInternalFunctionAttributes(GlobalDecl GD,
                                                  llvm::Function *F,
                                                  const CGFunctionInfo &FI) {
  const Decl *D = GD.getDecl();
  SetLLVMFunctionAttributes(GD, FI, F, /*IsThunk=*/false);
  SetLLVMFunctionAttributesForDefinition(D, F);

  F->setLinkage(llvm::Function::InternalLinkage);

  setNonAliasAttributes(GD, F);
}

static void setLinkageForGV(llvm::GlobalValue *GV, const NamedDecl *ND) {
  // Set linkage and visibility in case we never see a definition.
  LinkageInfo LV = ND->getLinkageAndVisibility();
  // Don't set internal linkage on declarations.
  // "extern_weak" is overloaded in LLVM; we probably should have
  // separate linkage types for this.
  if (isExternallyVisible(LV.getLinkage()) &&
      (ND->hasAttr<WeakAttr>() || ND->isWeakImported()))
    GV->setLinkage(llvm::GlobalValue::ExternalWeakLinkage);
}

void CodeGenModule::CreateFunctionTypeMetadataForIcall(const FunctionDecl *FD,
                                                       llvm::Function *F) {
  // Only if we are checking indirect calls.
  if (!LangOpts.Sanitize.has(SanitizerKind::CFIICall))
    return;

  // Non-static class methods are handled via vtable or member function pointer
  // checks elsewhere.
  if (isa<CXXMethodDecl>(FD) && !cast<CXXMethodDecl>(FD)->isStatic())
    return;

  llvm::Metadata *MD = CreateMetadataIdentifierForType(FD->getType());
  F->addTypeMetadata(0, MD);
  F->addTypeMetadata(0, CreateMetadataIdentifierGeneralized(FD->getType()));

  // Emit a hash-based bit set entry for cross-DSO calls.
  if (CodeGenOpts.SanitizeCfiCrossDso)
    if (auto CrossDsoTypeId = CreateCrossDsoCfiTypeId(MD))
      F->addTypeMetadata(0, llvm::ConstantAsMetadata::get(CrossDsoTypeId));
}

void CodeGenModule::setKCFIType(const FunctionDecl *FD, llvm::Function *F) {
  llvm::LLVMContext &Ctx = F->getContext();
  llvm::MDBuilder MDB(Ctx);
  F->setMetadata(llvm::LLVMContext::MD_kcfi_type,
                 llvm::MDNode::get(
                     Ctx, MDB.createConstant(CreateKCFITypeId(FD->getType()))));
}

static bool allowKCFIIdentifier(StringRef Name) {
  // KCFI type identifier constants are only necessary for external assembly
  // functions, which means it's safe to skip unusual names. Subset of
  // MCAsmInfo::isAcceptableChar() and MCAsmInfoXCOFF::isAcceptableChar().
  return llvm::all_of(Name, [](const char &C) {
    return llvm::isAlnum(C) || C == '_' || C == '.';
  });
}

void CodeGenModule::finalizeKCFITypes() {
  llvm::Module &M = getModule();
  for (auto &F : M.functions()) {
    // Remove KCFI type metadata from non-address-taken local functions.
    bool AddressTaken = F.hasAddressTaken();
    if (!AddressTaken && F.hasLocalLinkage())
      F.eraseMetadata(llvm::LLVMContext::MD_kcfi_type);

    // Generate a constant with the expected KCFI type identifier for all
    // address-taken function declarations to support annotating indirectly
    // called assembly functions.
    if (!AddressTaken || !F.isDeclaration())
      continue;

    const llvm::ConstantInt *Type;
    if (const llvm::MDNode *MD = F.getMetadata(llvm::LLVMContext::MD_kcfi_type))
      Type = llvm::mdconst::extract<llvm::ConstantInt>(MD->getOperand(0));
    else
      continue;

    StringRef Name = F.getName();
    if (!allowKCFIIdentifier(Name))
      continue;

    std::string Asm = (".weak __kcfi_typeid_" + Name + "\n.set __kcfi_typeid_" +
                       Name + ", " + Twine(Type->getZExtValue()) + "\n")
                          .str();
    M.appendModuleInlineAsm(Asm);
  }
}

template <typename AttrT>
void applySYCLAspectsMD(AttrT *A, ASTContext &ACtx, llvm::LLVMContext &LLVMCtx,
                        llvm::Function *F, StringRef MDName) {
  SmallVector<llvm::Metadata *, 4> AspectsMD;
  for (auto *Aspect : A->aspects()) {
    llvm::APSInt AspectInt = Aspect->EvaluateKnownConstInt(ACtx);
    auto *T = llvm::Type::getInt32Ty(LLVMCtx);
    auto *C = llvm::Constant::getIntegerValue(T, AspectInt);
    AspectsMD.push_back(llvm::ConstantAsMetadata::get(C));
  }
  F->setMetadata(MDName, llvm::MDNode::get(LLVMCtx, AspectsMD));
}

void CodeGenModule::SetFunctionAttributes(GlobalDecl GD, llvm::Function *F,
                                          bool IsIncompleteFunction,
                                          bool IsThunk) {

  if (llvm::Intrinsic::ID IID = F->getIntrinsicID()) {
    // If this is an intrinsic function, set the function's attributes
    // to the intrinsic's attributes.
    F->setAttributes(llvm::Intrinsic::getAttributes(getLLVMContext(), IID));
    return;
  }

  const auto *FD = cast<FunctionDecl>(GD.getDecl());

  if (!IsIncompleteFunction)
    SetLLVMFunctionAttributes(GD, getTypes().arrangeGlobalDeclaration(GD), F,
                              IsThunk);

  // Add the Returned attribute for "this", except for iOS 5 and earlier
  // where substantial code, including the libstdc++ dylib, was compiled with
  // GCC and does not actually return "this".
  if (!IsThunk && getCXXABI().HasThisReturn(GD) &&
      !(getTriple().isiOS() && getTriple().isOSVersionLT(6))) {
    assert(!F->arg_empty() &&
           F->arg_begin()->getType()
             ->canLosslesslyBitCastTo(F->getReturnType()) &&
           "unexpected this return");
    F->addParamAttr(0, llvm::Attribute::Returned);
  }

  // Only a few attributes are set on declarations; these may later be
  // overridden by a definition.

  setLinkageForGV(F, FD);
  setGVProperties(F, FD);

  // Setup target-specific attributes.
  if (!IsIncompleteFunction && F->isDeclaration())
    getTargetCodeGenInfo().setTargetAttributes(FD, F, *this);

  if (const auto *CSA = FD->getAttr<CodeSegAttr>())
    F->setSection(CSA->getName());
  else if (const auto *SA = FD->getAttr<SectionAttr>())
     F->setSection(SA->getName());

  if (const auto *EA = FD->getAttr<ErrorAttr>()) {
    if (EA->isError())
      F->addFnAttr("dontcall-error", EA->getUserDiagnostic());
    else if (EA->isWarning())
      F->addFnAttr("dontcall-warn", EA->getUserDiagnostic());
  }

  // If we plan on emitting this inline builtin, we can't treat it as a builtin.
  if (FD->isInlineBuiltinDeclaration()) {
    const FunctionDecl *FDBody;
    bool HasBody = FD->hasBody(FDBody);
    (void)HasBody;
    assert(HasBody && "Inline builtin declarations should always have an "
                      "available body!");
    if (shouldEmitFunction(FDBody))
      F->addFnAttr(llvm::Attribute::NoBuiltin);
  }

  if (FD->isReplaceableGlobalAllocationFunction()) {
    // A replaceable global allocation function does not act like a builtin by
    // default, only if it is invoked by a new-expression or delete-expression.
    F->addFnAttr(llvm::Attribute::NoBuiltin);
  }

  if (isa<CXXConstructorDecl>(FD) || isa<CXXDestructorDecl>(FD))
    F->setUnnamedAddr(llvm::GlobalValue::UnnamedAddr::Global);
  else if (const auto *MD = dyn_cast<CXXMethodDecl>(FD))
    if (MD->isVirtual())
      F->setUnnamedAddr(llvm::GlobalValue::UnnamedAddr::Global);

  // Don't emit entries for function declarations in the cross-DSO mode. This
  // is handled with better precision by the receiving DSO. But if jump tables
  // are non-canonical then we need type metadata in order to produce the local
  // jump table.
  if (!CodeGenOpts.SanitizeCfiCrossDso ||
      !CodeGenOpts.SanitizeCfiCanonicalJumpTables)
    CreateFunctionTypeMetadataForIcall(FD, F);

  if (LangOpts.Sanitize.has(SanitizerKind::KCFI))
    setKCFIType(FD, F);

  if (getLangOpts().OpenMP && FD->hasAttr<OMPDeclareSimdDeclAttr>())
    getOpenMPRuntime().emitDeclareSimdFunction(FD, F);

  if (CodeGenOpts.InlineMaxStackSize != UINT_MAX)
    F->addFnAttr("inline-max-stacksize", llvm::utostr(CodeGenOpts.InlineMaxStackSize));

  if (const auto *CB = FD->getAttr<CallbackAttr>()) {
    // Annotate the callback behavior as metadata:
    //  - The callback callee (as argument number).
    //  - The callback payloads (as argument numbers).
    llvm::LLVMContext &Ctx = F->getContext();
    llvm::MDBuilder MDB(Ctx);

    // The payload indices are all but the first one in the encoding. The first
    // identifies the callback callee.
    int CalleeIdx = *CB->encoding_begin();
    ArrayRef<int> PayloadIndices(CB->encoding_begin() + 1, CB->encoding_end());
    F->addMetadata(llvm::LLVMContext::MD_callback,
                   *llvm::MDNode::get(Ctx, {MDB.createCallbackEncoding(
                                               CalleeIdx, PayloadIndices,
                                               /* VarArgsArePassed */ false)}));
  }

  // Apply SYCL specific attributes/metadata.
  if (const auto *A = FD->getAttr<SYCLDeviceHasAttr>())
    applySYCLAspectsMD(A, getContext(), getLLVMContext(), F,
                       "sycl_declared_aspects");

  if (const auto *A = FD->getAttr<SYCLUsesAspectsAttr>())
    applySYCLAspectsMD(A, getContext(), getLLVMContext(), F,
                       "sycl_used_aspects");
}

void CodeGenModule::addUsedGlobal(llvm::GlobalValue *GV) {
  assert((isa<llvm::Function>(GV) || !GV->isDeclaration()) &&
         "Only globals with definition can force usage.");
  LLVMUsed.emplace_back(GV);
}

void CodeGenModule::addCompilerUsedGlobal(llvm::GlobalValue *GV) {
  assert(!GV->isDeclaration() &&
         "Only globals with definition can force usage.");
  LLVMCompilerUsed.emplace_back(GV);
}

void CodeGenModule::addUsedOrCompilerUsedGlobal(llvm::GlobalValue *GV) {
  assert((isa<llvm::Function>(GV) || !GV->isDeclaration()) &&
         "Only globals with definition can force usage.");
  if (getTriple().isOSBinFormatELF())
    LLVMCompilerUsed.emplace_back(GV);
  else
    LLVMUsed.emplace_back(GV);
}

static void emitUsed(CodeGenModule &CGM, StringRef Name,
                     std::vector<llvm::WeakTrackingVH> &List) {
  // Don't create llvm.used if there is no need.
  if (List.empty())
    return;
  // For SYCL emit pointers in the default address space which is a superset of
  // other address spaces, so that casts from any other address spaces will be
  // valid.
  llvm::PointerType *TargetType = CGM.Int8PtrTy;
  if (CGM.getLangOpts().SYCLIsDevice)
    TargetType = llvm::PointerType::get(
        CGM.getLLVMContext(),
        CGM.getContext().getTargetAddressSpace(LangAS::Default));

  // Convert List to what ConstantArray needs.
  SmallVector<llvm::Constant*, 8> UsedArray;
  UsedArray.resize(List.size());
  for (unsigned i = 0, e = List.size(); i != e; ++i) {
    UsedArray[i] = llvm::ConstantExpr::getPointerBitCastOrAddrSpaceCast(
        cast<llvm::Constant>(&*List[i]), TargetType);
  }

  if (UsedArray.empty())
    return;
  llvm::ArrayType *ATy = llvm::ArrayType::get(TargetType, UsedArray.size());

  auto *GV = new llvm::GlobalVariable(
      CGM.getModule(), ATy, false, llvm::GlobalValue::AppendingLinkage,
      llvm::ConstantArray::get(ATy, UsedArray), Name);

  GV->setSection("llvm.metadata");
}

void CodeGenModule::emitLLVMUsed() {
  emitUsed(*this, "llvm.used", LLVMUsed);
  emitUsed(*this, "llvm.compiler.used", LLVMCompilerUsed);
}

void CodeGenModule::AppendLinkerOptions(StringRef Opts) {
  auto *MDOpts = llvm::MDString::get(getLLVMContext(), Opts);
  LinkerOptionsMetadata.push_back(llvm::MDNode::get(getLLVMContext(), MDOpts));
}

void CodeGenModule::AddDetectMismatch(StringRef Name, StringRef Value) {
  llvm::SmallString<32> Opt;
  getTargetCodeGenInfo().getDetectMismatchOption(Name, Value, Opt);
  if (Opt.empty())
    return;
  auto *MDOpts = llvm::MDString::get(getLLVMContext(), Opt);
  LinkerOptionsMetadata.push_back(llvm::MDNode::get(getLLVMContext(), MDOpts));
}

void CodeGenModule::AddDependentLib(StringRef Lib) {
  auto &C = getLLVMContext();
  if (getTarget().getTriple().isOSBinFormatELF()) {
      ELFDependentLibraries.push_back(
        llvm::MDNode::get(C, llvm::MDString::get(C, Lib)));
    return;
  }

  llvm::SmallString<24> Opt;
  getTargetCodeGenInfo().getDependentLibraryOption(Lib, Opt);
  auto *MDOpts = llvm::MDString::get(getLLVMContext(), Opt);
  LinkerOptionsMetadata.push_back(llvm::MDNode::get(C, MDOpts));
}

/// Add link options implied by the given module, including modules
/// it depends on, using a postorder walk.
static void addLinkOptionsPostorder(CodeGenModule &CGM, Module *Mod,
                                    SmallVectorImpl<llvm::MDNode *> &Metadata,
                                    llvm::SmallPtrSet<Module *, 16> &Visited) {
  // Import this module's parent.
  if (Mod->Parent && Visited.insert(Mod->Parent).second) {
    addLinkOptionsPostorder(CGM, Mod->Parent, Metadata, Visited);
  }

  // Import this module's dependencies.
  for (Module *Import : llvm::reverse(Mod->Imports)) {
    if (Visited.insert(Import).second)
      addLinkOptionsPostorder(CGM, Import, Metadata, Visited);
  }

  // Add linker options to link against the libraries/frameworks
  // described by this module.
  llvm::LLVMContext &Context = CGM.getLLVMContext();
  bool IsELF = CGM.getTarget().getTriple().isOSBinFormatELF();

  // For modules that use export_as for linking, use that module
  // name instead.
  if (Mod->UseExportAsModuleLinkName)
    return;

  for (const Module::LinkLibrary &LL : llvm::reverse(Mod->LinkLibraries)) {
    // Link against a framework.  Frameworks are currently Darwin only, so we
    // don't to ask TargetCodeGenInfo for the spelling of the linker option.
    if (LL.IsFramework) {
      llvm::Metadata *Args[2] = {llvm::MDString::get(Context, "-framework"),
                                 llvm::MDString::get(Context, LL.Library)};

      Metadata.push_back(llvm::MDNode::get(Context, Args));
      continue;
    }

    // Link against a library.
    if (IsELF) {
      llvm::Metadata *Args[2] = {
          llvm::MDString::get(Context, "lib"),
          llvm::MDString::get(Context, LL.Library),
      };
      Metadata.push_back(llvm::MDNode::get(Context, Args));
    } else {
      llvm::SmallString<24> Opt;
      CGM.getTargetCodeGenInfo().getDependentLibraryOption(LL.Library, Opt);
      auto *OptString = llvm::MDString::get(Context, Opt);
      Metadata.push_back(llvm::MDNode::get(Context, OptString));
    }
  }
}

void CodeGenModule::EmitModuleInitializers(clang::Module *Primary) {
  assert(Primary->isNamedModuleUnit() &&
         "We should only emit module initializers for named modules.");

  // Emit the initializers in the order that sub-modules appear in the
  // source, first Global Module Fragments, if present.
  if (auto GMF = Primary->getGlobalModuleFragment()) {
    for (Decl *D : getContext().getModuleInitializers(GMF)) {
      if (isa<ImportDecl>(D))
        continue;
      assert(isa<VarDecl>(D) && "GMF initializer decl is not a var?");
      EmitTopLevelDecl(D);
    }
  }
  // Second any associated with the module, itself.
  for (Decl *D : getContext().getModuleInitializers(Primary)) {
    // Skip import decls, the inits for those are called explicitly.
    if (isa<ImportDecl>(D))
      continue;
    EmitTopLevelDecl(D);
  }
  // Third any associated with the Privat eMOdule Fragment, if present.
  if (auto PMF = Primary->getPrivateModuleFragment()) {
    for (Decl *D : getContext().getModuleInitializers(PMF)) {
      // Skip import decls, the inits for those are called explicitly.
      if (isa<ImportDecl>(D))
        continue;
      assert(isa<VarDecl>(D) && "PMF initializer decl is not a var?");
      EmitTopLevelDecl(D);
    }
  }
}

void CodeGenModule::EmitModuleLinkOptions() {
  // Collect the set of all of the modules we want to visit to emit link
  // options, which is essentially the imported modules and all of their
  // non-explicit child modules.
  llvm::SetVector<clang::Module *> LinkModules;
  llvm::SmallPtrSet<clang::Module *, 16> Visited;
  SmallVector<clang::Module *, 16> Stack;

  // Seed the stack with imported modules.
  for (Module *M : ImportedModules) {
    // Do not add any link flags when an implementation TU of a module imports
    // a header of that same module.
    if (M->getTopLevelModuleName() == getLangOpts().CurrentModule &&
        !getLangOpts().isCompilingModule())
      continue;
    if (Visited.insert(M).second)
      Stack.push_back(M);
  }

  // Find all of the modules to import, making a little effort to prune
  // non-leaf modules.
  while (!Stack.empty()) {
    clang::Module *Mod = Stack.pop_back_val();

    bool AnyChildren = false;

    // Visit the submodules of this module.
    for (const auto &SM : Mod->submodules()) {
      // Skip explicit children; they need to be explicitly imported to be
      // linked against.
      if (SM->IsExplicit)
        continue;

      if (Visited.insert(SM).second) {
        Stack.push_back(SM);
        AnyChildren = true;
      }
    }

    // We didn't find any children, so add this module to the list of
    // modules to link against.
    if (!AnyChildren) {
      LinkModules.insert(Mod);
    }
  }

  // Add link options for all of the imported modules in reverse topological
  // order.  We don't do anything to try to order import link flags with respect
  // to linker options inserted by things like #pragma comment().
  SmallVector<llvm::MDNode *, 16> MetadataArgs;
  Visited.clear();
  for (Module *M : LinkModules)
    if (Visited.insert(M).second)
      addLinkOptionsPostorder(*this, M, MetadataArgs, Visited);
  std::reverse(MetadataArgs.begin(), MetadataArgs.end());
  LinkerOptionsMetadata.append(MetadataArgs.begin(), MetadataArgs.end());

  // Add the linker options metadata flag.
  auto *NMD = getModule().getOrInsertNamedMetadata("llvm.linker.options");
  for (auto *MD : LinkerOptionsMetadata)
    NMD->addOperand(MD);
}

void CodeGenModule::EmitDeferred() {
  // Emit deferred declare target declarations.
  if (getLangOpts().OpenMP && !getLangOpts().OpenMPSimd)
    getOpenMPRuntime().emitDeferredTargetDecls();

  // Emit code for any potentially referenced deferred decls.  Since a
  // previously unused static decl may become used during the generation of code
  // for a static function, iterate until no changes are made.

  if (!DeferredVTables.empty()) {
    EmitDeferredVTables();

    // Emitting a vtable doesn't directly cause more vtables to
    // become deferred, although it can cause functions to be
    // emitted that then need those vtables.
    assert(DeferredVTables.empty());
  }

  // Emit CUDA/HIP static device variables referenced by host code only.
  // Note we should not clear CUDADeviceVarODRUsedByHost since it is still
  // needed for further handling.
  if (getLangOpts().CUDA && getLangOpts().CUDAIsDevice)
    llvm::append_range(DeferredDeclsToEmit,
                       getContext().CUDADeviceVarODRUsedByHost);

  // Stop if we're out of both deferred vtables and deferred declarations.
  if (DeferredDeclsToEmit.empty())
    return;

  // Grab the list of decls to emit. If EmitGlobalDefinition schedules more
  // work, it will not interfere with this.
  std::vector<GlobalDecl> CurDeclsToEmit;
  CurDeclsToEmit.swap(DeferredDeclsToEmit);

  for (GlobalDecl &D : CurDeclsToEmit) {
    // Emit a dummy __host__ function if a legit one is not already present in
    // case of SYCL compilation of CUDA sources.
    if (SYCLCUDAIsHost(LangOpts)) {
      GlobalDecl OtherD;
      if (lookupRepresentativeDecl(getMangledName(D), OtherD) &&
          (D.getCanonicalDecl().getDecl() !=
           OtherD.getCanonicalDecl().getDecl()) &&
          D.getCanonicalDecl().getDecl()->hasAttr<CUDADeviceAttr>())
        continue;
    }
    // Emit a dummy __host__ function if a legit one is not already present in
    // case of SYCL compilation of CUDA sources.
    if (SYCLCUDAIsSYCLDevice(LangOpts)) {
      GlobalDecl OtherD;
      if (lookupRepresentativeDecl(getMangledName(D), OtherD) &&
          (D.getCanonicalDecl().getDecl() !=
           OtherD.getCanonicalDecl().getDecl()) &&
          D.getCanonicalDecl().getDecl()->hasAttr<CUDAHostAttr>())
        continue;
    }
    const ValueDecl *VD = cast<ValueDecl>(D.getDecl());
    // If emitting for SYCL device, emit the deferred alias
    // as well as what it aliases.
    if (LangOpts.SYCLIsDevice) {
      if (AliasAttr *Attr = VD->getAttr<AliasAttr>()) {
        StringRef AliaseeName = Attr->getAliasee();
        auto DDI = DeferredDecls.find(AliaseeName);
        // Emit what is aliased first.
        if (DDI != DeferredDecls.end()) {
          GlobalDecl GD = DDI->second;
          llvm::GlobalValue *AliaseeGV =
              dyn_cast<llvm::GlobalValue>(GetAddrOfGlobal(GD, ForDefinition));
          if (!AliaseeGV)
            AliaseeGV = GetGlobalValue(getMangledName(GD));
          assert(AliaseeGV);
          EmitGlobalDefinition(GD, AliaseeGV);
          // Remove the entry just added to the DeferredDeclsToEmit
          // since we have emitted it.
          DeferredDeclsToEmit.pop_back();
        }
        // Now emit the alias itself.
        EmitAliasDefinition(D);
        continue;
      }
    }
    // We should call GetAddrOfGlobal with IsForDefinition set to true in order
    // to get GlobalValue with exactly the type we need, not something that
    // might had been created for another decl with the same mangled name but
    // different type.
    llvm::GlobalValue *GV = dyn_cast<llvm::GlobalValue>(
        GetAddrOfGlobal(D, ForDefinition));

    // In case of different address spaces, we may still get a cast, even with
    // IsForDefinition equal to true. Query mangled names table to get
    // GlobalValue.
    if (!GV)
      GV = GetGlobalValue(getMangledName(D));

    // Make sure GetGlobalValue returned non-null.
    assert(GV);

    // Check to see if we've already emitted this.  This is necessary
    // for a couple of reasons: first, decls can end up in the
    // deferred-decls queue multiple times, and second, decls can end
    // up with definitions in unusual ways (e.g. by an extern inline
    // function acquiring a strong function redefinition).  Just
    // ignore these cases.
    if (!GV->isDeclaration())
      continue;

    // If this is OpenMP, check if it is legal to emit this global normally.
    if (LangOpts.OpenMP && OpenMPRuntime && OpenMPRuntime->emitTargetGlobal(D))
      continue;

    // Otherwise, emit the definition and move on to the next one.
    EmitGlobalDefinition(D, GV);

    if (LangOpts.SYCLIsDevice) {
      // If there are any aliases deferred for this, emit those now.
      for (auto It = DeferredAliases.begin(); It != DeferredAliases.end();
           /*no increment*/) {
        const ValueDecl *Global = cast<ValueDecl>(It->second.getDecl());
        if (It->first == getMangledName(D)) {
          EmitAliasDefinition(Global);
          It = DeferredAliases.erase(It);
        } else {
          ++It;
        }
      }
    }

    // If we found out that we need to emit more decls, do that recursively.
    // This has the advantage that the decls are emitted in a DFS and related
    // ones are close together, which is convenient for testing.
    if (!DeferredVTables.empty() || !DeferredDeclsToEmit.empty()) {
      EmitDeferred();
      assert(DeferredVTables.empty() && DeferredDeclsToEmit.empty());
    }
  }
}

void CodeGenModule::EmitVTablesOpportunistically() {
  // Try to emit external vtables as available_externally if they have emitted
  // all inlined virtual functions.  It runs after EmitDeferred() and therefore
  // is not allowed to create new references to things that need to be emitted
  // lazily. Note that it also uses fact that we eagerly emitting RTTI.

  assert((OpportunisticVTables.empty() || shouldOpportunisticallyEmitVTables())
         && "Only emit opportunistic vtables with optimizations");

  for (const CXXRecordDecl *RD : OpportunisticVTables) {
    assert(getVTables().isVTableExternal(RD) &&
           "This queue should only contain external vtables");
    if (getCXXABI().canSpeculativelyEmitVTable(RD))
      VTables.GenerateClassData(RD);
  }
  OpportunisticVTables.clear();
}

void CodeGenModule::EmitGlobalAnnotations() {
  for (const auto& [MangledName, VD] : DeferredAnnotations) {
    llvm::GlobalValue *GV = GetGlobalValue(MangledName);
    if (GV)
      AddGlobalAnnotations(VD, GV);
  }
  DeferredAnnotations.clear();

  if (Annotations.empty())
    return;

  // Create a new global variable for the ConstantStruct in the Module.
  llvm::Constant *Array = llvm::ConstantArray::get(llvm::ArrayType::get(
    Annotations[0]->getType(), Annotations.size()), Annotations);
  auto *gv = new llvm::GlobalVariable(getModule(), Array->getType(), false,
                                      llvm::GlobalValue::AppendingLinkage,
                                      Array, "llvm.global.annotations");
  gv->setSection(AnnotationSection);
}

llvm::Constant *CodeGenModule::EmitAnnotationString(StringRef Str) {
  llvm::Constant *&AStr = AnnotationStrings[Str];
  if (AStr)
    return AStr;

  // Not found yet, create a new global.
  llvm::Constant *s = llvm::ConstantDataArray::getString(getLLVMContext(), Str);
  auto *gv = new llvm::GlobalVariable(
      getModule(), s->getType(), true, llvm::GlobalValue::PrivateLinkage, s,
      ".str", nullptr, llvm::GlobalValue::NotThreadLocal,
      ConstGlobalsPtrTy->getAddressSpace());
  gv->setSection(AnnotationSection);
  gv->setUnnamedAddr(llvm::GlobalValue::UnnamedAddr::Global);
  AStr = gv;
  return gv;
}

llvm::Constant *CodeGenModule::EmitAnnotationUnit(SourceLocation Loc) {
  SourceManager &SM = getContext().getSourceManager();
  PresumedLoc PLoc = SM.getPresumedLoc(Loc);
  if (PLoc.isValid())
    return EmitAnnotationString(PLoc.getFilename());
  return EmitAnnotationString(SM.getBufferName(Loc));
}

llvm::Constant *CodeGenModule::EmitAnnotationLineNo(SourceLocation L) {
  SourceManager &SM = getContext().getSourceManager();
  PresumedLoc PLoc = SM.getPresumedLoc(L);
  unsigned LineNo = PLoc.isValid() ? PLoc.getLine() :
    SM.getExpansionLineNumber(L);
  return llvm::ConstantInt::get(Int32Ty, LineNo);
}

llvm::Constant *CodeGenModule::EmitAnnotationArgs(const AnnotateAttr *Attr) {
  ArrayRef<Expr *> Exprs = {Attr->args_begin(), Attr->args_size()};
  if (Exprs.empty())
    return llvm::ConstantPointerNull::get(ConstGlobalsPtrTy);

  llvm::FoldingSetNodeID ID;
  for (Expr *E : Exprs) {
    ID.Add(cast<clang::ConstantExpr>(E)->getAPValueResult());
  }
  llvm::Constant *&Lookup = AnnotationArgs[ID.ComputeHash()];
  if (Lookup)
    return Lookup;

  llvm::SmallVector<llvm::Constant *, 4> LLVMArgs;
  LLVMArgs.reserve(Exprs.size());
  ConstantEmitter ConstEmiter(*this);
  llvm::transform(Exprs, std::back_inserter(LLVMArgs), [&](const Expr *E) {
    const auto *CE = cast<clang::ConstantExpr>(E);
    return ConstEmiter.emitAbstract(CE->getBeginLoc(), CE->getAPValueResult(),
                                    CE->getType());
  });
  auto *Struct = llvm::ConstantStruct::getAnon(LLVMArgs);
  auto *GV = new llvm::GlobalVariable(getModule(), Struct->getType(), true,
                                      llvm::GlobalValue::PrivateLinkage, Struct,
                                      ".args");
  GV->setSection(AnnotationSection);
  GV->setUnnamedAddr(llvm::GlobalValue::UnnamedAddr::Global);

  Lookup = GV;
  return GV;
}

llvm::Constant *CodeGenModule::EmitAnnotateAttr(llvm::GlobalValue *GV,
                                                const AnnotateAttr *AA,
                                                SourceLocation L) {
  // Get the globals for file name, annotation, and the line number.
  llvm::Constant *AnnoGV = EmitAnnotationString(AA->getAnnotation()),
                 *UnitGV = EmitAnnotationUnit(L),
                 *LineNoCst = EmitAnnotationLineNo(L),
                 *Args = EmitAnnotationArgs(AA);

  llvm::Constant *GVInGlobalsAS = GV;
  if (GV->getAddressSpace() !=
      getDataLayout().getDefaultGlobalsAddressSpace()) {
    GVInGlobalsAS = llvm::ConstantExpr::getAddrSpaceCast(
        GV,
        llvm::PointerType::get(
            GV->getContext(), getDataLayout().getDefaultGlobalsAddressSpace()));
  }

  // Create the ConstantStruct for the global annotation.
  llvm::Constant *Fields[] = {
      GVInGlobalsAS, AnnoGV, UnitGV, LineNoCst, Args,
  };
  return llvm::ConstantStruct::getAnon(Fields);
}

void CodeGenModule::AddGlobalAnnotations(const ValueDecl *D,
                                         llvm::GlobalValue *GV) {
  assert(D->hasAttr<AnnotateAttr>() && "no annotate attribute");
  // Get the struct elements for these annotations.
  for (const auto *I : D->specific_attrs<AnnotateAttr>())
    Annotations.push_back(EmitAnnotateAttr(GV, I, D->getLocation()));
}

llvm::Constant *CodeGenModule::EmitSYCLAnnotationArgs(
    llvm::SmallVectorImpl<std::pair<std::string, std::string>>
        &AnnotationNameValPairs) {

  if (AnnotationNameValPairs.empty())
    return llvm::ConstantPointerNull::get(ConstGlobalsPtrTy);

  // For each name-value pair of the SYCL annotation attribute, create an
  // annotation string for it. This will be the annotation arguments. If the
  // value is the empty string, use a null-pointer instead.
  llvm::SmallVector<llvm::Constant *, 4> LLVMArgs;
  llvm::FoldingSetNodeID ID;
  LLVMArgs.reserve(AnnotationNameValPairs.size() * 2);
  for (const std::pair<std::string, std::string> &NVP :
       AnnotationNameValPairs) {
    llvm::Constant *NameStrC = EmitAnnotationString(NVP.first);
    llvm::Constant *ValueStrC =
        NVP.second == "" ? llvm::ConstantPointerNull::get(ConstGlobalsPtrTy)
                         : EmitAnnotationString(NVP.second);
    LLVMArgs.push_back(NameStrC);
    LLVMArgs.push_back(ValueStrC);
    ID.Add(NameStrC);
    ID.Add(ValueStrC);
  }

  // If another SYCL annotation had the same arguments we can reuse the
  // annotation value it created.
  llvm::Constant *&LookupRef = SYCLAnnotationArgs[ID.ComputeHash()];
  if (LookupRef)
    return LookupRef;

  // Create an anonymous struct global variable pointing to the annotation
  // arguments in the order they were added above. This is the final constant
  // used as the annotation value.
  auto *Struct = llvm::ConstantStruct::getAnon(LLVMArgs);
  auto *GV = new llvm::GlobalVariable(
      getModule(), Struct->getType(), true, llvm::GlobalValue::PrivateLinkage,
      Struct, ".args", nullptr, llvm::GlobalValue::NotThreadLocal,
      ConstGlobalsPtrTy->getAddressSpace());
  GV->setSection(AnnotationSection);
  GV->setUnnamedAddr(llvm::GlobalValue::UnnamedAddr::Global);
  auto *Bitcasted = llvm::ConstantExpr::getBitCast(GV, ConstGlobalsPtrTy);

  // Set the look-up reference to the final annotation value for future
  // annotations to reuse.
  LookupRef = Bitcasted;
  return Bitcasted;
}

void CodeGenModule::AddGlobalSYCLIRAttributes(llvm::GlobalVariable *GV,
                                              const RecordDecl *RD) {
  const auto *A = RD->getAttr<SYCLAddIRAttributesGlobalVariableAttr>();
  assert(A && "no add_ir_attributes_global_variable attribute");
  SmallVector<std::pair<std::string, std::string>, 4> NameValuePairs =
      A->getFilteredAttributeNameValuePairs(Context);
  for (const std::pair<std::string, std::string> &NameValuePair :
       NameValuePairs)
    GV->addAttribute(NameValuePair.first, NameValuePair.second);
}

// Add "sycl-unique-id" llvm IR attribute that has a unique string generated
// by __builtin_sycl_unique_stable_id for global variables marked with
// SYCL device_global attribute.
static void addSYCLUniqueID(llvm::GlobalVariable *GV, const VarDecl *VD,
                            ASTContext &Context) {
  auto builtinString = SYCLUniqueStableIdExpr::ComputeName(Context, VD);
  GV->addAttribute("sycl-unique-id", builtinString);
}

bool CodeGenModule::isInNoSanitizeList(SanitizerMask Kind, llvm::Function *Fn,
                                       SourceLocation Loc) const {
  const auto &NoSanitizeL = getContext().getNoSanitizeList();
  // NoSanitize by function name.
  if (NoSanitizeL.containsFunction(Kind, Fn->getName()))
    return true;
  // NoSanitize by location. Check "mainfile" prefix.
  auto &SM = Context.getSourceManager();
  FileEntryRef MainFile = *SM.getFileEntryRefForID(SM.getMainFileID());
  if (NoSanitizeL.containsMainFile(Kind, MainFile.getName()))
    return true;

  // Check "src" prefix.
  if (Loc.isValid())
    return NoSanitizeL.containsLocation(Kind, Loc);
  // If location is unknown, this may be a compiler-generated function. Assume
  // it's located in the main file.
  return NoSanitizeL.containsFile(Kind, MainFile.getName());
}

bool CodeGenModule::isInNoSanitizeList(SanitizerMask Kind,
                                       llvm::GlobalVariable *GV,
                                       SourceLocation Loc, QualType Ty,
                                       StringRef Category) const {
  const auto &NoSanitizeL = getContext().getNoSanitizeList();
  if (NoSanitizeL.containsGlobal(Kind, GV->getName(), Category))
    return true;
  auto &SM = Context.getSourceManager();
  if (NoSanitizeL.containsMainFile(
          Kind, SM.getFileEntryRefForID(SM.getMainFileID())->getName(),
          Category))
    return true;
  if (NoSanitizeL.containsLocation(Kind, Loc, Category))
    return true;

  // Check global type.
  if (!Ty.isNull()) {
    // Drill down the array types: if global variable of a fixed type is
    // not sanitized, we also don't instrument arrays of them.
    while (auto AT = dyn_cast<ArrayType>(Ty.getTypePtr()))
      Ty = AT->getElementType();
    Ty = Ty.getCanonicalType().getUnqualifiedType();
    // Only record types (classes, structs etc.) are ignored.
    if (Ty->isRecordType()) {
      std::string TypeStr = Ty.getAsString(getContext().getPrintingPolicy());
      if (NoSanitizeL.containsType(Kind, TypeStr, Category))
        return true;
    }
  }
  return false;
}

bool CodeGenModule::imbueXRayAttrs(llvm::Function *Fn, SourceLocation Loc,
                                   StringRef Category) const {
  const auto &XRayFilter = getContext().getXRayFilter();
  using ImbueAttr = XRayFunctionFilter::ImbueAttribute;
  auto Attr = ImbueAttr::NONE;
  if (Loc.isValid())
    Attr = XRayFilter.shouldImbueLocation(Loc, Category);
  if (Attr == ImbueAttr::NONE)
    Attr = XRayFilter.shouldImbueFunction(Fn->getName());
  switch (Attr) {
  case ImbueAttr::NONE:
    return false;
  case ImbueAttr::ALWAYS:
    Fn->addFnAttr("function-instrument", "xray-always");
    break;
  case ImbueAttr::ALWAYS_ARG1:
    Fn->addFnAttr("function-instrument", "xray-always");
    Fn->addFnAttr("xray-log-args", "1");
    break;
  case ImbueAttr::NEVER:
    Fn->addFnAttr("function-instrument", "xray-never");
    break;
  }
  return true;
}

ProfileList::ExclusionType
CodeGenModule::isFunctionBlockedByProfileList(llvm::Function *Fn,
                                              SourceLocation Loc) const {
  const auto &ProfileList = getContext().getProfileList();
  // If the profile list is empty, then instrument everything.
  if (ProfileList.isEmpty())
    return ProfileList::Allow;
  CodeGenOptions::ProfileInstrKind Kind = getCodeGenOpts().getProfileInstr();
  // First, check the function name.
  if (auto V = ProfileList.isFunctionExcluded(Fn->getName(), Kind))
    return *V;
  // Next, check the source location.
  if (Loc.isValid())
    if (auto V = ProfileList.isLocationExcluded(Loc, Kind))
      return *V;
  // If location is unknown, this may be a compiler-generated function. Assume
  // it's located in the main file.
  auto &SM = Context.getSourceManager();
  if (auto MainFile = SM.getFileEntryRefForID(SM.getMainFileID()))
    if (auto V = ProfileList.isFileExcluded(MainFile->getName(), Kind))
      return *V;
  return ProfileList.getDefault(Kind);
}

ProfileList::ExclusionType
CodeGenModule::isFunctionBlockedFromProfileInstr(llvm::Function *Fn,
                                                 SourceLocation Loc) const {
  auto V = isFunctionBlockedByProfileList(Fn, Loc);
  if (V != ProfileList::Allow)
    return V;

  auto NumGroups = getCodeGenOpts().ProfileTotalFunctionGroups;
  if (NumGroups > 1) {
    auto Group = llvm::crc32(arrayRefFromStringRef(Fn->getName())) % NumGroups;
    if (Group != getCodeGenOpts().ProfileSelectedFunctionGroup)
      return ProfileList::Skip;
  }
  return ProfileList::Allow;
}

bool CodeGenModule::MustBeEmitted(const ValueDecl *Global) {
  // Never defer when EmitAllDecls is specified.
  if (LangOpts.EmitAllDecls)
    return true;

  const auto *VD = dyn_cast<VarDecl>(Global);
  if (VD &&
      ((CodeGenOpts.KeepPersistentStorageVariables &&
        (VD->getStorageDuration() == SD_Static ||
         VD->getStorageDuration() == SD_Thread)) ||
       (CodeGenOpts.KeepStaticConsts && VD->getStorageDuration() == SD_Static &&
        VD->getType().isConstQualified())))
    return true;

  return getContext().DeclMustBeEmitted(Global);
}

bool CodeGenModule::MayBeEmittedEagerly(const ValueDecl *Global) {
  // In OpenMP 5.0 variables and function may be marked as
  // device_type(host/nohost) and we should not emit them eagerly unless we sure
  // that they must be emitted on the host/device. To be sure we need to have
  // seen a declare target with an explicit mentioning of the function, we know
  // we have if the level of the declare target attribute is -1. Note that we
  // check somewhere else if we should emit this at all.
  if (LangOpts.OpenMP >= 50 && !LangOpts.OpenMPSimd) {
    std::optional<OMPDeclareTargetDeclAttr *> ActiveAttr =
        OMPDeclareTargetDeclAttr::getActiveAttr(Global);
    if (!ActiveAttr || (*ActiveAttr)->getLevel() != (unsigned)-1)
      return false;
  }

  if (const auto *FD = dyn_cast<FunctionDecl>(Global)) {
    if (FD->getTemplateSpecializationKind() == TSK_ImplicitInstantiation)
      // Implicit template instantiations may change linkage if they are later
      // explicitly instantiated, so they should not be emitted eagerly.
      return false;
    // Defer until all versions have been semantically checked.
    if (FD->hasAttr<TargetVersionAttr>() && !FD->isMultiVersion())
      return false;
  }
  if (const auto *VD = dyn_cast<VarDecl>(Global)) {
    if (Context.getInlineVariableDefinitionKind(VD) ==
        ASTContext::InlineVariableDefinitionKind::WeakUnknown)
      // A definition of an inline constexpr static data member may change
      // linkage later if it's redeclared outside the class.
      return false;
    if (CXX20ModuleInits && VD->getOwningModule() &&
        !VD->getOwningModule()->isModuleMapModule()) {
      // For CXX20, module-owned initializers need to be deferred, since it is
      // not known at this point if they will be run for the current module or
      // as part of the initializer for an imported one.
      return false;
    }
  }
  // If OpenMP is enabled and threadprivates must be generated like TLS, delay
  // codegen for global variables, because they may be marked as threadprivate.
  if (LangOpts.OpenMP && LangOpts.OpenMPUseTLS &&
      getContext().getTargetInfo().isTLSSupported() && isa<VarDecl>(Global) &&
      !Global->getType().isConstantStorage(getContext(), false, false) &&
      !OMPDeclareTargetDeclAttr::isDeclareTargetDeclaration(Global))
    return false;

  return true;
}

ConstantAddress CodeGenModule::GetAddrOfMSGuidDecl(const MSGuidDecl *GD) {
  StringRef Name = getMangledName(GD);

  // The UUID descriptor should be pointer aligned.
  CharUnits Alignment = CharUnits::fromQuantity(PointerAlignInBytes);

  // Look for an existing global.
  if (llvm::GlobalVariable *GV = getModule().getNamedGlobal(Name))
    return ConstantAddress(GV, GV->getValueType(), Alignment);

  ConstantEmitter Emitter(*this);
  llvm::Constant *Init;

  APValue &V = GD->getAsAPValue();
  if (!V.isAbsent()) {
    // If possible, emit the APValue version of the initializer. In particular,
    // this gets the type of the constant right.
    Init = Emitter.emitForInitializer(
        GD->getAsAPValue(), GD->getType().getAddressSpace(), GD->getType());
  } else {
    // As a fallback, directly construct the constant.
    // FIXME: This may get padding wrong under esoteric struct layout rules.
    // MSVC appears to create a complete type 'struct __s_GUID' that it
    // presumably uses to represent these constants.
    MSGuidDecl::Parts Parts = GD->getParts();
    llvm::Constant *Fields[4] = {
        llvm::ConstantInt::get(Int32Ty, Parts.Part1),
        llvm::ConstantInt::get(Int16Ty, Parts.Part2),
        llvm::ConstantInt::get(Int16Ty, Parts.Part3),
        llvm::ConstantDataArray::getRaw(
            StringRef(reinterpret_cast<char *>(Parts.Part4And5), 8), 8,
            Int8Ty)};
    Init = llvm::ConstantStruct::getAnon(Fields);
  }

  auto *GV = new llvm::GlobalVariable(
      getModule(), Init->getType(),
      /*isConstant=*/true, llvm::GlobalValue::LinkOnceODRLinkage, Init, Name);
  if (supportsCOMDAT())
    GV->setComdat(TheModule.getOrInsertComdat(GV->getName()));
  setDSOLocal(GV);

  if (!V.isAbsent()) {
    Emitter.finalize(GV);
    return ConstantAddress(GV, GV->getValueType(), Alignment);
  }

  llvm::Type *Ty = getTypes().ConvertTypeForMem(GD->getType());
  return ConstantAddress(GV, Ty, Alignment);
}

ConstantAddress CodeGenModule::GetAddrOfUnnamedGlobalConstantDecl(
    const UnnamedGlobalConstantDecl *GCD) {
  CharUnits Alignment = getContext().getTypeAlignInChars(GCD->getType());

  llvm::GlobalVariable **Entry = nullptr;
  Entry = &UnnamedGlobalConstantDeclMap[GCD];
  if (*Entry)
    return ConstantAddress(*Entry, (*Entry)->getValueType(), Alignment);

  ConstantEmitter Emitter(*this);
  llvm::Constant *Init;

  const APValue &V = GCD->getValue();

  assert(!V.isAbsent());
  Init = Emitter.emitForInitializer(V, GCD->getType().getAddressSpace(),
                                    GCD->getType());

  auto *GV = new llvm::GlobalVariable(getModule(), Init->getType(),
                                      /*isConstant=*/true,
                                      llvm::GlobalValue::PrivateLinkage, Init,
                                      ".constant");
  GV->setUnnamedAddr(llvm::GlobalValue::UnnamedAddr::Global);
  GV->setAlignment(Alignment.getAsAlign());

  Emitter.finalize(GV);

  *Entry = GV;
  return ConstantAddress(GV, GV->getValueType(), Alignment);
}

ConstantAddress CodeGenModule::GetAddrOfTemplateParamObject(
    const TemplateParamObjectDecl *TPO) {
  StringRef Name = getMangledName(TPO);
  CharUnits Alignment = getNaturalTypeAlignment(TPO->getType());

  if (llvm::GlobalVariable *GV = getModule().getNamedGlobal(Name))
    return ConstantAddress(GV, GV->getValueType(), Alignment);

  ConstantEmitter Emitter(*this);
  llvm::Constant *Init = Emitter.emitForInitializer(
        TPO->getValue(), TPO->getType().getAddressSpace(), TPO->getType());

  if (!Init) {
    ErrorUnsupported(TPO, "template parameter object");
    return ConstantAddress::invalid();
  }

  llvm::GlobalValue::LinkageTypes Linkage =
      isExternallyVisible(TPO->getLinkageAndVisibility().getLinkage())
          ? llvm::GlobalValue::LinkOnceODRLinkage
          : llvm::GlobalValue::InternalLinkage;
  auto *GV = new llvm::GlobalVariable(getModule(), Init->getType(),
                                      /*isConstant=*/true, Linkage, Init, Name);
  setGVProperties(GV, TPO);
  if (supportsCOMDAT())
    GV->setComdat(TheModule.getOrInsertComdat(GV->getName()));
  Emitter.finalize(GV);

    return ConstantAddress(GV, GV->getValueType(), Alignment);
}

ConstantAddress CodeGenModule::GetWeakRefReference(const ValueDecl *VD) {
  const AliasAttr *AA = VD->getAttr<AliasAttr>();
  assert(AA && "No alias?");

  CharUnits Alignment = getContext().getDeclAlign(VD);
  llvm::Type *DeclTy = getTypes().ConvertTypeForMem(VD->getType());

  // See if there is already something with the target's name in the module.
  llvm::GlobalValue *Entry = GetGlobalValue(AA->getAliasee());
  if (Entry)
    return ConstantAddress(Entry, DeclTy, Alignment);

  llvm::Constant *Aliasee;
  if (isa<llvm::FunctionType>(DeclTy))
    Aliasee = GetOrCreateLLVMFunction(AA->getAliasee(), DeclTy,
                                      GlobalDecl(cast<FunctionDecl>(VD)),
                                      /*ForVTable=*/false);
  else
    Aliasee = GetOrCreateLLVMGlobal(AA->getAliasee(), DeclTy, LangAS::Default,
                                    nullptr);

  auto *F = cast<llvm::GlobalValue>(Aliasee);
  F->setLinkage(llvm::Function::ExternalWeakLinkage);
  WeakRefReferences.insert(F);

  return ConstantAddress(Aliasee, DeclTy, Alignment);
}

template <typename AttrT> static bool hasImplicitAttr(const ValueDecl *D) {
  if (!D)
    return false;
  if (auto *A = D->getAttr<AttrT>())
    return A->isImplicit();
  return D->isImplicit();
}

void CodeGenModule::EmitGlobal(GlobalDecl GD) {
  const auto *Global = cast<ValueDecl>(GD.getDecl());

  // Weak references don't produce any output by themselves.
  if (Global->hasAttr<WeakRefAttr>())
    return;

  // If this is an alias definition (which otherwise looks like a declaration)
  // handle it now.
  if (AliasAttr *Attr = Global->getAttr<AliasAttr>()) {
    // Emit the alias here if it is not SYCL device compilation.
    if (!LangOpts.SYCLIsDevice)
      return EmitAliasDefinition(GD);
    // Defer for SYCL devices, until either the alias or what it aliases
    // is used.
    StringRef MangledName = getMangledName(GD);
    DeferredDecls[MangledName] = GD;
    StringRef AliaseeName = Attr->getAliasee();
    DeferredAliases[AliaseeName] = GD;
    return;
  }

  // IFunc like an alias whose value is resolved at runtime by calling resolver.
  if (Global->hasAttr<IFuncAttr>())
    return emitIFuncDefinition(GD);

  // If this is a cpu_dispatch multiversion function, emit the resolver.
  if (Global->hasAttr<CPUDispatchAttr>())
    return emitCPUDispatchDefinition(GD);

  // If this is CUDA, be selective about which declarations we emit.
  // Non-constexpr non-lambda implicit host device functions are not emitted
  // unless they are used on device side.
  if (LangOpts.CUDA) {
    if (LangOpts.CUDAIsDevice) {
      const auto *FD = dyn_cast<FunctionDecl>(Global);
      if ((!Global->hasAttr<CUDADeviceAttr>() ||
           (LangOpts.OffloadImplicitHostDeviceTemplates && FD &&
            hasImplicitAttr<CUDAHostAttr>(FD) &&
            hasImplicitAttr<CUDADeviceAttr>(FD) && !FD->isConstexpr() &&
            !isLambdaCallOperator(FD) &&
            !getContext().CUDAImplicitHostDeviceFunUsedByDevice.count(FD))) &&
          !Global->hasAttr<CUDAGlobalAttr>() &&
          !Global->hasAttr<CUDAConstantAttr>() &&
          !Global->hasAttr<CUDASharedAttr>() &&
          !Global->getType()->isCUDADeviceBuiltinSurfaceType() &&
          !Global->getType()->isCUDADeviceBuiltinTextureType() &&
          !(LangOpts.HIPStdPar && isa<FunctionDecl>(Global) &&
            !Global->hasAttr<CUDAHostAttr>()))
        return;
    } else {
      // We need to emit host-side 'shadows' for all global
      // device-side variables because the CUDA runtime needs their
      // size and host-side address in order to provide access to
      // their device-side incarnations.

      // So device-only functions are the only things we skip, except for SYCL.
      if (!LangOpts.isSYCL() && isa<FunctionDecl>(Global) &&
          !Global->hasAttr<CUDAHostAttr>() && Global->hasAttr<CUDADeviceAttr>())
        return;

      assert((isa<FunctionDecl>(Global) || isa<VarDecl>(Global)) &&
             "Expected Variable or Function");
    }
  }

  if (LangOpts.OpenMP) {
    // If this is OpenMP, check if it is legal to emit this global normally.
    if (OpenMPRuntime && OpenMPRuntime->emitTargetGlobal(GD))
      return;
    if (auto *DRD = dyn_cast<OMPDeclareReductionDecl>(Global)) {
      if (MustBeEmitted(Global))
        EmitOMPDeclareReduction(DRD);
      return;
    }
    if (auto *DMD = dyn_cast<OMPDeclareMapperDecl>(Global)) {
      if (MustBeEmitted(Global))
        EmitOMPDeclareMapper(DMD);
      return;
    }
  }

  // Ignore declarations, they will be emitted on their first use.
  if (const auto *FD = dyn_cast<FunctionDecl>(Global)) {
    // Update deferred annotations with the latest declaration if the function
    // function was already used or defined.
    if (FD->hasAttr<AnnotateAttr>()) {
      StringRef MangledName = getMangledName(GD);
      if (GetGlobalValue(MangledName))
        DeferredAnnotations[MangledName] = FD;
    }

    // Forward declarations are emitted lazily on first use.
    if (!FD->doesThisDeclarationHaveABody()) {
      if (!FD->doesDeclarationForceExternallyVisibleDefinition() &&
          (!FD->isMultiVersion() ||
           !FD->getASTContext().getTargetInfo().getTriple().isAArch64()))
        return;

      StringRef MangledName = getMangledName(GD);

      // Compute the function info and LLVM type.
      const CGFunctionInfo &FI = getTypes().arrangeGlobalDeclaration(GD);
      llvm::Type *Ty = getTypes().GetFunctionType(FI);

      GetOrCreateLLVMFunction(MangledName, Ty, GD, /*ForVTable=*/false,
                              /*DontDefer=*/false);
      return;
    }
  } else {
    const auto *VD = cast<VarDecl>(Global);
    assert(VD->isFileVarDecl() && "Cannot emit local var decl as global.");
    if (VD->isThisDeclarationADefinition() != VarDecl::Definition &&
        !Context.isMSStaticDataMemberInlineDefinition(VD)) {
      if (LangOpts.OpenMP) {
        // Emit declaration of the must-be-emitted declare target variable.
        if (std::optional<OMPDeclareTargetDeclAttr::MapTypeTy> Res =
                OMPDeclareTargetDeclAttr::isDeclareTargetDeclaration(VD)) {

          // If this variable has external storage and doesn't require special
          // link handling we defer to its canonical definition.
          if (VD->hasExternalStorage() &&
              Res != OMPDeclareTargetDeclAttr::MT_Link)
            return;

          bool UnifiedMemoryEnabled =
              getOpenMPRuntime().hasRequiresUnifiedSharedMemory();
          if ((*Res == OMPDeclareTargetDeclAttr::MT_To ||
               *Res == OMPDeclareTargetDeclAttr::MT_Enter) &&
              !UnifiedMemoryEnabled) {
            (void)GetAddrOfGlobalVar(VD);
          } else {
            assert(((*Res == OMPDeclareTargetDeclAttr::MT_Link) ||
                    ((*Res == OMPDeclareTargetDeclAttr::MT_To ||
                      *Res == OMPDeclareTargetDeclAttr::MT_Enter) &&
                     UnifiedMemoryEnabled)) &&
                   "Link clause or to clause with unified memory expected.");
            (void)getOpenMPRuntime().getAddrOfDeclareTargetVar(VD);
          }

          return;
        }
      }
      // If this declaration may have caused an inline variable definition to
      // change linkage, make sure that it's emitted.
      if (Context.getInlineVariableDefinitionKind(VD) ==
          ASTContext::InlineVariableDefinitionKind::Strong)
        GetAddrOfGlobalVar(VD);
      return;
    }
  }

  // clang::ParseAST ensures that we emit the SYCL devices at the end, so
  // anything that is a device (or indirectly called) will be handled later.
  if (LangOpts.SYCLIsDevice && MustBeEmitted(Global)) {
    addDeferredDeclToEmit(GD);
    return;
  }

  // Defer code generation to first use when possible, e.g. if this is an inline
  // function. If the global must always be emitted, do it eagerly if possible
  // to benefit from cache locality.
  if (MustBeEmitted(Global) && MayBeEmittedEagerly(Global)) {
    // Avoid emitting the same __host__ __device__ functions,
    // in SYCL-CUDA-host compilation, and
    if (SYCLCUDAIsHost(LangOpts) && isa<FunctionDecl>(Global) &&
        !Global->hasAttr<CUDAHostAttr>() && Global->hasAttr<CUDADeviceAttr>()) {
      addDeferredDeclToEmit(GD);
      return;
    }
    // in SYCL-CUDA-device compilation.
    if (SYCLCUDAIsSYCLDevice(LangOpts) && isa<FunctionDecl>(Global) &&
        Global->hasAttr<CUDAHostAttr>() && !Global->hasAttr<CUDADeviceAttr>()) {
      addDeferredDeclToEmit(GD);
      return;
    }

    // Emit the definition if it can't be deferred.
    EmitGlobalDefinition(GD);
    addEmittedDeferredDecl(GD);
    return;
  }

  // If we're deferring emission of a C++ variable with an
  // initializer, remember the order in which it appeared in the file.
  if (getLangOpts().CPlusPlus && isa<VarDecl>(Global) &&
      cast<VarDecl>(Global)->hasInit()) {
    DelayedCXXInitPosition[Global] = CXXGlobalInits.size();
    CXXGlobalInits.push_back(nullptr);
  }

  StringRef MangledName = getMangledName(GD);
  if (GetGlobalValue(MangledName) != nullptr) {
    // The value has already been used and should therefore be emitted.
    addDeferredDeclToEmit(GD);
  } else if (MustBeEmitted(Global)) {
    // The value must be emitted, but cannot be emitted eagerly.
    assert(!MayBeEmittedEagerly(Global));
    addDeferredDeclToEmit(GD);
  } else {

    // For SYCL compilation of CUDA sources,
    if (LangOpts.isSYCL() && LangOpts.CUDA && !LangOpts.CUDAIsDevice) {
      // in case of SYCL-CUDA-host,
      if (LangOpts.SYCLIsHost) {
        if (Global->hasAttr<CUDAHostAttr>()) {
          // remove already present __device__ function.
          auto DDI = DeferredDecls.find(MangledName);
          if (DDI != DeferredDecls.end())
            DeferredDecls.erase(DDI);
        } else if (Global->hasAttr<CUDADeviceAttr>()) {
          // do not insert a __device__ function if a __host__ one is present.
          auto DDI = DeferredDecls.find(MangledName);
          if (DDI != DeferredDecls.end())
            return;
        }
      }
      // in case of SYCL-CUDA-device,
      if (LangOpts.SYCLIsDevice) {
        if (Global->hasAttr<CUDADeviceAttr>()) {
          // remove already present __host__ function.
          auto DDI = DeferredDecls.find(MangledName);
          if (DDI != DeferredDecls.end())
            DeferredDecls.erase(DDI);
        } else if (Global->hasAttr<CUDAHostAttr>()) {
          // do not insert a __host__ function if a __device__ one is present.
          auto DDI = DeferredDecls.find(MangledName);
          if (DDI != DeferredDecls.end())
            return;
        }
      }
    }

    // Otherwise, remember that we saw a deferred decl with this name.  The
    // first use of the mangled name will cause it to move into
    // DeferredDeclsToEmit.
    DeferredDecls[MangledName] = GD;
  }
}

// Check if T is a class type with a destructor that's not dllimport.
static bool HasNonDllImportDtor(QualType T) {
  if (const auto *RT = T->getBaseElementTypeUnsafe()->getAs<RecordType>())
    if (CXXRecordDecl *RD = dyn_cast<CXXRecordDecl>(RT->getDecl()))
      if (RD->getDestructor() && !RD->getDestructor()->hasAttr<DLLImportAttr>())
        return true;

  return false;
}

namespace {
  struct FunctionIsDirectlyRecursive
      : public ConstStmtVisitor<FunctionIsDirectlyRecursive, bool> {
    const StringRef Name;
    const Builtin::Context &BI;
    FunctionIsDirectlyRecursive(StringRef N, const Builtin::Context &C)
        : Name(N), BI(C) {}

    bool VisitCallExpr(const CallExpr *E) {
      const FunctionDecl *FD = E->getDirectCallee();
      if (!FD)
        return false;
      AsmLabelAttr *Attr = FD->getAttr<AsmLabelAttr>();
      if (Attr && Name == Attr->getLabel())
        return true;
      unsigned BuiltinID = FD->getBuiltinID();
      if (!BuiltinID || !BI.isLibFunction(BuiltinID))
        return false;
      StringRef BuiltinName = BI.getName(BuiltinID);
      if (BuiltinName.starts_with("__builtin_") &&
          Name == BuiltinName.slice(strlen("__builtin_"), StringRef::npos)) {
        return true;
      }
      return false;
    }

    bool VisitStmt(const Stmt *S) {
      for (const Stmt *Child : S->children())
        if (Child && this->Visit(Child))
          return true;
      return false;
    }
  };

  // Make sure we're not referencing non-imported vars or functions.
  struct DLLImportFunctionVisitor
      : public RecursiveASTVisitor<DLLImportFunctionVisitor> {
    bool SafeToInline = true;

    bool shouldVisitImplicitCode() const { return true; }

    bool VisitVarDecl(VarDecl *VD) {
      if (VD->getTLSKind()) {
        // A thread-local variable cannot be imported.
        SafeToInline = false;
        return SafeToInline;
      }

      // A variable definition might imply a destructor call.
      if (VD->isThisDeclarationADefinition())
        SafeToInline = !HasNonDllImportDtor(VD->getType());

      return SafeToInline;
    }

    bool VisitCXXBindTemporaryExpr(CXXBindTemporaryExpr *E) {
      if (const auto *D = E->getTemporary()->getDestructor())
        SafeToInline = D->hasAttr<DLLImportAttr>();
      return SafeToInline;
    }

    bool VisitDeclRefExpr(DeclRefExpr *E) {
      ValueDecl *VD = E->getDecl();
      if (isa<FunctionDecl>(VD))
        SafeToInline = VD->hasAttr<DLLImportAttr>();
      else if (VarDecl *V = dyn_cast<VarDecl>(VD))
        SafeToInline = !V->hasGlobalStorage() || V->hasAttr<DLLImportAttr>();
      return SafeToInline;
    }

    bool VisitCXXConstructExpr(CXXConstructExpr *E) {
      SafeToInline = E->getConstructor()->hasAttr<DLLImportAttr>();
      return SafeToInline;
    }

    bool VisitCXXMemberCallExpr(CXXMemberCallExpr *E) {
      CXXMethodDecl *M = E->getMethodDecl();
      if (!M) {
        // Call through a pointer to member function. This is safe to inline.
        SafeToInline = true;
      } else {
        SafeToInline = M->hasAttr<DLLImportAttr>();
      }
      return SafeToInline;
    }

    bool VisitCXXDeleteExpr(CXXDeleteExpr *E) {
      SafeToInline = E->getOperatorDelete()->hasAttr<DLLImportAttr>();
      return SafeToInline;
    }

    bool VisitCXXNewExpr(CXXNewExpr *E) {
      SafeToInline = E->getOperatorNew()->hasAttr<DLLImportAttr>();
      return SafeToInline;
    }
  };
}

// isTriviallyRecursive - Check if this function calls another
// decl that, because of the asm attribute or the other decl being a builtin,
// ends up pointing to itself.
bool
CodeGenModule::isTriviallyRecursive(const FunctionDecl *FD) {
  StringRef Name;
  if (getCXXABI().getMangleContext().shouldMangleDeclName(FD)) {
    // asm labels are a special kind of mangling we have to support.
    AsmLabelAttr *Attr = FD->getAttr<AsmLabelAttr>();
    if (!Attr)
      return false;
    Name = Attr->getLabel();
  } else {
    Name = FD->getName();
  }

  FunctionIsDirectlyRecursive Walker(Name, Context.BuiltinInfo);
  const Stmt *Body = FD->getBody();
  return Body ? Walker.Visit(Body) : false;
}

bool CodeGenModule::shouldEmitFunction(GlobalDecl GD) {
  if (getFunctionLinkage(GD) != llvm::Function::AvailableExternallyLinkage)
    return true;

  const auto *F = cast<FunctionDecl>(GD.getDecl());
  if (CodeGenOpts.OptimizationLevel == 0 && !F->hasAttr<AlwaysInlineAttr>())
    return false;

  // We don't import function bodies from other named module units since that
  // behavior may break ABI compatibility of the current unit.
  if (const Module *M = F->getOwningModule();
      M && M->getTopLevelModule()->isNamedModule() &&
      getContext().getCurrentNamedModule() != M->getTopLevelModule()) {
    // There are practices to mark template member function as always-inline
    // and mark the template as extern explicit instantiation but not give
    // the definition for member function. So we have to emit the function
    // from explicitly instantiation with always-inline.
    //
    // See https://github.com/llvm/llvm-project/issues/86893 for details.
    //
    // TODO: Maybe it is better to give it a warning if we call a non-inline
    // function from other module units which is marked as always-inline.
    if (!F->isTemplateInstantiation() || !F->hasAttr<AlwaysInlineAttr>()) {
      return false;
    }
  }

  if (F->hasAttr<NoInlineAttr>())
    return false;

  if (F->hasAttr<DLLImportAttr>() && !F->hasAttr<AlwaysInlineAttr>()) {
    // Check whether it would be safe to inline this dllimport function.
    DLLImportFunctionVisitor Visitor;
    Visitor.TraverseFunctionDecl(const_cast<FunctionDecl*>(F));
    if (!Visitor.SafeToInline)
      return false;

    if (const CXXDestructorDecl *Dtor = dyn_cast<CXXDestructorDecl>(F)) {
      // Implicit destructor invocations aren't captured in the AST, so the
      // check above can't see them. Check for them manually here.
      for (const Decl *Member : Dtor->getParent()->decls())
        if (isa<FieldDecl>(Member))
          if (HasNonDllImportDtor(cast<FieldDecl>(Member)->getType()))
            return false;
      for (const CXXBaseSpecifier &B : Dtor->getParent()->bases())
        if (HasNonDllImportDtor(B.getType()))
          return false;
    }
  }

  // Inline builtins declaration must be emitted. They often are fortified
  // functions.
  if (F->isInlineBuiltinDeclaration())
    return true;

  // PR9614. Avoid cases where the source code is lying to us. An available
  // externally function should have an equivalent function somewhere else,
  // but a function that calls itself through asm label/`__builtin_` trickery is
  // clearly not equivalent to the real implementation.
  // This happens in glibc's btowc and in some configure checks.
  return !isTriviallyRecursive(F);
}

bool CodeGenModule::shouldOpportunisticallyEmitVTables() {
  return CodeGenOpts.OptimizationLevel > 0;
}

void CodeGenModule::EmitMultiVersionFunctionDefinition(GlobalDecl GD,
                                                       llvm::GlobalValue *GV) {
  const auto *FD = cast<FunctionDecl>(GD.getDecl());

  if (FD->isCPUSpecificMultiVersion()) {
    auto *Spec = FD->getAttr<CPUSpecificAttr>();
    for (unsigned I = 0; I < Spec->cpus_size(); ++I)
      EmitGlobalFunctionDefinition(GD.getWithMultiVersionIndex(I), nullptr);
  } else if (auto *TC = FD->getAttr<TargetClonesAttr>()) {
    for (unsigned I = 0; I < TC->featuresStrs_size(); ++I)
      // AArch64 favors the default target version over the clone if any.
      if ((!TC->isDefaultVersion(I) || !getTarget().getTriple().isAArch64()) &&
          TC->isFirstOfVersion(I))
        EmitGlobalFunctionDefinition(GD.getWithMultiVersionIndex(I), nullptr);
    // Ensure that the resolver function is also emitted.
    GetOrCreateMultiVersionResolver(GD);
  } else
    EmitGlobalFunctionDefinition(GD, GV);
  // Defer the resolver emission until we can reason whether the TU
  // contains a default target version implementation.
  if (FD->isTargetVersionMultiVersion())
    AddDeferredMultiVersionResolverToEmit(GD);
}

void CodeGenModule::EmitGlobalDefinition(GlobalDecl GD, llvm::GlobalValue *GV) {
  const auto *D = cast<ValueDecl>(GD.getDecl());

  PrettyStackTraceDecl CrashInfo(const_cast<ValueDecl *>(D), D->getLocation(),
                                 Context.getSourceManager(),
                                 "Generating code for declaration");

  if (const auto *FD = dyn_cast<FunctionDecl>(D)) {
    // At -O0, don't generate IR for functions with available_externally
    // linkage.
    if (!shouldEmitFunction(GD))
      return;

    llvm::TimeTraceScope TimeScope("CodeGen Function", [&]() {
      std::string Name;
      llvm::raw_string_ostream OS(Name);
      FD->getNameForDiagnostic(OS, getContext().getPrintingPolicy(),
                               /*Qualified=*/true);
      return Name;
    });

    if (const auto *Method = dyn_cast<CXXMethodDecl>(D)) {
      // Make sure to emit the definition(s) before we emit the thunks.
      // This is necessary for the generation of certain thunks.
      if (isa<CXXConstructorDecl>(Method) || isa<CXXDestructorDecl>(Method))
        ABI->emitCXXStructor(GD);
      else if (FD->isMultiVersion())
        EmitMultiVersionFunctionDefinition(GD, GV);
      else
        EmitGlobalFunctionDefinition(GD, GV);

      if (Method->isVirtual())
        getVTables().EmitThunks(GD);

      return;
    }

    if (FD->isMultiVersion())
      return EmitMultiVersionFunctionDefinition(GD, GV);
    return EmitGlobalFunctionDefinition(GD, GV);
  }

  if (const auto *VD = dyn_cast<VarDecl>(D))
    return EmitGlobalVarDefinition(VD, !VD->hasDefinition());

  llvm_unreachable("Invalid argument to EmitGlobalDefinition()");
}

static void ReplaceUsesOfNonProtoTypeWithRealFunction(llvm::GlobalValue *Old,
                                                      llvm::Function *NewFn);

static unsigned
TargetMVPriority(const TargetInfo &TI,
                 const CodeGenFunction::MultiVersionResolverOption &RO) {
  unsigned Priority = 0;
  unsigned NumFeatures = 0;
  for (StringRef Feat : RO.Conditions.Features) {
    Priority = std::max(Priority, TI.multiVersionSortPriority(Feat));
    NumFeatures++;
  }

  if (!RO.Conditions.Architecture.empty())
    Priority = std::max(
        Priority, TI.multiVersionSortPriority(RO.Conditions.Architecture));

  Priority += TI.multiVersionFeatureCost() * NumFeatures;

  return Priority;
}

// Multiversion functions should be at most 'WeakODRLinkage' so that a different
// TU can forward declare the function without causing problems.  Particularly
// in the cases of CPUDispatch, this causes issues. This also makes sure we
// work with internal linkage functions, so that the same function name can be
// used with internal linkage in multiple TUs.
llvm::GlobalValue::LinkageTypes getMultiversionLinkage(CodeGenModule &CGM,
                                                       GlobalDecl GD) {
  const FunctionDecl *FD = cast<FunctionDecl>(GD.getDecl());
  if (FD->getFormalLinkage() == Linkage::Internal)
    return llvm::GlobalValue::InternalLinkage;
  return llvm::GlobalValue::WeakODRLinkage;
}

static FunctionDecl *createDefaultTargetVersionFrom(const FunctionDecl *FD) {
  auto *DeclCtx = const_cast<DeclContext *>(FD->getDeclContext());
  TypeSourceInfo *TInfo = FD->getTypeSourceInfo();
  StorageClass SC = FD->getStorageClass();
  DeclarationName Name = FD->getNameInfo().getName();

  FunctionDecl *NewDecl =
      FunctionDecl::Create(FD->getASTContext(), DeclCtx, FD->getBeginLoc(),
                           FD->getEndLoc(), Name, TInfo->getType(), TInfo, SC);

  NewDecl->setIsMultiVersion();
  NewDecl->addAttr(TargetVersionAttr::CreateImplicit(
      NewDecl->getASTContext(), "default", NewDecl->getSourceRange()));

  return NewDecl;
}

void CodeGenModule::emitMultiVersionFunctions() {
  std::vector<GlobalDecl> MVFuncsToEmit;
  MultiVersionFuncs.swap(MVFuncsToEmit);
  for (GlobalDecl GD : MVFuncsToEmit) {
    const auto *FD = cast<FunctionDecl>(GD.getDecl());
    assert(FD && "Expected a FunctionDecl");

    auto createFunction = [&](const FunctionDecl *Decl, unsigned MVIdx = 0) {
      GlobalDecl CurGD{Decl->isDefined() ? Decl->getDefinition() : Decl, MVIdx};
      StringRef MangledName = getMangledName(CurGD);
      llvm::Constant *Func = GetGlobalValue(MangledName);
      if (!Func) {
        if (Decl->isDefined()) {
          EmitGlobalFunctionDefinition(CurGD, nullptr);
          Func = GetGlobalValue(MangledName);
        } else {
          const CGFunctionInfo &FI = getTypes().arrangeGlobalDeclaration(CurGD);
          llvm::FunctionType *Ty = getTypes().GetFunctionType(FI);
          Func = GetAddrOfFunction(CurGD, Ty, /*ForVTable=*/false,
                                   /*DontDefer=*/false, ForDefinition);
        }
        assert(Func && "This should have just been created");
      }
      return cast<llvm::Function>(Func);
    };

    bool HasDefaultDecl = !FD->isTargetVersionMultiVersion();
    bool ShouldEmitResolver =
        !getContext().getTargetInfo().getTriple().isAArch64();
    SmallVector<CodeGenFunction::MultiVersionResolverOption, 10> Options;

    getContext().forEachMultiversionedFunctionVersion(
        FD, [&](const FunctionDecl *CurFD) {
          llvm::SmallVector<StringRef, 8> Feats;

          if (const auto *TA = CurFD->getAttr<TargetAttr>()) {
            TA->getAddedFeatures(Feats);
            llvm::Function *Func = createFunction(CurFD);
            Options.emplace_back(Func, TA->getArchitecture(), Feats);
          } else if (const auto *TVA = CurFD->getAttr<TargetVersionAttr>()) {
            bool HasDefaultDef = TVA->isDefaultVersion() &&
                                 CurFD->doesThisDeclarationHaveABody();
            HasDefaultDecl |= TVA->isDefaultVersion();
            ShouldEmitResolver |= (CurFD->isUsed() || HasDefaultDef);
            TVA->getFeatures(Feats);
            llvm::Function *Func = createFunction(CurFD);
            Options.emplace_back(Func, /*Architecture*/ "", Feats);
          } else if (const auto *TC = CurFD->getAttr<TargetClonesAttr>()) {
            ShouldEmitResolver |= CurFD->doesThisDeclarationHaveABody();
            for (unsigned I = 0; I < TC->featuresStrs_size(); ++I) {
              if (!TC->isFirstOfVersion(I))
                continue;

              llvm::Function *Func = createFunction(CurFD, I);
              StringRef Architecture;
              Feats.clear();
              if (getTarget().getTriple().isAArch64())
                TC->getFeatures(Feats, I);
              else {
                StringRef Version = TC->getFeatureStr(I);
                if (Version.starts_with("arch="))
                  Architecture = Version.drop_front(sizeof("arch=") - 1);
                else if (Version != "default")
                  Feats.push_back(Version);
              }
              Options.emplace_back(Func, Architecture, Feats);
            }
          } else
            llvm_unreachable("unexpected MultiVersionKind");
        });

    if (!ShouldEmitResolver)
      continue;

    if (!HasDefaultDecl) {
      FunctionDecl *NewFD = createDefaultTargetVersionFrom(FD);
      llvm::Function *Func = createFunction(NewFD);
      llvm::SmallVector<StringRef, 1> Feats;
      Options.emplace_back(Func, /*Architecture*/ "", Feats);
    }

    llvm::Constant *ResolverConstant = GetOrCreateMultiVersionResolver(GD);
    if (auto *IFunc = dyn_cast<llvm::GlobalIFunc>(ResolverConstant)) {
      ResolverConstant = IFunc->getResolver();
<<<<<<< HEAD
      if (FD->isTargetClonesMultiVersion() ||
          FD->isTargetVersionMultiVersion()) {
        const CGFunctionInfo &FI = getTypes().arrangeGlobalDeclaration(GD);
        llvm::FunctionType *DeclTy = getTypes().GetFunctionType(FI);
=======
      if (FD->isTargetClonesMultiVersion() &&
          !getTarget().getTriple().isAArch64()) {
>>>>>>> 3d807922
        std::string MangledName = getMangledNameImpl(
            *this, GD, FD, /*OmitMultiVersionMangling=*/true);
        // In prior versions of Clang, the mangling for ifuncs incorrectly
        // included an .ifunc suffix. This alias is generated for backward
        // compatibility. It is deprecated, and may be removed in the future.
        auto *Alias = llvm::GlobalAlias::create(
            DeclTy, 0, getMultiversionLinkage(*this, GD),
            MangledName + ".ifunc", IFunc, &getModule());
        SetCommonAttributes(FD, Alias);
      }
    }
    llvm::Function *ResolverFunc = cast<llvm::Function>(ResolverConstant);

    ResolverFunc->setLinkage(getMultiversionLinkage(*this, GD));

    if (!ResolverFunc->hasLocalLinkage() && supportsCOMDAT())
      ResolverFunc->setComdat(
          getModule().getOrInsertComdat(ResolverFunc->getName()));

    const TargetInfo &TI = getTarget();
    llvm::stable_sort(
        Options, [&TI](const CodeGenFunction::MultiVersionResolverOption &LHS,
                       const CodeGenFunction::MultiVersionResolverOption &RHS) {
          return TargetMVPriority(TI, LHS) > TargetMVPriority(TI, RHS);
        });
    CodeGenFunction CGF(*this);
    CGF.EmitMultiVersionResolver(ResolverFunc, Options);
  }

  // Ensure that any additions to the deferred decls list caused by emitting a
  // variant are emitted.  This can happen when the variant itself is inline and
  // calls a function without linkage.
  if (!MVFuncsToEmit.empty())
    EmitDeferred();

  // Ensure that any additions to the multiversion funcs list from either the
  // deferred decls or the multiversion functions themselves are emitted.
  if (!MultiVersionFuncs.empty())
    emitMultiVersionFunctions();
}

void CodeGenModule::emitCPUDispatchDefinition(GlobalDecl GD) {
  const auto *FD = cast<FunctionDecl>(GD.getDecl());
  assert(FD && "Not a FunctionDecl?");
  assert(FD->isCPUDispatchMultiVersion() && "Not a multiversion function?");
  const auto *DD = FD->getAttr<CPUDispatchAttr>();
  assert(DD && "Not a cpu_dispatch Function?");

  const CGFunctionInfo &FI = getTypes().arrangeGlobalDeclaration(GD);
  llvm::FunctionType *DeclTy = getTypes().GetFunctionType(FI);

  StringRef ResolverName = getMangledName(GD);
  UpdateMultiVersionNames(GD, FD, ResolverName);

  llvm::Type *ResolverType;
  GlobalDecl ResolverGD;
  if (getTarget().supportsIFunc()) {
    ResolverType = llvm::FunctionType::get(
        llvm::PointerType::get(DeclTy,
                               getTypes().getTargetAddressSpace(FD->getType())),
        false);
  }
  else {
    ResolverType = DeclTy;
    ResolverGD = GD;
  }

  auto *ResolverFunc = cast<llvm::Function>(GetOrCreateLLVMFunction(
      ResolverName, ResolverType, ResolverGD, /*ForVTable=*/false));
  ResolverFunc->setLinkage(getMultiversionLinkage(*this, GD));
  if (supportsCOMDAT())
    ResolverFunc->setComdat(
        getModule().getOrInsertComdat(ResolverFunc->getName()));

  SmallVector<CodeGenFunction::MultiVersionResolverOption, 10> Options;
  const TargetInfo &Target = getTarget();
  unsigned Index = 0;
  for (const IdentifierInfo *II : DD->cpus()) {
    // Get the name of the target function so we can look it up/create it.
    std::string MangledName = getMangledNameImpl(*this, GD, FD, true) +
                              getCPUSpecificMangling(*this, II->getName());

    llvm::Constant *Func = GetGlobalValue(MangledName);

    if (!Func) {
      GlobalDecl ExistingDecl = Manglings.lookup(MangledName);
      if (ExistingDecl.getDecl() &&
          ExistingDecl.getDecl()->getAsFunction()->isDefined()) {
        EmitGlobalFunctionDefinition(ExistingDecl, nullptr);
        Func = GetGlobalValue(MangledName);
      } else {
        if (!ExistingDecl.getDecl())
          ExistingDecl = GD.getWithMultiVersionIndex(Index);

      Func = GetOrCreateLLVMFunction(
          MangledName, DeclTy, ExistingDecl,
          /*ForVTable=*/false, /*DontDefer=*/true,
          /*IsThunk=*/false, llvm::AttributeList(), ForDefinition);
      }
    }

    llvm::SmallVector<StringRef, 32> Features;
    Target.getCPUSpecificCPUDispatchFeatures(II->getName(), Features);
    llvm::transform(Features, Features.begin(),
                    [](StringRef Str) { return Str.substr(1); });
    llvm::erase_if(Features, [&Target](StringRef Feat) {
      return !Target.validateCpuSupports(Feat);
    });
    Options.emplace_back(cast<llvm::Function>(Func), StringRef{}, Features);
    ++Index;
  }

  llvm::stable_sort(
      Options, [](const CodeGenFunction::MultiVersionResolverOption &LHS,
                  const CodeGenFunction::MultiVersionResolverOption &RHS) {
        return llvm::X86::getCpuSupportsMask(LHS.Conditions.Features) >
               llvm::X86::getCpuSupportsMask(RHS.Conditions.Features);
      });

  // If the list contains multiple 'default' versions, such as when it contains
  // 'pentium' and 'generic', don't emit the call to the generic one (since we
  // always run on at least a 'pentium'). We do this by deleting the 'least
  // advanced' (read, lowest mangling letter).
  while (Options.size() > 1 &&
         llvm::all_of(llvm::X86::getCpuSupportsMask(
                          (Options.end() - 2)->Conditions.Features),
                      [](auto X) { return X == 0; })) {
    StringRef LHSName = (Options.end() - 2)->Function->getName();
    StringRef RHSName = (Options.end() - 1)->Function->getName();
    if (LHSName.compare(RHSName) < 0)
      Options.erase(Options.end() - 2);
    else
      Options.erase(Options.end() - 1);
  }

  CodeGenFunction CGF(*this);
  CGF.EmitMultiVersionResolver(ResolverFunc, Options);

  if (getTarget().supportsIFunc()) {
    llvm::GlobalValue::LinkageTypes Linkage = getMultiversionLinkage(*this, GD);
    auto *IFunc = cast<llvm::GlobalValue>(GetOrCreateMultiVersionResolver(GD));

    // Fix up function declarations that were created for cpu_specific before
    // cpu_dispatch was known
    if (!isa<llvm::GlobalIFunc>(IFunc)) {
      assert(cast<llvm::Function>(IFunc)->isDeclaration());
      auto *GI = llvm::GlobalIFunc::create(DeclTy, 0, Linkage, "", ResolverFunc,
                                           &getModule());
      GI->takeName(IFunc);
      IFunc->replaceAllUsesWith(GI);
      IFunc->eraseFromParent();
      IFunc = GI;
    }

    std::string AliasName = getMangledNameImpl(
        *this, GD, FD, /*OmitMultiVersionMangling=*/true);
    llvm::Constant *AliasFunc = GetGlobalValue(AliasName);
    if (!AliasFunc) {
      auto *GA = llvm::GlobalAlias::create(DeclTy, 0, Linkage, AliasName, IFunc,
                                           &getModule());
      SetCommonAttributes(GD, GA);
    }
  }
}

/// Adds a declaration to the list of multi version functions if not present.
void CodeGenModule::AddDeferredMultiVersionResolverToEmit(GlobalDecl GD) {
  const auto *FD = cast<FunctionDecl>(GD.getDecl());
  assert(FD && "Not a FunctionDecl?");

  if (FD->isTargetVersionMultiVersion() || FD->isTargetClonesMultiVersion()) {
    std::string MangledName =
        getMangledNameImpl(*this, GD, FD, /*OmitMultiVersionMangling=*/true);
    if (!DeferredResolversToEmit.insert(MangledName).second)
      return;
  }
  MultiVersionFuncs.push_back(GD);
}

/// If a dispatcher for the specified mangled name is not in the module, create
/// and return an llvm Function with the specified type.
llvm::Constant *CodeGenModule::GetOrCreateMultiVersionResolver(GlobalDecl GD) {
  const auto *FD = cast<FunctionDecl>(GD.getDecl());
  assert(FD && "Not a FunctionDecl?");

  std::string MangledName =
      getMangledNameImpl(*this, GD, FD, /*OmitMultiVersionMangling=*/true);

  // Holds the name of the resolver, in ifunc mode this is the ifunc (which has
  // a separate resolver).
  std::string ResolverName = MangledName;
  if (getTarget().supportsIFunc()) {
    switch (FD->getMultiVersionKind()) {
    case MultiVersionKind::None:
      llvm_unreachable("unexpected MultiVersionKind::None for resolver");
    case MultiVersionKind::Target:
    case MultiVersionKind::CPUSpecific:
    case MultiVersionKind::CPUDispatch:
      ResolverName += ".ifunc";
      break;
    case MultiVersionKind::TargetClones:
    case MultiVersionKind::TargetVersion:
      break;
    }
  } else if (FD->isTargetMultiVersion()) {
    ResolverName += ".resolver";
  }

  // If the resolver has already been created, just return it.
  if (llvm::GlobalValue *ResolverGV = GetGlobalValue(ResolverName))
    return ResolverGV;

  const CGFunctionInfo &FI = getTypes().arrangeGlobalDeclaration(GD);
  llvm::FunctionType *DeclTy = getTypes().GetFunctionType(FI);

  // The resolver needs to be created. For target and target_clones, defer
  // creation until the end of the TU.
  if (FD->isTargetMultiVersion() || FD->isTargetClonesMultiVersion())
    MultiVersionFuncs.push_back(GD);

  // For cpu_specific, don't create an ifunc yet because we don't know if the
  // cpu_dispatch will be emitted in this translation unit.
  if (getTarget().supportsIFunc() && !FD->isCPUSpecificMultiVersion()) {
    llvm::Type *ResolverType = llvm::FunctionType::get(
        llvm::PointerType::get(DeclTy,
                               getTypes().getTargetAddressSpace(FD->getType())),
        false);
    llvm::Constant *Resolver = GetOrCreateLLVMFunction(
        MangledName + ".resolver", ResolverType, GlobalDecl{},
        /*ForVTable=*/false);
    llvm::GlobalIFunc *GIF =
        llvm::GlobalIFunc::create(DeclTy, 0, getMultiversionLinkage(*this, GD),
                                  "", Resolver, &getModule());
    GIF->setName(ResolverName);
    SetCommonAttributes(FD, GIF);

    return GIF;
  }

  llvm::Constant *Resolver = GetOrCreateLLVMFunction(
      ResolverName, DeclTy, GlobalDecl{}, /*ForVTable=*/false);
  assert(isa<llvm::GlobalValue>(Resolver) &&
         "Resolver should be created for the first time");
  SetCommonAttributes(FD, cast<llvm::GlobalValue>(Resolver));
  return Resolver;
}

bool CodeGenModule::shouldDropDLLAttribute(const Decl *D,
                                           const llvm::GlobalValue *GV) const {
  auto SC = GV->getDLLStorageClass();
  if (SC == llvm::GlobalValue::DefaultStorageClass)
    return false;
  const Decl *MRD = D->getMostRecentDecl();
  return (((SC == llvm::GlobalValue::DLLImportStorageClass &&
            !MRD->hasAttr<DLLImportAttr>()) ||
           (SC == llvm::GlobalValue::DLLExportStorageClass &&
            !MRD->hasAttr<DLLExportAttr>())) &&
          !shouldMapVisibilityToDLLExport(cast<NamedDecl>(MRD)));
}

/// GetOrCreateLLVMFunction - If the specified mangled name is not in the
/// module, create and return an llvm Function with the specified type. If there
/// is something in the module with the specified name, return it potentially
/// bitcasted to the right type.
///
/// If D is non-null, it specifies a decl that correspond to this.  This is used
/// to set the attributes on the function when it is first created.
llvm::Constant *CodeGenModule::GetOrCreateLLVMFunction(
    StringRef MangledName, llvm::Type *Ty, GlobalDecl GD, bool ForVTable,
    bool DontDefer, bool IsThunk, llvm::AttributeList ExtraAttrs,
    ForDefinition_t IsForDefinition) {
  const Decl *D = GD.getDecl();

  // Any attempts to use a MultiVersion function should result in retrieving
  // the iFunc instead. Name Mangling will handle the rest of the changes.
  if (const FunctionDecl *FD = cast_or_null<FunctionDecl>(D)) {
    // For the device mark the function as one that should be emitted.
    if (getLangOpts().OpenMPIsTargetDevice && OpenMPRuntime &&
        !OpenMPRuntime->markAsGlobalTarget(GD) && FD->isDefined() &&
        !DontDefer && !IsForDefinition) {
      if (const FunctionDecl *FDDef = FD->getDefinition()) {
        GlobalDecl GDDef;
        if (const auto *CD = dyn_cast<CXXConstructorDecl>(FDDef))
          GDDef = GlobalDecl(CD, GD.getCtorType());
        else if (const auto *DD = dyn_cast<CXXDestructorDecl>(FDDef))
          GDDef = GlobalDecl(DD, GD.getDtorType());
        else
          GDDef = GlobalDecl(FDDef);
        EmitGlobal(GDDef);
      }
    }

    if (FD->isMultiVersion()) {
      UpdateMultiVersionNames(GD, FD, MangledName);
      if (FD->getASTContext().getTargetInfo().getTriple().isAArch64() &&
          !FD->isUsed())
        AddDeferredMultiVersionResolverToEmit(GD);
      else if (!IsForDefinition)
        return GetOrCreateMultiVersionResolver(GD);
    }
  }

  // Lookup the entry, lazily creating it if necessary.
  llvm::GlobalValue *Entry = GetGlobalValue(MangledName);
  if (Entry) {
    if (WeakRefReferences.erase(Entry)) {
      const FunctionDecl *FD = cast_or_null<FunctionDecl>(D);
      if (FD && !FD->hasAttr<WeakAttr>())
        Entry->setLinkage(llvm::Function::ExternalLinkage);
    }

    // Handle dropped DLL attributes.
    if (D && shouldDropDLLAttribute(D, Entry)) {
      Entry->setDLLStorageClass(llvm::GlobalValue::DefaultStorageClass);
      setDSOLocal(Entry);
    }

    // If there are two attempts to define the same mangled name, issue an
    // error.
    if (IsForDefinition && !Entry->isDeclaration()) {
      GlobalDecl OtherGD;
      // Check that GD is not yet in DiagnosedConflictingDefinitions is required
      // to make sure that we issue an error only once.
      if (lookupRepresentativeDecl(MangledName, OtherGD) &&
          (GD.getCanonicalDecl().getDecl() !=
           OtherGD.getCanonicalDecl().getDecl()) &&
          DiagnosedConflictingDefinitions.insert(GD).second) {
        getDiags().Report(D->getLocation(), diag::err_duplicate_mangled_name)
            << MangledName;
        getDiags().Report(OtherGD.getDecl()->getLocation(),
                          diag::note_previous_definition);
      }
    }

    if ((isa<llvm::Function>(Entry) || isa<llvm::GlobalAlias>(Entry)) &&
        (Entry->getValueType() == Ty)) {
      return Entry;
    }

    // Make sure the result is of the correct type.
    // (If function is requested for a definition, we always need to create a new
    // function, not just return a bitcast.)
    if (!IsForDefinition)
      return Entry;
  }

  // This function doesn't have a complete type (for example, the return
  // type is an incomplete struct). Use a fake type instead, and make
  // sure not to try to set attributes.
  bool IsIncompleteFunction = false;

  llvm::FunctionType *FTy;
  if (isa<llvm::FunctionType>(Ty)) {
    FTy = cast<llvm::FunctionType>(Ty);
  } else {
    FTy = llvm::FunctionType::get(VoidTy, false);
    IsIncompleteFunction = true;
  }

  llvm::Function *F =
      llvm::Function::Create(FTy, llvm::Function::ExternalLinkage,
                             Entry ? StringRef() : MangledName, &getModule());

  // Store the declaration associated with this function so it is potentially
  // updated by further declarations or definitions and emitted at the end.
  if (D && D->hasAttr<AnnotateAttr>())
    DeferredAnnotations[MangledName] = cast<ValueDecl>(D);

  // If we already created a function with the same mangled name (but different
  // type) before, take its name and add it to the list of functions to be
  // replaced with F at the end of CodeGen.
  //
  // This happens if there is a prototype for a function (e.g. "int f()") and
  // then a definition of a different type (e.g. "int f(int x)").
  if (Entry) {
    F->takeName(Entry);

    // This might be an implementation of a function without a prototype, in
    // which case, try to do special replacement of calls which match the new
    // prototype.  The really key thing here is that we also potentially drop
    // arguments from the call site so as to make a direct call, which makes the
    // inliner happier and suppresses a number of optimizer warnings (!) about
    // dropping arguments.
    if (!Entry->use_empty()) {
      ReplaceUsesOfNonProtoTypeWithRealFunction(Entry, F);
      Entry->removeDeadConstantUsers();
    }

    addGlobalValReplacement(Entry, F);
  }

  assert(F->getName() == MangledName && "name was uniqued!");
  if (D)
    SetFunctionAttributes(GD, F, IsIncompleteFunction, IsThunk);
  if (ExtraAttrs.hasFnAttrs()) {
    llvm::AttrBuilder B(F->getContext(), ExtraAttrs.getFnAttrs());
    F->addFnAttrs(B);
  }

  if (!DontDefer) {
    // All MSVC dtors other than the base dtor are linkonce_odr and delegate to
    // each other bottoming out with the base dtor.  Therefore we emit non-base
    // dtors on usage, even if there is no dtor definition in the TU.
    if (isa_and_nonnull<CXXDestructorDecl>(D) &&
        getCXXABI().useThunkForDtorVariant(cast<CXXDestructorDecl>(D),
                                           GD.getDtorType()))
      addDeferredDeclToEmit(GD);

    // This is the first use or definition of a mangled name.  If there is a
    // deferred decl with this name, remember that we need to emit it at the end
    // of the file.
    // In SYCL compilation of CUDA sources, avoid the emission if the
    // __device__/__host__ attributes do not match.
    auto DDI = DeferredDecls.find(MangledName);
    if (DDI != DeferredDecls.end() &&
        (!(getLangOpts().isSYCL() && getLangOpts().CUDA &&
           !getLangOpts().CUDAIsDevice) ||
         ((DDI->second).getDecl()->hasAttr<CUDAHostAttr>() ==
              D->hasAttr<CUDAHostAttr>() &&
          (DDI->second).getDecl()->hasAttr<CUDADeviceAttr>() ==
              D->hasAttr<CUDADeviceAttr>()))) {
      // Move the potentially referenced deferred decl to the
      // DeferredDeclsToEmit list, and remove it from DeferredDecls (since we
      // don't need it anymore).
      addDeferredDeclToEmit(DDI->second);
      DeferredDecls.erase(DDI);

      // Otherwise, there are cases we have to worry about where we're
      // using a declaration for which we must emit a definition but where
      // we might not find a top-level definition:
      //   - member functions defined inline in their classes
      //   - friend functions defined inline in some class
      //   - special member functions with implicit definitions
      // If we ever change our AST traversal to walk into class methods,
      // this will be unnecessary.
      //
      // We also don't emit a definition for a function if it's going to be an
      // entry in a vtable, unless it's already marked as used.
    } else if (getLangOpts().CPlusPlus && D) {
      // Look for a declaration that's lexically in a record.
      for (const auto *FD = cast<FunctionDecl>(D)->getMostRecentDecl(); FD;
           FD = FD->getPreviousDecl()) {
        if (isa<CXXRecordDecl>(FD->getLexicalDeclContext())) {
          if (FD->doesThisDeclarationHaveABody()) {
            addDeferredDeclToEmit(GD.getWithDecl(FD));
            break;
          }
        }
      }
    }
  }

  // Make sure the result is of the requested type.
  if (!IsIncompleteFunction) {
    assert(F->getFunctionType() == Ty);
    return F;
  }

  return F;
}

/// GetAddrOfFunction - Return the address of the given function.  If Ty is
/// non-null, then this function will use the specified type if it has to
/// create it (this occurs when we see a definition of the function).
llvm::Constant *
CodeGenModule::GetAddrOfFunction(GlobalDecl GD, llvm::Type *Ty, bool ForVTable,
                                 bool DontDefer,
                                 ForDefinition_t IsForDefinition) {
  // If there was no specific requested type, just convert it now.
  if (!Ty) {
    const auto *FD = cast<FunctionDecl>(GD.getDecl());
    Ty = getTypes().ConvertType(FD->getType());
  }

  // Devirtualized destructor calls may come through here instead of via
  // getAddrOfCXXStructor. Make sure we use the MS ABI base destructor instead
  // of the complete destructor when necessary.
  if (const auto *DD = dyn_cast<CXXDestructorDecl>(GD.getDecl())) {
    if (getTarget().getCXXABI().isMicrosoft() &&
        GD.getDtorType() == Dtor_Complete &&
        DD->getParent()->getNumVBases() == 0)
      GD = GlobalDecl(DD, Dtor_Base);
  }

  StringRef MangledName = getMangledName(GD);
  auto *F = GetOrCreateLLVMFunction(MangledName, Ty, GD, ForVTable, DontDefer,
                                    /*IsThunk=*/false, llvm::AttributeList(),
                                    IsForDefinition);
  // Returns kernel handle for HIP kernel stub function.
  if (LangOpts.CUDA && !LangOpts.CUDAIsDevice &&
      cast<FunctionDecl>(GD.getDecl())->hasAttr<CUDAGlobalAttr>()) {
    auto *Handle = getCUDARuntime().getKernelHandle(
        cast<llvm::Function>(F->stripPointerCasts()), GD);
    if (IsForDefinition)
      return F;
    return Handle;
  }
  return F;
}

llvm::Constant *CodeGenModule::GetFunctionStart(const ValueDecl *Decl) {
  llvm::GlobalValue *F =
      cast<llvm::GlobalValue>(GetAddrOfFunction(Decl)->stripPointerCasts());

  return llvm::NoCFIValue::get(F);
}

static const FunctionDecl *
GetRuntimeFunctionDecl(ASTContext &C, StringRef Name) {
  TranslationUnitDecl *TUDecl = C.getTranslationUnitDecl();
  DeclContext *DC = TranslationUnitDecl::castToDeclContext(TUDecl);

  IdentifierInfo &CII = C.Idents.get(Name);
  for (const auto *Result : DC->lookup(&CII))
    if (const auto *FD = dyn_cast<FunctionDecl>(Result))
      return FD;

  if (!C.getLangOpts().CPlusPlus)
    return nullptr;

  // Demangle the premangled name from getTerminateFn()
  IdentifierInfo &CXXII =
      (Name == "_ZSt9terminatev" || Name == "?terminate@@YAXXZ")
          ? C.Idents.get("terminate")
          : C.Idents.get(Name);

  for (const auto &N : {"__cxxabiv1", "std"}) {
    IdentifierInfo &NS = C.Idents.get(N);
    for (const auto *Result : DC->lookup(&NS)) {
      const NamespaceDecl *ND = dyn_cast<NamespaceDecl>(Result);
      if (auto *LSD = dyn_cast<LinkageSpecDecl>(Result))
        for (const auto *Result : LSD->lookup(&NS))
          if ((ND = dyn_cast<NamespaceDecl>(Result)))
            break;

      if (ND)
        for (const auto *Result : ND->lookup(&CXXII))
          if (const auto *FD = dyn_cast<FunctionDecl>(Result))
            return FD;
    }
  }

  return nullptr;
}

/// CreateRuntimeFunction - Create a new runtime function with the specified
/// type and name.
llvm::FunctionCallee
CodeGenModule::CreateRuntimeFunction(llvm::FunctionType *FTy, StringRef Name,
                                     llvm::AttributeList ExtraAttrs, bool Local,
                                     bool AssumeConvergent) {
  if (AssumeConvergent) {
    ExtraAttrs =
        ExtraAttrs.addFnAttribute(VMContext, llvm::Attribute::Convergent);
  }

  llvm::Constant *C =
      GetOrCreateLLVMFunction(Name, FTy, GlobalDecl(), /*ForVTable=*/false,
                              /*DontDefer=*/false, /*IsThunk=*/false,
                              ExtraAttrs);

  if (auto *F = dyn_cast<llvm::Function>(C)) {
    if (F->empty()) {
      F->setCallingConv(getRuntimeCC());

      // In Windows Itanium environments, try to mark runtime functions
      // dllimport. For Mingw and MSVC, don't. We don't really know if the user
      // will link their standard library statically or dynamically. Marking
      // functions imported when they are not imported can cause linker errors
      // and warnings.
      if (!Local && getTriple().isWindowsItaniumEnvironment() &&
          !getCodeGenOpts().LTOVisibilityPublicStd) {
        const FunctionDecl *FD = GetRuntimeFunctionDecl(Context, Name);
        if (!FD || FD->hasAttr<DLLImportAttr>()) {
          F->setDLLStorageClass(llvm::GlobalValue::DLLImportStorageClass);
          F->setLinkage(llvm::GlobalValue::ExternalLinkage);
        }
      }
      setDSOLocal(F);
      // FIXME: We should use CodeGenModule::SetLLVMFunctionAttributes() instead
      // of trying to approximate the attributes using the LLVM function
      // signature. This requires revising the API of CreateRuntimeFunction().
      markRegisterParameterAttributes(F);
    }
  }

  return {FTy, C};
}

static void maybeEmitPipeStorageMetadata(const VarDecl *D,
                                         llvm::GlobalVariable *GV,
                                         CodeGenModule &CGM) {
  // TODO: Applicable only on pipe storages. Currently they are defined
  // as structures inside of SYCL headers. Add a check for pipe_storage_t
  // when it ready.
  QualType PipeTy = D->getType();
  if (!PipeTy->isStructureType())
    return;

  if (const auto *IOAttr = D->getAttr<SYCLIntelPipeIOAttr>()) {
    const auto *CE = cast<ConstantExpr>(IOAttr->getID());
    std::optional<llvm::APSInt> ID = CE->getResultAsAPSInt();
    llvm::LLVMContext &Context = CGM.getLLVMContext();

    llvm::Metadata *AttrMDArgs[] = {
        llvm::ConstantAsMetadata::get(llvm::ConstantInt::get(
            llvm::Type::getInt32Ty(Context), ID->getSExtValue()))};
    GV->setMetadata(IOAttr->getSpelling(),
                    llvm::MDNode::get(Context, AttrMDArgs));
  }
}

/// GetOrCreateLLVMGlobal - If the specified mangled name is not in the module,
/// create and return an llvm GlobalVariable with the specified type and address
/// space. If there is something in the module with the specified name, return
/// it potentially bitcasted to the right type.
///
/// If D is non-null, it specifies a decl that correspond to this.  This is used
/// to set the attributes on the global when it is first created.
///
/// If IsForDefinition is true, it is guaranteed that an actual global with
/// type Ty will be returned, not conversion of a variable with the same
/// mangled name but some other type.
llvm::Constant *
CodeGenModule::GetOrCreateLLVMGlobal(StringRef MangledName, llvm::Type *Ty,
                                     LangAS AddrSpace, const VarDecl *D,
                                     ForDefinition_t IsForDefinition) {
  // Lookup the entry, lazily creating it if necessary.
  llvm::GlobalValue *Entry = GetGlobalValue(MangledName);
  unsigned TargetAS = getContext().getTargetAddressSpace(AddrSpace);
  if (Entry) {
    if (WeakRefReferences.erase(Entry)) {
      if (D && !D->hasAttr<WeakAttr>())
        Entry->setLinkage(llvm::Function::ExternalLinkage);
    }

    // Handle dropped DLL attributes.
    if (D && shouldDropDLLAttribute(D, Entry))
      Entry->setDLLStorageClass(llvm::GlobalValue::DefaultStorageClass);

    if (LangOpts.OpenMP && !LangOpts.OpenMPSimd && D)
      getOpenMPRuntime().registerTargetGlobalVariable(D, Entry);

    if (Entry->getValueType() == Ty && Entry->getAddressSpace() == TargetAS)
      return Entry;

    // If there are two attempts to define the same mangled name, issue an
    // error.
    if (IsForDefinition && !Entry->isDeclaration()) {
      GlobalDecl OtherGD;
      const VarDecl *OtherD;

      // Check that D is not yet in DiagnosedConflictingDefinitions is required
      // to make sure that we issue an error only once.
      if (D && lookupRepresentativeDecl(MangledName, OtherGD) &&
          (D->getCanonicalDecl() != OtherGD.getCanonicalDecl().getDecl()) &&
          (OtherD = dyn_cast<VarDecl>(OtherGD.getDecl())) &&
          OtherD->hasInit() &&
          DiagnosedConflictingDefinitions.insert(D).second) {
        getDiags().Report(D->getLocation(), diag::err_duplicate_mangled_name)
            << MangledName;
        getDiags().Report(OtherGD.getDecl()->getLocation(),
                          diag::note_previous_definition);
      }
    }

    // Make sure the result is of the correct type.
    if (Entry->getType()->getAddressSpace() != TargetAS)
      return llvm::ConstantExpr::getAddrSpaceCast(
          Entry, llvm::PointerType::get(Ty->getContext(), TargetAS));

    // (If global is requested for a definition, we always need to create a new
    // global, not just return a bitcast.)
    if (!IsForDefinition)
      return Entry;
  }

  auto DAddrSpace = GetGlobalVarAddressSpace(D);

  auto *GV = new llvm::GlobalVariable(
      getModule(), Ty, false, llvm::GlobalValue::ExternalLinkage, nullptr,
      MangledName, nullptr, llvm::GlobalVariable::NotThreadLocal,
      getContext().getTargetAddressSpace(DAddrSpace));

  // If we already created a global with the same mangled name (but different
  // type) before, take its name and remove it from its parent.
  if (Entry) {
    GV->takeName(Entry);

    if (!Entry->use_empty()) {
      Entry->replaceAllUsesWith(GV);
    }

    Entry->eraseFromParent();
  }

  // This is the first use or definition of a mangled name.  If there is a
  // deferred decl with this name, remember that we need to emit it at the end
  // of the file.
  auto DDI = DeferredDecls.find(MangledName);
  if (DDI != DeferredDecls.end()) {
    // Move the potentially referenced deferred decl to the DeferredDeclsToEmit
    // list, and remove it from DeferredDecls (since we don't need it anymore).
    addDeferredDeclToEmit(DDI->second);
    DeferredDecls.erase(DDI);
  }

  // Handle things which are present even on external declarations.
  if (D) {
    if (LangOpts.OpenMP && !LangOpts.OpenMPSimd)
      getOpenMPRuntime().registerTargetGlobalVariable(D, GV);

    // FIXME: This code is overly simple and should be merged with other global
    // handling.
    GV->setConstant(D->getType().isConstantStorage(getContext(), false, false));

    GV->setAlignment(getContext().getDeclAlign(D).getAsAlign());

    setLinkageForGV(GV, D);

    if (D->getTLSKind()) {
      if (D->getTLSKind() == VarDecl::TLS_Dynamic)
        CXXThreadLocals.push_back(D);
      setTLSMode(GV, *D);
    }

    setGVProperties(GV, D);

    // If required by the ABI, treat declarations of static data members with
    // inline initializers as definitions.
    if (getContext().isMSStaticDataMemberInlineDefinition(D)) {
      EmitGlobalVarDefinition(D);
    }

    // Emit section information for extern variables.
    if (D->hasExternalStorage()) {
      if (const SectionAttr *SA = D->getAttr<SectionAttr>())
        GV->setSection(SA->getName());
    }

    // Handle XCore specific ABI requirements.
    if (getTriple().getArch() == llvm::Triple::xcore &&
        D->getLanguageLinkage() == CLanguageLinkage &&
        D->getType().isConstant(Context) &&
        isExternallyVisible(D->getLinkageAndVisibility().getLinkage()))
      GV->setSection(".cp.rodata");

    // Handle code model attribute
    if (const auto *CMA = D->getAttr<CodeModelAttr>())
      GV->setCodeModel(CMA->getModel());

    // Check if we a have a const declaration with an initializer, we may be
    // able to emit it as available_externally to expose it's value to the
    // optimizer.
    if (Context.getLangOpts().CPlusPlus && GV->hasExternalLinkage() &&
        D->getType().isConstQualified() && !GV->hasInitializer() &&
        !D->hasDefinition() && D->hasInit() && !D->hasAttr<DLLImportAttr>()) {
      const auto *Record =
          Context.getBaseElementType(D->getType())->getAsCXXRecordDecl();
      bool HasMutableFields = Record && Record->hasMutableFields();
      if (!HasMutableFields) {
        const VarDecl *InitDecl;
        const Expr *InitExpr = D->getAnyInitializer(InitDecl);
        if (InitExpr) {
          ConstantEmitter emitter(*this);
          llvm::Constant *Init = emitter.tryEmitForInitializer(*InitDecl);
          if (Init) {
            auto *InitType = Init->getType();
            if (GV->getValueType() != InitType) {
              // The type of the initializer does not match the definition.
              // This happens when an initializer has a different type from
              // the type of the global (because of padding at the end of a
              // structure for instance).
              GV->setName(StringRef());
              // Make a new global with the correct type, this is now guaranteed
              // to work.
              auto *NewGV = cast<llvm::GlobalVariable>(
                  GetAddrOfGlobalVar(D, InitType, IsForDefinition)
                      ->stripPointerCasts());

              // Erase the old global, since it is no longer used.
              GV->eraseFromParent();
              GV = NewGV;
            } else {
              GV->setInitializer(Init);
              GV->setConstant(true);
              GV->setLinkage(llvm::GlobalValue::AvailableExternallyLinkage);
            }
            emitter.finalize(GV);
          }
        }
      }
    }

    if (LangOpts.SYCLIsDevice)
      maybeEmitPipeStorageMetadata(D, GV, *this);
  }

  if (D &&
      D->isThisDeclarationADefinition(Context) == VarDecl::DeclarationOnly) {
    getTargetCodeGenInfo().setTargetAttributes(D, GV, *this);
    // External HIP managed variables needed to be recorded for transformation
    // in both device and host compilations.
    if (getLangOpts().CUDA && D && D->hasAttr<HIPManagedAttr>() &&
        D->hasExternalStorage())
      getCUDARuntime().handleVarRegistration(D, *GV);
  }

  if (D)
    SanitizerMD->reportGlobal(GV, *D);

  LangAS ExpectedAS =
      D ? D->getType().getAddressSpace()
        : (LangOpts.OpenCL ? LangAS::opencl_global : LangAS::Default);
  assert(getContext().getTargetAddressSpace(ExpectedAS) == TargetAS);
  if (DAddrSpace != ExpectedAS) {
    return getTargetCodeGenInfo().performAddrSpaceCast(
        *this, GV, DAddrSpace, ExpectedAS,
        llvm::PointerType::get(getLLVMContext(), TargetAS));
  }

  return GV;
}

llvm::Constant *
CodeGenModule::GetAddrOfGlobal(GlobalDecl GD, ForDefinition_t IsForDefinition) {
  const Decl *D = GD.getDecl();

  if (isa<CXXConstructorDecl>(D) || isa<CXXDestructorDecl>(D))
    return getAddrOfCXXStructor(GD, /*FnInfo=*/nullptr, /*FnType=*/nullptr,
                                /*DontDefer=*/false, IsForDefinition);

  if (isa<CXXMethodDecl>(D)) {
    auto FInfo =
        &getTypes().arrangeCXXMethodDeclaration(cast<CXXMethodDecl>(D));
    auto Ty = getTypes().GetFunctionType(*FInfo);
    return GetAddrOfFunction(GD, Ty, /*ForVTable=*/false, /*DontDefer=*/false,
                             IsForDefinition);
  }

  if (isa<FunctionDecl>(D)) {
    const CGFunctionInfo &FI = getTypes().arrangeGlobalDeclaration(GD);
    llvm::FunctionType *Ty = getTypes().GetFunctionType(FI);
    return GetAddrOfFunction(GD, Ty, /*ForVTable=*/false, /*DontDefer=*/false,
                             IsForDefinition);
  }

  return GetAddrOfGlobalVar(cast<VarDecl>(D), /*Ty=*/nullptr, IsForDefinition);
}

llvm::GlobalVariable *CodeGenModule::CreateOrReplaceCXXRuntimeVariable(
    StringRef Name, llvm::Type *Ty, llvm::GlobalValue::LinkageTypes Linkage,
    llvm::Align Alignment) {
  llvm::GlobalVariable *GV = getModule().getNamedGlobal(Name);
  llvm::GlobalVariable *OldGV = nullptr;

  if (GV) {
    // Check if the variable has the right type.
    if (GV->getValueType() == Ty)
      return GV;

    // Because C++ name mangling, the only way we can end up with an already
    // existing global with the same name is if it has been declared extern "C".
    assert(GV->isDeclaration() && "Declaration has wrong type!");
    OldGV = GV;
  }

  // Create a new variable.
  GV = new llvm::GlobalVariable(getModule(), Ty, /*isConstant=*/true, Linkage,
                                nullptr, Name, nullptr,
                                llvm::GlobalValue::NotThreadLocal,
                                RuntimeGlobalsInt8PtrTy->getAddressSpace());

  if (OldGV) {
    // Replace occurrences of the old variable if needed.
    GV->takeName(OldGV);

    if (!OldGV->use_empty()) {
      OldGV->replaceAllUsesWith(GV);
    }

    OldGV->eraseFromParent();
  }

  if (supportsCOMDAT() && GV->isWeakForLinker() &&
      !GV->hasAvailableExternallyLinkage())
    GV->setComdat(TheModule.getOrInsertComdat(GV->getName()));

  GV->setAlignment(Alignment);

  return GV;
}

/// GetAddrOfGlobalVar - Return the llvm::Constant for the address of the
/// given global variable.  If Ty is non-null and if the global doesn't exist,
/// then it will be created with the specified type instead of whatever the
/// normal requested type would be. If IsForDefinition is true, it is guaranteed
/// that an actual global with type Ty will be returned, not conversion of a
/// variable with the same mangled name but some other type.
llvm::Constant *CodeGenModule::GetAddrOfGlobalVar(const VarDecl *D,
                                                  llvm::Type *Ty,
                                           ForDefinition_t IsForDefinition) {
  assert(D->hasGlobalStorage() && "Not a global variable");
  QualType ASTTy = D->getType();
  if (!Ty)
    Ty = getTypes().ConvertTypeForMem(ASTTy);

  StringRef MangledName = getMangledName(D);
  return GetOrCreateLLVMGlobal(MangledName, Ty, ASTTy.getAddressSpace(), D,
                               IsForDefinition);
}

/// CreateRuntimeVariable - Create a new runtime global variable with the
/// specified type and name.
llvm::Constant *
CodeGenModule::CreateRuntimeVariable(llvm::Type *Ty,
                                     StringRef Name) {
  LangAS AddrSpace = getContext().getLangOpts().OpenCL ? LangAS::opencl_global
                                                       : LangAS::Default;
  auto *Ret = GetOrCreateLLVMGlobal(Name, Ty, AddrSpace, nullptr);
  setDSOLocal(cast<llvm::GlobalValue>(Ret->stripPointerCasts()));
  return Ret;
}

void CodeGenModule::EmitTentativeDefinition(const VarDecl *D) {
  assert(!D->getInit() && "Cannot emit definite definitions here!");

  StringRef MangledName = getMangledName(D);
  llvm::GlobalValue *GV = GetGlobalValue(MangledName);

  // We already have a definition, not declaration, with the same mangled name.
  // Emitting of declaration is not required (and actually overwrites emitted
  // definition).
  if (GV && !GV->isDeclaration())
    return;

  // If we have not seen a reference to this variable yet, place it into the
  // deferred declarations table to be emitted if needed later.
  if (!MustBeEmitted(D) && !GV) {
      DeferredDecls[MangledName] = D;
      return;
  }

  // The tentative definition is the only definition.
  EmitGlobalVarDefinition(D);
}

void CodeGenModule::EmitExternalDeclaration(const VarDecl *D) {
  EmitExternalVarDeclaration(D);
}

CharUnits CodeGenModule::GetTargetTypeStoreSize(llvm::Type *Ty) const {
  return Context.toCharUnitsFromBits(
      getDataLayout().getTypeStoreSizeInBits(Ty));
}

LangAS CodeGenModule::GetGlobalVarAddressSpace(const VarDecl *D) {
  if (LangOpts.OpenCL) {
    LangAS AS = D ? D->getType().getAddressSpace() : LangAS::opencl_global;
    assert(AS == LangAS::opencl_global ||
           AS == LangAS::opencl_global_device ||
           AS == LangAS::opencl_global_host ||
           AS == LangAS::opencl_constant ||
           AS == LangAS::opencl_local ||
           AS >= LangAS::FirstTargetAddressSpace);
    return AS;
  }

  if (LangOpts.SYCLIsDevice && D) {
    auto *Scope = D->getAttr<SYCLScopeAttr>();
    if (Scope && Scope->isWorkGroup())
      return LangAS::sycl_local;
  }

  if (LangOpts.SYCLIsDevice &&
      (!D || D->getType().getAddressSpace() == LangAS::Default))
    return LangAS::sycl_global;

  if (LangOpts.CUDA && LangOpts.CUDAIsDevice) {
    if (D) {
      if (D->hasAttr<CUDAConstantAttr>())
        return LangAS::cuda_constant;
      if (D->hasAttr<CUDASharedAttr>())
        return LangAS::cuda_shared;
      if (D->hasAttr<CUDADeviceAttr>())
        return LangAS::cuda_device;
      if (D->getType().isConstQualified())
        return LangAS::cuda_constant;
    }
    return LangAS::cuda_device;
  }

  if (LangOpts.OpenMP) {
    LangAS AS;
    if (OpenMPRuntime->hasAllocateAttributeForGlobalVar(D, AS))
      return AS;
  }
  return getTargetCodeGenInfo().getGlobalVarAddressSpace(*this, D);
}

LangAS CodeGenModule::GetGlobalConstantAddressSpace() const {
  // OpenCL v1.2 s6.5.3: a string literal is in the constant address space.
  if (LangOpts.OpenCL)
    return LangAS::opencl_constant;
  if (LangOpts.SYCLIsDevice)
    return LangAS::sycl_global;
  if (LangOpts.HIP && LangOpts.CUDAIsDevice && getTriple().isSPIRV())
    // For HIPSPV map literals to cuda_device (maps to CrossWorkGroup in SPIR-V)
    // instead of default AS (maps to Generic in SPIR-V). Otherwise, we end up
    // with OpVariable instructions with Generic storage class which is not
    // allowed (SPIR-V V1.6 s3.42.8). Also, mapping literals to SPIR-V
    // UniformConstant storage class is not viable as pointers to it may not be
    // casted to Generic pointers which are used to model HIP's "flat" pointers.
    return LangAS::cuda_device;
  if (auto AS = getTarget().getConstantAddressSpace())
    return *AS;
  return LangAS::Default;
}

// In address space agnostic languages, string literals are in default address
// space in AST. However, certain targets (e.g. amdgcn) request them to be
// emitted in constant address space in LLVM IR. To be consistent with other
// parts of AST, string literal global variables in constant address space
// need to be casted to default address space before being put into address
// map and referenced by other part of CodeGen.
// In OpenCL, string literals are in constant address space in AST, therefore
// they should not be casted to default address space.
static llvm::Constant *
castStringLiteralToDefaultAddressSpace(CodeGenModule &CGM,
                                       llvm::GlobalVariable *GV) {
  llvm::Constant *Cast = GV;
  if (!CGM.getLangOpts().OpenCL) {
    auto AS = CGM.GetGlobalConstantAddressSpace();
    if (AS != LangAS::Default)
      Cast = CGM.getTargetCodeGenInfo().performAddrSpaceCast(
          CGM, GV, AS, LangAS::Default,
          llvm::PointerType::get(
              CGM.getLLVMContext(),
              CGM.getContext().getTargetAddressSpace(LangAS::Default)));
  }
  return Cast;
}

template<typename SomeDecl>
void CodeGenModule::MaybeHandleStaticInExternC(const SomeDecl *D,
                                               llvm::GlobalValue *GV) {
  if (!getLangOpts().CPlusPlus)
    return;

  // Must have 'used' attribute, or else inline assembly can't rely on
  // the name existing.
  if (!D->template hasAttr<UsedAttr>())
    return;

  // Must have internal linkage and an ordinary name.
  if (!D->getIdentifier() || D->getFormalLinkage() != Linkage::Internal)
    return;

  // Must be in an extern "C" context. Entities declared directly within
  // a record are not extern "C" even if the record is in such a context.
  const SomeDecl *First = D->getFirstDecl();
  if (First->getDeclContext()->isRecord() || !First->isInExternCContext())
    return;

  // OK, this is an internal linkage entity inside an extern "C" linkage
  // specification. Make a note of that so we can give it the "expected"
  // mangled name if nothing else is using that name.
  std::pair<StaticExternCMap::iterator, bool> R =
      StaticExternCValues.insert(std::make_pair(D->getIdentifier(), GV));

  // If we have multiple internal linkage entities with the same name
  // in extern "C" regions, none of them gets that name.
  if (!R.second)
    R.first->second = nullptr;
}

static bool shouldBeInCOMDAT(CodeGenModule &CGM, const Decl &D) {
  if (!CGM.supportsCOMDAT())
    return false;

  if (D.hasAttr<SelectAnyAttr>())
    return true;

  GVALinkage Linkage;
  if (auto *VD = dyn_cast<VarDecl>(&D))
    Linkage = CGM.getContext().GetGVALinkageForVariable(VD);
  else
    Linkage = CGM.getContext().GetGVALinkageForFunction(cast<FunctionDecl>(&D));

  switch (Linkage) {
  case GVA_Internal:
  case GVA_AvailableExternally:
  case GVA_StrongExternal:
    return false;
  case GVA_DiscardableODR:
  case GVA_StrongODR:
    return true;
  }
  llvm_unreachable("No such linkage");
}

bool CodeGenModule::supportsCOMDAT() const {
  return getTriple().supportsCOMDAT();
}

void CodeGenModule::maybeSetTrivialComdat(const Decl &D,
                                          llvm::GlobalObject &GO) {
  if (!shouldBeInCOMDAT(*this, D))
    return;
  GO.setComdat(TheModule.getOrInsertComdat(GO.getName()));
}

void CodeGenModule::setAspectsEnumDecl(const EnumDecl *ED) {
  if (AspectsEnumDecl && AspectsEnumDecl != ED) {
    // Conflicting definitions of the aspect enum are not allowed.
    Error(ED->getLocation(), "redefinition of aspect enum");
    getDiags().Report(AspectsEnumDecl->getLocation(),
                      diag::note_previous_definition);
  }
  AspectsEnumDecl = ED;
}

void CodeGenModule::generateIntelFPGAAnnotation(
    const Decl *D, llvm::SmallString<256> &AnnotStr) {
  llvm::raw_svector_ostream Out(AnnotStr);
  if (D->hasAttr<SYCLIntelRegisterAttr>())
    Out << "{register:1}";
  if (auto const *MA = D->getAttr<SYCLIntelMemoryAttr>()) {
    SYCLIntelMemoryAttr::MemoryKind Kind = MA->getKind();
    Out << "{memory:";
    switch (Kind) {
    case SYCLIntelMemoryAttr::MLAB:
    case SYCLIntelMemoryAttr::BlockRAM:
      Out << SYCLIntelMemoryAttr::ConvertMemoryKindToStr(Kind);
      break;
    case SYCLIntelMemoryAttr::Default:
      Out << "DEFAULT";
      break;
    }
    Out << '}';
    if (const auto *DD = dyn_cast<DeclaratorDecl>(D)) {
      Out << "{sizeinfo:";
      // D can't be of type FunctionDecl (as no memory attribute can be applied
      // to a function)
      QualType ElementTy = DD->getType();
      QualType TmpTy = ElementTy->isArrayType()
                           ? getContext().getBaseElementType(ElementTy)
                           : ElementTy;
      Out << getContext().getTypeSizeInChars(TmpTy).getQuantity();
      // Add the dimension of the array to Out.
      while (const auto *AT = getContext().getAsArrayType(ElementTy)) {
        // Expecting only constant array types, assert otherwise.
        const auto *CAT = cast<ConstantArrayType>(AT);
        Out << "," << CAT->getSize();
        ElementTy = CAT->getElementType();
      }
      Out << '}';
    }
  }
  if (D->hasAttr<SYCLIntelSinglePumpAttr>())
    Out << "{pump:1}";
  if (D->hasAttr<SYCLIntelDoublePumpAttr>())
    Out << "{pump:2}";
  if (const auto *BWA = D->getAttr<SYCLIntelBankWidthAttr>()) {
    llvm::APSInt BWAInt = BWA->getValue()->EvaluateKnownConstInt(getContext());
    Out << '{' << BWA->getSpelling() << ':' << BWAInt << '}';
  }
  if (const auto *PCA = D->getAttr<SYCLIntelPrivateCopiesAttr>()) {
    llvm::APSInt PCAInt = PCA->getValue()->EvaluateKnownConstInt(getContext());
    Out << '{' << PCA->getSpelling() << ':' << PCAInt << '}';
  }
  if (const auto *NBA = D->getAttr<SYCLIntelNumBanksAttr>()) {
    llvm::APSInt NBAInt = NBA->getValue()->EvaluateKnownConstInt(getContext());
    Out << '{' << NBA->getSpelling() << ':' << NBAInt << '}';
  }
  if (const auto *BBA = D->getAttr<SYCLIntelBankBitsAttr>()) {
    Out << '{' << BBA->getSpelling() << ':';
    for (SYCLIntelBankBitsAttr::args_iterator I = BBA->args_begin(),
                                              E = BBA->args_end();
         I != E; ++I) {
      if (I != BBA->args_begin())
        Out << ',';
      llvm::APSInt BBAInt = (*I)->EvaluateKnownConstInt(getContext());
      Out << BBAInt;
    }
    Out << '}';
  }
  if (const auto *MRA = D->getAttr<SYCLIntelMaxReplicatesAttr>()) {
    llvm::APSInt MRAInt = MRA->getValue()->EvaluateKnownConstInt(getContext());
    Out << '{' << MRA->getSpelling() << ':' << MRAInt << '}';
  }
  if (const auto *MA = D->getAttr<SYCLIntelMergeAttr>()) {
    Out << '{' << MA->getSpelling() << ':' << MA->getName() << ':'
        << MA->getDirection() << '}';
  }
  if (D->hasAttr<SYCLIntelSimpleDualPortAttr>())
    Out << "{simple_dual_port:1}";
  if (const auto *FP2D = D->getAttr<SYCLIntelForcePow2DepthAttr>()) {
    llvm::APSInt FP2DInt =
        FP2D->getValue()->EvaluateKnownConstInt(getContext());
    Out << '{' << FP2D->getSpelling() << ':' << FP2DInt << '}';
  }
}

void CodeGenModule::addGlobalIntelFPGAAnnotation(const VarDecl *VD,
                                                 llvm::GlobalValue *GV) {
  SmallString<256> AnnotStr;
  generateIntelFPGAAnnotation(VD, AnnotStr);
  if (!AnnotStr.empty()) {
    // Get the globals for file name, annotation, and the line number.
    llvm::Constant *AnnoGV = EmitAnnotationString(AnnotStr),
                   *UnitGV = EmitAnnotationUnit(VD->getLocation()),
                   *LineNoCst = EmitAnnotationLineNo(VD->getLocation());

    llvm::Constant *ASZeroGV = GV;
    if (GV->getAddressSpace() !=
        getDataLayout().getDefaultGlobalsAddressSpace())
      ASZeroGV = llvm::ConstantExpr::getAddrSpaceCast(
          GV, llvm::PointerType::get(
                  GV->getContext(),
                  getDataLayout().getDefaultGlobalsAddressSpace()));

    // Create the ConstantStruct for the global annotation.
    llvm::Constant *Fields[5] = {
        ASZeroGV, llvm::ConstantExpr::getBitCast(AnnoGV, ConstGlobalsPtrTy),
        llvm::ConstantExpr::getBitCast(UnitGV, ConstGlobalsPtrTy), LineNoCst,
        llvm::ConstantPointerNull::get(ConstGlobalsPtrTy)};
    Annotations.push_back(llvm::ConstantStruct::getAnon(Fields));
  }
}

/// Pass IsTentative as true if you want to create a tentative definition.
void CodeGenModule::EmitGlobalVarDefinition(const VarDecl *D,
                                            bool IsTentative) {
  // OpenCL global variables of sampler type are translated to function calls,
  // therefore no need to be translated.
  QualType ASTTy = D->getType();
  if (getLangOpts().OpenCL && ASTTy->isSamplerT())
    return;

  // If this is OpenMP device, check if it is legal to emit this global
  // normally.
  if (LangOpts.OpenMPIsTargetDevice && OpenMPRuntime &&
      OpenMPRuntime->emitTargetGlobalVariable(D))
    return;

  llvm::TrackingVH<llvm::Constant> Init;
  bool NeedsGlobalCtor = false;
  // Whether the definition of the variable is available externally.
  // If yes, we shouldn't emit the GloablCtor and GlobalDtor for the variable
  // since this is the job for its original source.
  bool IsDefinitionAvailableExternally =
      getContext().GetGVALinkageForVariable(D) == GVA_AvailableExternally;
  bool NeedsGlobalDtor =
      !IsDefinitionAvailableExternally &&
      D->needsDestruction(getContext()) == QualType::DK_cxx_destructor;

  // It is helpless to emit the definition for an available_externally variable
  // which can't be marked as const.
  // We don't need to check if it needs global ctor or dtor. See the above
  // comment for ideas.
  if (IsDefinitionAvailableExternally &&
      (!D->hasConstantInitialization() ||
       // TODO: Update this when we have interface to check constexpr
       // destructor.
       D->needsDestruction(getContext()) ||
       !D->getType().isConstantStorage(getContext(), true, true)))
    return;

  const VarDecl *InitDecl;
  const Expr *InitExpr = D->getAnyInitializer(InitDecl);

  std::optional<ConstantEmitter> emitter;

  // CUDA E.2.4.1 "__shared__ variables cannot have an initialization
  // as part of their declaration."  Sema has already checked for
  // error cases, so we just need to set Init to UndefValue.
  bool IsCUDASharedVar =
      getLangOpts().CUDAIsDevice && D->hasAttr<CUDASharedAttr>();
  // Shadows of initialized device-side global variables are also left
  // undefined.
  // Managed Variables should be initialized on both host side and device side.
  bool IsCUDAShadowVar =
      !getLangOpts().CUDAIsDevice && !D->hasAttr<HIPManagedAttr>() &&
      (D->hasAttr<CUDAConstantAttr>() || D->hasAttr<CUDADeviceAttr>() ||
       D->hasAttr<CUDASharedAttr>());
  bool IsCUDADeviceShadowVar =
      getLangOpts().CUDAIsDevice && !D->hasAttr<HIPManagedAttr>() &&
      (D->getType()->isCUDADeviceBuiltinSurfaceType() ||
       D->getType()->isCUDADeviceBuiltinTextureType());
  if (getLangOpts().CUDA &&
      (IsCUDASharedVar || IsCUDAShadowVar || IsCUDADeviceShadowVar))
    Init = llvm::UndefValue::get(getTypes().ConvertTypeForMem(ASTTy));
  else if (D->hasAttr<LoaderUninitializedAttr>())
    Init = llvm::UndefValue::get(getTypes().ConvertTypeForMem(ASTTy));
  else if (!InitExpr) {
    // This is a tentative definition; tentative definitions are
    // implicitly initialized with { 0 }.
    //
    // Note that tentative definitions are only emitted at the end of
    // a translation unit, so they should never have incomplete
    // type. In addition, EmitTentativeDefinition makes sure that we
    // never attempt to emit a tentative definition if a real one
    // exists. A use may still exists, however, so we still may need
    // to do a RAUW.
    assert(!ASTTy->isIncompleteType() && "Unexpected incomplete type");
    Init = EmitNullConstant(D->getType());
  } else {
    initializedGlobalDecl = GlobalDecl(D);
    emitter.emplace(*this);
    llvm::Constant *Initializer = emitter->tryEmitForInitializer(*InitDecl);
    if (!Initializer) {
      QualType T = InitExpr->getType();
      if (D->getType()->isReferenceType())
        T = D->getType();

      if (getLangOpts().CPlusPlus) {
        if (InitDecl->hasFlexibleArrayInit(getContext()))
          ErrorUnsupported(D, "flexible array initializer");
        Init = EmitNullConstant(T);

        if (!IsDefinitionAvailableExternally)
          NeedsGlobalCtor = true;
      } else {
        ErrorUnsupported(D, "static initializer");
        Init = llvm::UndefValue::get(getTypes().ConvertType(T));
      }
    } else {
      Init = Initializer;
      // We don't need an initializer, so remove the entry for the delayed
      // initializer position (just in case this entry was delayed) if we
      // also don't need to register a destructor.
      if (getLangOpts().CPlusPlus && !NeedsGlobalDtor)
        DelayedCXXInitPosition.erase(D);

#ifndef NDEBUG
      CharUnits VarSize = getContext().getTypeSizeInChars(ASTTy) +
                          InitDecl->getFlexibleArrayInitChars(getContext());
      CharUnits CstSize = CharUnits::fromQuantity(
          getDataLayout().getTypeAllocSize(Init->getType()));
      assert(VarSize == CstSize && "Emitted constant has unexpected size");
#endif
    }
  }

  llvm::Type* InitType = Init->getType();
  llvm::Constant *Entry =
      GetAddrOfGlobalVar(D, InitType, ForDefinition_t(!IsTentative));

  // Strip off pointer casts if we got them.
  Entry = Entry->stripPointerCasts();

  // Entry is now either a Function or GlobalVariable.
  auto *GV = dyn_cast<llvm::GlobalVariable>(Entry);

  // We have a definition after a declaration with the wrong type.
  // We must make a new GlobalVariable* and update everything that used OldGV
  // (a declaration or tentative definition) with the new GlobalVariable*
  // (which will be a definition).
  //
  // This happens if there is a prototype for a global (e.g.
  // "extern int x[];") and then a definition of a different type (e.g.
  // "int x[10];"). This also happens when an initializer has a different type
  // from the type of the global (this happens with unions).
  if (!GV || GV->getValueType() != InitType ||
      GV->getType()->getAddressSpace() !=
          getContext().getTargetAddressSpace(GetGlobalVarAddressSpace(D))) {

    // Move the old entry aside so that we'll create a new one.
    Entry->setName(StringRef());

    // Make a new global with the correct type, this is now guaranteed to work.
    GV = cast<llvm::GlobalVariable>(
        GetAddrOfGlobalVar(D, InitType, ForDefinition_t(!IsTentative))
            ->stripPointerCasts());

    // Replace all uses of the old global with the new global
    llvm::Constant *NewPtrForOldDecl =
        llvm::ConstantExpr::getPointerBitCastOrAddrSpaceCast(GV,
                                                             Entry->getType());
    Entry->replaceAllUsesWith(NewPtrForOldDecl);

    // Erase the old global, since it is no longer used.
    cast<llvm::GlobalValue>(Entry)->eraseFromParent();
  }

  MaybeHandleStaticInExternC(D, GV);

  if (D->hasAttr<AnnotateAttr>())
    AddGlobalAnnotations(D, GV);

  // Emit Intel FPGA attribute annotation for a file-scope static variable.
  if (getLangOpts().SYCLIsDevice)
    addGlobalIntelFPGAAnnotation(D, GV);

  if (getLangOpts().SYCLIsDevice) {
    const RecordDecl *RD = D->getType()->getAsRecordDecl();

    if (RD) {
      // Add IR attributes if add_ir_attribute_global_variable is attached to
      // type.
      if (RD->hasAttr<SYCLAddIRAttributesGlobalVariableAttr>())
        AddGlobalSYCLIRAttributes(GV, RD);
      // If VarDecl has a type decorated with SYCL device_global attribute 
      // emit IR attribute 'sycl-unique-id'.
      if (RD->hasAttr<SYCLDeviceGlobalAttr>())
        addSYCLUniqueID(GV, D, Context);
      // If VarDecl type is SYCLTypeAttr::host_pipe, emit the IR attribute 
      // 'sycl-unique-id'.
      if (const auto *Attr = RD->getAttr<SYCLTypeAttr>())
        if (Attr->getType() == SYCLTypeAttr::SYCLType::host_pipe)
          addSYCLUniqueID(GV, D, Context);
    }
  }

  if (D->getType().isRestrictQualified()) {
    llvm::LLVMContext &Context = getLLVMContext();

    // Common metadata nodes.
    llvm::NamedMDNode *GlobalsRestrict =
        getModule().getOrInsertNamedMetadata("globals.restrict");
    llvm::Metadata *Args[] = {llvm::ValueAsMetadata::get(GV)};
    llvm::MDNode *Node = llvm::MDNode::get(Context, Args);
    GlobalsRestrict->addOperand(Node);
  }

  // Set the llvm linkage type as appropriate.
  llvm::GlobalValue::LinkageTypes Linkage = getLLVMLinkageVarDefinition(D);

  // CUDA B.2.1 "The __device__ qualifier declares a variable that resides on
  // the device. [...]"
  // CUDA B.2.2 "The __constant__ qualifier, optionally used together with
  // __device__, declares a variable that: [...]
  // Is accessible from all the threads within the grid and from the host
  // through the runtime library (cudaGetSymbolAddress() / cudaGetSymbolSize()
  // / cudaMemcpyToSymbol() / cudaMemcpyFromSymbol())."
  if (LangOpts.CUDA) {
    if (LangOpts.CUDAIsDevice) {
      if (Linkage != llvm::GlobalValue::InternalLinkage &&
          (D->hasAttr<CUDADeviceAttr>() || D->hasAttr<CUDAConstantAttr>() ||
           D->getType()->isCUDADeviceBuiltinSurfaceType() ||
           D->getType()->isCUDADeviceBuiltinTextureType()))
        GV->setExternallyInitialized(true);
    } else {
      getCUDARuntime().internalizeDeviceSideVar(D, Linkage);
    }
    getCUDARuntime().handleVarRegistration(D, *GV);
  }

  GV->setInitializer(Init);
  if (emitter)
    emitter->finalize(GV);

  // If it is safe to mark the global 'constant', do so now.
  GV->setConstant(!NeedsGlobalCtor && !NeedsGlobalDtor &&
                  D->getType().isConstantStorage(getContext(), true, true));

  // If it is in a read-only section, mark it 'constant'.
  if (const SectionAttr *SA = D->getAttr<SectionAttr>()) {
    const ASTContext::SectionInfo &SI = Context.SectionInfos[SA->getName()];
    if ((SI.SectionFlags & ASTContext::PSF_Write) == 0)
      GV->setConstant(true);
  }

  CharUnits AlignVal = getContext().getDeclAlign(D);
  // Check for alignment specifed in an 'omp allocate' directive.
  if (std::optional<CharUnits> AlignValFromAllocate =
          getOMPAllocateAlignment(D))
    AlignVal = *AlignValFromAllocate;
  GV->setAlignment(AlignVal.getAsAlign());

  // On Darwin, unlike other Itanium C++ ABI platforms, the thread-wrapper
  // function is only defined alongside the variable, not also alongside
  // callers. Normally, all accesses to a thread_local go through the
  // thread-wrapper in order to ensure initialization has occurred, underlying
  // variable will never be used other than the thread-wrapper, so it can be
  // converted to internal linkage.
  //
  // However, if the variable has the 'constinit' attribute, it _can_ be
  // referenced directly, without calling the thread-wrapper, so the linkage
  // must not be changed.
  //
  // Additionally, if the variable isn't plain external linkage, e.g. if it's
  // weak or linkonce, the de-duplication semantics are important to preserve,
  // so we don't change the linkage.
  if (D->getTLSKind() == VarDecl::TLS_Dynamic &&
      Linkage == llvm::GlobalValue::ExternalLinkage &&
      Context.getTargetInfo().getTriple().isOSDarwin() &&
      !D->hasAttr<ConstInitAttr>())
    Linkage = llvm::GlobalValue::InternalLinkage;

  GV->setLinkage(Linkage);
  if (D->hasAttr<DLLImportAttr>())
    GV->setDLLStorageClass(llvm::GlobalVariable::DLLImportStorageClass);
  else if (D->hasAttr<DLLExportAttr>())
    GV->setDLLStorageClass(llvm::GlobalVariable::DLLExportStorageClass);
  else
    GV->setDLLStorageClass(llvm::GlobalVariable::DefaultStorageClass);

  if (Linkage == llvm::GlobalVariable::CommonLinkage) {
    // common vars aren't constant even if declared const.
    GV->setConstant(false);
    // Tentative definition of global variables may be initialized with
    // non-zero null pointers. In this case they should have weak linkage
    // since common linkage must have zero initializer and must not have
    // explicit section therefore cannot have non-zero initial value.
    if (!GV->getInitializer()->isNullValue())
      GV->setLinkage(llvm::GlobalVariable::WeakAnyLinkage);
  }

  setNonAliasAttributes(D, GV);

  if (D->getTLSKind() && !GV->isThreadLocal()) {
    if (D->getTLSKind() == VarDecl::TLS_Dynamic)
      CXXThreadLocals.push_back(D);
    setTLSMode(GV, *D);
  }

  maybeSetTrivialComdat(*D, *GV);

  // Emit the initializer function if necessary.
  if (NeedsGlobalCtor || NeedsGlobalDtor)
    EmitCXXGlobalVarDeclInitFunc(D, GV, NeedsGlobalCtor);

  SanitizerMD->reportGlobal(GV, *D, NeedsGlobalCtor);

  // Emit global variable debug information.
  if (CGDebugInfo *DI = getModuleDebugInfo())
    if (getCodeGenOpts().hasReducedDebugInfo())
      DI->EmitGlobalVariable(GV, D);

  if (LangOpts.SYCLIsDevice) {
    maybeEmitPipeStorageMetadata(D, GV, *this);
    // Notify SYCL code generation infrastructure that a global variable is
    // being generated.
    getSYCLRuntime().actOnGlobalVarEmit(*this, *D, GV);
  }
}

void CodeGenModule::EmitExternalVarDeclaration(const VarDecl *D) {
  if (CGDebugInfo *DI = getModuleDebugInfo())
    if (getCodeGenOpts().hasReducedDebugInfo()) {
      QualType ASTTy = D->getType();
      llvm::Type *Ty = getTypes().ConvertTypeForMem(D->getType());
      llvm::Constant *GV =
          GetOrCreateLLVMGlobal(D->getName(), Ty, ASTTy.getAddressSpace(), D);
      DI->EmitExternalVariable(
          cast<llvm::GlobalVariable>(GV->stripPointerCasts()), D);
    }
}

static bool isVarDeclStrongDefinition(const ASTContext &Context,
                                      CodeGenModule &CGM, const VarDecl *D,
                                      bool NoCommon) {
  // Don't give variables common linkage if -fno-common was specified unless it
  // was overridden by a NoCommon attribute.
  if ((NoCommon || D->hasAttr<NoCommonAttr>()) && !D->hasAttr<CommonAttr>())
    return true;

  // C11 6.9.2/2:
  //   A declaration of an identifier for an object that has file scope without
  //   an initializer, and without a storage-class specifier or with the
  //   storage-class specifier static, constitutes a tentative definition.
  if (D->getInit() || D->hasExternalStorage())
    return true;

  // A variable cannot be both common and exist in a section.
  if (D->hasAttr<SectionAttr>())
    return true;

  // A variable cannot be both common and exist in a section.
  // We don't try to determine which is the right section in the front-end.
  // If no specialized section name is applicable, it will resort to default.
  if (D->hasAttr<PragmaClangBSSSectionAttr>() ||
      D->hasAttr<PragmaClangDataSectionAttr>() ||
      D->hasAttr<PragmaClangRelroSectionAttr>() ||
      D->hasAttr<PragmaClangRodataSectionAttr>())
    return true;

  // Thread local vars aren't considered common linkage.
  if (D->getTLSKind())
    return true;

  // Tentative definitions marked with WeakImportAttr are true definitions.
  if (D->hasAttr<WeakImportAttr>())
    return true;

  // A variable cannot be both common and exist in a comdat.
  if (shouldBeInCOMDAT(CGM, *D))
    return true;

  // Declarations with a required alignment do not have common linkage in MSVC
  // mode.
  if (Context.getTargetInfo().getCXXABI().isMicrosoft()) {
    if (D->hasAttr<AlignedAttr>())
      return true;
    QualType VarType = D->getType();
    if (Context.isAlignmentRequired(VarType))
      return true;

    if (const auto *RT = VarType->getAs<RecordType>()) {
      const RecordDecl *RD = RT->getDecl();
      for (const FieldDecl *FD : RD->fields()) {
        if (FD->isBitField())
          continue;
        if (FD->hasAttr<AlignedAttr>())
          return true;
        if (Context.isAlignmentRequired(FD->getType()))
          return true;
      }
    }
  }

  // Microsoft's link.exe doesn't support alignments greater than 32 bytes for
  // common symbols, so symbols with greater alignment requirements cannot be
  // common.
  // Other COFF linkers (ld.bfd and LLD) support arbitrary power-of-two
  // alignments for common symbols via the aligncomm directive, so this
  // restriction only applies to MSVC environments.
  if (Context.getTargetInfo().getTriple().isKnownWindowsMSVCEnvironment() &&
      Context.getTypeAlignIfKnown(D->getType()) >
          Context.toBits(CharUnits::fromQuantity(32)))
    return true;

  return false;
}

llvm::GlobalValue::LinkageTypes
CodeGenModule::getLLVMLinkageForDeclarator(const DeclaratorDecl *D,
                                           GVALinkage Linkage) {
  if (Linkage == GVA_Internal)
    return llvm::Function::InternalLinkage;

  if (D->hasAttr<WeakAttr>())
    return llvm::GlobalVariable::WeakAnyLinkage;

  if (const auto *FD = D->getAsFunction())
    if (FD->isMultiVersion() && Linkage == GVA_AvailableExternally)
      return llvm::GlobalVariable::LinkOnceAnyLinkage;

  // We are guaranteed to have a strong definition somewhere else,
  // so we can use available_externally linkage.
  if (Linkage == GVA_AvailableExternally)
    return llvm::GlobalValue::AvailableExternallyLinkage;

  // SYCL: Device code is not generally limited to one translation unit, but
  // anything accessed from another translation unit is required to be annotated
  // with the SYCL_EXTERNAL macro. For any function or variable that does not
  // have this, linkonce_odr suffices. If -fno-sycl-rdc is passed, we know there
  // is only one translation unit and can so mark them internal.
  if (getLangOpts().SYCLIsDevice && !D->hasAttr<SYCLKernelAttr>() &&
      !D->hasAttr<SYCLDeviceAttr>() &&
      !SemaSYCL::isTypeDecoratedWithDeclAttribute<SYCLDeviceGlobalAttr>(
          D->getType()))
    return getLangOpts().GPURelocatableDeviceCode
               ? llvm::Function::LinkOnceODRLinkage
               : llvm::Function::InternalLinkage;

  // Note that Apple's kernel linker doesn't support symbol
  // coalescing, so we need to avoid linkonce and weak linkages there.
  // Normally, this means we just map to internal, but for explicit
  // instantiations we'll map to external.

  // In C++, the compiler has to emit a definition in every translation unit
  // that references the function.  We should use linkonce_odr because
  // a) if all references in this translation unit are optimized away, we
  // don't need to codegen it.  b) if the function persists, it needs to be
  // merged with other definitions. c) C++ has the ODR, so we know the
  // definition is dependable.
  if (Linkage == GVA_DiscardableODR)
    return !Context.getLangOpts().AppleKext ? llvm::Function::LinkOnceODRLinkage
                                            : llvm::Function::InternalLinkage;

  // An explicit instantiation of a template has weak linkage, since
  // explicit instantiations can occur in multiple translation units
  // and must all be equivalent. However, we are not allowed to
  // throw away these explicit instantiations.
  //
  // CUDA/HIP: For -fno-gpu-rdc case, device code is limited to one TU,
  // so say that CUDA templates are either external (for kernels) or internal.
  // This lets llvm perform aggressive inter-procedural optimizations. For
  // -fgpu-rdc case, device function calls across multiple TU's are allowed,
  // therefore we need to follow the normal linkage paradigm.
  if (Linkage == GVA_StrongODR) {
    if (getLangOpts().AppleKext)
      return llvm::Function::ExternalLinkage;
    if (getLangOpts().CUDA && getLangOpts().CUDAIsDevice &&
        !getLangOpts().GPURelocatableDeviceCode)
      return D->hasAttr<CUDAGlobalAttr>() ? llvm::Function::ExternalLinkage
                                          : llvm::Function::InternalLinkage;
    return llvm::Function::WeakODRLinkage;
  }

  // C++ doesn't have tentative definitions and thus cannot have common
  // linkage.
  if (!getLangOpts().CPlusPlus && isa<VarDecl>(D) &&
      !isVarDeclStrongDefinition(Context, *this, cast<VarDecl>(D),
                                 CodeGenOpts.NoCommon))
    return llvm::GlobalVariable::CommonLinkage;

  // selectany symbols are externally visible, so use weak instead of
  // linkonce.  MSVC optimizes away references to const selectany globals, so
  // all definitions should be the same and ODR linkage should be used.
  // http://msdn.microsoft.com/en-us/library/5tkz6s71.aspx
  if (D->hasAttr<SelectAnyAttr>())
    return llvm::GlobalVariable::WeakODRLinkage;

  // Otherwise, we have strong external linkage.
  assert(Linkage == GVA_StrongExternal);
  return llvm::GlobalVariable::ExternalLinkage;
}

llvm::GlobalValue::LinkageTypes
CodeGenModule::getLLVMLinkageVarDefinition(const VarDecl *VD) {
  GVALinkage Linkage = getContext().GetGVALinkageForVariable(VD);
  return getLLVMLinkageForDeclarator(VD, Linkage);
}

/// Replace the uses of a function that was declared with a non-proto type.
/// We want to silently drop extra arguments from call sites
static void replaceUsesOfNonProtoConstant(llvm::Constant *old,
                                          llvm::Function *newFn) {
  // Fast path.
  if (old->use_empty())
    return;

  llvm::Type *newRetTy = newFn->getReturnType();
  SmallVector<llvm::Value *, 4> newArgs;

  SmallVector<llvm::CallBase *> callSitesToBeRemovedFromParent;

  for (llvm::Value::use_iterator ui = old->use_begin(), ue = old->use_end();
       ui != ue; ui++) {
    llvm::User *user = ui->getUser();

    // Recognize and replace uses of bitcasts.  Most calls to
    // unprototyped functions will use bitcasts.
    if (auto *bitcast = dyn_cast<llvm::ConstantExpr>(user)) {
      if (bitcast->getOpcode() == llvm::Instruction::BitCast)
        replaceUsesOfNonProtoConstant(bitcast, newFn);
      continue;
    }

    // Recognize calls to the function.
    llvm::CallBase *callSite = dyn_cast<llvm::CallBase>(user);
    if (!callSite)
      continue;
    if (!callSite->isCallee(&*ui))
      continue;

    // If the return types don't match exactly, then we can't
    // transform this call unless it's dead.
    if (callSite->getType() != newRetTy && !callSite->use_empty())
      continue;

    // Get the call site's attribute list.
    SmallVector<llvm::AttributeSet, 8> newArgAttrs;
    llvm::AttributeList oldAttrs = callSite->getAttributes();

    // If the function was passed too few arguments, don't transform.
    unsigned newNumArgs = newFn->arg_size();
    if (callSite->arg_size() < newNumArgs)
      continue;

    // If extra arguments were passed, we silently drop them.
    // If any of the types mismatch, we don't transform.
    unsigned argNo = 0;
    bool dontTransform = false;
    for (llvm::Argument &A : newFn->args()) {
      if (callSite->getArgOperand(argNo)->getType() != A.getType()) {
        dontTransform = true;
        break;
      }

      // Add any parameter attributes.
      newArgAttrs.push_back(oldAttrs.getParamAttrs(argNo));
      argNo++;
    }
    if (dontTransform)
      continue;

    // Okay, we can transform this.  Create the new call instruction and copy
    // over the required information.
    newArgs.append(callSite->arg_begin(), callSite->arg_begin() + argNo);

    // Copy over any operand bundles.
    SmallVector<llvm::OperandBundleDef, 1> newBundles;
    callSite->getOperandBundlesAsDefs(newBundles);

    llvm::CallBase *newCall;
    if (isa<llvm::CallInst>(callSite)) {
      newCall =
          llvm::CallInst::Create(newFn, newArgs, newBundles, "", callSite);
    } else {
      auto *oldInvoke = cast<llvm::InvokeInst>(callSite);
      newCall = llvm::InvokeInst::Create(newFn, oldInvoke->getNormalDest(),
                                         oldInvoke->getUnwindDest(), newArgs,
                                         newBundles, "", callSite);
    }
    newArgs.clear(); // for the next iteration

    if (!newCall->getType()->isVoidTy())
      newCall->takeName(callSite);
    newCall->setAttributes(
        llvm::AttributeList::get(newFn->getContext(), oldAttrs.getFnAttrs(),
                                 oldAttrs.getRetAttrs(), newArgAttrs));
    newCall->setCallingConv(callSite->getCallingConv());

    // Finally, remove the old call, replacing any uses with the new one.
    if (!callSite->use_empty())
      callSite->replaceAllUsesWith(newCall);

    // Copy debug location attached to CI.
    if (callSite->getDebugLoc())
      newCall->setDebugLoc(callSite->getDebugLoc());

    callSitesToBeRemovedFromParent.push_back(callSite);
  }

  for (auto *callSite : callSitesToBeRemovedFromParent) {
    callSite->eraseFromParent();
  }
}

/// ReplaceUsesOfNonProtoTypeWithRealFunction - This function is called when we
/// implement a function with no prototype, e.g. "int foo() {}".  If there are
/// existing call uses of the old function in the module, this adjusts them to
/// call the new function directly.
///
/// This is not just a cleanup: the always_inline pass requires direct calls to
/// functions to be able to inline them.  If there is a bitcast in the way, it
/// won't inline them.  Instcombine normally deletes these calls, but it isn't
/// run at -O0.
static void ReplaceUsesOfNonProtoTypeWithRealFunction(llvm::GlobalValue *Old,
                                                      llvm::Function *NewFn) {
  // If we're redefining a global as a function, don't transform it.
  if (!isa<llvm::Function>(Old)) return;

  replaceUsesOfNonProtoConstant(Old, NewFn);
}

void CodeGenModule::HandleCXXStaticMemberVarInstantiation(VarDecl *VD) {
  auto DK = VD->isThisDeclarationADefinition();
  if (DK == VarDecl::Definition && VD->hasAttr<DLLImportAttr>())
    return;

  TemplateSpecializationKind TSK = VD->getTemplateSpecializationKind();
  // If we have a definition, this might be a deferred decl. If the
  // instantiation is explicit, make sure we emit it at the end.
  if (VD->getDefinition() && TSK == TSK_ExplicitInstantiationDefinition)
    GetAddrOfGlobalVar(VD);

  EmitTopLevelDecl(VD);
}

void CodeGenModule::EmitGlobalFunctionDefinition(GlobalDecl GD,
                                                 llvm::GlobalValue *GV) {
  const auto *D = cast<FunctionDecl>(GD.getDecl());

  // Compute the function info and LLVM type.
  const CGFunctionInfo &FI = getTypes().arrangeGlobalDeclaration(GD);
  llvm::FunctionType *Ty = getTypes().GetFunctionType(FI);

  // Get or create the prototype for the function.
  if (!GV || (GV->getValueType() != Ty))
    GV = cast<llvm::GlobalValue>(GetAddrOfFunction(GD, Ty, /*ForVTable=*/false,
                                                   /*DontDefer=*/true,
                                                   ForDefinition));

  // Already emitted.
  if (!GV->isDeclaration())
    return;

  // We need to set linkage and visibility on the function before
  // generating code for it because various parts of IR generation
  // want to propagate this information down (e.g. to local static
  // declarations).
  auto *Fn = cast<llvm::Function>(GV);
  setFunctionLinkage(GD, Fn);

  // FIXME: this is redundant with part of setFunctionDefinitionAttributes
  setGVProperties(Fn, GD);

  MaybeHandleStaticInExternC(D, Fn);

  maybeSetTrivialComdat(*D, *Fn);

  CodeGenFunction(*this).GenerateCode(GD, Fn, FI);

  setNonAliasAttributes(GD, Fn);
  SetLLVMFunctionAttributesForDefinition(D, Fn);

  if (const ConstructorAttr *CA = D->getAttr<ConstructorAttr>())
    AddGlobalCtor(Fn, CA->getPriority());
  if (const DestructorAttr *DA = D->getAttr<DestructorAttr>())
    AddGlobalDtor(Fn, DA->getPriority(), true);
  if (getLangOpts().OpenMP && D->hasAttr<OMPDeclareTargetDeclAttr>())
    getOpenMPRuntime().emitDeclareTargetFunction(D, GV);
}

void CodeGenModule::EmitAliasDefinition(GlobalDecl GD) {
  const auto *D = cast<ValueDecl>(GD.getDecl());
  const AliasAttr *AA = D->getAttr<AliasAttr>();
  assert(AA && "Not an alias?");

  StringRef MangledName = getMangledName(GD);

  if (AA->getAliasee() == MangledName) {
    Diags.Report(AA->getLocation(), diag::err_cyclic_alias) << 0;
    return;
  }

  // If there is a definition in the module, then it wins over the alias.
  // This is dubious, but allow it to be safe.  Just ignore the alias.
  llvm::GlobalValue *Entry = GetGlobalValue(MangledName);
  if (Entry && !Entry->isDeclaration())
    return;

  Aliases.push_back(GD);

  llvm::Type *DeclTy = getTypes().ConvertTypeForMem(D->getType());

  // Create a reference to the named value.  This ensures that it is emitted
  // if a deferred decl.
  llvm::Constant *Aliasee;
  llvm::GlobalValue::LinkageTypes LT;
  unsigned AS;
  if (isa<llvm::FunctionType>(DeclTy)) {
    Aliasee = GetOrCreateLLVMFunction(AA->getAliasee(), DeclTy, GD,
                                      /*ForVTable=*/false);
    LT = getFunctionLinkage(GD);
    AS = Aliasee->getType()->getPointerAddressSpace();
  } else {
    LangAS LAS = GetGlobalVarAddressSpace(dyn_cast<VarDecl>(GD.getDecl()));
    AS = ArgInfoAddressSpace(LAS);
    Aliasee = GetOrCreateLLVMGlobal(AA->getAliasee(), DeclTy, LAS,
                                    /*D=*/nullptr);
    if (const auto *VD = dyn_cast<VarDecl>(GD.getDecl()))
      LT = getLLVMLinkageVarDefinition(VD);
    else
      LT = getFunctionLinkage(GD);
  }

  // Create the new alias itself, but don't set a name yet.
  auto *GA =
      llvm::GlobalAlias::create(DeclTy, AS, LT, "", Aliasee, &getModule());

  if (Entry) {
    if (GA->getAliasee() == Entry) {
      Diags.Report(AA->getLocation(), diag::err_cyclic_alias) << 0;
      return;
    }

    assert(Entry->isDeclaration());

    // If there is a declaration in the module, then we had an extern followed
    // by the alias, as in:
    //   extern int test6();
    //   ...
    //   int test6() __attribute__((alias("test7")));
    //
    // Remove it and replace uses of it with the alias.
    GA->takeName(Entry);

    Entry->replaceAllUsesWith(GA);
    Entry->eraseFromParent();
  } else {
    GA->setName(MangledName);
  }

  // Set attributes which are particular to an alias; this is a
  // specialization of the attributes which may be set on a global
  // variable/function.
  if (D->hasAttr<WeakAttr>() || D->hasAttr<WeakRefAttr>() ||
      D->isWeakImported()) {
    GA->setLinkage(llvm::Function::WeakAnyLinkage);
  }

  if (const auto *VD = dyn_cast<VarDecl>(D))
    if (VD->getTLSKind())
      setTLSMode(GA, *VD);

  SetCommonAttributes(GD, GA);

  // Emit global alias debug information.
  if (isa<VarDecl>(D))
    if (CGDebugInfo *DI = getModuleDebugInfo())
      DI->EmitGlobalAlias(cast<llvm::GlobalValue>(GA->getAliasee()->stripPointerCasts()), GD);
}

void CodeGenModule::emitIFuncDefinition(GlobalDecl GD) {
  const auto *D = cast<ValueDecl>(GD.getDecl());
  const IFuncAttr *IFA = D->getAttr<IFuncAttr>();
  assert(IFA && "Not an ifunc?");

  StringRef MangledName = getMangledName(GD);

  if (IFA->getResolver() == MangledName) {
    Diags.Report(IFA->getLocation(), diag::err_cyclic_alias) << 1;
    return;
  }

  // Report an error if some definition overrides ifunc.
  llvm::GlobalValue *Entry = GetGlobalValue(MangledName);
  if (Entry && !Entry->isDeclaration()) {
    GlobalDecl OtherGD;
    if (lookupRepresentativeDecl(MangledName, OtherGD) &&
        DiagnosedConflictingDefinitions.insert(GD).second) {
      Diags.Report(D->getLocation(), diag::err_duplicate_mangled_name)
          << MangledName;
      Diags.Report(OtherGD.getDecl()->getLocation(),
                   diag::note_previous_definition);
    }
    return;
  }

  Aliases.push_back(GD);

  llvm::Type *DeclTy = getTypes().ConvertTypeForMem(D->getType());
  llvm::Type *ResolverTy = llvm::GlobalIFunc::getResolverFunctionType(DeclTy);
  llvm::Constant *Resolver =
      GetOrCreateLLVMFunction(IFA->getResolver(), ResolverTy, {},
                              /*ForVTable=*/false);
  llvm::GlobalIFunc *GIF =
      llvm::GlobalIFunc::create(DeclTy, 0, llvm::Function::ExternalLinkage,
                                "", Resolver, &getModule());
  if (Entry) {
    if (GIF->getResolver() == Entry) {
      Diags.Report(IFA->getLocation(), diag::err_cyclic_alias) << 1;
      return;
    }
    assert(Entry->isDeclaration());

    // If there is a declaration in the module, then we had an extern followed
    // by the ifunc, as in:
    //   extern int test();
    //   ...
    //   int test() __attribute__((ifunc("resolver")));
    //
    // Remove it and replace uses of it with the ifunc.
    GIF->takeName(Entry);

    Entry->replaceAllUsesWith(GIF);
    Entry->eraseFromParent();
  } else
    GIF->setName(MangledName);
  if (auto *F = dyn_cast<llvm::Function>(Resolver)) {
    F->addFnAttr(llvm::Attribute::DisableSanitizerInstrumentation);
  }
  SetCommonAttributes(GD, GIF);
}

llvm::Function *CodeGenModule::getIntrinsic(unsigned IID,
                                            ArrayRef<llvm::Type*> Tys) {
  return llvm::Intrinsic::getDeclaration(&getModule(), (llvm::Intrinsic::ID)IID,
                                         Tys);
}

static llvm::StringMapEntry<llvm::GlobalVariable *> &
GetConstantCFStringEntry(llvm::StringMap<llvm::GlobalVariable *> &Map,
                         const StringLiteral *Literal, bool TargetIsLSB,
                         bool &IsUTF16, unsigned &StringLength) {
  StringRef String = Literal->getString();
  unsigned NumBytes = String.size();

  // Check for simple case.
  if (!Literal->containsNonAsciiOrNull()) {
    StringLength = NumBytes;
    return *Map.insert(std::make_pair(String, nullptr)).first;
  }

  // Otherwise, convert the UTF8 literals into a string of shorts.
  IsUTF16 = true;

  SmallVector<llvm::UTF16, 128> ToBuf(NumBytes + 1); // +1 for ending nulls.
  const llvm::UTF8 *FromPtr = (const llvm::UTF8 *)String.data();
  llvm::UTF16 *ToPtr = &ToBuf[0];

  (void)llvm::ConvertUTF8toUTF16(&FromPtr, FromPtr + NumBytes, &ToPtr,
                                 ToPtr + NumBytes, llvm::strictConversion);

  // ConvertUTF8toUTF16 returns the length in ToPtr.
  StringLength = ToPtr - &ToBuf[0];

  // Add an explicit null.
  *ToPtr = 0;
  return *Map.insert(std::make_pair(
                         StringRef(reinterpret_cast<const char *>(ToBuf.data()),
                                   (StringLength + 1) * 2),
                         nullptr)).first;
}

ConstantAddress
CodeGenModule::GetAddrOfConstantCFString(const StringLiteral *Literal) {
  unsigned StringLength = 0;
  bool isUTF16 = false;
  llvm::StringMapEntry<llvm::GlobalVariable *> &Entry =
      GetConstantCFStringEntry(CFConstantStringMap, Literal,
                               getDataLayout().isLittleEndian(), isUTF16,
                               StringLength);

  if (auto *C = Entry.second)
    return ConstantAddress(
        C, C->getValueType(), CharUnits::fromQuantity(C->getAlignment()));

  const ASTContext &Context = getContext();
  const llvm::Triple &Triple = getTriple();

  const auto CFRuntime = getLangOpts().CFRuntime;
  const bool IsSwiftABI =
      static_cast<unsigned>(CFRuntime) >=
      static_cast<unsigned>(LangOptions::CoreFoundationABI::Swift);
  const bool IsSwift4_1 = CFRuntime == LangOptions::CoreFoundationABI::Swift4_1;

  // If we don't already have it, get __CFConstantStringClassReference.
  if (!CFConstantStringClassRef) {
    const char *CFConstantStringClassName = "__CFConstantStringClassReference";
    llvm::Type *Ty = getTypes().ConvertType(getContext().IntTy);
    Ty = llvm::ArrayType::get(Ty, 0);

    switch (CFRuntime) {
    default: break;
    case LangOptions::CoreFoundationABI::Swift: [[fallthrough]];
    case LangOptions::CoreFoundationABI::Swift5_0:
      CFConstantStringClassName =
          Triple.isOSDarwin() ? "$s15SwiftFoundation19_NSCFConstantStringCN"
                              : "$s10Foundation19_NSCFConstantStringCN";
      Ty = IntPtrTy;
      break;
    case LangOptions::CoreFoundationABI::Swift4_2:
      CFConstantStringClassName =
          Triple.isOSDarwin() ? "$S15SwiftFoundation19_NSCFConstantStringCN"
                              : "$S10Foundation19_NSCFConstantStringCN";
      Ty = IntPtrTy;
      break;
    case LangOptions::CoreFoundationABI::Swift4_1:
      CFConstantStringClassName =
          Triple.isOSDarwin() ? "__T015SwiftFoundation19_NSCFConstantStringCN"
                              : "__T010Foundation19_NSCFConstantStringCN";
      Ty = IntPtrTy;
      break;
    }

    llvm::Constant *C = CreateRuntimeVariable(Ty, CFConstantStringClassName);

    if (Triple.isOSBinFormatELF() || Triple.isOSBinFormatCOFF()) {
      llvm::GlobalValue *GV = nullptr;

      if ((GV = dyn_cast<llvm::GlobalValue>(C))) {
        IdentifierInfo &II = Context.Idents.get(GV->getName());
        TranslationUnitDecl *TUDecl = Context.getTranslationUnitDecl();
        DeclContext *DC = TranslationUnitDecl::castToDeclContext(TUDecl);

        const VarDecl *VD = nullptr;
        for (const auto *Result : DC->lookup(&II))
          if ((VD = dyn_cast<VarDecl>(Result)))
            break;

        if (Triple.isOSBinFormatELF()) {
          if (!VD)
            GV->setLinkage(llvm::GlobalValue::ExternalLinkage);
        } else {
          GV->setLinkage(llvm::GlobalValue::ExternalLinkage);
          if (!VD || !VD->hasAttr<DLLExportAttr>())
            GV->setDLLStorageClass(llvm::GlobalValue::DLLImportStorageClass);
          else
            GV->setDLLStorageClass(llvm::GlobalValue::DLLExportStorageClass);
        }

        setDSOLocal(GV);
      }
    }

    // Decay array -> ptr
    CFConstantStringClassRef =
        IsSwiftABI ? llvm::ConstantExpr::getPtrToInt(C, Ty) : C;
  }

  QualType CFTy = Context.getCFConstantStringType();

  auto *STy = cast<llvm::StructType>(getTypes().ConvertType(CFTy));

  ConstantInitBuilder Builder(*this);
  auto Fields = Builder.beginStruct(STy);

  // Class pointer.
  Fields.add(cast<llvm::Constant>(CFConstantStringClassRef));

  // Flags.
  if (IsSwiftABI) {
    Fields.addInt(IntPtrTy, IsSwift4_1 ? 0x05 : 0x01);
    Fields.addInt(Int64Ty, isUTF16 ? 0x07d0 : 0x07c8);
  } else {
    Fields.addInt(IntTy, isUTF16 ? 0x07d0 : 0x07C8);
  }

  // String pointer.
  llvm::Constant *C = nullptr;
  if (isUTF16) {
    auto Arr = llvm::ArrayRef(
        reinterpret_cast<uint16_t *>(const_cast<char *>(Entry.first().data())),
        Entry.first().size() / 2);
    C = llvm::ConstantDataArray::get(VMContext, Arr);
  } else {
    C = llvm::ConstantDataArray::getString(VMContext, Entry.first());
  }

  // Note: -fwritable-strings doesn't make the backing store strings of
  // CFStrings writable.
  auto *GV =
      new llvm::GlobalVariable(getModule(), C->getType(), /*isConstant=*/true,
                               llvm::GlobalValue::PrivateLinkage, C, ".str");
  GV->setUnnamedAddr(llvm::GlobalValue::UnnamedAddr::Global);
  // Don't enforce the target's minimum global alignment, since the only use
  // of the string is via this class initializer.
  CharUnits Align = isUTF16 ? Context.getTypeAlignInChars(Context.ShortTy)
                            : Context.getTypeAlignInChars(Context.CharTy);
  GV->setAlignment(Align.getAsAlign());

  // FIXME: We set the section explicitly to avoid a bug in ld64 224.1.
  // Without it LLVM can merge the string with a non unnamed_addr one during
  // LTO.  Doing that changes the section it ends in, which surprises ld64.
  if (Triple.isOSBinFormatMachO())
    GV->setSection(isUTF16 ? "__TEXT,__ustring"
                           : "__TEXT,__cstring,cstring_literals");
  // Make sure the literal ends up in .rodata to allow for safe ICF and for
  // the static linker to adjust permissions to read-only later on.
  else if (Triple.isOSBinFormatELF())
    GV->setSection(".rodata");

  // String.
  Fields.add(GV);

  // String length.
  llvm::IntegerType *LengthTy =
      llvm::IntegerType::get(getModule().getContext(),
                             Context.getTargetInfo().getLongWidth());
  if (IsSwiftABI) {
    if (CFRuntime == LangOptions::CoreFoundationABI::Swift4_1 ||
        CFRuntime == LangOptions::CoreFoundationABI::Swift4_2)
      LengthTy = Int32Ty;
    else
      LengthTy = IntPtrTy;
  }
  Fields.addInt(LengthTy, StringLength);

  // Swift ABI requires 8-byte alignment to ensure that the _Atomic(uint64_t) is
  // properly aligned on 32-bit platforms.
  CharUnits Alignment =
      IsSwiftABI ? Context.toCharUnitsFromBits(64) : getPointerAlign();

  // The struct.
  GV = Fields.finishAndCreateGlobal("_unnamed_cfstring_", Alignment,
                                    /*isConstant=*/false,
                                    llvm::GlobalVariable::PrivateLinkage);
  GV->addAttribute("objc_arc_inert");
  switch (Triple.getObjectFormat()) {
  case llvm::Triple::UnknownObjectFormat:
    llvm_unreachable("unknown file format");
  case llvm::Triple::DXContainer:
  case llvm::Triple::GOFF:
  case llvm::Triple::SPIRV:
  case llvm::Triple::XCOFF:
    llvm_unreachable("unimplemented");
  case llvm::Triple::COFF:
  case llvm::Triple::ELF:
  case llvm::Triple::Wasm:
    GV->setSection("cfstring");
    break;
  case llvm::Triple::MachO:
    GV->setSection("__DATA,__cfstring");
    break;
  }
  Entry.second = GV;

  return ConstantAddress(GV, GV->getValueType(), Alignment);
}

bool CodeGenModule::getExpressionLocationsEnabled() const {
  return !CodeGenOpts.EmitCodeView || CodeGenOpts.DebugColumnInfo;
}

QualType CodeGenModule::getObjCFastEnumerationStateType() {
  if (ObjCFastEnumerationStateType.isNull()) {
    RecordDecl *D = Context.buildImplicitRecord("__objcFastEnumerationState");
    D->startDefinition();

    QualType FieldTypes[] = {
        Context.UnsignedLongTy, Context.getPointerType(Context.getObjCIdType()),
        Context.getPointerType(Context.UnsignedLongTy),
        Context.getConstantArrayType(Context.UnsignedLongTy, llvm::APInt(32, 5),
                                     nullptr, ArraySizeModifier::Normal, 0)};

    for (size_t i = 0; i < 4; ++i) {
      FieldDecl *Field = FieldDecl::Create(Context,
                                           D,
                                           SourceLocation(),
                                           SourceLocation(), nullptr,
                                           FieldTypes[i], /*TInfo=*/nullptr,
                                           /*BitWidth=*/nullptr,
                                           /*Mutable=*/false,
                                           ICIS_NoInit);
      Field->setAccess(AS_public);
      D->addDecl(Field);
    }

    D->completeDefinition();
    ObjCFastEnumerationStateType = Context.getTagDeclType(D);
  }

  return ObjCFastEnumerationStateType;
}

llvm::Constant *
CodeGenModule::GetConstantArrayFromStringLiteral(const StringLiteral *E) {
  assert(!E->getType()->isPointerType() && "Strings are always arrays");

  // Don't emit it as the address of the string, emit the string data itself
  // as an inline array.
  if (E->getCharByteWidth() == 1) {
    SmallString<64> Str(E->getString());

    // Resize the string to the right size, which is indicated by its type.
    const ConstantArrayType *CAT = Context.getAsConstantArrayType(E->getType());
    assert(CAT && "String literal not of constant array type!");
    Str.resize(CAT->getZExtSize());
    return llvm::ConstantDataArray::getString(VMContext, Str, false);
  }

  auto *AType = cast<llvm::ArrayType>(getTypes().ConvertType(E->getType()));
  llvm::Type *ElemTy = AType->getElementType();
  unsigned NumElements = AType->getNumElements();

  // Wide strings have either 2-byte or 4-byte elements.
  if (ElemTy->getPrimitiveSizeInBits() == 16) {
    SmallVector<uint16_t, 32> Elements;
    Elements.reserve(NumElements);

    for(unsigned i = 0, e = E->getLength(); i != e; ++i)
      Elements.push_back(E->getCodeUnit(i));
    Elements.resize(NumElements);
    return llvm::ConstantDataArray::get(VMContext, Elements);
  }

  assert(ElemTy->getPrimitiveSizeInBits() == 32);
  SmallVector<uint32_t, 32> Elements;
  Elements.reserve(NumElements);

  for(unsigned i = 0, e = E->getLength(); i != e; ++i)
    Elements.push_back(E->getCodeUnit(i));
  Elements.resize(NumElements);
  return llvm::ConstantDataArray::get(VMContext, Elements);
}

static llvm::GlobalVariable *
GenerateStringLiteral(llvm::Constant *C, llvm::GlobalValue::LinkageTypes LT,
                      CodeGenModule &CGM, StringRef GlobalName,
                      CharUnits Alignment) {
  unsigned AddrSpace = CGM.getContext().getTargetAddressSpace(
      CGM.GetGlobalConstantAddressSpace());

  llvm::Module &M = CGM.getModule();
  // Create a global variable for this string
  auto *GV = new llvm::GlobalVariable(
      M, C->getType(), !CGM.getLangOpts().WritableStrings, LT, C, GlobalName,
      nullptr, llvm::GlobalVariable::NotThreadLocal, AddrSpace);
  GV->setAlignment(Alignment.getAsAlign());
  GV->setUnnamedAddr(llvm::GlobalValue::UnnamedAddr::Global);
  if (GV->isWeakForLinker()) {
    assert(CGM.supportsCOMDAT() && "Only COFF uses weak string literals");
    GV->setComdat(M.getOrInsertComdat(GV->getName()));
  }
  CGM.setDSOLocal(GV);

  return GV;
}

/// GetAddrOfConstantStringFromLiteral - Return a pointer to a
/// constant array for the given string literal.
ConstantAddress
CodeGenModule::GetAddrOfConstantStringFromLiteral(const StringLiteral *S,
                                                  StringRef Name) {
  CharUnits Alignment =
      getContext().getAlignOfGlobalVarInChars(S->getType(), /*VD=*/nullptr);

  llvm::Constant *C = GetConstantArrayFromStringLiteral(S);
  llvm::GlobalVariable **Entry = nullptr;
  if (!LangOpts.WritableStrings) {
    Entry = &ConstantStringMap[C];
    if (auto GV = *Entry) {
      if (uint64_t(Alignment.getQuantity()) > GV->getAlignment())
        GV->setAlignment(Alignment.getAsAlign());
      return ConstantAddress(castStringLiteralToDefaultAddressSpace(*this, GV),
                             GV->getValueType(), Alignment);
    }
  }

  SmallString<256> MangledNameBuffer;
  StringRef GlobalVariableName;
  llvm::GlobalValue::LinkageTypes LT;

  // Mangle the string literal if that's how the ABI merges duplicate strings.
  // Don't do it if they are writable, since we don't want writes in one TU to
  // affect strings in another.
  if (getCXXABI().getMangleContext().shouldMangleStringLiteral(S) &&
      !LangOpts.WritableStrings) {
    llvm::raw_svector_ostream Out(MangledNameBuffer);
    getCXXABI().getMangleContext().mangleStringLiteral(S, Out);
    LT = llvm::GlobalValue::LinkOnceODRLinkage;
    GlobalVariableName = MangledNameBuffer;
  } else {
    LT = llvm::GlobalValue::PrivateLinkage;
    GlobalVariableName = Name;
  }

  auto GV = GenerateStringLiteral(C, LT, *this, GlobalVariableName, Alignment);

  CGDebugInfo *DI = getModuleDebugInfo();
  if (DI && getCodeGenOpts().hasReducedDebugInfo())
    DI->AddStringLiteralDebugInfo(GV, S);

  if (Entry)
    *Entry = GV;

  SanitizerMD->reportGlobal(GV, S->getStrTokenLoc(0), "<string literal>");

  return ConstantAddress(castStringLiteralToDefaultAddressSpace(*this, GV),
                         GV->getValueType(), Alignment);
}

/// GetAddrOfConstantStringFromObjCEncode - Return a pointer to a constant
/// array for the given ObjCEncodeExpr node.
ConstantAddress
CodeGenModule::GetAddrOfConstantStringFromObjCEncode(const ObjCEncodeExpr *E) {
  std::string Str;
  getContext().getObjCEncodingForType(E->getEncodedType(), Str);

  return GetAddrOfConstantCString(Str);
}

/// GetAddrOfConstantCString - Returns a pointer to a character array containing
/// the literal and a terminating '\0' character.
/// The result has pointer to array type.
ConstantAddress CodeGenModule::GetAddrOfConstantCString(
    const std::string &Str, const char *GlobalName) {
  StringRef StrWithNull(Str.c_str(), Str.size() + 1);
  CharUnits Alignment = getContext().getAlignOfGlobalVarInChars(
      getContext().CharTy, /*VD=*/nullptr);

  llvm::Constant *C =
      llvm::ConstantDataArray::getString(getLLVMContext(), StrWithNull, false);

  // Don't share any string literals if strings aren't constant.
  llvm::GlobalVariable **Entry = nullptr;
  if (!LangOpts.WritableStrings) {
    Entry = &ConstantStringMap[C];
    if (auto GV = *Entry) {
      if (uint64_t(Alignment.getQuantity()) > GV->getAlignment())
        GV->setAlignment(Alignment.getAsAlign());
      return ConstantAddress(castStringLiteralToDefaultAddressSpace(*this, GV),
                             GV->getValueType(), Alignment);
    }
  }

  // Get the default prefix if a name wasn't specified.
  if (!GlobalName)
    GlobalName = ".str";
  // Create a global variable for this.
  auto GV = GenerateStringLiteral(C, llvm::GlobalValue::PrivateLinkage, *this,
                                  GlobalName, Alignment);
  if (Entry)
    *Entry = GV;

  return ConstantAddress(castStringLiteralToDefaultAddressSpace(*this, GV),
                         GV->getValueType(), Alignment);
}

ConstantAddress CodeGenModule::GetAddrOfGlobalTemporary(
    const MaterializeTemporaryExpr *E, const Expr *Init) {
  assert((E->getStorageDuration() == SD_Static ||
          E->getStorageDuration() == SD_Thread) && "not a global temporary");
  const auto *VD = cast<VarDecl>(E->getExtendingDecl());

  // If we're not materializing a subobject of the temporary, keep the
  // cv-qualifiers from the type of the MaterializeTemporaryExpr.
  QualType MaterializedType = Init->getType();
  if (Init == E->getSubExpr())
    MaterializedType = E->getType();

  CharUnits Align = getContext().getTypeAlignInChars(MaterializedType);

  auto InsertResult = MaterializedGlobalTemporaryMap.insert({E, nullptr});
  if (!InsertResult.second) {
    // We've seen this before: either we already created it or we're in the
    // process of doing so.
    if (!InsertResult.first->second) {
      // We recursively re-entered this function, probably during emission of
      // the initializer. Create a placeholder. We'll clean this up in the
      // outer call, at the end of this function.
      llvm::Type *Type = getTypes().ConvertTypeForMem(MaterializedType);
      InsertResult.first->second = new llvm::GlobalVariable(
          getModule(), Type, false, llvm::GlobalVariable::InternalLinkage,
          nullptr);
    }
    return ConstantAddress(InsertResult.first->second,
                           llvm::cast<llvm::GlobalVariable>(
                               InsertResult.first->second->stripPointerCasts())
                               ->getValueType(),
                           Align);
  }

  // FIXME: If an externally-visible declaration extends multiple temporaries,
  // we need to give each temporary the same name in every translation unit (and
  // we also need to make the temporaries externally-visible).
  SmallString<256> Name;
  llvm::raw_svector_ostream Out(Name);
  getCXXABI().getMangleContext().mangleReferenceTemporary(
      VD, E->getManglingNumber(), Out);

  APValue *Value = nullptr;
  if (E->getStorageDuration() == SD_Static && VD->evaluateValue()) {
    // If the initializer of the extending declaration is a constant
    // initializer, we should have a cached constant initializer for this
    // temporary. Note that this might have a different value from the value
    // computed by evaluating the initializer if the surrounding constant
    // expression modifies the temporary.
    Value = E->getOrCreateValue(false);
  }

  // Try evaluating it now, it might have a constant initializer.
  Expr::EvalResult EvalResult;
  if (!Value && Init->EvaluateAsRValue(EvalResult, getContext()) &&
      !EvalResult.hasSideEffects())
    Value = &EvalResult.Val;

  LangAS AddrSpace = GetGlobalVarAddressSpace(VD);

  std::optional<ConstantEmitter> emitter;
  llvm::Constant *InitialValue = nullptr;
  bool Constant = false;
  llvm::Type *Type;
  if (Value) {
    // The temporary has a constant initializer, use it.
    emitter.emplace(*this);
    InitialValue = emitter->emitForInitializer(*Value, AddrSpace,
                                               MaterializedType);
    Constant =
        MaterializedType.isConstantStorage(getContext(), /*ExcludeCtor*/ Value,
                                           /*ExcludeDtor*/ false);
    Type = InitialValue->getType();
  } else {
    // No initializer, the initialization will be provided when we
    // initialize the declaration which performed lifetime extension.
    Type = getTypes().ConvertTypeForMem(MaterializedType);
  }

  // Create a global variable for this lifetime-extended temporary.
  llvm::GlobalValue::LinkageTypes Linkage = getLLVMLinkageVarDefinition(VD);
  if (Linkage == llvm::GlobalVariable::ExternalLinkage) {
    const VarDecl *InitVD;
    if (VD->isStaticDataMember() && VD->getAnyInitializer(InitVD) &&
        isa<CXXRecordDecl>(InitVD->getLexicalDeclContext())) {
      // Temporaries defined inside a class get linkonce_odr linkage because the
      // class can be defined in multiple translation units.
      Linkage = llvm::GlobalVariable::LinkOnceODRLinkage;
    } else {
      // There is no need for this temporary to have external linkage if the
      // VarDecl has external linkage.
      Linkage = llvm::GlobalVariable::InternalLinkage;
    }
  }
  auto TargetAS = getContext().getTargetAddressSpace(AddrSpace);
  auto *GV = new llvm::GlobalVariable(
      getModule(), Type, Constant, Linkage, InitialValue, Name.c_str(),
      /*InsertBefore=*/nullptr, llvm::GlobalVariable::NotThreadLocal, TargetAS);
  if (emitter) emitter->finalize(GV);
  // Don't assign dllimport or dllexport to local linkage globals.
  if (!llvm::GlobalValue::isLocalLinkage(Linkage)) {
    setGVProperties(GV, VD);
    if (GV->getDLLStorageClass() == llvm::GlobalVariable::DLLExportStorageClass)
      // The reference temporary should never be dllexport.
      GV->setDLLStorageClass(llvm::GlobalVariable::DefaultStorageClass);
  }
  GV->setAlignment(Align.getAsAlign());
  if (supportsCOMDAT() && GV->isWeakForLinker())
    GV->setComdat(TheModule.getOrInsertComdat(GV->getName()));
  if (VD->getTLSKind())
    setTLSMode(GV, *VD);
  llvm::Constant *CV = GV;
  if (AddrSpace != LangAS::Default)
    CV = getTargetCodeGenInfo().performAddrSpaceCast(
        *this, GV, AddrSpace, LangAS::Default,
        llvm::PointerType::get(
            getLLVMContext(),
            getContext().getTargetAddressSpace(LangAS::Default)));

  // Update the map with the new temporary. If we created a placeholder above,
  // replace it with the new global now.
  llvm::Constant *&Entry = MaterializedGlobalTemporaryMap[E];
  if (Entry) {
    Entry->replaceAllUsesWith(CV);
    llvm::cast<llvm::GlobalVariable>(Entry)->eraseFromParent();
  }
  Entry = CV;

  return ConstantAddress(CV, Type, Align);
}

/// EmitObjCPropertyImplementations - Emit information for synthesized
/// properties for an implementation.
void CodeGenModule::EmitObjCPropertyImplementations(const
                                                    ObjCImplementationDecl *D) {
  for (const auto *PID : D->property_impls()) {
    // Dynamic is just for type-checking.
    if (PID->getPropertyImplementation() == ObjCPropertyImplDecl::Synthesize) {
      ObjCPropertyDecl *PD = PID->getPropertyDecl();

      // Determine which methods need to be implemented, some may have
      // been overridden. Note that ::isPropertyAccessor is not the method
      // we want, that just indicates if the decl came from a
      // property. What we want to know is if the method is defined in
      // this implementation.
      auto *Getter = PID->getGetterMethodDecl();
      if (!Getter || Getter->isSynthesizedAccessorStub())
        CodeGenFunction(*this).GenerateObjCGetter(
            const_cast<ObjCImplementationDecl *>(D), PID);
      auto *Setter = PID->getSetterMethodDecl();
      if (!PD->isReadOnly() && (!Setter || Setter->isSynthesizedAccessorStub()))
        CodeGenFunction(*this).GenerateObjCSetter(
                                 const_cast<ObjCImplementationDecl *>(D), PID);
    }
  }
}

static bool needsDestructMethod(ObjCImplementationDecl *impl) {
  const ObjCInterfaceDecl *iface = impl->getClassInterface();
  for (const ObjCIvarDecl *ivar = iface->all_declared_ivar_begin();
       ivar; ivar = ivar->getNextIvar())
    if (ivar->getType().isDestructedType())
      return true;

  return false;
}

static bool AllTrivialInitializers(CodeGenModule &CGM,
                                   ObjCImplementationDecl *D) {
  CodeGenFunction CGF(CGM);
  for (ObjCImplementationDecl::init_iterator B = D->init_begin(),
       E = D->init_end(); B != E; ++B) {
    CXXCtorInitializer *CtorInitExp = *B;
    Expr *Init = CtorInitExp->getInit();
    if (!CGF.isTrivialInitializer(Init))
      return false;
  }
  return true;
}

/// EmitObjCIvarInitializations - Emit information for ivar initialization
/// for an implementation.
void CodeGenModule::EmitObjCIvarInitializations(ObjCImplementationDecl *D) {
  // We might need a .cxx_destruct even if we don't have any ivar initializers.
  if (needsDestructMethod(D)) {
    const IdentifierInfo *II = &getContext().Idents.get(".cxx_destruct");
    Selector cxxSelector = getContext().Selectors.getSelector(0, &II);
    ObjCMethodDecl *DTORMethod = ObjCMethodDecl::Create(
        getContext(), D->getLocation(), D->getLocation(), cxxSelector,
        getContext().VoidTy, nullptr, D,
        /*isInstance=*/true, /*isVariadic=*/false,
        /*isPropertyAccessor=*/true, /*isSynthesizedAccessorStub=*/false,
        /*isImplicitlyDeclared=*/true,
        /*isDefined=*/false, ObjCImplementationControl::Required);
    D->addInstanceMethod(DTORMethod);
    CodeGenFunction(*this).GenerateObjCCtorDtorMethod(D, DTORMethod, false);
    D->setHasDestructors(true);
  }

  // If the implementation doesn't have any ivar initializers, we don't need
  // a .cxx_construct.
  if (D->getNumIvarInitializers() == 0 ||
      AllTrivialInitializers(*this, D))
    return;

  const IdentifierInfo *II = &getContext().Idents.get(".cxx_construct");
  Selector cxxSelector = getContext().Selectors.getSelector(0, &II);
  // The constructor returns 'self'.
  ObjCMethodDecl *CTORMethod = ObjCMethodDecl::Create(
      getContext(), D->getLocation(), D->getLocation(), cxxSelector,
      getContext().getObjCIdType(), nullptr, D, /*isInstance=*/true,
      /*isVariadic=*/false,
      /*isPropertyAccessor=*/true, /*isSynthesizedAccessorStub=*/false,
      /*isImplicitlyDeclared=*/true,
      /*isDefined=*/false, ObjCImplementationControl::Required);
  D->addInstanceMethod(CTORMethod);
  CodeGenFunction(*this).GenerateObjCCtorDtorMethod(D, CTORMethod, true);
  D->setHasNonZeroConstructors(true);
}

// EmitLinkageSpec - Emit all declarations in a linkage spec.
void CodeGenModule::EmitLinkageSpec(const LinkageSpecDecl *LSD) {
  if (LSD->getLanguage() != LinkageSpecLanguageIDs::C &&
      LSD->getLanguage() != LinkageSpecLanguageIDs::CXX) {
    ErrorUnsupported(LSD, "linkage spec");
    return;
  }

  EmitDeclContext(LSD);
}

void CodeGenModule::EmitTopLevelStmt(const TopLevelStmtDecl *D) {
  // Device code should not be at top level.
  if (LangOpts.CUDA && LangOpts.CUDAIsDevice)
    return;

  std::unique_ptr<CodeGenFunction> &CurCGF =
      GlobalTopLevelStmtBlockInFlight.first;

  // We emitted a top-level stmt but after it there is initialization.
  // Stop squashing the top-level stmts into a single function.
  if (CurCGF && CXXGlobalInits.back() != CurCGF->CurFn) {
    CurCGF->FinishFunction(D->getEndLoc());
    CurCGF = nullptr;
  }

  if (!CurCGF) {
    // void __stmts__N(void)
    // FIXME: Ask the ABI name mangler to pick a name.
    std::string Name = "__stmts__" + llvm::utostr(CXXGlobalInits.size());
    FunctionArgList Args;
    QualType RetTy = getContext().VoidTy;
    const CGFunctionInfo &FnInfo =
        getTypes().arrangeBuiltinFunctionDeclaration(RetTy, Args);
    llvm::FunctionType *FnTy = getTypes().GetFunctionType(FnInfo);
    llvm::Function *Fn = llvm::Function::Create(
        FnTy, llvm::GlobalValue::InternalLinkage, Name, &getModule());

    CurCGF.reset(new CodeGenFunction(*this));
    GlobalTopLevelStmtBlockInFlight.second = D;
    CurCGF->StartFunction(GlobalDecl(), RetTy, Fn, FnInfo, Args,
                          D->getBeginLoc(), D->getBeginLoc());
    CXXGlobalInits.push_back(Fn);
  }

  CurCGF->EmitStmt(D->getStmt());
}

void CodeGenModule::EmitDeclContext(const DeclContext *DC) {
  for (auto *I : DC->decls()) {
    // Unlike other DeclContexts, the contents of an ObjCImplDecl at TU scope
    // are themselves considered "top-level", so EmitTopLevelDecl on an
    // ObjCImplDecl does not recursively visit them. We need to do that in
    // case they're nested inside another construct (LinkageSpecDecl /
    // ExportDecl) that does stop them from being considered "top-level".
    if (auto *OID = dyn_cast<ObjCImplDecl>(I)) {
      for (auto *M : OID->methods())
        EmitTopLevelDecl(M);
    }

    EmitTopLevelDecl(I);
  }
}

/// EmitTopLevelDecl - Emit code for a single top level declaration.
void CodeGenModule::EmitTopLevelDecl(Decl *D) {
  // Ignore dependent declarations.
  if (D->isTemplated())
    return;

  // Consteval function shouldn't be emitted.
  if (auto *FD = dyn_cast<FunctionDecl>(D); FD && FD->isImmediateFunction())
    return;

  switch (D->getKind()) {
  case Decl::CXXConversion:
  case Decl::CXXMethod:
  case Decl::Function:
    EmitGlobal(cast<FunctionDecl>(D));
    // Always provide some coverage mapping
    // even for the functions that aren't emitted.
    AddDeferredUnusedCoverageMapping(D);
    break;

  case Decl::CXXDeductionGuide:
    // Function-like, but does not result in code emission.
    break;

  case Decl::Var:
  case Decl::Decomposition:
  case Decl::VarTemplateSpecialization:
    EmitGlobal(cast<VarDecl>(D));
    if (auto *DD = dyn_cast<DecompositionDecl>(D))
      for (auto *B : DD->bindings())
        if (auto *HD = B->getHoldingVar())
          EmitGlobal(HD);
    break;

  // Indirect fields from global anonymous structs and unions can be
  // ignored; only the actual variable requires IR gen support.
  case Decl::IndirectField:
    break;

  // C++ Decls
  case Decl::Namespace:
    EmitDeclContext(cast<NamespaceDecl>(D));
    break;
  case Decl::ClassTemplateSpecialization: {
    const auto *Spec = cast<ClassTemplateSpecializationDecl>(D);
    if (CGDebugInfo *DI = getModuleDebugInfo())
      if (Spec->getSpecializationKind() ==
              TSK_ExplicitInstantiationDefinition &&
          Spec->hasDefinition())
        DI->completeTemplateDefinition(*Spec);
  } [[fallthrough]];
  case Decl::CXXRecord: {
    CXXRecordDecl *CRD = cast<CXXRecordDecl>(D);
    if (CGDebugInfo *DI = getModuleDebugInfo()) {
      if (CRD->hasDefinition())
        DI->EmitAndRetainType(getContext().getRecordType(cast<RecordDecl>(D)));
      if (auto *ES = D->getASTContext().getExternalSource())
        if (ES->hasExternalDefinitions(D) == ExternalASTSource::EK_Never)
          DI->completeUnusedClass(*CRD);
    }
    // Emit any static data members, they may be definitions.
    for (auto *I : CRD->decls())
      if (isa<VarDecl>(I) || isa<CXXRecordDecl>(I))
        EmitTopLevelDecl(I);
    break;
  }
    // No code generation needed.
  case Decl::UsingShadow:
  case Decl::ClassTemplate:
  case Decl::VarTemplate:
  case Decl::Concept:
  case Decl::VarTemplatePartialSpecialization:
  case Decl::FunctionTemplate:
  case Decl::TypeAliasTemplate:
  case Decl::Block:
  case Decl::Empty:
  case Decl::Binding:
    break;
  case Decl::Using:          // using X; [C++]
    if (CGDebugInfo *DI = getModuleDebugInfo())
        DI->EmitUsingDecl(cast<UsingDecl>(*D));
    break;
  case Decl::UsingEnum: // using enum X; [C++]
    if (CGDebugInfo *DI = getModuleDebugInfo())
      DI->EmitUsingEnumDecl(cast<UsingEnumDecl>(*D));
    break;
  case Decl::NamespaceAlias:
    if (CGDebugInfo *DI = getModuleDebugInfo())
        DI->EmitNamespaceAlias(cast<NamespaceAliasDecl>(*D));
    break;
  case Decl::UsingDirective: // using namespace X; [C++]
    if (CGDebugInfo *DI = getModuleDebugInfo())
      DI->EmitUsingDirective(cast<UsingDirectiveDecl>(*D));
    break;
  case Decl::CXXConstructor:
    getCXXABI().EmitCXXConstructors(cast<CXXConstructorDecl>(D));
    break;
  case Decl::CXXDestructor:
    getCXXABI().EmitCXXDestructors(cast<CXXDestructorDecl>(D));
    break;

  case Decl::StaticAssert:
    // Nothing to do.
    break;

  // Objective-C Decls

  // Forward declarations, no (immediate) code generation.
  case Decl::ObjCInterface:
  case Decl::ObjCCategory:
    break;

  case Decl::ObjCProtocol: {
    auto *Proto = cast<ObjCProtocolDecl>(D);
    if (Proto->isThisDeclarationADefinition())
      ObjCRuntime->GenerateProtocol(Proto);
    break;
  }

  case Decl::ObjCCategoryImpl:
    // Categories have properties but don't support synthesize so we
    // can ignore them here.
    ObjCRuntime->GenerateCategory(cast<ObjCCategoryImplDecl>(D));
    break;

  case Decl::ObjCImplementation: {
    auto *OMD = cast<ObjCImplementationDecl>(D);
    EmitObjCPropertyImplementations(OMD);
    EmitObjCIvarInitializations(OMD);
    ObjCRuntime->GenerateClass(OMD);
    // Emit global variable debug information.
    if (CGDebugInfo *DI = getModuleDebugInfo())
      if (getCodeGenOpts().hasReducedDebugInfo())
        DI->getOrCreateInterfaceType(getContext().getObjCInterfaceType(
            OMD->getClassInterface()), OMD->getLocation());
    break;
  }
  case Decl::ObjCMethod: {
    auto *OMD = cast<ObjCMethodDecl>(D);
    // If this is not a prototype, emit the body.
    if (OMD->getBody())
      CodeGenFunction(*this).GenerateObjCMethod(OMD);
    break;
  }
  case Decl::ObjCCompatibleAlias:
    ObjCRuntime->RegisterAlias(cast<ObjCCompatibleAliasDecl>(D));
    break;

  case Decl::PragmaComment: {
    const auto *PCD = cast<PragmaCommentDecl>(D);
    switch (PCD->getCommentKind()) {
    case PCK_Unknown:
      llvm_unreachable("unexpected pragma comment kind");
    case PCK_Linker:
      AppendLinkerOptions(PCD->getArg());
      break;
    case PCK_Lib:
        AddDependentLib(PCD->getArg());
      break;
    case PCK_Compiler:
    case PCK_ExeStr:
    case PCK_User:
      break; // We ignore all of these.
    }
    break;
  }

  case Decl::PragmaDetectMismatch: {
    const auto *PDMD = cast<PragmaDetectMismatchDecl>(D);
    AddDetectMismatch(PDMD->getName(), PDMD->getValue());
    break;
  }

  case Decl::LinkageSpec:
    EmitLinkageSpec(cast<LinkageSpecDecl>(D));
    break;

  case Decl::FileScopeAsm: {
    // File-scope asm is ignored during device-side CUDA compilation.
    if (LangOpts.CUDA && LangOpts.CUDAIsDevice)
      break;
    // File-scope asm is ignored during device-side OpenMP compilation.
    if (LangOpts.OpenMPIsTargetDevice)
      break;
    // File-scope asm is ignored during device-side SYCL compilation.
    if (LangOpts.SYCLIsDevice)
      break;
    auto *AD = cast<FileScopeAsmDecl>(D);
    getModule().appendModuleInlineAsm(AD->getAsmString()->getString());
    break;
  }

  case Decl::TopLevelStmt:
    EmitTopLevelStmt(cast<TopLevelStmtDecl>(D));
    break;

  case Decl::Import: {
    auto *Import = cast<ImportDecl>(D);

    // If we've already imported this module, we're done.
    if (!ImportedModules.insert(Import->getImportedModule()))
      break;

    // Emit debug information for direct imports.
    if (!Import->getImportedOwningModule()) {
      if (CGDebugInfo *DI = getModuleDebugInfo())
        DI->EmitImportDecl(*Import);
    }

    // For C++ standard modules we are done - we will call the module
    // initializer for imported modules, and that will likewise call those for
    // any imports it has.
    if (CXX20ModuleInits && Import->getImportedOwningModule() &&
        !Import->getImportedOwningModule()->isModuleMapModule())
      break;

    // For clang C++ module map modules the initializers for sub-modules are
    // emitted here.

    // Find all of the submodules and emit the module initializers.
    llvm::SmallPtrSet<clang::Module *, 16> Visited;
    SmallVector<clang::Module *, 16> Stack;
    Visited.insert(Import->getImportedModule());
    Stack.push_back(Import->getImportedModule());

    while (!Stack.empty()) {
      clang::Module *Mod = Stack.pop_back_val();
      if (!EmittedModuleInitializers.insert(Mod).second)
        continue;

      for (auto *D : Context.getModuleInitializers(Mod))
        EmitTopLevelDecl(D);

      // Visit the submodules of this module.
      for (auto *Submodule : Mod->submodules()) {
        // Skip explicit children; they need to be explicitly imported to emit
        // the initializers.
        if (Submodule->IsExplicit)
          continue;

        if (Visited.insert(Submodule).second)
          Stack.push_back(Submodule);
      }
    }
    break;
  }

  case Decl::Export:
    EmitDeclContext(cast<ExportDecl>(D));
    break;

  case Decl::OMPThreadPrivate:
    EmitOMPThreadPrivateDecl(cast<OMPThreadPrivateDecl>(D));
    break;

  case Decl::OMPAllocate:
    EmitOMPAllocateDecl(cast<OMPAllocateDecl>(D));
    break;

  case Decl::OMPDeclareReduction:
    EmitOMPDeclareReduction(cast<OMPDeclareReductionDecl>(D));
    break;

  case Decl::OMPDeclareMapper:
    EmitOMPDeclareMapper(cast<OMPDeclareMapperDecl>(D));
    break;

  case Decl::OMPRequires:
    EmitOMPRequiresDecl(cast<OMPRequiresDecl>(D));
    break;

  case Decl::Typedef:
  case Decl::TypeAlias: // using foo = bar; [C++11]
    if (CGDebugInfo *DI = getModuleDebugInfo())
      DI->EmitAndRetainType(
          getContext().getTypedefType(cast<TypedefNameDecl>(D)));
    break;

  case Decl::Record:
    if (CGDebugInfo *DI = getModuleDebugInfo())
      if (cast<RecordDecl>(D)->getDefinition())
        DI->EmitAndRetainType(getContext().getRecordType(cast<RecordDecl>(D)));
    break;

  case Decl::Enum:
    if (CGDebugInfo *DI = getModuleDebugInfo())
      if (cast<EnumDecl>(D)->getDefinition())
        DI->EmitAndRetainType(getContext().getEnumType(cast<EnumDecl>(D)));
    break;

  case Decl::HLSLBuffer:
    getHLSLRuntime().addBuffer(cast<HLSLBufferDecl>(D));
    break;

  default:
    // Make sure we handled everything we should, every other kind is a
    // non-top-level decl.  FIXME: Would be nice to have an isTopLevelDeclKind
    // function. Need to recode Decl::Kind to do that easily.
    assert(isa<TypeDecl>(D) && "Unsupported decl kind");
    break;
  }
}

void CodeGenModule::AddDeferredUnusedCoverageMapping(Decl *D) {
  // Do we need to generate coverage mapping?
  if (!CodeGenOpts.CoverageMapping)
    return;
  switch (D->getKind()) {
  case Decl::CXXConversion:
  case Decl::CXXMethod:
  case Decl::Function:
  case Decl::ObjCMethod:
  case Decl::CXXConstructor:
  case Decl::CXXDestructor: {
    if (!cast<FunctionDecl>(D)->doesThisDeclarationHaveABody())
      break;
    SourceManager &SM = getContext().getSourceManager();
    if (LimitedCoverage && SM.getMainFileID() != SM.getFileID(D->getBeginLoc()))
      break;
    DeferredEmptyCoverageMappingDecls.try_emplace(D, true);
    break;
  }
  default:
    break;
  };
}

void CodeGenModule::ClearUnusedCoverageMapping(const Decl *D) {
  // Do we need to generate coverage mapping?
  if (!CodeGenOpts.CoverageMapping)
    return;
  if (const auto *Fn = dyn_cast<FunctionDecl>(D)) {
    if (Fn->isTemplateInstantiation())
      ClearUnusedCoverageMapping(Fn->getTemplateInstantiationPattern());
  }
  DeferredEmptyCoverageMappingDecls.insert_or_assign(D, false);
}

void CodeGenModule::EmitDeferredUnusedCoverageMappings() {
  // We call takeVector() here to avoid use-after-free.
  // FIXME: DeferredEmptyCoverageMappingDecls is getting mutated because
  // we deserialize function bodies to emit coverage info for them, and that
  // deserializes more declarations. How should we handle that case?
  for (const auto &Entry : DeferredEmptyCoverageMappingDecls.takeVector()) {
    if (!Entry.second)
      continue;
    const Decl *D = Entry.first;
    switch (D->getKind()) {
    case Decl::CXXConversion:
    case Decl::CXXMethod:
    case Decl::Function:
    case Decl::ObjCMethod: {
      CodeGenPGO PGO(*this);
      GlobalDecl GD(cast<FunctionDecl>(D));
      PGO.emitEmptyCounterMapping(D, getMangledName(GD),
                                  getFunctionLinkage(GD));
      break;
    }
    case Decl::CXXConstructor: {
      CodeGenPGO PGO(*this);
      GlobalDecl GD(cast<CXXConstructorDecl>(D), Ctor_Base);
      PGO.emitEmptyCounterMapping(D, getMangledName(GD),
                                  getFunctionLinkage(GD));
      break;
    }
    case Decl::CXXDestructor: {
      CodeGenPGO PGO(*this);
      GlobalDecl GD(cast<CXXDestructorDecl>(D), Dtor_Base);
      PGO.emitEmptyCounterMapping(D, getMangledName(GD),
                                  getFunctionLinkage(GD));
      break;
    }
    default:
      break;
    };
  }
}

void CodeGenModule::EmitMainVoidAlias() {
  // In order to transition away from "__original_main" gracefully, emit an
  // alias for "main" in the no-argument case so that libc can detect when
  // new-style no-argument main is in used.
  if (llvm::Function *F = getModule().getFunction("main")) {
    if (!F->isDeclaration() && F->arg_size() == 0 && !F->isVarArg() &&
        F->getReturnType()->isIntegerTy(Context.getTargetInfo().getIntWidth())) {
      auto *GA = llvm::GlobalAlias::create("__main_void", F);
      GA->setVisibility(llvm::GlobalValue::HiddenVisibility);
    }
  }
}

/// Turns the given pointer into a constant.
static llvm::Constant *GetPointerConstant(llvm::LLVMContext &Context,
                                          const void *Ptr) {
  uintptr_t PtrInt = reinterpret_cast<uintptr_t>(Ptr);
  llvm::Type *i64 = llvm::Type::getInt64Ty(Context);
  return llvm::ConstantInt::get(i64, PtrInt);
}

static void EmitGlobalDeclMetadata(CodeGenModule &CGM,
                                   llvm::NamedMDNode *&GlobalMetadata,
                                   GlobalDecl D,
                                   llvm::GlobalValue *Addr) {
  if (!GlobalMetadata)
    GlobalMetadata =
      CGM.getModule().getOrInsertNamedMetadata("clang.global.decl.ptrs");

  // TODO: should we report variant information for ctors/dtors?
  llvm::Metadata *Ops[] = {llvm::ConstantAsMetadata::get(Addr),
                           llvm::ConstantAsMetadata::get(GetPointerConstant(
                               CGM.getLLVMContext(), D.getDecl()))};
  GlobalMetadata->addOperand(llvm::MDNode::get(CGM.getLLVMContext(), Ops));
}

bool CodeGenModule::CheckAndReplaceExternCIFuncs(llvm::GlobalValue *Elem,
                                                 llvm::GlobalValue *CppFunc) {
  // Store the list of ifuncs we need to replace uses in.
  llvm::SmallVector<llvm::GlobalIFunc *> IFuncs;
  // List of ConstantExprs that we should be able to delete when we're done
  // here.
  llvm::SmallVector<llvm::ConstantExpr *> CEs;

  // It isn't valid to replace the extern-C ifuncs if all we find is itself!
  if (Elem == CppFunc)
    return false;

  // First make sure that all users of this are ifuncs (or ifuncs via a
  // bitcast), and collect the list of ifuncs and CEs so we can work on them
  // later.
  for (llvm::User *User : Elem->users()) {
    // Users can either be a bitcast ConstExpr that is used by the ifuncs, OR an
    // ifunc directly. In any other case, just give up, as we don't know what we
    // could break by changing those.
    if (auto *ConstExpr = dyn_cast<llvm::ConstantExpr>(User)) {
      if (ConstExpr->getOpcode() != llvm::Instruction::BitCast)
        return false;

      for (llvm::User *CEUser : ConstExpr->users()) {
        if (auto *IFunc = dyn_cast<llvm::GlobalIFunc>(CEUser)) {
          IFuncs.push_back(IFunc);
        } else {
          return false;
        }
      }
      CEs.push_back(ConstExpr);
    } else if (auto *IFunc = dyn_cast<llvm::GlobalIFunc>(User)) {
      IFuncs.push_back(IFunc);
    } else {
      // This user is one we don't know how to handle, so fail redirection. This
      // will result in an ifunc retaining a resolver name that will ultimately
      // fail to be resolved to a defined function.
      return false;
    }
  }

  // Now we know this is a valid case where we can do this alias replacement, we
  // need to remove all of the references to Elem (and the bitcasts!) so we can
  // delete it.
  for (llvm::GlobalIFunc *IFunc : IFuncs)
    IFunc->setResolver(nullptr);
  for (llvm::ConstantExpr *ConstExpr : CEs)
    ConstExpr->destroyConstant();

  // We should now be out of uses for the 'old' version of this function, so we
  // can erase it as well.
  Elem->eraseFromParent();

  for (llvm::GlobalIFunc *IFunc : IFuncs) {
    // The type of the resolver is always just a function-type that returns the
    // type of the IFunc, so create that here. If the type of the actual
    // resolver doesn't match, it just gets bitcast to the right thing.
    auto *ResolverTy =
        llvm::FunctionType::get(IFunc->getType(), /*isVarArg*/ false);
    llvm::Constant *Resolver = GetOrCreateLLVMFunction(
        CppFunc->getName(), ResolverTy, {}, /*ForVTable*/ false);
    IFunc->setResolver(Resolver);
  }
  return true;
}

/// For each function which is declared within an extern "C" region and marked
/// as 'used', but has internal linkage, create an alias from the unmangled
/// name to the mangled name if possible. People expect to be able to refer
/// to such functions with an unmangled name from inline assembly within the
/// same translation unit.
void CodeGenModule::EmitStaticExternCAliases() {
  if (!getTargetCodeGenInfo().shouldEmitStaticExternCAliases())
    return;
  for (auto &I : StaticExternCValues) {
    const IdentifierInfo *Name = I.first;
    llvm::GlobalValue *Val = I.second;

    // If Val is null, that implies there were multiple declarations that each
    // had a claim to the unmangled name. In this case, generation of the alias
    // is suppressed. See CodeGenModule::MaybeHandleStaticInExternC.
    if (!Val)
      break;

    llvm::GlobalValue *ExistingElem =
        getModule().getNamedValue(Name->getName());

    // If there is either not something already by this name, or we were able to
    // replace all uses from IFuncs, create the alias.
    if (!ExistingElem || CheckAndReplaceExternCIFuncs(ExistingElem, Val))
      addCompilerUsedGlobal(llvm::GlobalAlias::create(Name->getName(), Val));
  }
}

bool CodeGenModule::lookupRepresentativeDecl(StringRef MangledName,
                                             GlobalDecl &Result) const {
  auto Res = Manglings.find(MangledName);
  if (Res == Manglings.end())
    return false;
  Result = Res->getValue();
  return true;
}

/// Emits metadata nodes associating all the global values in the
/// current module with the Decls they came from.  This is useful for
/// projects using IR gen as a subroutine.
///
/// Since there's currently no way to associate an MDNode directly
/// with an llvm::GlobalValue, we create a global named metadata
/// with the name 'clang.global.decl.ptrs'.
void CodeGenModule::EmitDeclMetadata() {
  llvm::NamedMDNode *GlobalMetadata = nullptr;

  for (auto &I : MangledDeclNames) {
    llvm::GlobalValue *Addr = getModule().getNamedValue(I.second);
    // Some mangled names don't necessarily have an associated GlobalValue
    // in this module, e.g. if we mangled it for DebugInfo.
    if (Addr)
      EmitGlobalDeclMetadata(*this, GlobalMetadata, I.first, Addr);
  }
}

/// Emits metadata nodes for all the local variables in the current
/// function.
void CodeGenFunction::EmitDeclMetadata() {
  if (LocalDeclMap.empty()) return;

  llvm::LLVMContext &Context = getLLVMContext();

  // Find the unique metadata ID for this name.
  unsigned DeclPtrKind = Context.getMDKindID("clang.decl.ptr");

  llvm::NamedMDNode *GlobalMetadata = nullptr;

  for (auto &I : LocalDeclMap) {
    const Decl *D = I.first;
    llvm::Value *Addr = I.second.emitRawPointer(*this);
    if (auto *Alloca = dyn_cast<llvm::AllocaInst>(Addr)) {
      llvm::Value *DAddr = GetPointerConstant(getLLVMContext(), D);
      Alloca->setMetadata(
          DeclPtrKind, llvm::MDNode::get(
                           Context, llvm::ValueAsMetadata::getConstant(DAddr)));
    } else if (auto *GV = dyn_cast<llvm::GlobalValue>(Addr)) {
      GlobalDecl GD = GlobalDecl(cast<VarDecl>(D));
      EmitGlobalDeclMetadata(CGM, GlobalMetadata, GD, GV);
    }
  }
}

void CodeGenModule::EmitVersionIdentMetadata() {
  llvm::NamedMDNode *IdentMetadata =
    TheModule.getOrInsertNamedMetadata("llvm.ident");
  std::string Version = getClangFullVersion();
  llvm::LLVMContext &Ctx = TheModule.getContext();

  llvm::Metadata *IdentNode[] = {llvm::MDString::get(Ctx, Version)};
  IdentMetadata->addOperand(llvm::MDNode::get(Ctx, IdentNode));
}

void CodeGenModule::EmitCommandLineMetadata() {
  llvm::NamedMDNode *CommandLineMetadata =
    TheModule.getOrInsertNamedMetadata("llvm.commandline");
  std::string CommandLine = getCodeGenOpts().RecordCommandLine;
  llvm::LLVMContext &Ctx = TheModule.getContext();

  llvm::Metadata *CommandLineNode[] = {llvm::MDString::get(Ctx, CommandLine)};
  CommandLineMetadata->addOperand(llvm::MDNode::get(Ctx, CommandLineNode));
}

void CodeGenModule::EmitCoverageFile() {
  llvm::NamedMDNode *CUNode = TheModule.getNamedMetadata("llvm.dbg.cu");
  if (!CUNode)
    return;

  llvm::NamedMDNode *GCov = TheModule.getOrInsertNamedMetadata("llvm.gcov");
  llvm::LLVMContext &Ctx = TheModule.getContext();
  auto *CoverageDataFile =
      llvm::MDString::get(Ctx, getCodeGenOpts().CoverageDataFile);
  auto *CoverageNotesFile =
      llvm::MDString::get(Ctx, getCodeGenOpts().CoverageNotesFile);
  for (int i = 0, e = CUNode->getNumOperands(); i != e; ++i) {
    llvm::MDNode *CU = CUNode->getOperand(i);
    llvm::Metadata *Elts[] = {CoverageNotesFile, CoverageDataFile, CU};
    GCov->addOperand(llvm::MDNode::get(Ctx, Elts));
  }
}

llvm::Constant *CodeGenModule::GetAddrOfRTTIDescriptor(QualType Ty,
                                                       bool ForEH) {
  // Return a bogus pointer if RTTI is disabled, unless it's for EH.
  // FIXME: should we even be calling this method if RTTI is disabled
  // and it's not for EH?
  if (!shouldEmitRTTI(ForEH))
    return llvm::Constant::getNullValue(GlobalsInt8PtrTy);

  if (ForEH && Ty->isObjCObjectPointerType() &&
      LangOpts.ObjCRuntime.isGNUFamily())
    return ObjCRuntime->GetEHType(Ty);

  return getCXXABI().getAddrOfRTTIDescriptor(Ty);
}

void CodeGenModule::EmitOMPThreadPrivateDecl(const OMPThreadPrivateDecl *D) {
  // Do not emit threadprivates in simd-only mode.
  if (LangOpts.OpenMP && LangOpts.OpenMPSimd)
    return;
  for (auto RefExpr : D->varlists()) {
    auto *VD = cast<VarDecl>(cast<DeclRefExpr>(RefExpr)->getDecl());
    bool PerformInit =
        VD->getAnyInitializer() &&
        !VD->getAnyInitializer()->isConstantInitializer(getContext(),
                                                        /*ForRef=*/false);

    Address Addr(GetAddrOfGlobalVar(VD),
                 getTypes().ConvertTypeForMem(VD->getType()),
                 getContext().getDeclAlign(VD));
    if (auto InitFunction = getOpenMPRuntime().emitThreadPrivateVarDefinition(
            VD, Addr, RefExpr->getBeginLoc(), PerformInit))
      CXXGlobalInits.push_back(InitFunction);
  }
}

llvm::Metadata *
CodeGenModule::CreateMetadataIdentifierImpl(QualType T, MetadataTypeMap &Map,
                                            StringRef Suffix) {
  if (auto *FnType = T->getAs<FunctionProtoType>())
    T = getContext().getFunctionType(
        FnType->getReturnType(), FnType->getParamTypes(),
        FnType->getExtProtoInfo().withExceptionSpec(EST_None));

  llvm::Metadata *&InternalId = Map[T.getCanonicalType()];
  if (InternalId)
    return InternalId;

  if (isExternallyVisible(T->getLinkage())) {
    std::string OutName;
    llvm::raw_string_ostream Out(OutName);
    getCXXABI().getMangleContext().mangleCanonicalTypeName(
        T, Out, getCodeGenOpts().SanitizeCfiICallNormalizeIntegers);

    if (getCodeGenOpts().SanitizeCfiICallNormalizeIntegers)
      Out << ".normalized";

    Out << Suffix;

    InternalId = llvm::MDString::get(getLLVMContext(), Out.str());
  } else {
    InternalId = llvm::MDNode::getDistinct(getLLVMContext(),
                                           llvm::ArrayRef<llvm::Metadata *>());
  }

  return InternalId;
}

llvm::Metadata *CodeGenModule::CreateMetadataIdentifierForType(QualType T) {
  return CreateMetadataIdentifierImpl(T, MetadataIdMap, "");
}

llvm::Metadata *
CodeGenModule::CreateMetadataIdentifierForVirtualMemPtrType(QualType T) {
  return CreateMetadataIdentifierImpl(T, VirtualMetadataIdMap, ".virtual");
}

// Generalize pointer types to a void pointer with the qualifiers of the
// originally pointed-to type, e.g. 'const char *' and 'char * const *'
// generalize to 'const void *' while 'char *' and 'const char **' generalize to
// 'void *'.
static QualType GeneralizeType(ASTContext &Ctx, QualType Ty) {
  if (!Ty->isPointerType())
    return Ty;

  return Ctx.getPointerType(
      QualType(Ctx.VoidTy).withCVRQualifiers(
          Ty->getPointeeType().getCVRQualifiers()));
}

// Apply type generalization to a FunctionType's return and argument types
static QualType GeneralizeFunctionType(ASTContext &Ctx, QualType Ty) {
  if (auto *FnType = Ty->getAs<FunctionProtoType>()) {
    SmallVector<QualType, 8> GeneralizedParams;
    for (auto &Param : FnType->param_types())
      GeneralizedParams.push_back(GeneralizeType(Ctx, Param));

    return Ctx.getFunctionType(
        GeneralizeType(Ctx, FnType->getReturnType()),
        GeneralizedParams, FnType->getExtProtoInfo());
  }

  if (auto *FnType = Ty->getAs<FunctionNoProtoType>())
    return Ctx.getFunctionNoProtoType(
        GeneralizeType(Ctx, FnType->getReturnType()));

  llvm_unreachable("Encountered unknown FunctionType");
}

llvm::Metadata *CodeGenModule::CreateMetadataIdentifierGeneralized(QualType T) {
  return CreateMetadataIdentifierImpl(GeneralizeFunctionType(getContext(), T),
                                      GeneralizedMetadataIdMap, ".generalized");
}

/// Returns whether this module needs the "all-vtables" type identifier.
bool CodeGenModule::NeedAllVtablesTypeId() const {
  // Returns true if at least one of vtable-based CFI checkers is enabled and
  // is not in the trapping mode.
  return ((LangOpts.Sanitize.has(SanitizerKind::CFIVCall) &&
           !CodeGenOpts.SanitizeTrap.has(SanitizerKind::CFIVCall)) ||
          (LangOpts.Sanitize.has(SanitizerKind::CFINVCall) &&
           !CodeGenOpts.SanitizeTrap.has(SanitizerKind::CFINVCall)) ||
          (LangOpts.Sanitize.has(SanitizerKind::CFIDerivedCast) &&
           !CodeGenOpts.SanitizeTrap.has(SanitizerKind::CFIDerivedCast)) ||
          (LangOpts.Sanitize.has(SanitizerKind::CFIUnrelatedCast) &&
           !CodeGenOpts.SanitizeTrap.has(SanitizerKind::CFIUnrelatedCast)));
}

void CodeGenModule::AddVTableTypeMetadata(llvm::GlobalVariable *VTable,
                                          CharUnits Offset,
                                          const CXXRecordDecl *RD) {
  llvm::Metadata *MD =
      CreateMetadataIdentifierForType(QualType(RD->getTypeForDecl(), 0));
  VTable->addTypeMetadata(Offset.getQuantity(), MD);

  if (CodeGenOpts.SanitizeCfiCrossDso)
    if (auto CrossDsoTypeId = CreateCrossDsoCfiTypeId(MD))
      VTable->addTypeMetadata(Offset.getQuantity(),
                              llvm::ConstantAsMetadata::get(CrossDsoTypeId));

  if (NeedAllVtablesTypeId()) {
    llvm::Metadata *MD = llvm::MDString::get(getLLVMContext(), "all-vtables");
    VTable->addTypeMetadata(Offset.getQuantity(), MD);
  }
}

llvm::SanitizerStatReport &CodeGenModule::getSanStats() {
  if (!SanStats)
    SanStats = std::make_unique<llvm::SanitizerStatReport>(&getModule());

  return *SanStats;
}

llvm::Value *
CodeGenModule::createOpenCLIntToSamplerConversion(const Expr *E,
                                                  CodeGenFunction &CGF) {
  llvm::Constant *C = ConstantEmitter(CGF).emitAbstract(E, E->getType());
  auto *SamplerT = getOpenCLRuntime().getSamplerType(E->getType().getTypePtr());
  auto *FTy = llvm::FunctionType::get(SamplerT, {C->getType()}, false);
  auto *Call = CGF.EmitRuntimeCall(
      CreateRuntimeFunction(FTy, "__translate_sampler_initializer"), {C});
  return Call;
}

CharUnits CodeGenModule::getNaturalPointeeTypeAlignment(
    QualType T, LValueBaseInfo *BaseInfo, TBAAAccessInfo *TBAAInfo) {
  return getNaturalTypeAlignment(T->getPointeeType(), BaseInfo, TBAAInfo,
                                 /* forPointeeType= */ true);
}

CharUnits CodeGenModule::getNaturalTypeAlignment(QualType T,
                                                 LValueBaseInfo *BaseInfo,
                                                 TBAAAccessInfo *TBAAInfo,
                                                 bool forPointeeType) {
  if (TBAAInfo)
    *TBAAInfo = getTBAAAccessInfo(T);

  // FIXME: This duplicates logic in ASTContext::getTypeAlignIfKnown. But
  // that doesn't return the information we need to compute BaseInfo.

  // Honor alignment typedef attributes even on incomplete types.
  // We also honor them straight for C++ class types, even as pointees;
  // there's an expressivity gap here.
  if (auto TT = T->getAs<TypedefType>()) {
    if (auto Align = TT->getDecl()->getMaxAlignment()) {
      if (BaseInfo)
        *BaseInfo = LValueBaseInfo(AlignmentSource::AttributedType);
      return getContext().toCharUnitsFromBits(Align);
    }
  }

  bool AlignForArray = T->isArrayType();

  // Analyze the base element type, so we don't get confused by incomplete
  // array types.
  T = getContext().getBaseElementType(T);

  if (T->isIncompleteType()) {
    // We could try to replicate the logic from
    // ASTContext::getTypeAlignIfKnown, but nothing uses the alignment if the
    // type is incomplete, so it's impossible to test. We could try to reuse
    // getTypeAlignIfKnown, but that doesn't return the information we need
    // to set BaseInfo.  So just ignore the possibility that the alignment is
    // greater than one.
    if (BaseInfo)
      *BaseInfo = LValueBaseInfo(AlignmentSource::Type);
    return CharUnits::One();
  }

  if (BaseInfo)
    *BaseInfo = LValueBaseInfo(AlignmentSource::Type);

  CharUnits Alignment;
  const CXXRecordDecl *RD;
  if (T.getQualifiers().hasUnaligned()) {
    Alignment = CharUnits::One();
  } else if (forPointeeType && !AlignForArray &&
             (RD = T->getAsCXXRecordDecl())) {
    // For C++ class pointees, we don't know whether we're pointing at a
    // base or a complete object, so we generally need to use the
    // non-virtual alignment.
    Alignment = getClassPointerAlignment(RD);
  } else {
    Alignment = getContext().getTypeAlignInChars(T);
  }

  // Cap to the global maximum type alignment unless the alignment
  // was somehow explicit on the type.
  if (unsigned MaxAlign = getLangOpts().MaxTypeAlign) {
    if (Alignment.getQuantity() > MaxAlign &&
        !getContext().isAlignmentRequired(T))
      Alignment = CharUnits::fromQuantity(MaxAlign);
  }
  return Alignment;
}

bool CodeGenModule::stopAutoInit() {
  unsigned StopAfter = getContext().getLangOpts().TrivialAutoVarInitStopAfter;
  if (StopAfter) {
    // This number is positive only when -ftrivial-auto-var-init-stop-after=* is
    // used
    if (NumAutoVarInit >= StopAfter) {
      return true;
    }
    if (!NumAutoVarInit) {
      unsigned DiagID = getDiags().getCustomDiagID(
          DiagnosticsEngine::Warning,
          "-ftrivial-auto-var-init-stop-after=%0 has been enabled to limit the "
          "number of times ftrivial-auto-var-init=%1 gets applied.");
      getDiags().Report(DiagID)
          << StopAfter
          << (getContext().getLangOpts().getTrivialAutoVarInit() ==
                      LangOptions::TrivialAutoVarInitKind::Zero
                  ? "zero"
                  : "pattern");
    }
    ++NumAutoVarInit;
  }
  return false;
}

void CodeGenModule::printPostfixForExternalizedDecl(llvm::raw_ostream &OS,
                                                    const Decl *D) const {
  // ptxas does not allow '.' in symbol names. On the other hand, HIP prefers
  // postfix beginning with '.' since the symbol name can be demangled.
  if (LangOpts.HIP)
    OS << (isa<VarDecl>(D) ? ".static." : ".intern.");
  else
    OS << (isa<VarDecl>(D) ? "__static__" : "__intern__");

  // If the CUID is not specified we try to generate a unique postfix.
  if (getLangOpts().CUID.empty()) {
    SourceManager &SM = getContext().getSourceManager();
    PresumedLoc PLoc = SM.getPresumedLoc(D->getLocation());
    assert(PLoc.isValid() && "Source location is expected to be valid.");

    // Get the hash of the user defined macros.
    llvm::MD5 Hash;
    llvm::MD5::MD5Result Result;
    for (const auto &Arg : PreprocessorOpts.Macros)
      Hash.update(Arg.first);
    Hash.final(Result);

    // Get the UniqueID for the file containing the decl.
    llvm::sys::fs::UniqueID ID;
    if (llvm::sys::fs::getUniqueID(PLoc.getFilename(), ID)) {
      PLoc = SM.getPresumedLoc(D->getLocation(), /*UseLineDirectives=*/false);
      assert(PLoc.isValid() && "Source location is expected to be valid.");
      if (auto EC = llvm::sys::fs::getUniqueID(PLoc.getFilename(), ID))
        SM.getDiagnostics().Report(diag::err_cannot_open_file)
            << PLoc.getFilename() << EC.message();
    }
    OS << llvm::format("%x", ID.getFile()) << llvm::format("%x", ID.getDevice())
       << "_" << llvm::utohexstr(Result.low(), /*LowerCase=*/true, /*Width=*/8);
  } else {
    OS << getContext().getCUIDHash();
  }
}

void CodeGenModule::moveLazyEmissionStates(CodeGenModule *NewBuilder) {
  assert(DeferredDeclsToEmit.empty() &&
         "Should have emitted all decls deferred to emit.");
  assert(NewBuilder->DeferredDecls.empty() &&
         "Newly created module should not have deferred decls");
  NewBuilder->DeferredDecls = std::move(DeferredDecls);
  assert(EmittedDeferredDecls.empty() &&
         "Still have (unmerged) EmittedDeferredDecls deferred decls");

  assert(NewBuilder->DeferredVTables.empty() &&
         "Newly created module should not have deferred vtables");
  NewBuilder->DeferredVTables = std::move(DeferredVTables);

  assert(NewBuilder->MangledDeclNames.empty() &&
         "Newly created module should not have mangled decl names");
  assert(NewBuilder->Manglings.empty() &&
         "Newly created module should not have manglings");
  NewBuilder->Manglings = std::move(Manglings);

  NewBuilder->WeakRefReferences = std::move(WeakRefReferences);

  NewBuilder->TBAA = std::move(TBAA);

  NewBuilder->ABI->MangleCtx = std::move(ABI->MangleCtx);
}

void CodeGenModule::getFPAccuracyFuncAttributes(StringRef Name,
                                                llvm::AttributeList &AttrList,
                                                llvm::Metadata *&MD,
                                                unsigned ID,
                                                const llvm::Type *FuncType) {
  llvm::AttrBuilder FuncAttrs(getLLVMContext());
  getDefaultFunctionFPAccuracyAttributes(Name, FuncAttrs, MD, ID, FuncType);
  AttrList = llvm::AttributeList::get(
      getLLVMContext(), llvm::AttributeList::FunctionIndex, FuncAttrs);
}<|MERGE_RESOLUTION|>--- conflicted
+++ resolved
@@ -4698,15 +4698,10 @@
     llvm::Constant *ResolverConstant = GetOrCreateMultiVersionResolver(GD);
     if (auto *IFunc = dyn_cast<llvm::GlobalIFunc>(ResolverConstant)) {
       ResolverConstant = IFunc->getResolver();
-<<<<<<< HEAD
-      if (FD->isTargetClonesMultiVersion() ||
-          FD->isTargetVersionMultiVersion()) {
+      if (FD->isTargetClonesMultiVersion() &&
+          !getTarget().getTriple().isAArch64()) {
         const CGFunctionInfo &FI = getTypes().arrangeGlobalDeclaration(GD);
         llvm::FunctionType *DeclTy = getTypes().GetFunctionType(FI);
-=======
-      if (FD->isTargetClonesMultiVersion() &&
-          !getTarget().getTriple().isAArch64()) {
->>>>>>> 3d807922
         std::string MangledName = getMangledNameImpl(
             *this, GD, FD, /*OmitMultiVersionMangling=*/true);
         // In prior versions of Clang, the mangling for ifuncs incorrectly
