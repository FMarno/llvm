//===--- CodeGenModule.cpp - Emit LLVM Code from ASTs for a Module --------===//
//
// Part of the LLVM Project, under the Apache License v2.0 with LLVM Exceptions.
// See https://llvm.org/LICENSE.txt for license information.
// SPDX-License-Identifier: Apache-2.0 WITH LLVM-exception
//
//===----------------------------------------------------------------------===//
//
// This coordinates the per-module state used while generating code.
//
//===----------------------------------------------------------------------===//

#include "CodeGenModule.h"
#include "ABIInfo.h"
#include "CGBlocks.h"
#include "CGCUDARuntime.h"
#include "CGCXXABI.h"
#include "CGCall.h"
#include "CGDebugInfo.h"
#include "CGHLSLRuntime.h"
#include "CGObjCRuntime.h"
#include "CGOpenCLRuntime.h"
#include "CGOpenMPRuntime.h"
#include "CGOpenMPRuntimeGPU.h"
#include "CGSYCLRuntime.h"
#include "CodeGenFunction.h"
#include "CodeGenPGO.h"
#include "ConstantEmitter.h"
#include "CoverageMappingGen.h"
#include "TargetInfo.h"
#include "clang/AST/ASTContext.h"
#include "clang/AST/ASTLambda.h"
#include "clang/AST/CharUnits.h"
#include "clang/AST/Decl.h"
#include "clang/AST/DeclCXX.h"
#include "clang/AST/DeclObjC.h"
#include "clang/AST/DeclTemplate.h"
#include "clang/AST/Mangle.h"
#include "clang/AST/RecursiveASTVisitor.h"
#include "clang/AST/StmtVisitor.h"
#include "clang/Basic/Builtins.h"
#include "clang/Basic/CharInfo.h"
#include "clang/Basic/CodeGenOptions.h"
#include "clang/Basic/Diagnostic.h"
#include "clang/Basic/FileManager.h"
#include "clang/Basic/Module.h"
#include "clang/Basic/SourceManager.h"
#include "clang/Basic/TargetInfo.h"
#include "clang/Basic/Version.h"
#include "clang/CodeGen/BackendUtil.h"
#include "clang/CodeGen/ConstantInitBuilder.h"
#include "clang/Frontend/FrontendDiagnostic.h"
#include "clang/Sema/Sema.h"
#include "clang/Sema/SemaSYCL.h"
#include "llvm/ADT/STLExtras.h"
#include "llvm/ADT/StringExtras.h"
#include "llvm/ADT/StringSwitch.h"
#include "llvm/Analysis/TargetLibraryInfo.h"
#include "llvm/BinaryFormat/ELF.h"
#include "llvm/Frontend/OpenMP/OMPIRBuilder.h"
#include "llvm/IR/AttributeMask.h"
#include "llvm/IR/CallingConv.h"
#include "llvm/IR/DataLayout.h"
#include "llvm/IR/Intrinsics.h"
#include "llvm/IR/LLVMContext.h"
#include "llvm/IR/Module.h"
#include "llvm/IR/ProfileSummary.h"
#include "llvm/ProfileData/InstrProfReader.h"
#include "llvm/ProfileData/SampleProf.h"
#include "llvm/Support/CRC.h"
#include "llvm/Support/CodeGen.h"
#include "llvm/Support/CommandLine.h"
#include "llvm/Support/ConvertUTF.h"
#include "llvm/Support/ErrorHandling.h"
#include "llvm/Support/TimeProfiler.h"
#include "llvm/Support/xxhash.h"
#include "llvm/TargetParser/RISCVISAInfo.h"
#include "llvm/TargetParser/Triple.h"
#include "llvm/TargetParser/X86TargetParser.h"
#include "llvm/Transforms/Utils/BuildLibCalls.h"
#include <optional>

using namespace clang;
using namespace CodeGen;

static llvm::cl::opt<bool> LimitedCoverage(
    "limited-coverage-experimental", llvm::cl::Hidden,
    llvm::cl::desc("Emit limited coverage mapping information (experimental)"));

static const char AnnotationSection[] = "llvm.metadata";

static CGCXXABI *createCXXABI(CodeGenModule &CGM) {
  switch (CGM.getContext().getCXXABIKind()) {
  case TargetCXXABI::AppleARM64:
  case TargetCXXABI::Fuchsia:
  case TargetCXXABI::GenericAArch64:
  case TargetCXXABI::GenericARM:
  case TargetCXXABI::iOS:
  case TargetCXXABI::WatchOS:
  case TargetCXXABI::GenericMIPS:
  case TargetCXXABI::GenericItanium:
  case TargetCXXABI::WebAssembly:
  case TargetCXXABI::XL:
    return CreateItaniumCXXABI(CGM);
  case TargetCXXABI::Microsoft:
    return CreateMicrosoftCXXABI(CGM);
  }

  llvm_unreachable("invalid C++ ABI kind");
}

static bool SYCLCUDAIsHost(const clang::LangOptions &LangOpts) {
  // Return true for the host compilation of SYCL CUDA sources.
  return LangOpts.SYCLIsHost && LangOpts.CUDA && !LangOpts.CUDAIsDevice;
}
static bool SYCLCUDAIsSYCLDevice(const clang::LangOptions &LangOpts) {
  // Return true for the SYCL device compilation of SYCL CUDA sources.
  return LangOpts.SYCLIsDevice && LangOpts.CUDA && !LangOpts.CUDAIsDevice;
}

static std::unique_ptr<TargetCodeGenInfo>
createTargetCodeGenInfo(CodeGenModule &CGM) {
  const TargetInfo &Target = CGM.getTarget();
  const llvm::Triple &Triple = Target.getTriple();
  const CodeGenOptions &CodeGenOpts = CGM.getCodeGenOpts();

  switch (Triple.getArch()) {
  default:
    return createDefaultTargetCodeGenInfo(CGM);

  case llvm::Triple::le32:
    return createPNaClTargetCodeGenInfo(CGM);
  case llvm::Triple::m68k:
    return createM68kTargetCodeGenInfo(CGM);
  case llvm::Triple::mips:
  case llvm::Triple::mipsel:
    if (Triple.getOS() == llvm::Triple::NaCl)
      return createPNaClTargetCodeGenInfo(CGM);
    return createMIPSTargetCodeGenInfo(CGM, /*IsOS32=*/true);

  case llvm::Triple::mips64:
  case llvm::Triple::mips64el:
    return createMIPSTargetCodeGenInfo(CGM, /*IsOS32=*/false);

  case llvm::Triple::avr: {
    // For passing parameters, R8~R25 are used on avr, and R18~R25 are used
    // on avrtiny. For passing return value, R18~R25 are used on avr, and
    // R22~R25 are used on avrtiny.
    unsigned NPR = Target.getABI() == "avrtiny" ? 6 : 18;
    unsigned NRR = Target.getABI() == "avrtiny" ? 4 : 8;
    return createAVRTargetCodeGenInfo(CGM, NPR, NRR);
  }

  case llvm::Triple::aarch64:
  case llvm::Triple::aarch64_32:
  case llvm::Triple::aarch64_be: {
    AArch64ABIKind Kind = AArch64ABIKind::AAPCS;
    if (Target.getABI() == "darwinpcs")
      Kind = AArch64ABIKind::DarwinPCS;
    else if (Triple.isOSWindows())
      return createWindowsAArch64TargetCodeGenInfo(CGM, AArch64ABIKind::Win64);
    else if (Target.getABI() == "aapcs-soft")
      Kind = AArch64ABIKind::AAPCSSoft;

    return createAArch64TargetCodeGenInfo(CGM, Kind);
  }

  case llvm::Triple::wasm32:
  case llvm::Triple::wasm64: {
    WebAssemblyABIKind Kind = WebAssemblyABIKind::MVP;
    if (Target.getABI() == "experimental-mv")
      Kind = WebAssemblyABIKind::ExperimentalMV;
    return createWebAssemblyTargetCodeGenInfo(CGM, Kind);
  }

  case llvm::Triple::arm:
  case llvm::Triple::armeb:
  case llvm::Triple::thumb:
  case llvm::Triple::thumbeb: {
    if (Triple.getOS() == llvm::Triple::Win32)
      return createWindowsARMTargetCodeGenInfo(CGM, ARMABIKind::AAPCS_VFP);

    ARMABIKind Kind = ARMABIKind::AAPCS;
    StringRef ABIStr = Target.getABI();
    if (ABIStr == "apcs-gnu")
      Kind = ARMABIKind::APCS;
    else if (ABIStr == "aapcs16")
      Kind = ARMABIKind::AAPCS16_VFP;
    else if (CodeGenOpts.FloatABI == "hard" ||
             (CodeGenOpts.FloatABI != "soft" &&
              (Triple.getEnvironment() == llvm::Triple::GNUEABIHF ||
               Triple.getEnvironment() == llvm::Triple::MuslEABIHF ||
               Triple.getEnvironment() == llvm::Triple::EABIHF)))
      Kind = ARMABIKind::AAPCS_VFP;

    return createARMTargetCodeGenInfo(CGM, Kind);
  }

  case llvm::Triple::ppc: {
    if (Triple.isOSAIX())
      return createAIXTargetCodeGenInfo(CGM, /*Is64Bit=*/false);

    bool IsSoftFloat =
        CodeGenOpts.FloatABI == "soft" || Target.hasFeature("spe");
    return createPPC32TargetCodeGenInfo(CGM, IsSoftFloat);
  }
  case llvm::Triple::ppcle: {
    bool IsSoftFloat = CodeGenOpts.FloatABI == "soft";
    return createPPC32TargetCodeGenInfo(CGM, IsSoftFloat);
  }
  case llvm::Triple::ppc64:
    if (Triple.isOSAIX())
      return createAIXTargetCodeGenInfo(CGM, /*Is64Bit=*/true);

    if (Triple.isOSBinFormatELF()) {
      PPC64_SVR4_ABIKind Kind = PPC64_SVR4_ABIKind::ELFv1;
      if (Target.getABI() == "elfv2")
        Kind = PPC64_SVR4_ABIKind::ELFv2;
      bool IsSoftFloat = CodeGenOpts.FloatABI == "soft";

      return createPPC64_SVR4_TargetCodeGenInfo(CGM, Kind, IsSoftFloat);
    }
    return createPPC64TargetCodeGenInfo(CGM);
  case llvm::Triple::ppc64le: {
    assert(Triple.isOSBinFormatELF() && "PPC64 LE non-ELF not supported!");
    PPC64_SVR4_ABIKind Kind = PPC64_SVR4_ABIKind::ELFv2;
    if (Target.getABI() == "elfv1")
      Kind = PPC64_SVR4_ABIKind::ELFv1;
    bool IsSoftFloat = CodeGenOpts.FloatABI == "soft";

    return createPPC64_SVR4_TargetCodeGenInfo(CGM, Kind, IsSoftFloat);
  }

  case llvm::Triple::nvptx:
  case llvm::Triple::nvptx64:
    return createNVPTXTargetCodeGenInfo(CGM);

  case llvm::Triple::msp430:
    return createMSP430TargetCodeGenInfo(CGM);

  case llvm::Triple::riscv32:
  case llvm::Triple::riscv64: {
    StringRef ABIStr = Target.getABI();
    unsigned XLen = Target.getPointerWidth(LangAS::Default);
    unsigned ABIFLen = 0;
    if (ABIStr.ends_with("f"))
      ABIFLen = 32;
    else if (ABIStr.ends_with("d"))
      ABIFLen = 64;
    bool EABI = ABIStr.ends_with("e");
    return createRISCVTargetCodeGenInfo(CGM, XLen, ABIFLen, EABI);
  }

  case llvm::Triple::systemz: {
    bool SoftFloat = CodeGenOpts.FloatABI == "soft";
    bool HasVector = !SoftFloat && Target.getABI() == "vector";
    return createSystemZTargetCodeGenInfo(CGM, HasVector, SoftFloat);
  }

  case llvm::Triple::tce:
  case llvm::Triple::tcele:
    return createTCETargetCodeGenInfo(CGM);

  case llvm::Triple::x86: {
    bool IsDarwinVectorABI = Triple.isOSDarwin();
    bool IsWin32FloatStructABI = Triple.isOSWindows() && !Triple.isOSCygMing();

    if (Triple.getOS() == llvm::Triple::Win32) {
      return createWinX86_32TargetCodeGenInfo(
          CGM, IsDarwinVectorABI, IsWin32FloatStructABI,
          CodeGenOpts.NumRegisterParameters);
    }
    return createX86_32TargetCodeGenInfo(
        CGM, IsDarwinVectorABI, IsWin32FloatStructABI,
        CodeGenOpts.NumRegisterParameters, CodeGenOpts.FloatABI == "soft");
  }

  case llvm::Triple::x86_64: {
    StringRef ABI = Target.getABI();
    X86AVXABILevel AVXLevel = (ABI == "avx512" ? X86AVXABILevel::AVX512
                               : ABI == "avx"  ? X86AVXABILevel::AVX
                                               : X86AVXABILevel::None);

    switch (Triple.getOS()) {
    case llvm::Triple::Win32:
      return createWinX86_64TargetCodeGenInfo(CGM, AVXLevel);
    default:
      return createX86_64TargetCodeGenInfo(CGM, AVXLevel);
    }
  }
  case llvm::Triple::hexagon:
    return createHexagonTargetCodeGenInfo(CGM);
  case llvm::Triple::lanai:
    return createLanaiTargetCodeGenInfo(CGM);
  case llvm::Triple::r600:
    return createAMDGPUTargetCodeGenInfo(CGM);
  case llvm::Triple::amdgcn:
    return createAMDGPUTargetCodeGenInfo(CGM);
  case llvm::Triple::sparc:
    return createSparcV8TargetCodeGenInfo(CGM);
  case llvm::Triple::sparcv9:
    return createSparcV9TargetCodeGenInfo(CGM);
  case llvm::Triple::xcore:
    return createXCoreTargetCodeGenInfo(CGM);
  case llvm::Triple::arc:
    return createARCTargetCodeGenInfo(CGM);
  case llvm::Triple::spir:
  case llvm::Triple::spir64:
    return createCommonSPIRTargetCodeGenInfo(CGM);
  case llvm::Triple::spirv32:
  case llvm::Triple::spirv64:
    return createSPIRVTargetCodeGenInfo(CGM);
  case llvm::Triple::ve:
    return createVETargetCodeGenInfo(CGM);
  case llvm::Triple::csky: {
    bool IsSoftFloat = !Target.hasFeature("hard-float-abi");
    bool hasFP64 =
        Target.hasFeature("fpuv2_df") || Target.hasFeature("fpuv3_df");
    return createCSKYTargetCodeGenInfo(CGM, IsSoftFloat ? 0
                                            : hasFP64   ? 64
                                                        : 32);
  }
  case llvm::Triple::bpfeb:
  case llvm::Triple::bpfel:
    return createBPFTargetCodeGenInfo(CGM);
  case llvm::Triple::loongarch32:
  case llvm::Triple::loongarch64: {
    StringRef ABIStr = Target.getABI();
    unsigned ABIFRLen = 0;
    if (ABIStr.ends_with("f"))
      ABIFRLen = 32;
    else if (ABIStr.ends_with("d"))
      ABIFRLen = 64;
    return createLoongArchTargetCodeGenInfo(
        CGM, Target.getPointerWidth(LangAS::Default), ABIFRLen);
  }
  }
}

const TargetCodeGenInfo &CodeGenModule::getTargetCodeGenInfo() {
  if (!TheTargetCodeGenInfo)
    TheTargetCodeGenInfo = createTargetCodeGenInfo(*this);
  return *TheTargetCodeGenInfo;
}

CodeGenModule::CodeGenModule(ASTContext &C,
                             IntrusiveRefCntPtr<llvm::vfs::FileSystem> FS,
                             const HeaderSearchOptions &HSO,
                             const PreprocessorOptions &PPO,
                             const CodeGenOptions &CGO, llvm::Module &M,
                             DiagnosticsEngine &diags,
                             CoverageSourceInfo *CoverageInfo)
    : Context(C), LangOpts(C.getLangOpts()), FS(FS), HeaderSearchOpts(HSO),
      PreprocessorOpts(PPO), CodeGenOpts(CGO), TheModule(M), Diags(diags),
      Target(C.getTargetInfo()), ABI(createCXXABI(*this)),
      VMContext(M.getContext()), Types(*this), VTables(*this),
      SanitizerMD(new SanitizerMetadata(*this)) {

  // Initialize the type cache.
  llvm::LLVMContext &LLVMContext = M.getContext();
  VoidTy = llvm::Type::getVoidTy(LLVMContext);
  Int8Ty = llvm::Type::getInt8Ty(LLVMContext);
  Int16Ty = llvm::Type::getInt16Ty(LLVMContext);
  Int32Ty = llvm::Type::getInt32Ty(LLVMContext);
  Int64Ty = llvm::Type::getInt64Ty(LLVMContext);
  HalfTy = llvm::Type::getHalfTy(LLVMContext);
  BFloatTy = llvm::Type::getBFloatTy(LLVMContext);
  FloatTy = llvm::Type::getFloatTy(LLVMContext);
  DoubleTy = llvm::Type::getDoubleTy(LLVMContext);
  PointerWidthInBits = C.getTargetInfo().getPointerWidth(LangAS::Default);
  PointerAlignInBytes =
      C.toCharUnitsFromBits(C.getTargetInfo().getPointerAlign(LangAS::Default))
          .getQuantity();
  SizeSizeInBytes =
    C.toCharUnitsFromBits(C.getTargetInfo().getMaxPointerWidth()).getQuantity();
  IntAlignInBytes =
    C.toCharUnitsFromBits(C.getTargetInfo().getIntAlign()).getQuantity();
  CharTy =
    llvm::IntegerType::get(LLVMContext, C.getTargetInfo().getCharWidth());
  IntTy = llvm::IntegerType::get(LLVMContext, C.getTargetInfo().getIntWidth());
  IntPtrTy = llvm::IntegerType::get(LLVMContext,
    C.getTargetInfo().getMaxPointerWidth());
  Int8PtrTy = llvm::PointerType::get(LLVMContext,
                                     C.getTargetAddressSpace(LangAS::Default));
  const llvm::DataLayout &DL = M.getDataLayout();
  AllocaInt8PtrTy =
      llvm::PointerType::get(LLVMContext, DL.getAllocaAddrSpace());
  GlobalsInt8PtrTy =
      llvm::PointerType::get(LLVMContext, DL.getDefaultGlobalsAddressSpace());
  DefaultInt8PtrTy =
      Int8Ty->getPointerTo(getContext().getTargetAddressSpace(LangAS::Default));
  ConstGlobalsPtrTy = llvm::PointerType::get(
      LLVMContext, C.getTargetAddressSpace(GetGlobalConstantAddressSpace()));
  ASTAllocaAddressSpace = getTargetCodeGenInfo().getASTAllocaAddressSpace();

  if (getTriple().isSPIR()) {
    // Currently code uses GlobalsInt8PtrTy for virtual table elements but for
    // SPIR-V targets default address space pointers are needed.
    GlobalsInt8PtrTy = DefaultInt8PtrTy;
    // Pointer to runtime globals such as virtual tables.
    RuntimeGlobalsInt8PtrTy = Int8Ty->getPointerTo(
        getContext().getTargetAddressSpace(LangAS::opencl_global));
  } else {
    RuntimeGlobalsInt8PtrTy = GlobalsInt8PtrTy;
  }

  // Build C++20 Module initializers.
  // TODO: Add Microsoft here once we know the mangling required for the
  // initializers.
  CXX20ModuleInits =
      LangOpts.CPlusPlusModules && getCXXABI().getMangleContext().getKind() ==
                                       ItaniumMangleContext::MK_Itanium;

  RuntimeCC = getTargetCodeGenInfo().getABIInfo().getRuntimeCC();

  if (LangOpts.ObjC)
    createObjCRuntime();
  if (LangOpts.OpenCL || LangOpts.SYCLIsDevice)
    createOpenCLRuntime();
  if (LangOpts.OpenMP)
    createOpenMPRuntime();
  if (LangOpts.CUDA)
    createCUDARuntime();
  if (LangOpts.SYCLIsDevice)
    createSYCLRuntime();
  if (LangOpts.HLSL)
    createHLSLRuntime();

  // Enable TBAA unless it's suppressed. ThreadSanitizer needs TBAA even at O0.
  if (LangOpts.Sanitize.has(SanitizerKind::Thread) ||
      (!CodeGenOpts.RelaxedAliasing && CodeGenOpts.OptimizationLevel > 0))
    TBAA.reset(new CodeGenTBAA(Context, getTypes(), TheModule, CodeGenOpts,
                               getLangOpts(), getCXXABI().getMangleContext()));

  // If debug info or coverage generation is enabled, create the CGDebugInfo
  // object.
  if (CodeGenOpts.getDebugInfo() != llvm::codegenoptions::NoDebugInfo ||
      CodeGenOpts.CoverageNotesFile.size() ||
      CodeGenOpts.CoverageDataFile.size())
    DebugInfo.reset(new CGDebugInfo(*this));

  Block.GlobalUniqueCount = 0;

  if (C.getLangOpts().ObjC)
    ObjCData.reset(new ObjCEntrypoints());

  if (CodeGenOpts.hasProfileClangUse()) {
    auto ReaderOrErr = llvm::IndexedInstrProfReader::create(
        CodeGenOpts.ProfileInstrumentUsePath, *FS,
        CodeGenOpts.ProfileRemappingFile);
    // We're checking for profile read errors in CompilerInvocation, so if
    // there was an error it should've already been caught. If it hasn't been
    // somehow, trip an assertion.
    assert(ReaderOrErr);
    PGOReader = std::move(ReaderOrErr.get());
  }

  // If coverage mapping generation is enabled, create the
  // CoverageMappingModuleGen object.
  if (CodeGenOpts.CoverageMapping)
    CoverageMapping.reset(new CoverageMappingModuleGen(*this, *CoverageInfo));

  // Generate the module name hash here if needed.
  if (CodeGenOpts.UniqueInternalLinkageNames &&
      !getModule().getSourceFileName().empty()) {
    std::string Path = getModule().getSourceFileName();
    // Check if a path substitution is needed from the MacroPrefixMap.
    for (const auto &Entry : LangOpts.MacroPrefixMap)
      if (Path.rfind(Entry.first, 0) != std::string::npos) {
        Path = Entry.second + Path.substr(Entry.first.size());
        break;
      }
    ModuleNameHash = llvm::getUniqueInternalLinkagePostfix(Path);
  }

  // Record mregparm value now so it is visible through all of codegen.
  if (Context.getTargetInfo().getTriple().getArch() == llvm::Triple::x86)
    getModule().addModuleFlag(llvm::Module::Error, "NumRegisterParameters",
                              CodeGenOpts.NumRegisterParameters);
}

CodeGenModule::~CodeGenModule() {}

void CodeGenModule::createObjCRuntime() {
  // This is just isGNUFamily(), but we want to force implementors of
  // new ABIs to decide how best to do this.
  switch (LangOpts.ObjCRuntime.getKind()) {
  case ObjCRuntime::GNUstep:
  case ObjCRuntime::GCC:
  case ObjCRuntime::ObjFW:
    ObjCRuntime.reset(CreateGNUObjCRuntime(*this));
    return;

  case ObjCRuntime::FragileMacOSX:
  case ObjCRuntime::MacOSX:
  case ObjCRuntime::iOS:
  case ObjCRuntime::WatchOS:
    ObjCRuntime.reset(CreateMacObjCRuntime(*this));
    return;
  }
  llvm_unreachable("bad runtime kind");
}

void CodeGenModule::createOpenCLRuntime() {
  OpenCLRuntime.reset(new CGOpenCLRuntime(*this));
}

void CodeGenModule::createOpenMPRuntime() {
  // Select a specialized code generation class based on the target, if any.
  // If it does not exist use the default implementation.
  switch (getTriple().getArch()) {
  case llvm::Triple::nvptx:
  case llvm::Triple::nvptx64:
  case llvm::Triple::amdgcn:
    assert(getLangOpts().OpenMPIsTargetDevice &&
           "OpenMP AMDGPU/NVPTX is only prepared to deal with device code.");
    OpenMPRuntime.reset(new CGOpenMPRuntimeGPU(*this));
    break;
  default:
    if (LangOpts.OpenMPSimd)
      OpenMPRuntime.reset(new CGOpenMPSIMDRuntime(*this));
    else
      OpenMPRuntime.reset(new CGOpenMPRuntime(*this));
    break;
  }
}

void CodeGenModule::createCUDARuntime() {
  CUDARuntime.reset(CreateNVCUDARuntime(*this));
}

void CodeGenModule::createSYCLRuntime() {
  SYCLRuntime.reset(new CGSYCLRuntime(*this));
}

void CodeGenModule::createHLSLRuntime() {
  HLSLRuntime.reset(new CGHLSLRuntime(*this));
}

void CodeGenModule::addReplacement(StringRef Name, llvm::Constant *C) {
  Replacements[Name] = C;
}

void CodeGenModule::applyReplacements() {
  for (auto &I : Replacements) {
    StringRef MangledName = I.first;
    llvm::Constant *Replacement = I.second;
    llvm::GlobalValue *Entry = GetGlobalValue(MangledName);
    if (!Entry)
      continue;
    auto *OldF = cast<llvm::Function>(Entry);
    auto *NewF = dyn_cast<llvm::Function>(Replacement);
    if (!NewF) {
      if (auto *Alias = dyn_cast<llvm::GlobalAlias>(Replacement)) {
        NewF = dyn_cast<llvm::Function>(Alias->getAliasee());
      } else {
        auto *CE = cast<llvm::ConstantExpr>(Replacement);
        assert(CE->getOpcode() == llvm::Instruction::BitCast ||
               CE->getOpcode() == llvm::Instruction::GetElementPtr);
        NewF = dyn_cast<llvm::Function>(CE->getOperand(0));
      }
    }

    // Replace old with new, but keep the old order.
    OldF->replaceAllUsesWith(Replacement);
    if (NewF) {
      NewF->removeFromParent();
      OldF->getParent()->getFunctionList().insertAfter(OldF->getIterator(),
                                                       NewF);
    }
    OldF->eraseFromParent();
  }
}

void CodeGenModule::addGlobalValReplacement(llvm::GlobalValue *GV, llvm::Constant *C) {
  GlobalValReplacements.push_back(std::make_pair(GV, C));
}

void CodeGenModule::applyGlobalValReplacements() {
  for (auto &I : GlobalValReplacements) {
    llvm::GlobalValue *GV = I.first;
    llvm::Constant *C = I.second;

    GV->replaceAllUsesWith(C);
    GV->eraseFromParent();
  }
}

// This is only used in aliases that we created and we know they have a
// linear structure.
static const llvm::GlobalValue *getAliasedGlobal(const llvm::GlobalValue *GV) {
  const llvm::Constant *C;
  if (auto *GA = dyn_cast<llvm::GlobalAlias>(GV))
    C = GA->getAliasee();
  else if (auto *GI = dyn_cast<llvm::GlobalIFunc>(GV))
    C = GI->getResolver();
  else
    return GV;

  const auto *AliaseeGV = dyn_cast<llvm::GlobalValue>(C->stripPointerCasts());
  if (!AliaseeGV)
    return nullptr;

  const llvm::GlobalValue *FinalGV = AliaseeGV->getAliaseeObject();
  if (FinalGV == GV)
    return nullptr;

  return FinalGV;
}

static bool checkAliasedGlobal(
    const ASTContext &Context, DiagnosticsEngine &Diags, SourceLocation Location,
    bool IsIFunc, const llvm::GlobalValue *Alias, const llvm::GlobalValue *&GV,
    const llvm::MapVector<GlobalDecl, StringRef> &MangledDeclNames,
    SourceRange AliasRange) {
  GV = getAliasedGlobal(Alias);
  if (!GV) {
    Diags.Report(Location, diag::err_cyclic_alias) << IsIFunc;
    return false;
  }

  if (GV->hasCommonLinkage()) {
    const llvm::Triple &Triple = Context.getTargetInfo().getTriple();
    if (Triple.getObjectFormat() == llvm::Triple::XCOFF) {
      Diags.Report(Location, diag::err_alias_to_common);
      return false;
    }
  }

  if (GV->isDeclaration()) {
    Diags.Report(Location, diag::err_alias_to_undefined) << IsIFunc << IsIFunc;
    Diags.Report(Location, diag::note_alias_requires_mangled_name)
        << IsIFunc << IsIFunc;
    // Provide a note if the given function is not found and exists as a
    // mangled name.
    for (const auto &[Decl, Name] : MangledDeclNames) {
      if (const auto *ND = dyn_cast<NamedDecl>(Decl.getDecl())) {
        if (ND->getName() == GV->getName()) {
          Diags.Report(Location, diag::note_alias_mangled_name_alternative)
              << Name
              << FixItHint::CreateReplacement(
                     AliasRange,
                     (Twine(IsIFunc ? "ifunc" : "alias") + "(\"" + Name + "\")")
                         .str());
        }
      }
    }
    return false;
  }

  if (IsIFunc) {
    // Check resolver function type.
    const auto *F = dyn_cast<llvm::Function>(GV);
    if (!F) {
      Diags.Report(Location, diag::err_alias_to_undefined)
          << IsIFunc << IsIFunc;
      return false;
    }

    llvm::FunctionType *FTy = F->getFunctionType();
    if (!FTy->getReturnType()->isPointerTy()) {
      Diags.Report(Location, diag::err_ifunc_resolver_return);
      return false;
    }
  }

  return true;
}

// Emit a warning if toc-data attribute is requested for global variables that
// have aliases and remove the toc-data attribute.
static void checkAliasForTocData(llvm::GlobalVariable *GVar,
                                 const CodeGenOptions &CodeGenOpts,
                                 DiagnosticsEngine &Diags,
                                 SourceLocation Location) {
  if (GVar->hasAttribute("toc-data")) {
    auto GVId = GVar->getName();
    // Is this a global variable specified by the user as local?
    if ((llvm::binary_search(CodeGenOpts.TocDataVarsUserSpecified, GVId))) {
      Diags.Report(Location, diag::warn_toc_unsupported_type)
          << GVId << "the variable has an alias";
    }
    llvm::AttributeSet CurrAttributes = GVar->getAttributes();
    llvm::AttributeSet NewAttributes =
        CurrAttributes.removeAttribute(GVar->getContext(), "toc-data");
    GVar->setAttributes(NewAttributes);
  }
}

void CodeGenModule::checkAliases() {
  // Check if the constructed aliases are well formed. It is really unfortunate
  // that we have to do this in CodeGen, but we only construct mangled names
  // and aliases during codegen.
  bool Error = false;
  DiagnosticsEngine &Diags = getDiags();
  for (const GlobalDecl &GD : Aliases) {
    const auto *D = cast<ValueDecl>(GD.getDecl());
    SourceLocation Location;
    SourceRange Range;
    bool IsIFunc = D->hasAttr<IFuncAttr>();
    if (const Attr *A = D->getDefiningAttr()) {
      Location = A->getLocation();
      Range = A->getRange();
    } else
      llvm_unreachable("Not an alias or ifunc?");

    StringRef MangledName = getMangledName(GD);
    llvm::GlobalValue *Alias = GetGlobalValue(MangledName);
    const llvm::GlobalValue *GV = nullptr;
    if (!checkAliasedGlobal(getContext(), Diags, Location, IsIFunc, Alias, GV,
                            MangledDeclNames, Range)) {
      Error = true;
      continue;
    }

    if (getContext().getTargetInfo().getTriple().isOSAIX())
      if (const llvm::GlobalVariable *GVar =
              dyn_cast<const llvm::GlobalVariable>(GV))
        checkAliasForTocData(const_cast<llvm::GlobalVariable *>(GVar),
                             getCodeGenOpts(), Diags, Location);

    llvm::Constant *Aliasee =
        IsIFunc ? cast<llvm::GlobalIFunc>(Alias)->getResolver()
                : cast<llvm::GlobalAlias>(Alias)->getAliasee();

    llvm::GlobalValue *AliaseeGV;
    if (auto CE = dyn_cast<llvm::ConstantExpr>(Aliasee))
      AliaseeGV = cast<llvm::GlobalValue>(CE->getOperand(0));
    else
      AliaseeGV = cast<llvm::GlobalValue>(Aliasee);

    if (const SectionAttr *SA = D->getAttr<SectionAttr>()) {
      StringRef AliasSection = SA->getName();
      if (AliasSection != AliaseeGV->getSection())
        Diags.Report(SA->getLocation(), diag::warn_alias_with_section)
            << AliasSection << IsIFunc << IsIFunc;
    }

    // We have to handle alias to weak aliases in here. LLVM itself disallows
    // this since the object semantics would not match the IL one. For
    // compatibility with gcc we implement it by just pointing the alias
    // to its aliasee's aliasee. We also warn, since the user is probably
    // expecting the link to be weak.
    if (auto *GA = dyn_cast<llvm::GlobalAlias>(AliaseeGV)) {
      if (GA->isInterposable()) {
        Diags.Report(Location, diag::warn_alias_to_weak_alias)
            << GV->getName() << GA->getName() << IsIFunc;
        Aliasee = llvm::ConstantExpr::getPointerBitCastOrAddrSpaceCast(
            GA->getAliasee(), Alias->getType());

        if (IsIFunc)
          cast<llvm::GlobalIFunc>(Alias)->setResolver(Aliasee);
        else
          cast<llvm::GlobalAlias>(Alias)->setAliasee(Aliasee);
      }
    }
  }
  if (!Error)
    return;

  for (const GlobalDecl &GD : Aliases) {
    StringRef MangledName = getMangledName(GD);
    llvm::GlobalValue *Alias = GetGlobalValue(MangledName);
    Alias->replaceAllUsesWith(llvm::UndefValue::get(Alias->getType()));
    Alias->eraseFromParent();
  }
}

void CodeGenModule::clear() {
  DeferredDeclsToEmit.clear();
  EmittedDeferredDecls.clear();
  DeferredAnnotations.clear();
  if (OpenMPRuntime)
    OpenMPRuntime->clear();
}

void InstrProfStats::reportDiagnostics(DiagnosticsEngine &Diags,
                                       StringRef MainFile) {
  if (!hasDiagnostics())
    return;
  if (VisitedInMainFile > 0 && VisitedInMainFile == MissingInMainFile) {
    if (MainFile.empty())
      MainFile = "<stdin>";
    Diags.Report(diag::warn_profile_data_unprofiled) << MainFile;
  } else {
    if (Mismatched > 0)
      Diags.Report(diag::warn_profile_data_out_of_date) << Visited << Mismatched;

    if (Missing > 0)
      Diags.Report(diag::warn_profile_data_missing) << Visited << Missing;
  }
}

static std::optional<llvm::GlobalValue::VisibilityTypes>
getLLVMVisibility(clang::LangOptions::VisibilityFromDLLStorageClassKinds K) {
  // Map to LLVM visibility.
  switch (K) {
  case clang::LangOptions::VisibilityFromDLLStorageClassKinds::Keep:
    return std::nullopt;
  case clang::LangOptions::VisibilityFromDLLStorageClassKinds::Default:
    return llvm::GlobalValue::DefaultVisibility;
  case clang::LangOptions::VisibilityFromDLLStorageClassKinds::Hidden:
    return llvm::GlobalValue::HiddenVisibility;
  case clang::LangOptions::VisibilityFromDLLStorageClassKinds::Protected:
    return llvm::GlobalValue::ProtectedVisibility;
  }
  llvm_unreachable("unknown option value!");
}

void setLLVMVisibility(llvm::GlobalValue &GV,
                       std::optional<llvm::GlobalValue::VisibilityTypes> V) {
  if (!V)
    return;

  // Reset DSO locality before setting the visibility. This removes
  // any effects that visibility options and annotations may have
  // had on the DSO locality. Setting the visibility will implicitly set
  // appropriate globals to DSO Local; however, this will be pessimistic
  // w.r.t. to the normal compiler IRGen.
  GV.setDSOLocal(false);
  GV.setVisibility(*V);
}

static void setVisibilityFromDLLStorageClass(const clang::LangOptions &LO,
                                             llvm::Module &M) {
  if (!LO.VisibilityFromDLLStorageClass)
    return;

  std::optional<llvm::GlobalValue::VisibilityTypes> DLLExportVisibility =
      getLLVMVisibility(LO.getDLLExportVisibility());

  std::optional<llvm::GlobalValue::VisibilityTypes>
      NoDLLStorageClassVisibility =
          getLLVMVisibility(LO.getNoDLLStorageClassVisibility());

  std::optional<llvm::GlobalValue::VisibilityTypes>
      ExternDeclDLLImportVisibility =
          getLLVMVisibility(LO.getExternDeclDLLImportVisibility());

  std::optional<llvm::GlobalValue::VisibilityTypes>
      ExternDeclNoDLLStorageClassVisibility =
          getLLVMVisibility(LO.getExternDeclNoDLLStorageClassVisibility());

  for (llvm::GlobalValue &GV : M.global_values()) {
    if (GV.hasAppendingLinkage() || GV.hasLocalLinkage())
      continue;

    if (GV.isDeclarationForLinker())
      setLLVMVisibility(GV, GV.getDLLStorageClass() ==
                                    llvm::GlobalValue::DLLImportStorageClass
                                ? ExternDeclDLLImportVisibility
                                : ExternDeclNoDLLStorageClassVisibility);
    else
      setLLVMVisibility(GV, GV.getDLLStorageClass() ==
                                    llvm::GlobalValue::DLLExportStorageClass
                                ? DLLExportVisibility
                                : NoDLLStorageClassVisibility);

    GV.setDLLStorageClass(llvm::GlobalValue::DefaultStorageClass);
  }
}

static llvm::MDNode *getAspectsMD(ASTContext &ASTContext,
                                  llvm::LLVMContext &Ctx, StringRef Name,
                                  const SYCLUsesAspectsAttr *A) {
  SmallVector<llvm::Metadata *, 4> AspectsMD;
  AspectsMD.push_back(llvm::MDString::get(Ctx, Name));
  for (auto *Aspect : A->aspects()) {
    llvm::APSInt AspectInt = Aspect->EvaluateKnownConstInt(ASTContext);
    AspectsMD.push_back(llvm::ConstantAsMetadata::get(llvm::ConstantInt::get(
        llvm::Type::getInt32Ty(Ctx), AspectInt.getZExtValue())));
  }
  return llvm::MDNode::get(Ctx, AspectsMD);
}

static llvm::MDNode *getAspectEnumValueMD(ASTContext &ASTContext,
                                          llvm::LLVMContext &Ctx,
                                          const EnumConstantDecl *ECD) {
  SmallVector<llvm::Metadata *, 2> AspectEnumValMD;
  AspectEnumValMD.push_back(llvm::MDString::get(Ctx, ECD->getName()));
  AspectEnumValMD.push_back(
      llvm::ConstantAsMetadata::get(llvm::ConstantInt::get(
          llvm::Type::getInt32Ty(Ctx), ECD->getInitVal().getSExtValue())));
  return llvm::MDNode::get(Ctx, AspectEnumValMD);
}

static bool isStackProtectorOn(const LangOptions &LangOpts,
                               const llvm::Triple &Triple,
                               clang::LangOptions::StackProtectorMode Mode) {
  if (Triple.isAMDGPU() || Triple.isNVPTX())
    return false;
  return LangOpts.getStackProtector() == Mode;
}

void CodeGenModule::Release() {
  Module *Primary = getContext().getCurrentNamedModule();
  if (CXX20ModuleInits && Primary && !Primary->isHeaderLikeModule())
    EmitModuleInitializers(Primary);
  EmitDeferred();
  DeferredDecls.insert(EmittedDeferredDecls.begin(),
                       EmittedDeferredDecls.end());
  EmittedDeferredDecls.clear();
  EmitVTablesOpportunistically();
  applyGlobalValReplacements();
  applyReplacements();
  emitMultiVersionFunctions();

  if (Context.getLangOpts().IncrementalExtensions &&
      GlobalTopLevelStmtBlockInFlight.first) {
    const TopLevelStmtDecl *TLSD = GlobalTopLevelStmtBlockInFlight.second;
    GlobalTopLevelStmtBlockInFlight.first->FinishFunction(TLSD->getEndLoc());
    GlobalTopLevelStmtBlockInFlight = {nullptr, nullptr};
  }

  // Module implementations are initialized the same way as a regular TU that
  // imports one or more modules.
  if (CXX20ModuleInits && Primary && Primary->isInterfaceOrPartition())
    EmitCXXModuleInitFunc(Primary);
  else
    EmitCXXGlobalInitFunc();
  EmitCXXGlobalCleanUpFunc();
  registerGlobalDtorsWithAtExit();
  EmitCXXThreadLocalInitFunc();
  if (ObjCRuntime)
    if (llvm::Function *ObjCInitFunction = ObjCRuntime->ModuleInitFunction())
      AddGlobalCtor(ObjCInitFunction);
  if (Context.getLangOpts().CUDA && CUDARuntime) {
    if (llvm::Function *CudaCtorFunction = CUDARuntime->finalizeModule())
      AddGlobalCtor(CudaCtorFunction);
  }
  if (OpenMPRuntime) {
    OpenMPRuntime->createOffloadEntriesAndInfoMetadata();
    OpenMPRuntime->clear();
  }
  if (PGOReader) {
    getModule().setProfileSummary(
        PGOReader->getSummary(/* UseCS */ false).getMD(VMContext),
        llvm::ProfileSummary::PSK_Instr);
    if (PGOStats.hasDiagnostics())
      PGOStats.reportDiagnostics(getDiags(), getCodeGenOpts().MainFileName);
  }
  llvm::stable_sort(GlobalCtors, [](const Structor &L, const Structor &R) {
    return L.LexOrder < R.LexOrder;
  });
  EmitCtorList(GlobalCtors, "llvm.global_ctors");
  EmitCtorList(GlobalDtors, "llvm.global_dtors");
  EmitGlobalAnnotations();
  EmitStaticExternCAliases();
  checkAliases();
  EmitDeferredUnusedCoverageMappings();
  CodeGenPGO(*this).setValueProfilingFlag(getModule());
  CodeGenPGO(*this).setProfileVersion(getModule());
  if (CoverageMapping)
    CoverageMapping->emit();
  if (CodeGenOpts.SanitizeCfiCrossDso) {
    CodeGenFunction(*this).EmitCfiCheckFail();
    CodeGenFunction(*this).EmitCfiCheckStub();
  }
  if (LangOpts.Sanitize.has(SanitizerKind::KCFI))
    finalizeKCFITypes();
  emitAtAvailableLinkGuard();
  if (Context.getTargetInfo().getTriple().isWasm())
    EmitMainVoidAlias();

  if (getTriple().isAMDGPU() ||
      (getTriple().isSPIRV() && getTriple().getVendor() == llvm::Triple::AMD)) {
    // Emit amdhsa_code_object_version module flag, which is code object version
    // times 100.
    if (getTarget().getTargetOpts().CodeObjectVersion !=
        llvm::CodeObjectVersionKind::COV_None) {
      getModule().addModuleFlag(llvm::Module::Error,
                                "amdhsa_code_object_version",
                                getTarget().getTargetOpts().CodeObjectVersion);
    }

    // Currently, "-mprintf-kind" option is only supported for HIP
    if (LangOpts.HIP) {
      auto *MDStr = llvm::MDString::get(
          getLLVMContext(), (getTarget().getTargetOpts().AMDGPUPrintfKindVal ==
                             TargetOptions::AMDGPUPrintfKind::Hostcall)
                                ? "hostcall"
                                : "buffered");
      getModule().addModuleFlag(llvm::Module::Error, "amdgpu_printf_kind",
                                MDStr);
    }
  }

  // Emit a global array containing all external kernels or device variables
  // used by host functions and mark it as used for CUDA/HIP. This is necessary
  // to get kernels or device variables in archives linked in even if these
  // kernels or device variables are only used in host functions.
  if (!Context.CUDAExternalDeviceDeclODRUsedByHost.empty()) {
    SmallVector<llvm::Constant *, 8> UsedArray;
    for (auto D : Context.CUDAExternalDeviceDeclODRUsedByHost) {
      GlobalDecl GD;
      if (auto *FD = dyn_cast<FunctionDecl>(D))
        GD = GlobalDecl(FD, KernelReferenceKind::Kernel);
      else
        GD = GlobalDecl(D);
      UsedArray.push_back(llvm::ConstantExpr::getPointerBitCastOrAddrSpaceCast(
          GetAddrOfGlobal(GD), Int8PtrTy));
    }

    llvm::ArrayType *ATy = llvm::ArrayType::get(Int8PtrTy, UsedArray.size());

    auto *GV = new llvm::GlobalVariable(
        getModule(), ATy, false, llvm::GlobalValue::InternalLinkage,
        llvm::ConstantArray::get(ATy, UsedArray), "__clang_gpu_used_external");
    addCompilerUsedGlobal(GV);
  }
  if (LangOpts.HIP && !getLangOpts().OffloadingNewDriver) {
    // Emit a unique ID so that host and device binaries from the same
    // compilation unit can be associated.
    auto *GV = new llvm::GlobalVariable(
        getModule(), Int8Ty, false, llvm::GlobalValue::ExternalLinkage,
        llvm::Constant::getNullValue(Int8Ty),
        "__hip_cuid_" + getContext().getCUIDHash());
    addCompilerUsedGlobal(GV);
  }
  emitLLVMUsed();
  if (SanStats)
    SanStats->finish();

  if (CodeGenOpts.Autolink &&
      (Context.getLangOpts().Modules || !LinkerOptionsMetadata.empty())) {
    EmitModuleLinkOptions();
  }

  // On ELF we pass the dependent library specifiers directly to the linker
  // without manipulating them. This is in contrast to other platforms where
  // they are mapped to a specific linker option by the compiler. This
  // difference is a result of the greater variety of ELF linkers and the fact
  // that ELF linkers tend to handle libraries in a more complicated fashion
  // than on other platforms. This forces us to defer handling the dependent
  // libs to the linker.
  //
  // CUDA/HIP device and host libraries are different. Currently there is no
  // way to differentiate dependent libraries for host or device. Existing
  // usage of #pragma comment(lib, *) is intended for host libraries on
  // Windows. Therefore emit llvm.dependent-libraries only for host.
  if (!ELFDependentLibraries.empty() && !Context.getLangOpts().CUDAIsDevice) {
    auto *NMD = getModule().getOrInsertNamedMetadata("llvm.dependent-libraries");
    for (auto *MD : ELFDependentLibraries)
      NMD->addOperand(MD);
  }

  if (CodeGenOpts.DwarfVersion) {
    getModule().addModuleFlag(llvm::Module::Max, "Dwarf Version",
                              CodeGenOpts.DwarfVersion);
  }

  if (CodeGenOpts.Dwarf64)
    getModule().addModuleFlag(llvm::Module::Max, "DWARF64", 1);

  if (Context.getLangOpts().SemanticInterposition)
    // Require various optimization to respect semantic interposition.
    getModule().setSemanticInterposition(true);

  if (CodeGenOpts.EmitCodeView) {
    // Indicate that we want CodeView in the metadata.
    getModule().addModuleFlag(llvm::Module::Warning, "CodeView", 1);
  }
  if (CodeGenOpts.CodeViewGHash) {
    getModule().addModuleFlag(llvm::Module::Warning, "CodeViewGHash", 1);
  }
  if (CodeGenOpts.ControlFlowGuard) {
    // Function ID tables and checks for Control Flow Guard (cfguard=2).
    getModule().addModuleFlag(llvm::Module::Warning, "cfguard", 2);
  } else if (CodeGenOpts.ControlFlowGuardNoChecks) {
    // Function ID tables for Control Flow Guard (cfguard=1).
    getModule().addModuleFlag(llvm::Module::Warning, "cfguard", 1);
  }
  if (CodeGenOpts.EHContGuard) {
    // Function ID tables for EH Continuation Guard.
    getModule().addModuleFlag(llvm::Module::Warning, "ehcontguard", 1);
  }
  if (Context.getLangOpts().Kernel) {
    // Note if we are compiling with /kernel.
    getModule().addModuleFlag(llvm::Module::Warning, "ms-kernel", 1);
  }
  if (CodeGenOpts.OptimizationLevel > 0 && CodeGenOpts.StrictVTablePointers) {
    // We don't support LTO with 2 with different StrictVTablePointers
    // FIXME: we could support it by stripping all the information introduced
    // by StrictVTablePointers.

    getModule().addModuleFlag(llvm::Module::Error, "StrictVTablePointers",1);

    llvm::Metadata *Ops[2] = {
              llvm::MDString::get(VMContext, "StrictVTablePointers"),
              llvm::ConstantAsMetadata::get(llvm::ConstantInt::get(
                  llvm::Type::getInt32Ty(VMContext), 1))};

    getModule().addModuleFlag(llvm::Module::Require,
                              "StrictVTablePointersRequirement",
                              llvm::MDNode::get(VMContext, Ops));
  }
  if (getModuleDebugInfo())
    // We support a single version in the linked module. The LLVM
    // parser will drop debug info with a different version number
    // (and warn about it, too).
    getModule().addModuleFlag(llvm::Module::Warning, "Debug Info Version",
                              llvm::DEBUG_METADATA_VERSION);

  // We need to record the widths of enums and wchar_t, so that we can generate
  // the correct build attributes in the ARM backend. wchar_size is also used by
  // TargetLibraryInfo.
  uint64_t WCharWidth =
      Context.getTypeSizeInChars(Context.getWideCharType()).getQuantity();
  getModule().addModuleFlag(llvm::Module::Error, "wchar_size", WCharWidth);

  if (getTriple().isOSzOS()) {
    getModule().addModuleFlag(llvm::Module::Warning,
                              "zos_product_major_version",
                              uint32_t(CLANG_VERSION_MAJOR));
    getModule().addModuleFlag(llvm::Module::Warning,
                              "zos_product_minor_version",
                              uint32_t(CLANG_VERSION_MINOR));
    getModule().addModuleFlag(llvm::Module::Warning, "zos_product_patchlevel",
                              uint32_t(CLANG_VERSION_PATCHLEVEL));
    std::string ProductId = getClangVendor() + "clang";
    getModule().addModuleFlag(llvm::Module::Error, "zos_product_id",
                              llvm::MDString::get(VMContext, ProductId));

    // Record the language because we need it for the PPA2.
    StringRef lang_str = languageToString(
        LangStandard::getLangStandardForKind(LangOpts.LangStd).Language);
    getModule().addModuleFlag(llvm::Module::Error, "zos_cu_language",
                              llvm::MDString::get(VMContext, lang_str));

    time_t TT = PreprocessorOpts.SourceDateEpoch
                    ? *PreprocessorOpts.SourceDateEpoch
                    : std::time(nullptr);
    getModule().addModuleFlag(llvm::Module::Max, "zos_translation_time",
                              static_cast<uint64_t>(TT));

    // Multiple modes will be supported here.
    getModule().addModuleFlag(llvm::Module::Error, "zos_le_char_mode",
                              llvm::MDString::get(VMContext, "ascii"));
  }

  llvm::Triple T = Context.getTargetInfo().getTriple();
  if (T.isARM() || T.isThumb()) {
    // The minimum width of an enum in bytes
    uint64_t EnumWidth = Context.getLangOpts().ShortEnums ? 1 : 4;
    getModule().addModuleFlag(llvm::Module::Error, "min_enum_size", EnumWidth);
  }

  if (T.isRISCV()) {
    StringRef ABIStr = Target.getABI();
    llvm::LLVMContext &Ctx = TheModule.getContext();
    getModule().addModuleFlag(llvm::Module::Error, "target-abi",
                              llvm::MDString::get(Ctx, ABIStr));

    // Add the canonical ISA string as metadata so the backend can set the ELF
    // attributes correctly. We use AppendUnique so LTO will keep all of the
    // unique ISA strings that were linked together.
    const std::vector<std::string> &Features =
        getTarget().getTargetOpts().Features;
    auto ParseResult =
        llvm::RISCVISAInfo::parseFeatures(T.isRISCV64() ? 64 : 32, Features);
    if (!errorToBool(ParseResult.takeError()))
      getModule().addModuleFlag(
          llvm::Module::AppendUnique, "riscv-isa",
          llvm::MDNode::get(
              Ctx, llvm::MDString::get(Ctx, (*ParseResult)->toString())));
  }

  if (CodeGenOpts.SanitizeCfiCrossDso) {
    // Indicate that we want cross-DSO control flow integrity checks.
    getModule().addModuleFlag(llvm::Module::Override, "Cross-DSO CFI", 1);
  }

  if (CodeGenOpts.WholeProgramVTables) {
    // Indicate whether VFE was enabled for this module, so that the
    // vcall_visibility metadata added under whole program vtables is handled
    // appropriately in the optimizer.
    getModule().addModuleFlag(llvm::Module::Error, "Virtual Function Elim",
                              CodeGenOpts.VirtualFunctionElimination);
  }

  if (LangOpts.Sanitize.has(SanitizerKind::CFIICall)) {
    getModule().addModuleFlag(llvm::Module::Override,
                              "CFI Canonical Jump Tables",
                              CodeGenOpts.SanitizeCfiCanonicalJumpTables);
  }

  if (LangOpts.Sanitize.has(SanitizerKind::KCFI)) {
    getModule().addModuleFlag(llvm::Module::Override, "kcfi", 1);
    // KCFI assumes patchable-function-prefix is the same for all indirectly
    // called functions. Store the expected offset for code generation.
    if (CodeGenOpts.PatchableFunctionEntryOffset)
      getModule().addModuleFlag(llvm::Module::Override, "kcfi-offset",
                                CodeGenOpts.PatchableFunctionEntryOffset);
  }

  if (CodeGenOpts.CFProtectionReturn &&
      Target.checkCFProtectionReturnSupported(getDiags())) {
    // Indicate that we want to instrument return control flow protection.
    getModule().addModuleFlag(llvm::Module::Min, "cf-protection-return",
                              1);
  }

  if (CodeGenOpts.CFProtectionBranch &&
      Target.checkCFProtectionBranchSupported(getDiags())) {
    // Indicate that we want to instrument branch control flow protection.
    getModule().addModuleFlag(llvm::Module::Min, "cf-protection-branch",
                              1);
  }

  if (CodeGenOpts.FunctionReturnThunks)
    getModule().addModuleFlag(llvm::Module::Override, "function_return_thunk_extern", 1);

  if (CodeGenOpts.IndirectBranchCSPrefix)
    getModule().addModuleFlag(llvm::Module::Override, "indirect_branch_cs_prefix", 1);

  // Add module metadata for return address signing (ignoring
  // non-leaf/all) and stack tagging. These are actually turned on by function
  // attributes, but we use module metadata to emit build attributes. This is
  // needed for LTO, where the function attributes are inside bitcode
  // serialised into a global variable by the time build attributes are
  // emitted, so we can't access them. LTO objects could be compiled with
  // different flags therefore module flags are set to "Min" behavior to achieve
  // the same end result of the normal build where e.g BTI is off if any object
  // doesn't support it.
  if (Context.getTargetInfo().hasFeature("ptrauth") &&
      LangOpts.getSignReturnAddressScope() !=
          LangOptions::SignReturnAddressScopeKind::None)
    getModule().addModuleFlag(llvm::Module::Override,
                              "sign-return-address-buildattr", 1);
  if (LangOpts.Sanitize.has(SanitizerKind::MemtagStack))
    getModule().addModuleFlag(llvm::Module::Override,
                              "tag-stack-memory-buildattr", 1);

  if (T.isARM() || T.isThumb() || T.isAArch64()) {
    if (LangOpts.BranchTargetEnforcement)
      getModule().addModuleFlag(llvm::Module::Min, "branch-target-enforcement",
                                1);
    if (LangOpts.BranchProtectionPAuthLR)
      getModule().addModuleFlag(llvm::Module::Min, "branch-protection-pauth-lr",
                                1);
    if (LangOpts.GuardedControlStack)
      getModule().addModuleFlag(llvm::Module::Min, "guarded-control-stack", 1);
    if (LangOpts.hasSignReturnAddress())
      getModule().addModuleFlag(llvm::Module::Min, "sign-return-address", 1);
    if (LangOpts.isSignReturnAddressScopeAll())
      getModule().addModuleFlag(llvm::Module::Min, "sign-return-address-all",
                                1);
    if (!LangOpts.isSignReturnAddressWithAKey())
      getModule().addModuleFlag(llvm::Module::Min,
                                "sign-return-address-with-bkey", 1);

    if (getTriple().isOSLinux()) {
      assert(getTriple().isOSBinFormatELF());
      using namespace llvm::ELF;
      uint64_t PAuthABIVersion =
          (LangOpts.PointerAuthIntrinsics
           << AARCH64_PAUTH_PLATFORM_LLVM_LINUX_VERSION_INTRINSICS) |
          (LangOpts.PointerAuthCalls
           << AARCH64_PAUTH_PLATFORM_LLVM_LINUX_VERSION_CALLS) |
          (LangOpts.PointerAuthReturns
           << AARCH64_PAUTH_PLATFORM_LLVM_LINUX_VERSION_RETURNS) |
          (LangOpts.PointerAuthAuthTraps
           << AARCH64_PAUTH_PLATFORM_LLVM_LINUX_VERSION_AUTHTRAPS) |
          (LangOpts.PointerAuthVTPtrAddressDiscrimination
           << AARCH64_PAUTH_PLATFORM_LLVM_LINUX_VERSION_VPTRADDRDISCR) |
          (LangOpts.PointerAuthVTPtrTypeDiscrimination
           << AARCH64_PAUTH_PLATFORM_LLVM_LINUX_VERSION_VPTRTYPEDISCR) |
          (LangOpts.PointerAuthInitFini
           << AARCH64_PAUTH_PLATFORM_LLVM_LINUX_VERSION_INITFINI);
      static_assert(AARCH64_PAUTH_PLATFORM_LLVM_LINUX_VERSION_INITFINI ==
                        AARCH64_PAUTH_PLATFORM_LLVM_LINUX_VERSION_LAST,
                    "Update when new enum items are defined");
      if (PAuthABIVersion != 0) {
        getModule().addModuleFlag(llvm::Module::Error,
                                  "aarch64-elf-pauthabi-platform",
                                  AARCH64_PAUTH_PLATFORM_LLVM_LINUX);
        getModule().addModuleFlag(llvm::Module::Error,
                                  "aarch64-elf-pauthabi-version",
                                  PAuthABIVersion);
      }
    }
  }

  if (CodeGenOpts.StackClashProtector)
    getModule().addModuleFlag(
        llvm::Module::Override, "probe-stack",
        llvm::MDString::get(TheModule.getContext(), "inline-asm"));

  if (CodeGenOpts.StackProbeSize && CodeGenOpts.StackProbeSize != 4096)
    getModule().addModuleFlag(llvm::Module::Min, "stack-probe-size",
                              CodeGenOpts.StackProbeSize);

  if (!CodeGenOpts.MemoryProfileOutput.empty()) {
    llvm::LLVMContext &Ctx = TheModule.getContext();
    getModule().addModuleFlag(
        llvm::Module::Error, "MemProfProfileFilename",
        llvm::MDString::get(Ctx, CodeGenOpts.MemoryProfileOutput));
  }

  if ((LangOpts.CUDAIsDevice || LangOpts.SYCLIsDevice) && getTriple().isNVPTX()) {
    // Indicate whether __nvvm_reflect should be configured to flush denormal
    // floating point values to 0.  (This corresponds to its "__CUDA_FTZ"
    // property.)
    getModule().addModuleFlag(
        llvm::Module::Max, "nvvm-reflect-ftz",
        (CodeGenOpts.FP32DenormalMode.Output != llvm::DenormalMode::IEEE) ||
            (CodeGenOpts.FPDenormalMode.Output != llvm::DenormalMode::IEEE));
    getModule().addModuleFlag(llvm::Module::Max, "nvvm-reflect-prec-sqrt",
                              getTarget().getTargetOpts().NVVMCudaPrecSqrt);
  }

  if (LangOpts.SYCLIsDevice) {
    getModule().addModuleFlag(llvm::Module::Error, "sycl-device", 1);
    if (LangOpts.SYCLIsNativeCPU)
      getModule().addModuleFlag(llvm::Module::Error, "is-native-cpu", 1);
  }

  if (LangOpts.EHAsynch)
    getModule().addModuleFlag(llvm::Module::Warning, "eh-asynch", 1);

  // Indicate whether this Module was compiled with -fopenmp
  if (getLangOpts().OpenMP && !getLangOpts().OpenMPSimd)
    getModule().addModuleFlag(llvm::Module::Max, "openmp", LangOpts.OpenMP);
  if (getLangOpts().OpenMPIsTargetDevice)
    getModule().addModuleFlag(llvm::Module::Max, "openmp-device",
                              LangOpts.OpenMP);

  // Emit OpenCL specific module metadata: OpenCL/SPIR version.
  if (LangOpts.OpenCL || (LangOpts.CUDAIsDevice && getTriple().isSPIRV())) {
    EmitOpenCLMetadata();
    // Emit SPIR version.
    if (getTriple().isSPIR()) {
      // SPIR v2.0 s2.12 - The SPIR version used by the module is stored in the
      // opencl.spir.version named metadata.
      // C++ for OpenCL has a distinct mapping for version compatibility with
      // OpenCL.
      auto Version = LangOpts.getOpenCLCompatibleVersion();
      llvm::Metadata *SPIRVerElts[] = {
          llvm::ConstantAsMetadata::get(llvm::ConstantInt::get(
              Int32Ty, Version / 100)),
          llvm::ConstantAsMetadata::get(llvm::ConstantInt::get(
              Int32Ty, (Version / 100 > 1) ? 0 : 2))};
      llvm::NamedMDNode *SPIRVerMD =
          TheModule.getOrInsertNamedMetadata("opencl.spir.version");
      llvm::LLVMContext &Ctx = TheModule.getContext();
      SPIRVerMD->addOperand(llvm::MDNode::get(Ctx, SPIRVerElts));
    }
  }

  // Emit SYCL specific module metadata: OpenCL/SPIR version, OpenCL language,
  // metadata for optional features (device aspects).
  if (LangOpts.SYCLIsDevice) {
    llvm::LLVMContext &Ctx = TheModule.getContext();
    llvm::Metadata *SPIRVerElts[] = {
        llvm::ConstantAsMetadata::get(llvm::ConstantInt::get(Int32Ty, 1)),
        llvm::ConstantAsMetadata::get(llvm::ConstantInt::get(Int32Ty, 2))};
    llvm::NamedMDNode *SPIRVerMD =
        TheModule.getOrInsertNamedMetadata("opencl.spir.version");
    SPIRVerMD->addOperand(llvm::MDNode::get(Ctx, SPIRVerElts));
    // We are trying to look like OpenCL C++ for SPIR-V translator.
    // 4 - OpenCL_CPP, 100000 - OpenCL C++ version 1.0
    // 0 - ESIMD, if any kernel or function is an explicit SIMD one
    int Lang = llvm::any_of(TheModule,
                            [](const auto &F) {
                              return F.getMetadata("sycl_explicit_simd");
                            })
                   ? 0
                   : 4;

    llvm::Metadata *SPIRVSourceElts[] = {
        llvm::ConstantAsMetadata::get(llvm::ConstantInt::get(Int32Ty, Lang)),
        llvm::ConstantAsMetadata::get(llvm::ConstantInt::get(Int32Ty, 100000))};
    llvm::NamedMDNode *SPIRVSourceMD =
        TheModule.getOrInsertNamedMetadata("spirv.Source");
    SPIRVSourceMD->addOperand(llvm::MDNode::get(Ctx, SPIRVSourceElts));

    // Emit type name with list of associated device aspects.
    if (TypesWithAspects.size() > 0) {
      llvm::NamedMDNode *AspectsMD =
          TheModule.getOrInsertNamedMetadata("sycl_types_that_use_aspects");
      for (const auto &Type : TypesWithAspects) {
        StringRef Name = Type.first;
        const RecordDecl *RD = Type.second;
        if (const auto *Attr = RD->getAttr<SYCLUsesAspectsAttr>())
          AspectsMD->addOperand(
              getAspectsMD(Context, TheModule.getContext(), Name, Attr));
      }
    }

    // Emit metadata for all aspects defined in the aspects enum.
    if (AspectsEnumDecl) {
      llvm::NamedMDNode *AspectEnumValsMD =
          TheModule.getOrInsertNamedMetadata("sycl_aspects");
      for (const EnumConstantDecl *ECD : AspectsEnumDecl->enumerators())
        AspectEnumValsMD->addOperand(
            getAspectEnumValueMD(Context, TheModule.getContext(), ECD));
    }
  }

  // HLSL related end of code gen work items.
  if (LangOpts.HLSL)
    getHLSLRuntime().finishCodeGen();

  if (uint32_t PLevel = Context.getLangOpts().PICLevel) {
    assert(PLevel < 3 && "Invalid PIC Level");
    getModule().setPICLevel(static_cast<llvm::PICLevel::Level>(PLevel));
    if (Context.getLangOpts().PIE)
      getModule().setPIELevel(static_cast<llvm::PIELevel::Level>(PLevel));
  }

  if (getCodeGenOpts().CodeModel.size() > 0) {
    unsigned CM = llvm::StringSwitch<unsigned>(getCodeGenOpts().CodeModel)
                  .Case("tiny", llvm::CodeModel::Tiny)
                  .Case("small", llvm::CodeModel::Small)
                  .Case("kernel", llvm::CodeModel::Kernel)
                  .Case("medium", llvm::CodeModel::Medium)
                  .Case("large", llvm::CodeModel::Large)
                  .Default(~0u);
    if (CM != ~0u) {
      llvm::CodeModel::Model codeModel = static_cast<llvm::CodeModel::Model>(CM);
      getModule().setCodeModel(codeModel);

      if ((CM == llvm::CodeModel::Medium || CM == llvm::CodeModel::Large) &&
          Context.getTargetInfo().getTriple().getArch() ==
              llvm::Triple::x86_64) {
        getModule().setLargeDataThreshold(getCodeGenOpts().LargeDataThreshold);
      }
    }
  }

  if (CodeGenOpts.NoPLT)
    getModule().setRtLibUseGOT();
  if (getTriple().isOSBinFormatELF() &&
      CodeGenOpts.DirectAccessExternalData !=
          getModule().getDirectAccessExternalData()) {
    getModule().setDirectAccessExternalData(
        CodeGenOpts.DirectAccessExternalData);
  }
  if (CodeGenOpts.UnwindTables)
    getModule().setUwtable(llvm::UWTableKind(CodeGenOpts.UnwindTables));

  switch (CodeGenOpts.getFramePointer()) {
  case CodeGenOptions::FramePointerKind::None:
    // 0 ("none") is the default.
    break;
  case CodeGenOptions::FramePointerKind::Reserved:
    getModule().setFramePointer(llvm::FramePointerKind::Reserved);
    break;
  case CodeGenOptions::FramePointerKind::NonLeaf:
    getModule().setFramePointer(llvm::FramePointerKind::NonLeaf);
    break;
  case CodeGenOptions::FramePointerKind::All:
    getModule().setFramePointer(llvm::FramePointerKind::All);
    break;
  }

  SimplifyPersonality();

  if (getCodeGenOpts().EmitDeclMetadata)
    EmitDeclMetadata();

  if (getCodeGenOpts().CoverageNotesFile.size() ||
      getCodeGenOpts().CoverageDataFile.size())
    EmitCoverageFile();

  if (CGDebugInfo *DI = getModuleDebugInfo())
    DI->finalize();

  if (getCodeGenOpts().EmitVersionIdentMetadata)
    EmitVersionIdentMetadata();

  if (!getCodeGenOpts().RecordCommandLine.empty())
    EmitCommandLineMetadata();

  if (!getCodeGenOpts().StackProtectorGuard.empty())
    getModule().setStackProtectorGuard(getCodeGenOpts().StackProtectorGuard);
  if (!getCodeGenOpts().StackProtectorGuardReg.empty())
    getModule().setStackProtectorGuardReg(
        getCodeGenOpts().StackProtectorGuardReg);
  if (!getCodeGenOpts().StackProtectorGuardSymbol.empty())
    getModule().setStackProtectorGuardSymbol(
        getCodeGenOpts().StackProtectorGuardSymbol);
  if (getCodeGenOpts().StackProtectorGuardOffset != INT_MAX)
    getModule().setStackProtectorGuardOffset(
        getCodeGenOpts().StackProtectorGuardOffset);
  if (getCodeGenOpts().StackAlignment)
    getModule().setOverrideStackAlignment(getCodeGenOpts().StackAlignment);
  if (getCodeGenOpts().SkipRaxSetup)
    getModule().addModuleFlag(llvm::Module::Override, "SkipRaxSetup", 1);
  if (getLangOpts().RegCall4)
    getModule().addModuleFlag(llvm::Module::Override, "RegCallv4", 1);

  if (getContext().getTargetInfo().getMaxTLSAlign())
    getModule().addModuleFlag(llvm::Module::Error, "MaxTLSAlign",
                              getContext().getTargetInfo().getMaxTLSAlign());

  getTargetCodeGenInfo().emitTargetGlobals(*this);

  getTargetCodeGenInfo().emitTargetMetadata(*this, MangledDeclNames);

  EmitBackendOptionsMetadata(getCodeGenOpts());

  // If there is device offloading code embed it in the host now.
  EmbedObject(&getModule(), CodeGenOpts, getDiags());

  // Set visibility from DLL storage class
  // We do this at the end of LLVM IR generation; after any operation
  // that might affect the DLL storage class or the visibility, and
  // before anything that might act on these.
  setVisibilityFromDLLStorageClass(LangOpts, getModule());

  // Check the tail call symbols are truly undefined.
  if (getTriple().isPPC() && !MustTailCallUndefinedGlobals.empty()) {
    for (auto &I : MustTailCallUndefinedGlobals) {
      if (!I.first->isDefined())
        getDiags().Report(I.second, diag::err_ppc_impossible_musttail) << 2;
      else {
        StringRef MangledName = getMangledName(GlobalDecl(I.first));
        llvm::GlobalValue *Entry = GetGlobalValue(MangledName);
        if (!Entry || Entry->isWeakForLinker() ||
            Entry->isDeclarationForLinker())
          getDiags().Report(I.second, diag::err_ppc_impossible_musttail) << 2;
      }
    }
  }
}

void CodeGenModule::EmitOpenCLMetadata() {
  // SPIR v2.0 s2.13 - The OpenCL version used by the module is stored in the
  // opencl.ocl.version named metadata node.
  // C++ for OpenCL has a distinct mapping for versions compatible with OpenCL.
  auto CLVersion = LangOpts.getOpenCLCompatibleVersion();

  auto EmitVersion = [this](StringRef MDName, int Version) {
    llvm::Metadata *OCLVerElts[] = {
        llvm::ConstantAsMetadata::get(
            llvm::ConstantInt::get(Int32Ty, Version / 100)),
        llvm::ConstantAsMetadata::get(
            llvm::ConstantInt::get(Int32Ty, (Version % 100) / 10))};
    llvm::NamedMDNode *OCLVerMD = TheModule.getOrInsertNamedMetadata(MDName);
    llvm::LLVMContext &Ctx = TheModule.getContext();
    OCLVerMD->addOperand(llvm::MDNode::get(Ctx, OCLVerElts));
  };

  EmitVersion("opencl.ocl.version", CLVersion);
  if (LangOpts.OpenCLCPlusPlus) {
    // In addition to the OpenCL compatible version, emit the C++ version.
    EmitVersion("opencl.cxx.version", LangOpts.OpenCLCPlusPlusVersion);
  }
}

void CodeGenModule::EmitBackendOptionsMetadata(
    const CodeGenOptions &CodeGenOpts) {
  if (getTriple().isRISCV()) {
    getModule().addModuleFlag(llvm::Module::Min, "SmallDataLimit",
                              CodeGenOpts.SmallDataLimit);
  }
}

void CodeGenModule::UpdateCompletedType(const TagDecl *TD) {
  // Make sure that this type is translated.
  Types.UpdateCompletedType(TD);
}

void CodeGenModule::RefreshTypeCacheForClass(const CXXRecordDecl *RD) {
  // Make sure that this type is translated.
  Types.RefreshTypeCacheForClass(RD);
}

llvm::MDNode *CodeGenModule::getTBAATypeInfo(QualType QTy) {
  if (!TBAA)
    return nullptr;
  return TBAA->getTypeInfo(QTy);
}

TBAAAccessInfo CodeGenModule::getTBAAAccessInfo(QualType AccessType) {
  if (!TBAA)
    return TBAAAccessInfo();
  if (getLangOpts().CUDAIsDevice) {
    // As CUDA builtin surface/texture types are replaced, skip generating TBAA
    // access info.
    if (AccessType->isCUDADeviceBuiltinSurfaceType()) {
      if (getTargetCodeGenInfo().getCUDADeviceBuiltinSurfaceDeviceType() !=
          nullptr)
        return TBAAAccessInfo();
    } else if (AccessType->isCUDADeviceBuiltinTextureType()) {
      if (getTargetCodeGenInfo().getCUDADeviceBuiltinTextureDeviceType() !=
          nullptr)
        return TBAAAccessInfo();
    }
  }
  return TBAA->getAccessInfo(AccessType);
}

TBAAAccessInfo
CodeGenModule::getTBAAVTablePtrAccessInfo(llvm::Type *VTablePtrType) {
  if (!TBAA)
    return TBAAAccessInfo();
  return TBAA->getVTablePtrAccessInfo(VTablePtrType);
}

llvm::MDNode *CodeGenModule::getTBAAStructInfo(QualType QTy) {
  if (!TBAA)
    return nullptr;
  return TBAA->getTBAAStructInfo(QTy);
}

llvm::MDNode *CodeGenModule::getTBAABaseTypeInfo(QualType QTy) {
  if (!TBAA)
    return nullptr;
  return TBAA->getBaseTypeInfo(QTy);
}

llvm::MDNode *CodeGenModule::getTBAAAccessTagInfo(TBAAAccessInfo Info) {
  if (!TBAA)
    return nullptr;
  return TBAA->getAccessTagInfo(Info);
}

TBAAAccessInfo CodeGenModule::mergeTBAAInfoForCast(TBAAAccessInfo SourceInfo,
                                                   TBAAAccessInfo TargetInfo) {
  if (!TBAA)
    return TBAAAccessInfo();
  return TBAA->mergeTBAAInfoForCast(SourceInfo, TargetInfo);
}

TBAAAccessInfo
CodeGenModule::mergeTBAAInfoForConditionalOperator(TBAAAccessInfo InfoA,
                                                   TBAAAccessInfo InfoB) {
  if (!TBAA)
    return TBAAAccessInfo();
  return TBAA->mergeTBAAInfoForConditionalOperator(InfoA, InfoB);
}

TBAAAccessInfo
CodeGenModule::mergeTBAAInfoForMemoryTransfer(TBAAAccessInfo DestInfo,
                                              TBAAAccessInfo SrcInfo) {
  if (!TBAA)
    return TBAAAccessInfo();
  return TBAA->mergeTBAAInfoForConditionalOperator(DestInfo, SrcInfo);
}

void CodeGenModule::DecorateInstructionWithTBAA(llvm::Instruction *Inst,
                                                TBAAAccessInfo TBAAInfo) {
  if (llvm::MDNode *Tag = getTBAAAccessTagInfo(TBAAInfo))
    Inst->setMetadata(llvm::LLVMContext::MD_tbaa, Tag);
}

void CodeGenModule::DecorateInstructionWithInvariantGroup(
    llvm::Instruction *I, const CXXRecordDecl *RD) {
  I->setMetadata(llvm::LLVMContext::MD_invariant_group,
                 llvm::MDNode::get(getLLVMContext(), {}));
}

void CodeGenModule::Error(SourceLocation loc, StringRef message) {
  unsigned diagID = getDiags().getCustomDiagID(DiagnosticsEngine::Error, "%0");
  getDiags().Report(Context.getFullLoc(loc), diagID) << message;
}

/// ErrorUnsupported - Print out an error that codegen doesn't support the
/// specified stmt yet.
void CodeGenModule::ErrorUnsupported(const Stmt *S, const char *Type) {
  unsigned DiagID = getDiags().getCustomDiagID(DiagnosticsEngine::Error,
                                               "cannot compile this %0 yet");
  std::string Msg = Type;
  getDiags().Report(Context.getFullLoc(S->getBeginLoc()), DiagID)
      << Msg << S->getSourceRange();
}

/// ErrorUnsupported - Print out an error that codegen doesn't support the
/// specified decl yet.
void CodeGenModule::ErrorUnsupported(const Decl *D, const char *Type) {
  unsigned DiagID = getDiags().getCustomDiagID(DiagnosticsEngine::Error,
                                               "cannot compile this %0 yet");
  std::string Msg = Type;
  getDiags().Report(Context.getFullLoc(D->getLocation()), DiagID) << Msg;
}

llvm::ConstantInt *CodeGenModule::getSize(CharUnits size) {
  return llvm::ConstantInt::get(SizeTy, size.getQuantity());
}

void CodeGenModule::setGlobalVisibility(llvm::GlobalValue *GV,
                                        const NamedDecl *D) const {
  // Internal definitions always have default visibility.
  if (GV->hasLocalLinkage()) {
    GV->setVisibility(llvm::GlobalValue::DefaultVisibility);
    return;
  }
  if (!D)
    return;

  // Set visibility for definitions, and for declarations if requested globally
  // or set explicitly.
  LinkageInfo LV = D->getLinkageAndVisibility();

  // OpenMP declare target variables must be visible to the host so they can
  // be registered. We require protected visibility unless the variable has
  // the DT_nohost modifier and does not need to be registered.
  if (Context.getLangOpts().OpenMP &&
      Context.getLangOpts().OpenMPIsTargetDevice && isa<VarDecl>(D) &&
      D->hasAttr<OMPDeclareTargetDeclAttr>() &&
      D->getAttr<OMPDeclareTargetDeclAttr>()->getDevType() !=
          OMPDeclareTargetDeclAttr::DT_NoHost &&
      LV.getVisibility() == HiddenVisibility) {
    GV->setVisibility(llvm::GlobalValue::ProtectedVisibility);
    return;
  }

  if (GV->hasDLLExportStorageClass() || GV->hasDLLImportStorageClass()) {
    // Reject incompatible dlllstorage and visibility annotations.
    if (!LV.isVisibilityExplicit())
      return;
    if (GV->hasDLLExportStorageClass()) {
      if (LV.getVisibility() == HiddenVisibility)
        getDiags().Report(D->getLocation(),
                          diag::err_hidden_visibility_dllexport);
    } else if (LV.getVisibility() != DefaultVisibility) {
      getDiags().Report(D->getLocation(),
                        diag::err_non_default_visibility_dllimport);
    }
    return;
  }

  if (LV.isVisibilityExplicit() || getLangOpts().SetVisibilityForExternDecls ||
      !GV->isDeclarationForLinker())
    GV->setVisibility(GetLLVMVisibility(LV.getVisibility()));
}

static bool shouldAssumeDSOLocal(const CodeGenModule &CGM,
                                 llvm::GlobalValue *GV) {
  if (GV->hasLocalLinkage())
    return true;

  if (!GV->hasDefaultVisibility() && !GV->hasExternalWeakLinkage())
    return true;

  // DLLImport explicitly marks the GV as external.
  if (GV->hasDLLImportStorageClass())
    return false;

  const llvm::Triple &TT = CGM.getTriple();
  const auto &CGOpts = CGM.getCodeGenOpts();
  if (TT.isWindowsGNUEnvironment()) {
    // In MinGW, variables without DLLImport can still be automatically
    // imported from a DLL by the linker; don't mark variables that
    // potentially could come from another DLL as DSO local.

    // With EmulatedTLS, TLS variables can be autoimported from other DLLs
    // (and this actually happens in the public interface of libstdc++), so
    // such variables can't be marked as DSO local. (Native TLS variables
    // can't be dllimported at all, though.)
    if (GV->isDeclarationForLinker() && isa<llvm::GlobalVariable>(GV) &&
        (!GV->isThreadLocal() || CGM.getCodeGenOpts().EmulatedTLS) &&
        CGOpts.AutoImport)
      return false;
  }

  // On COFF, don't mark 'extern_weak' symbols as DSO local. If these symbols
  // remain unresolved in the link, they can be resolved to zero, which is
  // outside the current DSO.
  if (TT.isOSBinFormatCOFF() && GV->hasExternalWeakLinkage())
    return false;

  // Every other GV is local on COFF.
  // Make an exception for windows OS in the triple: Some firmware builds use
  // *-win32-macho triples. This (accidentally?) produced windows relocations
  // without GOT tables in older clang versions; Keep this behaviour.
  // FIXME: even thread local variables?
  if (TT.isOSBinFormatCOFF() || (TT.isOSWindows() && TT.isOSBinFormatMachO()))
    return true;

  // Only handle COFF and ELF for now.
  if (!TT.isOSBinFormatELF())
    return false;

  // If this is not an executable, don't assume anything is local.
  llvm::Reloc::Model RM = CGOpts.RelocationModel;
  const auto &LOpts = CGM.getLangOpts();
  if (RM != llvm::Reloc::Static && !LOpts.PIE) {
    // On ELF, if -fno-semantic-interposition is specified and the target
    // supports local aliases, there will be neither CC1
    // -fsemantic-interposition nor -fhalf-no-semantic-interposition. Set
    // dso_local on the function if using a local alias is preferable (can avoid
    // PLT indirection).
    if (!(isa<llvm::Function>(GV) && GV->canBenefitFromLocalAlias()))
      return false;
    return !(CGM.getLangOpts().SemanticInterposition ||
             CGM.getLangOpts().HalfNoSemanticInterposition);
  }

  // A definition cannot be preempted from an executable.
  if (!GV->isDeclarationForLinker())
    return true;

  // Most PIC code sequences that assume that a symbol is local cannot produce a
  // 0 if it turns out the symbol is undefined. While this is ABI and relocation
  // depended, it seems worth it to handle it here.
  if (RM == llvm::Reloc::PIC_ && GV->hasExternalWeakLinkage())
    return false;

  // PowerPC64 prefers TOC indirection to avoid copy relocations.
  if (TT.isPPC64())
    return false;

  if (CGOpts.DirectAccessExternalData) {
    // If -fdirect-access-external-data (default for -fno-pic), set dso_local
    // for non-thread-local variables. If the symbol is not defined in the
    // executable, a copy relocation will be needed at link time. dso_local is
    // excluded for thread-local variables because they generally don't support
    // copy relocations.
    if (auto *Var = dyn_cast<llvm::GlobalVariable>(GV))
      if (!Var->isThreadLocal())
        return true;

    // -fno-pic sets dso_local on a function declaration to allow direct
    // accesses when taking its address (similar to a data symbol). If the
    // function is not defined in the executable, a canonical PLT entry will be
    // needed at link time. -fno-direct-access-external-data can avoid the
    // canonical PLT entry. We don't generalize this condition to -fpie/-fpic as
    // it could just cause trouble without providing perceptible benefits.
    if (isa<llvm::Function>(GV) && !CGOpts.NoPLT && RM == llvm::Reloc::Static)
      return true;
  }

  // If we can use copy relocations we can assume it is local.

  // Otherwise don't assume it is local.
  return false;
}

void CodeGenModule::setDSOLocal(llvm::GlobalValue *GV) const {
  GV->setDSOLocal(shouldAssumeDSOLocal(*this, GV));
}

void CodeGenModule::setDLLImportDLLExport(llvm::GlobalValue *GV,
                                          GlobalDecl GD) const {
  const auto *D = dyn_cast<NamedDecl>(GD.getDecl());
  // C++ destructors have a few C++ ABI specific special cases.
  if (const auto *Dtor = dyn_cast_or_null<CXXDestructorDecl>(D)) {
    getCXXABI().setCXXDestructorDLLStorage(GV, Dtor, GD.getDtorType());
    return;
  }
  setDLLImportDLLExport(GV, D);
}

void CodeGenModule::setDLLImportDLLExport(llvm::GlobalValue *GV,
                                          const NamedDecl *D) const {
  if (D && D->isExternallyVisible()) {
    if (D->hasAttr<DLLImportAttr>())
      GV->setDLLStorageClass(llvm::GlobalVariable::DLLImportStorageClass);
    else if ((D->hasAttr<DLLExportAttr>() ||
              shouldMapVisibilityToDLLExport(D)) &&
             !GV->isDeclarationForLinker())
      GV->setDLLStorageClass(llvm::GlobalVariable::DLLExportStorageClass);
  }
}

void CodeGenModule::setGVProperties(llvm::GlobalValue *GV,
                                    GlobalDecl GD) const {
  setDLLImportDLLExport(GV, GD);
  setGVPropertiesAux(GV, dyn_cast<NamedDecl>(GD.getDecl()));
}

void CodeGenModule::setGVProperties(llvm::GlobalValue *GV,
                                    const NamedDecl *D) const {
  setDLLImportDLLExport(GV, D);
  setGVPropertiesAux(GV, D);
}

void CodeGenModule::setGVPropertiesAux(llvm::GlobalValue *GV,
                                       const NamedDecl *D) const {
  setGlobalVisibility(GV, D);
  setDSOLocal(GV);
  GV->setPartition(CodeGenOpts.SymbolPartition);
}

static llvm::GlobalVariable::ThreadLocalMode GetLLVMTLSModel(StringRef S) {
  return llvm::StringSwitch<llvm::GlobalVariable::ThreadLocalMode>(S)
      .Case("global-dynamic", llvm::GlobalVariable::GeneralDynamicTLSModel)
      .Case("local-dynamic", llvm::GlobalVariable::LocalDynamicTLSModel)
      .Case("initial-exec", llvm::GlobalVariable::InitialExecTLSModel)
      .Case("local-exec", llvm::GlobalVariable::LocalExecTLSModel);
}

llvm::GlobalVariable::ThreadLocalMode
CodeGenModule::GetDefaultLLVMTLSModel() const {
  switch (CodeGenOpts.getDefaultTLSModel()) {
  case CodeGenOptions::GeneralDynamicTLSModel:
    return llvm::GlobalVariable::GeneralDynamicTLSModel;
  case CodeGenOptions::LocalDynamicTLSModel:
    return llvm::GlobalVariable::LocalDynamicTLSModel;
  case CodeGenOptions::InitialExecTLSModel:
    return llvm::GlobalVariable::InitialExecTLSModel;
  case CodeGenOptions::LocalExecTLSModel:
    return llvm::GlobalVariable::LocalExecTLSModel;
  }
  llvm_unreachable("Invalid TLS model!");
}

void CodeGenModule::setTLSMode(llvm::GlobalValue *GV, const VarDecl &D) const {
  assert(D.getTLSKind() && "setting TLS mode on non-TLS var!");

  llvm::GlobalValue::ThreadLocalMode TLM;
  TLM = GetDefaultLLVMTLSModel();

  // Override the TLS model if it is explicitly specified.
  if (const TLSModelAttr *Attr = D.getAttr<TLSModelAttr>()) {
    TLM = GetLLVMTLSModel(Attr->getModel());
  }

  GV->setThreadLocalMode(TLM);
}

static std::string getCPUSpecificMangling(const CodeGenModule &CGM,
                                          StringRef Name) {
  const TargetInfo &Target = CGM.getTarget();
  return (Twine('.') + Twine(Target.CPUSpecificManglingCharacter(Name))).str();
}

static void AppendCPUSpecificCPUDispatchMangling(const CodeGenModule &CGM,
                                                 const CPUSpecificAttr *Attr,
                                                 unsigned CPUIndex,
                                                 raw_ostream &Out) {
  // cpu_specific gets the current name, dispatch gets the resolver if IFunc is
  // supported.
  if (Attr)
    Out << getCPUSpecificMangling(CGM, Attr->getCPUName(CPUIndex)->getName());
  else if (CGM.getTarget().supportsIFunc())
    Out << ".resolver";
}

// Returns true if GD is a function decl with internal linkage and
// needs a unique suffix after the mangled name.
static bool isUniqueInternalLinkageDecl(GlobalDecl GD,
                                        CodeGenModule &CGM) {
  const Decl *D = GD.getDecl();
  return !CGM.getModuleNameHash().empty() && isa<FunctionDecl>(D) &&
         (CGM.getFunctionLinkage(GD) == llvm::GlobalValue::InternalLinkage);
}

static std::string getMangledNameImpl(CodeGenModule &CGM, GlobalDecl GD,
                                      const NamedDecl *ND,
                                      bool OmitMultiVersionMangling = false) {
  SmallString<256> Buffer;
  llvm::raw_svector_ostream Out(Buffer);
  MangleContext &MC = CGM.getCXXABI().getMangleContext();
  if (!CGM.getModuleNameHash().empty())
    MC.needsUniqueInternalLinkageNames();
  bool ShouldMangle = MC.shouldMangleDeclName(ND);
  if (ShouldMangle)
    MC.mangleName(GD.getWithDecl(ND), Out);
  else {
    IdentifierInfo *II = ND->getIdentifier();
    assert(II && "Attempt to mangle unnamed decl.");
    const auto *FD = dyn_cast<FunctionDecl>(ND);

    if (FD &&
        FD->getType()->castAs<FunctionType>()->getCallConv() == CC_X86RegCall) {
      if (CGM.getLangOpts().RegCall4)
        Out << "__regcall4__" << II->getName();
      else
        Out << "__regcall3__" << II->getName();
    } else if (FD && FD->hasAttr<CUDAGlobalAttr>() &&
               GD.getKernelReferenceKind() == KernelReferenceKind::Stub) {
      Out << "__device_stub__" << II->getName();
    } else {
      Out << II->getName();
    }
  }

  // Check if the module name hash should be appended for internal linkage
  // symbols.   This should come before multi-version target suffixes are
  // appended. This is to keep the name and module hash suffix of the
  // internal linkage function together.  The unique suffix should only be
  // added when name mangling is done to make sure that the final name can
  // be properly demangled.  For example, for C functions without prototypes,
  // name mangling is not done and the unique suffix should not be appeneded
  // then.
  if (ShouldMangle && isUniqueInternalLinkageDecl(GD, CGM)) {
    assert(CGM.getCodeGenOpts().UniqueInternalLinkageNames &&
           "Hash computed when not explicitly requested");
    Out << CGM.getModuleNameHash();
  }

  if (const auto *FD = dyn_cast<FunctionDecl>(ND))
    if (FD->isMultiVersion() && !OmitMultiVersionMangling) {
      switch (FD->getMultiVersionKind()) {
      case MultiVersionKind::CPUDispatch:
      case MultiVersionKind::CPUSpecific:
        AppendCPUSpecificCPUDispatchMangling(CGM,
                                             FD->getAttr<CPUSpecificAttr>(),
                                             GD.getMultiVersionIndex(), Out);
        break;
      case MultiVersionKind::Target: {
        auto *Attr = FD->getAttr<TargetAttr>();
        assert(Attr && "Expected TargetAttr to be present "
                       "for attribute mangling");
        const ABIInfo &Info = CGM.getTargetCodeGenInfo().getABIInfo();
        Info.appendAttributeMangling(Attr, Out);
        break;
      }
      case MultiVersionKind::TargetVersion: {
        auto *Attr = FD->getAttr<TargetVersionAttr>();
        assert(Attr && "Expected TargetVersionAttr to be present "
                       "for attribute mangling");
        const ABIInfo &Info = CGM.getTargetCodeGenInfo().getABIInfo();
        Info.appendAttributeMangling(Attr, Out);
        break;
      }
      case MultiVersionKind::TargetClones: {
        auto *Attr = FD->getAttr<TargetClonesAttr>();
        assert(Attr && "Expected TargetClonesAttr to be present "
                       "for attribute mangling");
        unsigned Index = GD.getMultiVersionIndex();
        const ABIInfo &Info = CGM.getTargetCodeGenInfo().getABIInfo();
        Info.appendAttributeMangling(Attr, Index, Out);
        break;
      }
      case MultiVersionKind::None:
        llvm_unreachable("None multiversion type isn't valid here");
      }
    }

  // Make unique name for device side static file-scope variable for HIP.
  if (CGM.getContext().shouldExternalize(ND) &&
      CGM.getLangOpts().GPURelocatableDeviceCode &&
      CGM.getLangOpts().CUDAIsDevice)
    CGM.printPostfixForExternalizedDecl(Out, ND);

  return std::string(Out.str());
}

void CodeGenModule::UpdateMultiVersionNames(GlobalDecl GD,
                                            const FunctionDecl *FD,
                                            StringRef &CurName) {
  if (!FD->isMultiVersion())
    return;

  // Get the name of what this would be without the 'target' attribute.  This
  // allows us to lookup the version that was emitted when this wasn't a
  // multiversion function.
  std::string NonTargetName =
      getMangledNameImpl(*this, GD, FD, /*OmitMultiVersionMangling=*/true);
  GlobalDecl OtherGD;
  if (lookupRepresentativeDecl(NonTargetName, OtherGD)) {
    assert(OtherGD.getCanonicalDecl()
               .getDecl()
               ->getAsFunction()
               ->isMultiVersion() &&
           "Other GD should now be a multiversioned function");
    // OtherFD is the version of this function that was mangled BEFORE
    // becoming a MultiVersion function.  It potentially needs to be updated.
    const FunctionDecl *OtherFD = OtherGD.getCanonicalDecl()
                                      .getDecl()
                                      ->getAsFunction()
                                      ->getMostRecentDecl();
    std::string OtherName = getMangledNameImpl(*this, OtherGD, OtherFD);
    // This is so that if the initial version was already the 'default'
    // version, we don't try to update it.
    if (OtherName != NonTargetName) {
      // Remove instead of erase, since others may have stored the StringRef
      // to this.
      const auto ExistingRecord = Manglings.find(NonTargetName);
      if (ExistingRecord != std::end(Manglings))
        Manglings.remove(&(*ExistingRecord));
      auto Result = Manglings.insert(std::make_pair(OtherName, OtherGD));
      StringRef OtherNameRef = MangledDeclNames[OtherGD.getCanonicalDecl()] =
          Result.first->first();
      // If this is the current decl is being created, make sure we update the name.
      if (GD.getCanonicalDecl() == OtherGD.getCanonicalDecl())
        CurName = OtherNameRef;
      if (llvm::GlobalValue *Entry = GetGlobalValue(NonTargetName))
        Entry->setName(OtherName);
    }
  }
}

StringRef CodeGenModule::getMangledName(GlobalDecl GD) {
  GlobalDecl CanonicalGD = GD.getCanonicalDecl();

  // Some ABIs don't have constructor variants.  Make sure that base and
  // complete constructors get mangled the same.
  if (const auto *CD = dyn_cast<CXXConstructorDecl>(CanonicalGD.getDecl())) {
    if (!getTarget().getCXXABI().hasConstructorVariants()) {
      CXXCtorType OrigCtorType = GD.getCtorType();
      assert(OrigCtorType == Ctor_Base || OrigCtorType == Ctor_Complete);
      if (OrigCtorType == Ctor_Base)
        CanonicalGD = GlobalDecl(CD, Ctor_Complete);
    }
  }

  // In CUDA/HIP device compilation with -fgpu-rdc, the mangled name of a
  // static device variable depends on whether the variable is referenced by
  // a host or device host function. Therefore the mangled name cannot be
  // cached.
  if (!LangOpts.CUDAIsDevice || !getContext().mayExternalize(GD.getDecl())) {
    auto FoundName = MangledDeclNames.find(CanonicalGD);
    if (FoundName != MangledDeclNames.end())
      return FoundName->second;
  }

  // Keep the first result in the case of a mangling collision.
  const auto *ND = cast<NamedDecl>(GD.getDecl());
  std::string MangledName = getMangledNameImpl(*this, GD, ND);

  // Ensure either we have different ABIs between host and device compilations,
  // says host compilation following MSVC ABI but device compilation follows
  // Itanium C++ ABI or, if they follow the same ABI, kernel names after
  // mangling should be the same after name stubbing. The later checking is
  // very important as the device kernel name being mangled in host-compilation
  // is used to resolve the device binaries to be executed. Inconsistent naming
  // result in undefined behavior. Even though we cannot check that naming
  // directly between host- and device-compilations, the host- and
  // device-mangling in host compilation could help catching certain ones.
  assert(!isa<FunctionDecl>(ND) || !ND->hasAttr<CUDAGlobalAttr>() ||
         getContext().shouldExternalize(ND) || getLangOpts().CUDAIsDevice ||
         (getContext().getAuxTargetInfo() &&
          (getContext().getAuxTargetInfo()->getCXXABI() !=
           getContext().getTargetInfo().getCXXABI())) ||
         getCUDARuntime().getDeviceSideName(ND) ==
             getMangledNameImpl(
                 *this,
                 GD.getWithKernelReferenceKind(KernelReferenceKind::Kernel),
                 ND));

  auto Result = Manglings.insert(std::make_pair(MangledName, GD));
  return MangledDeclNames[CanonicalGD] = Result.first->first();
}

StringRef CodeGenModule::getBlockMangledName(GlobalDecl GD,
                                             const BlockDecl *BD) {
  MangleContext &MangleCtx = getCXXABI().getMangleContext();
  const Decl *D = GD.getDecl();

  SmallString<256> Buffer;
  llvm::raw_svector_ostream Out(Buffer);
  if (!D)
    MangleCtx.mangleGlobalBlock(BD,
      dyn_cast_or_null<VarDecl>(initializedGlobalDecl.getDecl()), Out);
  else if (const auto *CD = dyn_cast<CXXConstructorDecl>(D))
    MangleCtx.mangleCtorBlock(CD, GD.getCtorType(), BD, Out);
  else if (const auto *DD = dyn_cast<CXXDestructorDecl>(D))
    MangleCtx.mangleDtorBlock(DD, GD.getDtorType(), BD, Out);
  else
    MangleCtx.mangleBlock(cast<DeclContext>(D), BD, Out);

  auto Result = Manglings.insert(std::make_pair(Out.str(), BD));
  return Result.first->first();
}

const GlobalDecl CodeGenModule::getMangledNameDecl(StringRef Name) {
  auto it = MangledDeclNames.begin();
  while (it != MangledDeclNames.end()) {
    if (it->second == Name)
      return it->first;
    it++;
  }
  return GlobalDecl();
}

llvm::GlobalValue *CodeGenModule::GetGlobalValue(StringRef Name) {
  return getModule().getNamedValue(Name);
}

/// AddGlobalCtor - Add a function to the list that will be called before
/// main() runs.
void CodeGenModule::AddGlobalCtor(llvm::Function *Ctor, int Priority,
                                  unsigned LexOrder,
                                  llvm::Constant *AssociatedData) {
  // FIXME: Type coercion of void()* types.
  GlobalCtors.push_back(Structor(Priority, LexOrder, Ctor, AssociatedData));
}

/// AddGlobalDtor - Add a function to the list that will be called
/// when the module is unloaded.
void CodeGenModule::AddGlobalDtor(llvm::Function *Dtor, int Priority,
                                  bool IsDtorAttrFunc) {
  if (CodeGenOpts.RegisterGlobalDtorsWithAtExit &&
      (!getContext().getTargetInfo().getTriple().isOSAIX() || IsDtorAttrFunc)) {
    DtorsUsingAtExit[Priority].push_back(Dtor);
    return;
  }

  // FIXME: Type coercion of void()* types.
  GlobalDtors.push_back(Structor(Priority, ~0U, Dtor, nullptr));
}

void CodeGenModule::EmitCtorList(CtorList &Fns, const char *GlobalName) {
  if (Fns.empty()) return;

  // Ctor function type is void()*.
  llvm::FunctionType* CtorFTy = llvm::FunctionType::get(VoidTy, false);
  llvm::Type *CtorPFTy = llvm::PointerType::get(CtorFTy,
      TheModule.getDataLayout().getProgramAddressSpace());
  llvm::PointerType *TargetType = VoidPtrTy;
  // Get target type when templated global variables are used,
  // to emit them correctly in the target (default) address space and avoid
  // emitting them in a private address space.
  if (getLangOpts().SYCLIsDevice)
    TargetType = llvm::PointerType::get(
        getLLVMContext(), getContext().getTargetAddressSpace(LangAS::Default));

  // Get the type of a ctor entry, { i32, void ()*, i8* }.
  llvm::StructType *CtorStructTy =
      llvm::StructType::get(Int32Ty, CtorPFTy, TargetType);

  // Construct the constructor and destructor arrays.
  ConstantInitBuilder builder(*this);
  auto ctors = builder.beginArray(CtorStructTy);
  for (const auto &I : Fns) {
    auto ctor = ctors.beginStruct(CtorStructTy);
    ctor.addInt(Int32Ty, I.Priority);
    ctor.add(I.Initializer);
    if (I.AssociatedData)
      ctor.add(llvm::ConstantExpr::getPointerBitCastOrAddrSpaceCast(
          I.AssociatedData, TargetType));
    else
      ctor.addNullPointer(TargetType);
    ctor.finishAndAddTo(ctors);
  }

  auto list =
    ctors.finishAndCreateGlobal(GlobalName, getPointerAlign(),
                                /*constant*/ false,
                                llvm::GlobalValue::AppendingLinkage);

  // The LTO linker doesn't seem to like it when we set an alignment
  // on appending variables.  Take it off as a workaround.
  list->setAlignment(std::nullopt);

  Fns.clear();
}

llvm::GlobalValue::LinkageTypes
CodeGenModule::getFunctionLinkage(GlobalDecl GD) {
  const auto *D = cast<FunctionDecl>(GD.getDecl());

  GVALinkage Linkage = getContext().GetGVALinkageForFunction(D);

  if (const auto *Dtor = dyn_cast<CXXDestructorDecl>(D))
    return getCXXABI().getCXXDestructorLinkage(Linkage, Dtor, GD.getDtorType());

  return getLLVMLinkageForDeclarator(D, Linkage);
}

llvm::ConstantInt *CodeGenModule::CreateCrossDsoCfiTypeId(llvm::Metadata *MD) {
  llvm::MDString *MDS = dyn_cast<llvm::MDString>(MD);
  if (!MDS) return nullptr;

  return llvm::ConstantInt::get(Int64Ty, llvm::MD5Hash(MDS->getString()));
}

llvm::ConstantInt *CodeGenModule::CreateKCFITypeId(QualType T) {
  if (auto *FnType = T->getAs<FunctionProtoType>())
    T = getContext().getFunctionType(
        FnType->getReturnType(), FnType->getParamTypes(),
        FnType->getExtProtoInfo().withExceptionSpec(EST_None));

  std::string OutName;
  llvm::raw_string_ostream Out(OutName);
  getCXXABI().getMangleContext().mangleCanonicalTypeName(
      T, Out, getCodeGenOpts().SanitizeCfiICallNormalizeIntegers);

  if (getCodeGenOpts().SanitizeCfiICallNormalizeIntegers)
    Out << ".normalized";

  return llvm::ConstantInt::get(Int32Ty,
                                static_cast<uint32_t>(llvm::xxHash64(OutName)));
}

void CodeGenModule::SetLLVMFunctionAttributes(GlobalDecl GD,
                                              const CGFunctionInfo &Info,
                                              llvm::Function *F, bool IsThunk) {
  unsigned CallingConv;
  llvm::AttributeList PAL;
  ConstructAttributeList(F->getName(), Info, GD, PAL, CallingConv,
                         /*AttrOnCallSite=*/false, IsThunk);
  if (CallingConv == llvm::CallingConv::X86_VectorCall &&
      getTarget().getTriple().isWindowsArm64EC()) {
    SourceLocation Loc;
    if (const Decl *D = GD.getDecl())
      Loc = D->getLocation();

    Error(Loc, "__vectorcall calling convention is not currently supported");
  }
  F->setAttributes(PAL);
  F->setCallingConv(static_cast<llvm::CallingConv::ID>(CallingConv));
}

static void removeImageAccessQualifier(std::string& TyName) {
  std::string ReadOnlyQual("__read_only");
  std::string::size_type ReadOnlyPos = TyName.find(ReadOnlyQual);
  if (ReadOnlyPos != std::string::npos)
    // "+ 1" for the space after access qualifier.
    TyName.erase(ReadOnlyPos, ReadOnlyQual.size() + 1);
  else {
    std::string WriteOnlyQual("__write_only");
    std::string::size_type WriteOnlyPos = TyName.find(WriteOnlyQual);
    if (WriteOnlyPos != std::string::npos)
      TyName.erase(WriteOnlyPos, WriteOnlyQual.size() + 1);
    else {
      std::string ReadWriteQual("__read_write");
      std::string::size_type ReadWritePos = TyName.find(ReadWriteQual);
      if (ReadWritePos != std::string::npos)
        TyName.erase(ReadWritePos, ReadWriteQual.size() + 1);
    }
  }
}

// Returns the address space id that should be produced to the
// kernel_arg_addr_space metadata. This is always fixed to the ids
// as specified in the SPIR 2.0 specification in order to differentiate
// for example in clGetKernelArgInfo() implementation between the address
// spaces with targets without unique mapping to the OpenCL address spaces
// (basically all single AS CPUs).
static unsigned ArgInfoAddressSpace(LangAS AS) {
  switch (AS) {
  case LangAS::opencl_global:
  case LangAS::sycl_global:
    return 1;
  case LangAS::opencl_constant:
    return 2;
  case LangAS::opencl_local:
  case LangAS::sycl_local:
    return 3;
  case LangAS::opencl_generic:
    return 4; // Not in SPIR 2.0 specs.
  case LangAS::opencl_global_device:
  case LangAS::sycl_global_device:
    return 5;
  case LangAS::opencl_global_host:
  case LangAS::sycl_global_host:
    return 6;
  default:
    return 0; // Assume private.
  }
}

void CodeGenModule::GenKernelArgMetadata(llvm::Function *Fn,
                                         const FunctionDecl *FD,
                                         CodeGenFunction *CGF) {
  assert(((FD && CGF) || (!FD && !CGF)) &&
         "Incorrect use - FD and CGF should either be both null or not!");
  // Create MDNodes that represent the kernel arg metadata.
  // Each MDNode is a list in the form of "key", N number of values which is
  // the same number of values as their are kernel arguments.

  const PrintingPolicy &Policy = Context.getPrintingPolicy();

  // MDNode for the kernel argument address space qualifiers.
  SmallVector<llvm::Metadata *, 8> addressQuals;

  // MDNode for the kernel argument access qualifiers (images only).
  SmallVector<llvm::Metadata *, 8> accessQuals;

  // MDNode for the kernel argument type names.
  SmallVector<llvm::Metadata *, 8> argTypeNames;

  // MDNode for the kernel argument base type names.
  SmallVector<llvm::Metadata *, 8> argBaseTypeNames;

  // MDNode for the kernel argument type qualifiers.
  SmallVector<llvm::Metadata *, 8> argTypeQuals;

  // MDNode for the kernel argument names.
  SmallVector<llvm::Metadata *, 8> argNames;

  // MDNode for the intel_buffer_location attribute.
  SmallVector<llvm::Metadata *, 8> argSYCLBufferLocationAttr;

  // MDNode for listing SYCL kernel pointer arguments originating from
  // accessors.
  SmallVector<llvm::Metadata *, 8> argSYCLAccessorPtrs;

  bool isKernelArgAnAccessor = false;

  if (FD && CGF)
    for (unsigned i = 0, e = FD->getNumParams(); i != e; ++i) {
      const ParmVarDecl *parm = FD->getParamDecl(i);
      // Get argument name.
      argNames.push_back(llvm::MDString::get(VMContext, parm->getName()));

      if (!getLangOpts().OpenCL && !getLangOpts().SYCLIsDevice)
        continue;
      QualType ty = parm->getType();
      std::string typeQuals;

      // Get image and pipe access qualifier:
      if (ty->isImageType() || ty->isPipeType()) {
        const Decl *PDecl = parm;
        if (const auto *TD = ty->getAs<TypedefType>())
          PDecl = TD->getDecl();
        const OpenCLAccessAttr *A = PDecl->getAttr<OpenCLAccessAttr>();
        if (A && A->isWriteOnly())
          accessQuals.push_back(llvm::MDString::get(VMContext, "write_only"));
        else if (A && A->isReadWrite())
          accessQuals.push_back(llvm::MDString::get(VMContext, "read_write"));
        else
          accessQuals.push_back(llvm::MDString::get(VMContext, "read_only"));
      } else
        accessQuals.push_back(llvm::MDString::get(VMContext, "none"));

      auto getTypeSpelling = [&](QualType Ty) {
        auto typeName = Ty.getUnqualifiedType().getAsString(Policy);

        if (Ty.isCanonical()) {
          StringRef typeNameRef = typeName;
          // Turn "unsigned type" to "utype"
          if (typeNameRef.consume_front("unsigned "))
            return std::string("u") + typeNameRef.str();
          if (typeNameRef.consume_front("signed "))
            return typeNameRef.str();
        }

        return typeName;
      };

      if (ty->isPointerType()) {
        QualType pointeeTy = ty->getPointeeType();

        // Get address qualifier.
        addressQuals.push_back(
            llvm::ConstantAsMetadata::get(CGF->Builder.getInt32(
                ArgInfoAddressSpace(pointeeTy.getAddressSpace()))));

        // Get argument type name.
        std::string typeName = getTypeSpelling(pointeeTy) + "*";
        std::string baseTypeName =
            getTypeSpelling(pointeeTy.getCanonicalType()) + "*";
        argTypeNames.push_back(llvm::MDString::get(VMContext, typeName));
        argBaseTypeNames.push_back(
            llvm::MDString::get(VMContext, baseTypeName));

        // Get argument type qualifiers:
        if (ty.isRestrictQualified())
          typeQuals = "restrict";
        if (pointeeTy.isConstQualified() ||
            (pointeeTy.getAddressSpace() == LangAS::opencl_constant))
          typeQuals += typeQuals.empty() ? "const" : " const";
        if (pointeeTy.isVolatileQualified())
          typeQuals += typeQuals.empty() ? "volatile" : " volatile";
      } else {
        uint32_t AddrSpc = 0;
        bool isPipe = ty->isPipeType();
        if (ty->isImageType() || isPipe)
          AddrSpc = ArgInfoAddressSpace(LangAS::opencl_global);

        addressQuals.push_back(
            llvm::ConstantAsMetadata::get(CGF->Builder.getInt32(AddrSpc)));

        // Get argument type name.
        ty = isPipe ? ty->castAs<PipeType>()->getElementType() : ty;
        std::string typeName = getTypeSpelling(ty);
        std::string baseTypeName = getTypeSpelling(ty.getCanonicalType());

        // Remove access qualifiers on images
        // (as they are inseparable from type in clang implementation,
        // but OpenCL spec provides a special query to get access qualifier
        // via clGetKernelArgInfo with CL_KERNEL_ARG_ACCESS_QUALIFIER):
        if (ty->isImageType()) {
          removeImageAccessQualifier(typeName);
          removeImageAccessQualifier(baseTypeName);
        }

        argTypeNames.push_back(llvm::MDString::get(VMContext, typeName));
        argBaseTypeNames.push_back(
            llvm::MDString::get(VMContext, baseTypeName));

        if (isPipe)
          typeQuals = "pipe";
      }
      argTypeQuals.push_back(llvm::MDString::get(VMContext, typeQuals));

      auto *SYCLBufferLocationAttr =
          parm->getAttr<SYCLIntelBufferLocationAttr>();
      argSYCLBufferLocationAttr.push_back(
          (SYCLBufferLocationAttr)
              ? llvm::ConstantAsMetadata::get(CGF->Builder.getInt32(
                    SYCLBufferLocationAttr->getLocationID()))
              : llvm::ConstantAsMetadata::get(CGF->Builder.getInt32(-1)));

      // If a kernel pointer argument comes from an accessor, we generate
      // the following metadata :
      // 1. kernel_arg_runtime_aligned - To indicate that this pointer has
      // runtime allocated alignment.
      // 2. kernel_arg_exclusive_ptr - To indicate that it is illegal to
      // dereference the pointer from outside current invocation of the
      // kernel.
      // In both cases, the value of metadata element is 'true' for any
      // kernel arguments that corresponds to the base pointer of an accessor
      // and 'false' otherwise.
      // Note: Although both metadata apply only to the base pointer of an
      // accessor currently, it is possible that one or both may be extended
      // to include other pointers. Therefore, both metadata are required.
      if (parm->hasAttr<SYCLAccessorPtrAttr>()) {
        isKernelArgAnAccessor = true;
        argSYCLAccessorPtrs.push_back(
            llvm::ConstantAsMetadata::get(CGF->Builder.getTrue()));
      } else {
        argSYCLAccessorPtrs.push_back(
            llvm::ConstantAsMetadata::get(CGF->Builder.getFalse()));
      }
    }

  bool IsEsimdFunction = FD && FD->hasAttr<SYCLSimdAttr>();

  if (LangOpts.SYCLIsDevice && !IsEsimdFunction) {
    Fn->setMetadata("kernel_arg_buffer_location",
                    llvm::MDNode::get(VMContext, argSYCLBufferLocationAttr));
    // Generate this metadata only if atleast one kernel argument is an
    // accessor.
    if (isKernelArgAnAccessor) {
      Fn->setMetadata("kernel_arg_runtime_aligned",
                      llvm::MDNode::get(VMContext, argSYCLAccessorPtrs));
      Fn->setMetadata("kernel_arg_exclusive_ptr",
                      llvm::MDNode::get(VMContext, argSYCLAccessorPtrs));
    }
  } else {
    if (getLangOpts().OpenCL || getLangOpts().SYCLIsDevice) {
      Fn->setMetadata("kernel_arg_addr_space",
                      llvm::MDNode::get(VMContext, addressQuals));
      Fn->setMetadata("kernel_arg_access_qual",
                      llvm::MDNode::get(VMContext, accessQuals));
      Fn->setMetadata("kernel_arg_type",
                      llvm::MDNode::get(VMContext, argTypeNames));
      Fn->setMetadata("kernel_arg_base_type",
                      llvm::MDNode::get(VMContext, argBaseTypeNames));
      Fn->setMetadata("kernel_arg_type_qual",
                      llvm::MDNode::get(VMContext, argTypeQuals));
      if (IsEsimdFunction)
        Fn->setMetadata("kernel_arg_accessor_ptr",
                        llvm::MDNode::get(VMContext, argSYCLAccessorPtrs));
    }
    if (getCodeGenOpts().EmitOpenCLArgMetadata ||
        getCodeGenOpts().HIPSaveKernelArgName)
      Fn->setMetadata("kernel_arg_name",
                      llvm::MDNode::get(VMContext, argNames));
  }
}

/// Determines whether the language options require us to model
/// unwind exceptions.  We treat -fexceptions as mandating this
/// except under the fragile ObjC ABI with only ObjC exceptions
/// enabled.  This means, for example, that C with -fexceptions
/// enables this.
static bool hasUnwindExceptions(const LangOptions &LangOpts) {
  // If exceptions are completely disabled, obviously this is false.
  if (!LangOpts.Exceptions) return false;

  // If C++ exceptions are enabled, this is true.
  if (LangOpts.CXXExceptions) return true;

  // If ObjC exceptions are enabled, this depends on the ABI.
  if (LangOpts.ObjCExceptions) {
    return LangOpts.ObjCRuntime.hasUnwindExceptions();
  }

  return true;
}

static bool requiresMemberFunctionPointerTypeMetadata(CodeGenModule &CGM,
                                                      const CXXMethodDecl *MD) {
  // Check that the type metadata can ever actually be used by a call.
  if (!CGM.getCodeGenOpts().LTOUnit ||
      !CGM.HasHiddenLTOVisibility(MD->getParent()))
    return false;

  // Only functions whose address can be taken with a member function pointer
  // need this sort of type metadata.
  return MD->isImplicitObjectMemberFunction() && !MD->isVirtual() &&
         !isa<CXXConstructorDecl, CXXDestructorDecl>(MD);
}

SmallVector<const CXXRecordDecl *, 0>
CodeGenModule::getMostBaseClasses(const CXXRecordDecl *RD) {
  llvm::SetVector<const CXXRecordDecl *> MostBases;

  std::function<void (const CXXRecordDecl *)> CollectMostBases;
  CollectMostBases = [&](const CXXRecordDecl *RD) {
    if (RD->getNumBases() == 0)
      MostBases.insert(RD);
    for (const CXXBaseSpecifier &B : RD->bases())
      CollectMostBases(B.getType()->getAsCXXRecordDecl());
  };
  CollectMostBases(RD);
  return MostBases.takeVector();
}

/// Function checks whether given DeclContext contains a topmost
/// namespace with name "sycl"
static bool checkIfDeclaredInSYCLNamespace(const Decl *D) {
  const DeclContext *DC = D->getDeclContext()->getEnclosingNamespaceContext();
  const auto *ND = dyn_cast<NamespaceDecl>(DC);
  if (!ND)
    return false;

  while (const DeclContext *Parent = ND->getParent()) {
    if (!isa<NamespaceDecl>(Parent))
      break;
    ND = cast<NamespaceDecl>(Parent);
  }

  return ND && ND->getName() == "sycl";
}

void CodeGenModule::SetLLVMFunctionAttributesForDefinition(const Decl *D,
                                                           llvm::Function *F) {
  llvm::AttrBuilder B(F->getContext());

  if ((!D || !D->hasAttr<NoUwtableAttr>()) && CodeGenOpts.UnwindTables)
    B.addUWTableAttr(llvm::UWTableKind(CodeGenOpts.UnwindTables));

  if (CodeGenOpts.StackClashProtector)
    B.addAttribute("probe-stack", "inline-asm");

  if (CodeGenOpts.StackProbeSize && CodeGenOpts.StackProbeSize != 4096)
    B.addAttribute("stack-probe-size",
                   std::to_string(CodeGenOpts.StackProbeSize));

  if (!hasUnwindExceptions(LangOpts))
    B.addAttribute(llvm::Attribute::NoUnwind);

  if (D && D->hasAttr<NoStackProtectorAttr>())
    ; // Do nothing.
  else if (D && D->hasAttr<StrictGuardStackCheckAttr>() &&
           isStackProtectorOn(LangOpts, getTriple(), LangOptions::SSPOn))
    B.addAttribute(llvm::Attribute::StackProtectStrong);
  else if (isStackProtectorOn(LangOpts, getTriple(), LangOptions::SSPOn))
    B.addAttribute(llvm::Attribute::StackProtect);
  else if (isStackProtectorOn(LangOpts, getTriple(), LangOptions::SSPStrong))
    B.addAttribute(llvm::Attribute::StackProtectStrong);
  else if (isStackProtectorOn(LangOpts, getTriple(), LangOptions::SSPReq))
    B.addAttribute(llvm::Attribute::StackProtectReq);

  if (!D) {
    // If we don't have a declaration to control inlining, the function isn't
    // explicitly marked as alwaysinline for semantic reasons, and inlining is
    // disabled, mark the function as noinline.
    if (!F->hasFnAttribute(llvm::Attribute::AlwaysInline) &&
        CodeGenOpts.getInlining() == CodeGenOptions::OnlyAlwaysInlining)
      B.addAttribute(llvm::Attribute::NoInline);

    F->addFnAttrs(B);
    return;
  }

  // Handle SME attributes that apply to function definitions,
  // rather than to function prototypes.
  if (D->hasAttr<ArmLocallyStreamingAttr>())
    B.addAttribute("aarch64_pstate_sm_body");

  if (auto *Attr = D->getAttr<ArmNewAttr>()) {
    if (Attr->isNewZA())
      B.addAttribute("aarch64_new_za");
    if (Attr->isNewZT0())
      B.addAttribute("aarch64_new_zt0");
  }

  // Track whether we need to add the optnone LLVM attribute,
  // starting with the default for this optimization level.
  bool ShouldAddOptNone =
      !CodeGenOpts.DisableO0ImplyOptNone && CodeGenOpts.OptimizationLevel == 0;
  // We can't add optnone in the following cases, it won't pass the verifier.
  ShouldAddOptNone &= !D->hasAttr<MinSizeAttr>();
  ShouldAddOptNone &= !D->hasAttr<AlwaysInlineAttr>();

  // Add optnone, but do so only if the function isn't always_inline.
  if ((ShouldAddOptNone || D->hasAttr<OptimizeNoneAttr>()) &&
      !F->hasFnAttribute(llvm::Attribute::AlwaysInline)) {
    B.addAttribute(llvm::Attribute::OptimizeNone);

    // OptimizeNone implies noinline; we should not be inlining such functions.
    B.addAttribute(llvm::Attribute::NoInline);

    // We still need to handle naked functions even though optnone subsumes
    // much of their semantics.
    if (D->hasAttr<NakedAttr>())
      B.addAttribute(llvm::Attribute::Naked);

    // OptimizeNone wins over OptimizeForSize and MinSize.
    F->removeFnAttr(llvm::Attribute::OptimizeForSize);
    F->removeFnAttr(llvm::Attribute::MinSize);
  } else if (D->hasAttr<NakedAttr>()) {
    // Naked implies noinline: we should not be inlining such functions.
    B.addAttribute(llvm::Attribute::Naked);
    B.addAttribute(llvm::Attribute::NoInline);
  } else if (D->hasAttr<NoDuplicateAttr>()) {
    B.addAttribute(llvm::Attribute::NoDuplicate);
  } else if (D->hasAttr<NoInlineAttr>() && !F->hasFnAttribute(llvm::Attribute::AlwaysInline)) {
    // Add noinline if the function isn't always_inline.
    B.addAttribute(llvm::Attribute::NoInline);
  } else if (D->hasAttr<AlwaysInlineAttr>() &&
             !F->hasFnAttribute(llvm::Attribute::NoInline)) {
    // (noinline wins over always_inline, and we can't specify both in IR)
    B.addAttribute(llvm::Attribute::AlwaysInline);
  } else if (CodeGenOpts.getInlining() == CodeGenOptions::OnlyAlwaysInlining) {
    // If we're not inlining, then force everything that isn't always_inline to
    // carry an explicit noinline attribute.
    if (!F->hasFnAttribute(llvm::Attribute::AlwaysInline))
      B.addAttribute(llvm::Attribute::NoInline);
  } else {
    // Otherwise, propagate the inline hint attribute and potentially use its
    // absence to mark things as noinline.
    if (auto *FD = dyn_cast<FunctionDecl>(D)) {
      // Search function and template pattern redeclarations for inline.
      auto CheckForInline = [](const FunctionDecl *FD) {
        auto CheckRedeclForInline = [](const FunctionDecl *Redecl) {
          return Redecl->isInlineSpecified();
        };
        if (any_of(FD->redecls(), CheckRedeclForInline))
          return true;
        const FunctionDecl *Pattern = FD->getTemplateInstantiationPattern();
        if (!Pattern)
          return false;
        return any_of(Pattern->redecls(), CheckRedeclForInline);
      };
      if (CheckForInline(FD)) {
        B.addAttribute(llvm::Attribute::InlineHint);
      } else if (CodeGenOpts.getInlining() ==
                     CodeGenOptions::OnlyHintInlining &&
                 !FD->isInlined() &&
                 !F->hasFnAttribute(llvm::Attribute::AlwaysInline)) {
        B.addAttribute(llvm::Attribute::NoInline);
      }
    }
  }

  // Add other optimization related attributes if we are optimizing this
  // function.
  if (!D->hasAttr<OptimizeNoneAttr>()) {
    if (D->hasAttr<ColdAttr>()) {
      if (!ShouldAddOptNone)
        B.addAttribute(llvm::Attribute::OptimizeForSize);
      B.addAttribute(llvm::Attribute::Cold);
    }
    if (D->hasAttr<HotAttr>())
      B.addAttribute(llvm::Attribute::Hot);
    if (D->hasAttr<MinSizeAttr>())
      B.addAttribute(llvm::Attribute::MinSize);
  }

  F->addFnAttrs(B);

  if (getLangOpts().SYCLIsDevice && getCodeGenOpts().OptimizeSYCLFramework &&
      checkIfDeclaredInSYCLNamespace(D)) {
    F->removeFnAttr(llvm::Attribute::OptimizeNone);
    F->removeFnAttr(llvm::Attribute::NoInline);
  }

  unsigned alignment = D->getMaxAlignment() / Context.getCharWidth();
  if (alignment)
    F->setAlignment(llvm::Align(alignment));

  if (!D->hasAttr<AlignedAttr>())
    if (LangOpts.FunctionAlignment)
      F->setAlignment(llvm::Align(1ull << LangOpts.FunctionAlignment));

  // Some C++ ABIs require 2-byte alignment for member functions, in order to
  // reserve a bit for differentiating between virtual and non-virtual member
  // functions. If the current target's C++ ABI requires this and this is a
  // member function, set its alignment accordingly.
  if (getTarget().getCXXABI().areMemberFunctionsAligned()) {
    if (isa<CXXMethodDecl>(D) && F->getPointerAlignment(getDataLayout()) < 2)
      F->setAlignment(std::max(llvm::Align(2), F->getAlign().valueOrOne()));
  }

  // In the cross-dso CFI mode with canonical jump tables, we want !type
  // attributes on definitions only.
  if (CodeGenOpts.SanitizeCfiCrossDso &&
      CodeGenOpts.SanitizeCfiCanonicalJumpTables) {
    if (auto *FD = dyn_cast<FunctionDecl>(D)) {
      // Skip available_externally functions. They won't be codegen'ed in the
      // current module anyway.
      if (getContext().GetGVALinkageForFunction(FD) != GVA_AvailableExternally)
        CreateFunctionTypeMetadataForIcall(FD, F);
    }
  }

  // Emit type metadata on member functions for member function pointer checks.
  // These are only ever necessary on definitions; we're guaranteed that the
  // definition will be present in the LTO unit as a result of LTO visibility.
  auto *MD = dyn_cast<CXXMethodDecl>(D);
  if (MD && requiresMemberFunctionPointerTypeMetadata(*this, MD)) {
    for (const CXXRecordDecl *Base : getMostBaseClasses(MD->getParent())) {
      llvm::Metadata *Id =
          CreateMetadataIdentifierForType(Context.getMemberPointerType(
              MD->getType(), Context.getRecordType(Base).getTypePtr()));
      F->addTypeMetadata(0, Id);
    }
  }
}

void CodeGenModule::SetCommonAttributes(GlobalDecl GD, llvm::GlobalValue *GV) {
  const Decl *D = GD.getDecl();
  if (isa_and_nonnull<NamedDecl>(D))
    setGVProperties(GV, GD);
  else
    GV->setVisibility(llvm::GlobalValue::DefaultVisibility);

  if (D && D->hasAttr<UsedAttr>())
    addUsedOrCompilerUsedGlobal(GV);

  if (const auto *VD = dyn_cast_if_present<VarDecl>(D);
      VD &&
      ((CodeGenOpts.KeepPersistentStorageVariables &&
        (VD->getStorageDuration() == SD_Static ||
         VD->getStorageDuration() == SD_Thread)) ||
       (CodeGenOpts.KeepStaticConsts && VD->getStorageDuration() == SD_Static &&
        VD->getType().isConstQualified())))
    addUsedOrCompilerUsedGlobal(GV);

  if (getLangOpts().SYCLIsDevice) {
    // Add internal device_global variables to llvm.compiler.used array to
    // prevent early optimizations from removing these variables from the
    // module.
    if (D && isa<VarDecl>(D)) {
      const auto *VD = cast<VarDecl>(D);
      const RecordDecl *RD = VD->getType()->getAsRecordDecl();
      if (RD && RD->hasAttr<SYCLDeviceGlobalAttr>() &&
          VD->getFormalLinkage() == Linkage::Internal)
        addUsedOrCompilerUsedGlobal(GV);
    }
  }
}

bool CodeGenModule::GetCPUAndFeaturesAttributes(GlobalDecl GD,
                                                llvm::AttrBuilder &Attrs,
                                                bool SetTargetFeatures) {
  // Add target-cpu and target-features attributes to functions. If
  // we have a decl for the function and it has a target attribute then
  // parse that and add it to the feature set.
  StringRef TargetCPU = getTarget().getTargetOpts().CPU;
  StringRef TuneCPU = getTarget().getTargetOpts().TuneCPU;
  std::vector<std::string> Features;
  const auto *FD = dyn_cast_or_null<FunctionDecl>(GD.getDecl());
  FD = FD ? FD->getMostRecentDecl() : FD;
  const auto *TD = FD ? FD->getAttr<TargetAttr>() : nullptr;
  const auto *TV = FD ? FD->getAttr<TargetVersionAttr>() : nullptr;
  assert((!TD || !TV) && "both target_version and target specified");
  const auto *SD = FD ? FD->getAttr<CPUSpecificAttr>() : nullptr;
  const auto *TC = FD ? FD->getAttr<TargetClonesAttr>() : nullptr;
  bool AddedAttr = false;
  if (TD || TV || SD || TC) {
    llvm::StringMap<bool> FeatureMap;
    getContext().getFunctionFeatureMap(FeatureMap, GD);

    // Produce the canonical string for this set of features.
    for (const llvm::StringMap<bool>::value_type &Entry : FeatureMap)
      Features.push_back((Entry.getValue() ? "+" : "-") + Entry.getKey().str());

    // Now add the target-cpu and target-features to the function.
    // While we populated the feature map above, we still need to
    // get and parse the target attribute so we can get the cpu for
    // the function.
    if (TD) {
      ParsedTargetAttr ParsedAttr =
          Target.parseTargetAttr(TD->getFeaturesStr());
      if (!ParsedAttr.CPU.empty() &&
          getTarget().isValidCPUName(ParsedAttr.CPU)) {
        TargetCPU = ParsedAttr.CPU;
        TuneCPU = ""; // Clear the tune CPU.
      }
      if (!ParsedAttr.Tune.empty() &&
          getTarget().isValidCPUName(ParsedAttr.Tune))
        TuneCPU = ParsedAttr.Tune;
    }

    if (SD) {
      // Apply the given CPU name as the 'tune-cpu' so that the optimizer can
      // favor this processor.
      TuneCPU = SD->getCPUName(GD.getMultiVersionIndex())->getName();
    }
  } else {
    // Otherwise just add the existing target cpu and target features to the
    // function.
    Features = getTarget().getTargetOpts().Features;
  }

  if (!TargetCPU.empty()) {
    Attrs.addAttribute("target-cpu", TargetCPU);
    AddedAttr = true;
  }
  if (!TuneCPU.empty()) {
    Attrs.addAttribute("tune-cpu", TuneCPU);
    AddedAttr = true;
  }
  if (!Features.empty() && SetTargetFeatures) {
    llvm::erase_if(Features, [&](const std::string& F) {
       return getTarget().isReadOnlyFeature(F.substr(1));
    });
    llvm::sort(Features);
    Attrs.addAttribute("target-features", llvm::join(Features, ","));
    AddedAttr = true;
  }

  return AddedAttr;
}

void CodeGenModule::setNonAliasAttributes(GlobalDecl GD,
                                          llvm::GlobalObject *GO) {
  const Decl *D = GD.getDecl();
  SetCommonAttributes(GD, GO);

  if (D) {
    if (auto *GV = dyn_cast<llvm::GlobalVariable>(GO)) {
      if (D->hasAttr<RetainAttr>())
        addUsedGlobal(GV);
      if (auto *SA = D->getAttr<PragmaClangBSSSectionAttr>())
        GV->addAttribute("bss-section", SA->getName());
      if (auto *SA = D->getAttr<PragmaClangDataSectionAttr>())
        GV->addAttribute("data-section", SA->getName());
      if (auto *SA = D->getAttr<PragmaClangRodataSectionAttr>())
        GV->addAttribute("rodata-section", SA->getName());
      if (auto *SA = D->getAttr<PragmaClangRelroSectionAttr>())
        GV->addAttribute("relro-section", SA->getName());
    }

    if (auto *F = dyn_cast<llvm::Function>(GO)) {
      if (D->hasAttr<RetainAttr>())
        addUsedGlobal(F);
      if (auto *SA = D->getAttr<PragmaClangTextSectionAttr>())
        if (!D->getAttr<SectionAttr>())
          F->setSection(SA->getName());

      llvm::AttrBuilder Attrs(F->getContext());
      if (GetCPUAndFeaturesAttributes(GD, Attrs)) {
        // We know that GetCPUAndFeaturesAttributes will always have the
        // newest set, since it has the newest possible FunctionDecl, so the
        // new ones should replace the old.
        llvm::AttributeMask RemoveAttrs;
        RemoveAttrs.addAttribute("target-cpu");
        RemoveAttrs.addAttribute("target-features");
        RemoveAttrs.addAttribute("tune-cpu");
        F->removeFnAttrs(RemoveAttrs);
        F->addFnAttrs(Attrs);
      }
    }

    if (const auto *CSA = D->getAttr<CodeSegAttr>())
      GO->setSection(CSA->getName());
    else if (const auto *SA = D->getAttr<SectionAttr>())
      GO->setSection(SA->getName());
  }

  getTargetCodeGenInfo().setTargetAttributes(D, GO, *this);
}

void CodeGenModule::SetInternalFunctionAttributes(GlobalDecl GD,
                                                  llvm::Function *F,
                                                  const CGFunctionInfo &FI) {
  const Decl *D = GD.getDecl();
  SetLLVMFunctionAttributes(GD, FI, F, /*IsThunk=*/false);
  SetLLVMFunctionAttributesForDefinition(D, F);

  F->setLinkage(llvm::Function::InternalLinkage);

  setNonAliasAttributes(GD, F);
}

static void setLinkageForGV(llvm::GlobalValue *GV, const NamedDecl *ND) {
  // Set linkage and visibility in case we never see a definition.
  LinkageInfo LV = ND->getLinkageAndVisibility();
  // Don't set internal linkage on declarations.
  // "extern_weak" is overloaded in LLVM; we probably should have
  // separate linkage types for this.
  if (isExternallyVisible(LV.getLinkage()) &&
      (ND->hasAttr<WeakAttr>() || ND->isWeakImported()))
    GV->setLinkage(llvm::GlobalValue::ExternalWeakLinkage);
}

void CodeGenModule::CreateFunctionTypeMetadataForIcall(const FunctionDecl *FD,
                                                       llvm::Function *F) {
  // Only if we are checking indirect calls.
  if (!LangOpts.Sanitize.has(SanitizerKind::CFIICall))
    return;

  // Non-static class methods are handled via vtable or member function pointer
  // checks elsewhere.
  if (isa<CXXMethodDecl>(FD) && !cast<CXXMethodDecl>(FD)->isStatic())
    return;

  llvm::Metadata *MD = CreateMetadataIdentifierForType(FD->getType());
  F->addTypeMetadata(0, MD);
  F->addTypeMetadata(0, CreateMetadataIdentifierGeneralized(FD->getType()));

  // Emit a hash-based bit set entry for cross-DSO calls.
  if (CodeGenOpts.SanitizeCfiCrossDso)
    if (auto CrossDsoTypeId = CreateCrossDsoCfiTypeId(MD))
      F->addTypeMetadata(0, llvm::ConstantAsMetadata::get(CrossDsoTypeId));
}

void CodeGenModule::setKCFIType(const FunctionDecl *FD, llvm::Function *F) {
  llvm::LLVMContext &Ctx = F->getContext();
  llvm::MDBuilder MDB(Ctx);
  F->setMetadata(llvm::LLVMContext::MD_kcfi_type,
                 llvm::MDNode::get(
                     Ctx, MDB.createConstant(CreateKCFITypeId(FD->getType()))));
}

static bool allowKCFIIdentifier(StringRef Name) {
  // KCFI type identifier constants are only necessary for external assembly
  // functions, which means it's safe to skip unusual names. Subset of
  // MCAsmInfo::isAcceptableChar() and MCAsmInfoXCOFF::isAcceptableChar().
  return llvm::all_of(Name, [](const char &C) {
    return llvm::isAlnum(C) || C == '_' || C == '.';
  });
}

void CodeGenModule::finalizeKCFITypes() {
  llvm::Module &M = getModule();
  for (auto &F : M.functions()) {
    // Remove KCFI type metadata from non-address-taken local functions.
    bool AddressTaken = F.hasAddressTaken();
    if (!AddressTaken && F.hasLocalLinkage())
      F.eraseMetadata(llvm::LLVMContext::MD_kcfi_type);

    // Generate a constant with the expected KCFI type identifier for all
    // address-taken function declarations to support annotating indirectly
    // called assembly functions.
    if (!AddressTaken || !F.isDeclaration())
      continue;

    const llvm::ConstantInt *Type;
    if (const llvm::MDNode *MD = F.getMetadata(llvm::LLVMContext::MD_kcfi_type))
      Type = llvm::mdconst::extract<llvm::ConstantInt>(MD->getOperand(0));
    else
      continue;

    StringRef Name = F.getName();
    if (!allowKCFIIdentifier(Name))
      continue;

    std::string Asm = (".weak __kcfi_typeid_" + Name + "\n.set __kcfi_typeid_" +
                       Name + ", " + Twine(Type->getZExtValue()) + "\n")
                          .str();
    M.appendModuleInlineAsm(Asm);
  }
}

template <typename AttrT>
void applySYCLAspectsMD(AttrT *A, ASTContext &ACtx, llvm::LLVMContext &LLVMCtx,
                        llvm::Function *F, StringRef MDName) {
  SmallVector<llvm::Metadata *, 4> AspectsMD;
  for (auto *Aspect : A->aspects()) {
    llvm::APSInt AspectInt = Aspect->EvaluateKnownConstInt(ACtx);
    auto *T = llvm::Type::getInt32Ty(LLVMCtx);
    auto *C = llvm::Constant::getIntegerValue(T, AspectInt);
    AspectsMD.push_back(llvm::ConstantAsMetadata::get(C));
  }
  F->setMetadata(MDName, llvm::MDNode::get(LLVMCtx, AspectsMD));
}

void CodeGenModule::SetFunctionAttributes(GlobalDecl GD, llvm::Function *F,
                                          bool IsIncompleteFunction,
                                          bool IsThunk) {

  if (llvm::Intrinsic::ID IID = F->getIntrinsicID()) {
    // If this is an intrinsic function, set the function's attributes
    // to the intrinsic's attributes.
    F->setAttributes(llvm::Intrinsic::getAttributes(getLLVMContext(), IID));
    return;
  }

  const auto *FD = cast<FunctionDecl>(GD.getDecl());

  if (!IsIncompleteFunction)
    SetLLVMFunctionAttributes(GD, getTypes().arrangeGlobalDeclaration(GD), F,
                              IsThunk);

  // Add the Returned attribute for "this", except for iOS 5 and earlier
  // where substantial code, including the libstdc++ dylib, was compiled with
  // GCC and does not actually return "this".
  if (!IsThunk && getCXXABI().HasThisReturn(GD) &&
      !(getTriple().isiOS() && getTriple().isOSVersionLT(6))) {
    assert(!F->arg_empty() &&
           F->arg_begin()->getType()
             ->canLosslesslyBitCastTo(F->getReturnType()) &&
           "unexpected this return");
    F->addParamAttr(0, llvm::Attribute::Returned);
  }

  // Only a few attributes are set on declarations; these may later be
  // overridden by a definition.

  setLinkageForGV(F, FD);
  setGVProperties(F, FD);

  // Setup target-specific attributes.
  if (!IsIncompleteFunction && F->isDeclaration())
    getTargetCodeGenInfo().setTargetAttributes(FD, F, *this);

  if (const auto *CSA = FD->getAttr<CodeSegAttr>())
    F->setSection(CSA->getName());
  else if (const auto *SA = FD->getAttr<SectionAttr>())
     F->setSection(SA->getName());

  if (const auto *EA = FD->getAttr<ErrorAttr>()) {
    if (EA->isError())
      F->addFnAttr("dontcall-error", EA->getUserDiagnostic());
    else if (EA->isWarning())
      F->addFnAttr("dontcall-warn", EA->getUserDiagnostic());
  }

  // If we plan on emitting this inline builtin, we can't treat it as a builtin.
  if (FD->isInlineBuiltinDeclaration()) {
    const FunctionDecl *FDBody;
    bool HasBody = FD->hasBody(FDBody);
    (void)HasBody;
    assert(HasBody && "Inline builtin declarations should always have an "
                      "available body!");
    if (shouldEmitFunction(FDBody))
      F->addFnAttr(llvm::Attribute::NoBuiltin);
  }

  if (FD->isReplaceableGlobalAllocationFunction()) {
    // A replaceable global allocation function does not act like a builtin by
    // default, only if it is invoked by a new-expression or delete-expression.
    F->addFnAttr(llvm::Attribute::NoBuiltin);
  }

  if (isa<CXXConstructorDecl>(FD) || isa<CXXDestructorDecl>(FD))
    F->setUnnamedAddr(llvm::GlobalValue::UnnamedAddr::Global);
  else if (const auto *MD = dyn_cast<CXXMethodDecl>(FD))
    if (MD->isVirtual())
      F->setUnnamedAddr(llvm::GlobalValue::UnnamedAddr::Global);

  // Don't emit entries for function declarations in the cross-DSO mode. This
  // is handled with better precision by the receiving DSO. But if jump tables
  // are non-canonical then we need type metadata in order to produce the local
  // jump table.
  if (!CodeGenOpts.SanitizeCfiCrossDso ||
      !CodeGenOpts.SanitizeCfiCanonicalJumpTables)
    CreateFunctionTypeMetadataForIcall(FD, F);

  if (LangOpts.Sanitize.has(SanitizerKind::KCFI))
    setKCFIType(FD, F);

  if (getLangOpts().OpenMP && FD->hasAttr<OMPDeclareSimdDeclAttr>())
    getOpenMPRuntime().emitDeclareSimdFunction(FD, F);

  if (CodeGenOpts.InlineMaxStackSize != UINT_MAX)
    F->addFnAttr("inline-max-stacksize", llvm::utostr(CodeGenOpts.InlineMaxStackSize));

  if (const auto *CB = FD->getAttr<CallbackAttr>()) {
    // Annotate the callback behavior as metadata:
    //  - The callback callee (as argument number).
    //  - The callback payloads (as argument numbers).
    llvm::LLVMContext &Ctx = F->getContext();
    llvm::MDBuilder MDB(Ctx);

    // The payload indices are all but the first one in the encoding. The first
    // identifies the callback callee.
    int CalleeIdx = *CB->encoding_begin();
    ArrayRef<int> PayloadIndices(CB->encoding_begin() + 1, CB->encoding_end());
    F->addMetadata(llvm::LLVMContext::MD_callback,
                   *llvm::MDNode::get(Ctx, {MDB.createCallbackEncoding(
                                               CalleeIdx, PayloadIndices,
                                               /* VarArgsArePassed */ false)}));
  }

  // Apply SYCL specific attributes/metadata.
  if (const auto *A = FD->getAttr<SYCLDeviceHasAttr>())
    applySYCLAspectsMD(A, getContext(), getLLVMContext(), F,
                       "sycl_declared_aspects");

  if (const auto *A = FD->getAttr<SYCLUsesAspectsAttr>())
    applySYCLAspectsMD(A, getContext(), getLLVMContext(), F,
                       "sycl_used_aspects");
}

void CodeGenModule::addUsedGlobal(llvm::GlobalValue *GV) {
  assert((isa<llvm::Function>(GV) || !GV->isDeclaration()) &&
         "Only globals with definition can force usage.");
  LLVMUsed.emplace_back(GV);
}

void CodeGenModule::addCompilerUsedGlobal(llvm::GlobalValue *GV) {
  assert(!GV->isDeclaration() &&
         "Only globals with definition can force usage.");
  LLVMCompilerUsed.emplace_back(GV);
}

void CodeGenModule::addUsedOrCompilerUsedGlobal(llvm::GlobalValue *GV) {
  assert((isa<llvm::Function>(GV) || !GV->isDeclaration()) &&
         "Only globals with definition can force usage.");
  if (getTriple().isOSBinFormatELF())
    LLVMCompilerUsed.emplace_back(GV);
  else
    LLVMUsed.emplace_back(GV);
}

static void emitUsed(CodeGenModule &CGM, StringRef Name,
                     std::vector<llvm::WeakTrackingVH> &List) {
  // Don't create llvm.used if there is no need.
  if (List.empty())
    return;
  // For SYCL emit pointers in the default address space which is a superset of
  // other address spaces, so that casts from any other address spaces will be
  // valid.
  llvm::PointerType *TargetType = CGM.Int8PtrTy;
  if (CGM.getLangOpts().SYCLIsDevice)
    TargetType = llvm::PointerType::get(
        CGM.getLLVMContext(),
        CGM.getContext().getTargetAddressSpace(LangAS::Default));

  // Convert List to what ConstantArray needs.
  SmallVector<llvm::Constant*, 8> UsedArray;
  UsedArray.resize(List.size());
  for (unsigned i = 0, e = List.size(); i != e; ++i) {
    UsedArray[i] = llvm::ConstantExpr::getPointerBitCastOrAddrSpaceCast(
        cast<llvm::Constant>(&*List[i]), TargetType);
  }

  if (UsedArray.empty())
    return;
  llvm::ArrayType *ATy = llvm::ArrayType::get(TargetType, UsedArray.size());

  auto *GV = new llvm::GlobalVariable(
      CGM.getModule(), ATy, false, llvm::GlobalValue::AppendingLinkage,
      llvm::ConstantArray::get(ATy, UsedArray), Name);

  GV->setSection("llvm.metadata");
}

void CodeGenModule::emitLLVMUsed() {
  emitUsed(*this, "llvm.used", LLVMUsed);
  emitUsed(*this, "llvm.compiler.used", LLVMCompilerUsed);
}

void CodeGenModule::AppendLinkerOptions(StringRef Opts) {
  auto *MDOpts = llvm::MDString::get(getLLVMContext(), Opts);
  LinkerOptionsMetadata.push_back(llvm::MDNode::get(getLLVMContext(), MDOpts));
}

void CodeGenModule::AddDetectMismatch(StringRef Name, StringRef Value) {
  llvm::SmallString<32> Opt;
  getTargetCodeGenInfo().getDetectMismatchOption(Name, Value, Opt);
  if (Opt.empty())
    return;
  auto *MDOpts = llvm::MDString::get(getLLVMContext(), Opt);
  LinkerOptionsMetadata.push_back(llvm::MDNode::get(getLLVMContext(), MDOpts));
}

void CodeGenModule::AddDependentLib(StringRef Lib) {
  auto &C = getLLVMContext();
  if (getTarget().getTriple().isOSBinFormatELF()) {
      ELFDependentLibraries.push_back(
        llvm::MDNode::get(C, llvm::MDString::get(C, Lib)));
    return;
  }

  llvm::SmallString<24> Opt;
  getTargetCodeGenInfo().getDependentLibraryOption(Lib, Opt);
  auto *MDOpts = llvm::MDString::get(getLLVMContext(), Opt);
  LinkerOptionsMetadata.push_back(llvm::MDNode::get(C, MDOpts));
}

/// Add link options implied by the given module, including modules
/// it depends on, using a postorder walk.
static void addLinkOptionsPostorder(CodeGenModule &CGM, Module *Mod,
                                    SmallVectorImpl<llvm::MDNode *> &Metadata,
                                    llvm::SmallPtrSet<Module *, 16> &Visited) {
  // Import this module's parent.
  if (Mod->Parent && Visited.insert(Mod->Parent).second) {
    addLinkOptionsPostorder(CGM, Mod->Parent, Metadata, Visited);
  }

  // Import this module's dependencies.
  for (Module *Import : llvm::reverse(Mod->Imports)) {
    if (Visited.insert(Import).second)
      addLinkOptionsPostorder(CGM, Import, Metadata, Visited);
  }

  // Add linker options to link against the libraries/frameworks
  // described by this module.
  llvm::LLVMContext &Context = CGM.getLLVMContext();
  bool IsELF = CGM.getTarget().getTriple().isOSBinFormatELF();

  // For modules that use export_as for linking, use that module
  // name instead.
  if (Mod->UseExportAsModuleLinkName)
    return;

  for (const Module::LinkLibrary &LL : llvm::reverse(Mod->LinkLibraries)) {
    // Link against a framework.  Frameworks are currently Darwin only, so we
    // don't to ask TargetCodeGenInfo for the spelling of the linker option.
    if (LL.IsFramework) {
      llvm::Metadata *Args[2] = {llvm::MDString::get(Context, "-framework"),
                                 llvm::MDString::get(Context, LL.Library)};

      Metadata.push_back(llvm::MDNode::get(Context, Args));
      continue;
    }

    // Link against a library.
    if (IsELF) {
      llvm::Metadata *Args[2] = {
          llvm::MDString::get(Context, "lib"),
          llvm::MDString::get(Context, LL.Library),
      };
      Metadata.push_back(llvm::MDNode::get(Context, Args));
    } else {
      llvm::SmallString<24> Opt;
      CGM.getTargetCodeGenInfo().getDependentLibraryOption(LL.Library, Opt);
      auto *OptString = llvm::MDString::get(Context, Opt);
      Metadata.push_back(llvm::MDNode::get(Context, OptString));
    }
  }
}

void CodeGenModule::EmitModuleInitializers(clang::Module *Primary) {
  assert(Primary->isNamedModuleUnit() &&
         "We should only emit module initializers for named modules.");

  // Emit the initializers in the order that sub-modules appear in the
  // source, first Global Module Fragments, if present.
  if (auto GMF = Primary->getGlobalModuleFragment()) {
    for (Decl *D : getContext().getModuleInitializers(GMF)) {
      if (isa<ImportDecl>(D))
        continue;
      assert(isa<VarDecl>(D) && "GMF initializer decl is not a var?");
      EmitTopLevelDecl(D);
    }
  }
  // Second any associated with the module, itself.
  for (Decl *D : getContext().getModuleInitializers(Primary)) {
    // Skip import decls, the inits for those are called explicitly.
    if (isa<ImportDecl>(D))
      continue;
    EmitTopLevelDecl(D);
  }
  // Third any associated with the Privat eMOdule Fragment, if present.
  if (auto PMF = Primary->getPrivateModuleFragment()) {
    for (Decl *D : getContext().getModuleInitializers(PMF)) {
      // Skip import decls, the inits for those are called explicitly.
      if (isa<ImportDecl>(D))
        continue;
      assert(isa<VarDecl>(D) && "PMF initializer decl is not a var?");
      EmitTopLevelDecl(D);
    }
  }
}

void CodeGenModule::EmitModuleLinkOptions() {
  // Collect the set of all of the modules we want to visit to emit link
  // options, which is essentially the imported modules and all of their
  // non-explicit child modules.
  llvm::SetVector<clang::Module *> LinkModules;
  llvm::SmallPtrSet<clang::Module *, 16> Visited;
  SmallVector<clang::Module *, 16> Stack;

  // Seed the stack with imported modules.
  for (Module *M : ImportedModules) {
    // Do not add any link flags when an implementation TU of a module imports
    // a header of that same module.
    if (M->getTopLevelModuleName() == getLangOpts().CurrentModule &&
        !getLangOpts().isCompilingModule())
      continue;
    if (Visited.insert(M).second)
      Stack.push_back(M);
  }

  // Find all of the modules to import, making a little effort to prune
  // non-leaf modules.
  while (!Stack.empty()) {
    clang::Module *Mod = Stack.pop_back_val();

    bool AnyChildren = false;

    // Visit the submodules of this module.
    for (const auto &SM : Mod->submodules()) {
      // Skip explicit children; they need to be explicitly imported to be
      // linked against.
      if (SM->IsExplicit)
        continue;

      if (Visited.insert(SM).second) {
        Stack.push_back(SM);
        AnyChildren = true;
      }
    }

    // We didn't find any children, so add this module to the list of
    // modules to link against.
    if (!AnyChildren) {
      LinkModules.insert(Mod);
    }
  }

  // Add link options for all of the imported modules in reverse topological
  // order.  We don't do anything to try to order import link flags with respect
  // to linker options inserted by things like #pragma comment().
  SmallVector<llvm::MDNode *, 16> MetadataArgs;
  Visited.clear();
  for (Module *M : LinkModules)
    if (Visited.insert(M).second)
      addLinkOptionsPostorder(*this, M, MetadataArgs, Visited);
  std::reverse(MetadataArgs.begin(), MetadataArgs.end());
  LinkerOptionsMetadata.append(MetadataArgs.begin(), MetadataArgs.end());

  // Add the linker options metadata flag.
  auto *NMD = getModule().getOrInsertNamedMetadata("llvm.linker.options");
  for (auto *MD : LinkerOptionsMetadata)
    NMD->addOperand(MD);
}

void CodeGenModule::EmitDeferred() {
  // Emit deferred declare target declarations.
  if (getLangOpts().OpenMP && !getLangOpts().OpenMPSimd)
    getOpenMPRuntime().emitDeferredTargetDecls();

  // Emit code for any potentially referenced deferred decls.  Since a
  // previously unused static decl may become used during the generation of code
  // for a static function, iterate until no changes are made.

  if (!DeferredVTables.empty()) {
    EmitDeferredVTables();

    // Emitting a vtable doesn't directly cause more vtables to
    // become deferred, although it can cause functions to be
    // emitted that then need those vtables.
    assert(DeferredVTables.empty());
  }

  // Emit CUDA/HIP static device variables referenced by host code only.
  // Note we should not clear CUDADeviceVarODRUsedByHost since it is still
  // needed for further handling.
  if (getLangOpts().CUDA && getLangOpts().CUDAIsDevice)
    llvm::append_range(DeferredDeclsToEmit,
                       getContext().CUDADeviceVarODRUsedByHost);

  // Stop if we're out of both deferred vtables and deferred declarations.
  if (DeferredDeclsToEmit.empty())
    return;

  // Grab the list of decls to emit. If EmitGlobalDefinition schedules more
  // work, it will not interfere with this.
  std::vector<GlobalDecl> CurDeclsToEmit;
  CurDeclsToEmit.swap(DeferredDeclsToEmit);

  for (GlobalDecl &D : CurDeclsToEmit) {
    // Emit a dummy __host__ function if a legit one is not already present in
    // case of SYCL compilation of CUDA sources.
    if (SYCLCUDAIsHost(LangOpts)) {
      GlobalDecl OtherD;
      if (lookupRepresentativeDecl(getMangledName(D), OtherD) &&
          (D.getCanonicalDecl().getDecl() !=
           OtherD.getCanonicalDecl().getDecl()) &&
          D.getCanonicalDecl().getDecl()->hasAttr<CUDADeviceAttr>())
        continue;
    }
    // Emit a dummy __host__ function if a legit one is not already present in
    // case of SYCL compilation of CUDA sources.
    if (SYCLCUDAIsSYCLDevice(LangOpts)) {
      GlobalDecl OtherD;
      if (lookupRepresentativeDecl(getMangledName(D), OtherD) &&
          (D.getCanonicalDecl().getDecl() !=
           OtherD.getCanonicalDecl().getDecl()) &&
          D.getCanonicalDecl().getDecl()->hasAttr<CUDAHostAttr>())
        continue;
    }
    const ValueDecl *VD = cast<ValueDecl>(D.getDecl());
    // If emitting for SYCL device, emit the deferred alias
    // as well as what it aliases.
    if (LangOpts.SYCLIsDevice) {
      if (AliasAttr *Attr = VD->getAttr<AliasAttr>()) {
        StringRef AliaseeName = Attr->getAliasee();
        auto DDI = DeferredDecls.find(AliaseeName);
        // Emit what is aliased first.
        if (DDI != DeferredDecls.end()) {
          GlobalDecl GD = DDI->second;
          llvm::GlobalValue *AliaseeGV =
              dyn_cast<llvm::GlobalValue>(GetAddrOfGlobal(GD, ForDefinition));
          if (!AliaseeGV)
            AliaseeGV = GetGlobalValue(getMangledName(GD));
          assert(AliaseeGV);
          EmitGlobalDefinition(GD, AliaseeGV);
          // Remove the entry just added to the DeferredDeclsToEmit
          // since we have emitted it.
          DeferredDeclsToEmit.pop_back();
        }
        // Now emit the alias itself.
        EmitAliasDefinition(D);
        continue;
      }
    }
    // We should call GetAddrOfGlobal with IsForDefinition set to true in order
    // to get GlobalValue with exactly the type we need, not something that
    // might had been created for another decl with the same mangled name but
    // different type.
    llvm::GlobalValue *GV = dyn_cast<llvm::GlobalValue>(
        GetAddrOfGlobal(D, ForDefinition));

    // In case of different address spaces, we may still get a cast, even with
    // IsForDefinition equal to true. Query mangled names table to get
    // GlobalValue.
    if (!GV)
      GV = GetGlobalValue(getMangledName(D));

    // Make sure GetGlobalValue returned non-null.
    assert(GV);

    // Check to see if we've already emitted this.  This is necessary
    // for a couple of reasons: first, decls can end up in the
    // deferred-decls queue multiple times, and second, decls can end
    // up with definitions in unusual ways (e.g. by an extern inline
    // function acquiring a strong function redefinition).  Just
    // ignore these cases.
    if (!GV->isDeclaration())
      continue;

    // If this is OpenMP, check if it is legal to emit this global normally.
    if (LangOpts.OpenMP && OpenMPRuntime && OpenMPRuntime->emitTargetGlobal(D))
      continue;

    // Otherwise, emit the definition and move on to the next one.
    EmitGlobalDefinition(D, GV);

    if (LangOpts.SYCLIsDevice) {
      // If there are any aliases deferred for this, emit those now.
      for (auto It = DeferredAliases.begin(); It != DeferredAliases.end();
           /*no increment*/) {
        const ValueDecl *Global = cast<ValueDecl>(It->second.getDecl());
        if (It->first == getMangledName(D)) {
          EmitAliasDefinition(Global);
          It = DeferredAliases.erase(It);
        } else {
          ++It;
        }
      }
    }

    // If we found out that we need to emit more decls, do that recursively.
    // This has the advantage that the decls are emitted in a DFS and related
    // ones are close together, which is convenient for testing.
    if (!DeferredVTables.empty() || !DeferredDeclsToEmit.empty()) {
      EmitDeferred();
      assert(DeferredVTables.empty() && DeferredDeclsToEmit.empty());
    }
  }
}

void CodeGenModule::EmitVTablesOpportunistically() {
  // Try to emit external vtables as available_externally if they have emitted
  // all inlined virtual functions.  It runs after EmitDeferred() and therefore
  // is not allowed to create new references to things that need to be emitted
  // lazily. Note that it also uses fact that we eagerly emitting RTTI.

  assert((OpportunisticVTables.empty() || shouldOpportunisticallyEmitVTables())
         && "Only emit opportunistic vtables with optimizations");

  for (const CXXRecordDecl *RD : OpportunisticVTables) {
    assert(getVTables().isVTableExternal(RD) &&
           "This queue should only contain external vtables");
    if (getCXXABI().canSpeculativelyEmitVTable(RD))
      VTables.GenerateClassData(RD);
  }
  OpportunisticVTables.clear();
}

void CodeGenModule::EmitGlobalAnnotations() {
  for (const auto& [MangledName, VD] : DeferredAnnotations) {
    llvm::GlobalValue *GV = GetGlobalValue(MangledName);
    if (GV)
      AddGlobalAnnotations(VD, GV);
  }
  DeferredAnnotations.clear();

  if (Annotations.empty())
    return;

  // Create a new global variable for the ConstantStruct in the Module.
  llvm::Constant *Array = llvm::ConstantArray::get(llvm::ArrayType::get(
    Annotations[0]->getType(), Annotations.size()), Annotations);
  auto *gv = new llvm::GlobalVariable(getModule(), Array->getType(), false,
                                      llvm::GlobalValue::AppendingLinkage,
                                      Array, "llvm.global.annotations");
  gv->setSection(AnnotationSection);
}

llvm::Constant *CodeGenModule::EmitAnnotationString(StringRef Str) {
  llvm::Constant *&AStr = AnnotationStrings[Str];
  if (AStr)
    return AStr;

  // Not found yet, create a new global.
  llvm::Constant *s = llvm::ConstantDataArray::getString(getLLVMContext(), Str);
  auto *gv = new llvm::GlobalVariable(
      getModule(), s->getType(), true, llvm::GlobalValue::PrivateLinkage, s,
      ".str", nullptr, llvm::GlobalValue::NotThreadLocal,
      ConstGlobalsPtrTy->getAddressSpace());
  gv->setSection(AnnotationSection);
  gv->setUnnamedAddr(llvm::GlobalValue::UnnamedAddr::Global);
  AStr = gv;
  return gv;
}

llvm::Constant *CodeGenModule::EmitAnnotationUnit(SourceLocation Loc) {
  SourceManager &SM = getContext().getSourceManager();
  PresumedLoc PLoc = SM.getPresumedLoc(Loc);
  if (PLoc.isValid())
    return EmitAnnotationString(PLoc.getFilename());
  return EmitAnnotationString(SM.getBufferName(Loc));
}

llvm::Constant *CodeGenModule::EmitAnnotationLineNo(SourceLocation L) {
  SourceManager &SM = getContext().getSourceManager();
  PresumedLoc PLoc = SM.getPresumedLoc(L);
  unsigned LineNo = PLoc.isValid() ? PLoc.getLine() :
    SM.getExpansionLineNumber(L);
  return llvm::ConstantInt::get(Int32Ty, LineNo);
}

llvm::Constant *CodeGenModule::EmitAnnotationArgs(const AnnotateAttr *Attr) {
  ArrayRef<Expr *> Exprs = {Attr->args_begin(), Attr->args_size()};
  if (Exprs.empty())
    return llvm::ConstantPointerNull::get(ConstGlobalsPtrTy);

  llvm::FoldingSetNodeID ID;
  for (Expr *E : Exprs) {
    ID.Add(cast<clang::ConstantExpr>(E)->getAPValueResult());
  }
  llvm::Constant *&Lookup = AnnotationArgs[ID.ComputeHash()];
  if (Lookup)
    return Lookup;

  llvm::SmallVector<llvm::Constant *, 4> LLVMArgs;
  LLVMArgs.reserve(Exprs.size());
  ConstantEmitter ConstEmiter(*this);
  llvm::transform(Exprs, std::back_inserter(LLVMArgs), [&](const Expr *E) {
    const auto *CE = cast<clang::ConstantExpr>(E);
    return ConstEmiter.emitAbstract(CE->getBeginLoc(), CE->getAPValueResult(),
                                    CE->getType());
  });
  auto *Struct = llvm::ConstantStruct::getAnon(LLVMArgs);
  auto *GV = new llvm::GlobalVariable(getModule(), Struct->getType(), true,
                                      llvm::GlobalValue::PrivateLinkage, Struct,
                                      ".args");
  GV->setSection(AnnotationSection);
  GV->setUnnamedAddr(llvm::GlobalValue::UnnamedAddr::Global);

  Lookup = GV;
  return GV;
}

llvm::Constant *CodeGenModule::EmitAnnotateAttr(llvm::GlobalValue *GV,
                                                const AnnotateAttr *AA,
                                                SourceLocation L) {
  // Get the globals for file name, annotation, and the line number.
  llvm::Constant *AnnoGV = EmitAnnotationString(AA->getAnnotation()),
                 *UnitGV = EmitAnnotationUnit(L),
                 *LineNoCst = EmitAnnotationLineNo(L),
                 *Args = EmitAnnotationArgs(AA);

  llvm::Constant *GVInGlobalsAS = GV;
  if (GV->getAddressSpace() !=
      getDataLayout().getDefaultGlobalsAddressSpace()) {
    GVInGlobalsAS = llvm::ConstantExpr::getAddrSpaceCast(
        GV,
        llvm::PointerType::get(
            GV->getContext(), getDataLayout().getDefaultGlobalsAddressSpace()));
  }

  // Create the ConstantStruct for the global annotation.
  llvm::Constant *Fields[] = {
      GVInGlobalsAS, AnnoGV, UnitGV, LineNoCst, Args,
  };
  return llvm::ConstantStruct::getAnon(Fields);
}

void CodeGenModule::AddGlobalAnnotations(const ValueDecl *D,
                                         llvm::GlobalValue *GV) {
  assert(D->hasAttr<AnnotateAttr>() && "no annotate attribute");
  // Get the struct elements for these annotations.
  for (const auto *I : D->specific_attrs<AnnotateAttr>())
    Annotations.push_back(EmitAnnotateAttr(GV, I, D->getLocation()));
}

llvm::Constant *CodeGenModule::EmitSYCLAnnotationArgs(
    llvm::SmallVectorImpl<std::pair<std::string, std::string>>
        &AnnotationNameValPairs) {

  if (AnnotationNameValPairs.empty())
    return llvm::ConstantPointerNull::get(ConstGlobalsPtrTy);

  // For each name-value pair of the SYCL annotation attribute, create an
  // annotation string for it. This will be the annotation arguments. If the
  // value is the empty string, use a null-pointer instead.
  llvm::SmallVector<llvm::Constant *, 4> LLVMArgs;
  llvm::FoldingSetNodeID ID;
  LLVMArgs.reserve(AnnotationNameValPairs.size() * 2);
  for (const std::pair<std::string, std::string> &NVP :
       AnnotationNameValPairs) {
    llvm::Constant *NameStrC = EmitAnnotationString(NVP.first);
    llvm::Constant *ValueStrC =
        NVP.second == "" ? llvm::ConstantPointerNull::get(ConstGlobalsPtrTy)
                         : EmitAnnotationString(NVP.second);
    LLVMArgs.push_back(NameStrC);
    LLVMArgs.push_back(ValueStrC);
    ID.Add(NameStrC);
    ID.Add(ValueStrC);
  }

  // If another SYCL annotation had the same arguments we can reuse the
  // annotation value it created.
  llvm::Constant *&LookupRef = SYCLAnnotationArgs[ID.ComputeHash()];
  if (LookupRef)
    return LookupRef;

  // Create an anonymous struct global variable pointing to the annotation
  // arguments in the order they were added above. This is the final constant
  // used as the annotation value.
  auto *Struct = llvm::ConstantStruct::getAnon(LLVMArgs);
  auto *GV = new llvm::GlobalVariable(
      getModule(), Struct->getType(), true, llvm::GlobalValue::PrivateLinkage,
      Struct, ".args", nullptr, llvm::GlobalValue::NotThreadLocal,
      ConstGlobalsPtrTy->getAddressSpace());
  GV->setSection(AnnotationSection);
  GV->setUnnamedAddr(llvm::GlobalValue::UnnamedAddr::Global);
  auto *Bitcasted = llvm::ConstantExpr::getBitCast(GV, ConstGlobalsPtrTy);

  // Set the look-up reference to the final annotation value for future
  // annotations to reuse.
  LookupRef = Bitcasted;
  return Bitcasted;
}

void CodeGenModule::AddGlobalSYCLIRAttributes(llvm::GlobalVariable *GV,
                                              const RecordDecl *RD) {
  const auto *A = RD->getAttr<SYCLAddIRAttributesGlobalVariableAttr>();
  assert(A && "no add_ir_attributes_global_variable attribute");
  SmallVector<std::pair<std::string, std::string>, 4> NameValuePairs =
      A->getFilteredAttributeNameValuePairs(Context);
  for (const std::pair<std::string, std::string> &NameValuePair :
       NameValuePairs)
    GV->addAttribute(NameValuePair.first, NameValuePair.second);
}

// Add "sycl-unique-id" llvm IR attribute that has a unique string generated
// by __builtin_sycl_unique_stable_id for global variables marked with
// SYCL device_global attribute.
static void addSYCLUniqueID(llvm::GlobalVariable *GV, const VarDecl *VD,
                            ASTContext &Context) {
  auto builtinString = SYCLUniqueStableIdExpr::ComputeName(Context, VD);
  GV->addAttribute("sycl-unique-id", builtinString);
}

bool CodeGenModule::isInNoSanitizeList(SanitizerMask Kind, llvm::Function *Fn,
                                       SourceLocation Loc) const {
  const auto &NoSanitizeL = getContext().getNoSanitizeList();
  // NoSanitize by function name.
  if (NoSanitizeL.containsFunction(Kind, Fn->getName()))
    return true;
  // NoSanitize by location. Check "mainfile" prefix.
  auto &SM = Context.getSourceManager();
  FileEntryRef MainFile = *SM.getFileEntryRefForID(SM.getMainFileID());
  if (NoSanitizeL.containsMainFile(Kind, MainFile.getName()))
    return true;

  // Check "src" prefix.
  if (Loc.isValid())
    return NoSanitizeL.containsLocation(Kind, Loc);
  // If location is unknown, this may be a compiler-generated function. Assume
  // it's located in the main file.
  return NoSanitizeL.containsFile(Kind, MainFile.getName());
}

bool CodeGenModule::isInNoSanitizeList(SanitizerMask Kind,
                                       llvm::GlobalVariable *GV,
                                       SourceLocation Loc, QualType Ty,
                                       StringRef Category) const {
  const auto &NoSanitizeL = getContext().getNoSanitizeList();
  if (NoSanitizeL.containsGlobal(Kind, GV->getName(), Category))
    return true;
  auto &SM = Context.getSourceManager();
  if (NoSanitizeL.containsMainFile(
          Kind, SM.getFileEntryRefForID(SM.getMainFileID())->getName(),
          Category))
    return true;
  if (NoSanitizeL.containsLocation(Kind, Loc, Category))
    return true;

  // Check global type.
  if (!Ty.isNull()) {
    // Drill down the array types: if global variable of a fixed type is
    // not sanitized, we also don't instrument arrays of them.
    while (auto AT = dyn_cast<ArrayType>(Ty.getTypePtr()))
      Ty = AT->getElementType();
    Ty = Ty.getCanonicalType().getUnqualifiedType();
    // Only record types (classes, structs etc.) are ignored.
    if (Ty->isRecordType()) {
      std::string TypeStr = Ty.getAsString(getContext().getPrintingPolicy());
      if (NoSanitizeL.containsType(Kind, TypeStr, Category))
        return true;
    }
  }
  return false;
}

bool CodeGenModule::imbueXRayAttrs(llvm::Function *Fn, SourceLocation Loc,
                                   StringRef Category) const {
  const auto &XRayFilter = getContext().getXRayFilter();
  using ImbueAttr = XRayFunctionFilter::ImbueAttribute;
  auto Attr = ImbueAttr::NONE;
  if (Loc.isValid())
    Attr = XRayFilter.shouldImbueLocation(Loc, Category);
  if (Attr == ImbueAttr::NONE)
    Attr = XRayFilter.shouldImbueFunction(Fn->getName());
  switch (Attr) {
  case ImbueAttr::NONE:
    return false;
  case ImbueAttr::ALWAYS:
    Fn->addFnAttr("function-instrument", "xray-always");
    break;
  case ImbueAttr::ALWAYS_ARG1:
    Fn->addFnAttr("function-instrument", "xray-always");
    Fn->addFnAttr("xray-log-args", "1");
    break;
  case ImbueAttr::NEVER:
    Fn->addFnAttr("function-instrument", "xray-never");
    break;
  }
  return true;
}

ProfileList::ExclusionType
CodeGenModule::isFunctionBlockedByProfileList(llvm::Function *Fn,
                                              SourceLocation Loc) const {
  const auto &ProfileList = getContext().getProfileList();
  // If the profile list is empty, then instrument everything.
  if (ProfileList.isEmpty())
    return ProfileList::Allow;
  CodeGenOptions::ProfileInstrKind Kind = getCodeGenOpts().getProfileInstr();
  // First, check the function name.
  if (auto V = ProfileList.isFunctionExcluded(Fn->getName(), Kind))
    return *V;
  // Next, check the source location.
  if (Loc.isValid())
    if (auto V = ProfileList.isLocationExcluded(Loc, Kind))
      return *V;
  // If location is unknown, this may be a compiler-generated function. Assume
  // it's located in the main file.
  auto &SM = Context.getSourceManager();
  if (auto MainFile = SM.getFileEntryRefForID(SM.getMainFileID()))
    if (auto V = ProfileList.isFileExcluded(MainFile->getName(), Kind))
      return *V;
  return ProfileList.getDefault(Kind);
}

ProfileList::ExclusionType
CodeGenModule::isFunctionBlockedFromProfileInstr(llvm::Function *Fn,
                                                 SourceLocation Loc) const {
  auto V = isFunctionBlockedByProfileList(Fn, Loc);
  if (V != ProfileList::Allow)
    return V;

  auto NumGroups = getCodeGenOpts().ProfileTotalFunctionGroups;
  if (NumGroups > 1) {
    auto Group = llvm::crc32(arrayRefFromStringRef(Fn->getName())) % NumGroups;
    if (Group != getCodeGenOpts().ProfileSelectedFunctionGroup)
      return ProfileList::Skip;
  }
  return ProfileList::Allow;
}

bool CodeGenModule::MustBeEmitted(const ValueDecl *Global) {
  // Never defer when EmitAllDecls is specified.
  if (LangOpts.EmitAllDecls)
    return true;

  const auto *VD = dyn_cast<VarDecl>(Global);
  if (VD &&
      ((CodeGenOpts.KeepPersistentStorageVariables &&
        (VD->getStorageDuration() == SD_Static ||
         VD->getStorageDuration() == SD_Thread)) ||
       (CodeGenOpts.KeepStaticConsts && VD->getStorageDuration() == SD_Static &&
        VD->getType().isConstQualified())))
    return true;

  return getContext().DeclMustBeEmitted(Global);
}

bool CodeGenModule::MayBeEmittedEagerly(const ValueDecl *Global) {
  // In OpenMP 5.0 variables and function may be marked as
  // device_type(host/nohost) and we should not emit them eagerly unless we sure
  // that they must be emitted on the host/device. To be sure we need to have
  // seen a declare target with an explicit mentioning of the function, we know
  // we have if the level of the declare target attribute is -1. Note that we
  // check somewhere else if we should emit this at all.
  if (LangOpts.OpenMP >= 50 && !LangOpts.OpenMPSimd) {
    std::optional<OMPDeclareTargetDeclAttr *> ActiveAttr =
        OMPDeclareTargetDeclAttr::getActiveAttr(Global);
    if (!ActiveAttr || (*ActiveAttr)->getLevel() != (unsigned)-1)
      return false;
  }

  if (const auto *FD = dyn_cast<FunctionDecl>(Global)) {
    if (FD->getTemplateSpecializationKind() == TSK_ImplicitInstantiation)
      // Implicit template instantiations may change linkage if they are later
      // explicitly instantiated, so they should not be emitted eagerly.
      return false;
    // Defer until all versions have been semantically checked.
    if (FD->hasAttr<TargetVersionAttr>() && !FD->isMultiVersion())
      return false;
  }
  if (const auto *VD = dyn_cast<VarDecl>(Global)) {
    if (Context.getInlineVariableDefinitionKind(VD) ==
        ASTContext::InlineVariableDefinitionKind::WeakUnknown)
      // A definition of an inline constexpr static data member may change
      // linkage later if it's redeclared outside the class.
      return false;
    if (CXX20ModuleInits && VD->getOwningModule() &&
        !VD->getOwningModule()->isModuleMapModule()) {
      // For CXX20, module-owned initializers need to be deferred, since it is
      // not known at this point if they will be run for the current module or
      // as part of the initializer for an imported one.
      return false;
    }
  }
  // If OpenMP is enabled and threadprivates must be generated like TLS, delay
  // codegen for global variables, because they may be marked as threadprivate.
  if (LangOpts.OpenMP && LangOpts.OpenMPUseTLS &&
      getContext().getTargetInfo().isTLSSupported() && isa<VarDecl>(Global) &&
      !Global->getType().isConstantStorage(getContext(), false, false) &&
      !OMPDeclareTargetDeclAttr::isDeclareTargetDeclaration(Global))
    return false;

  return true;
}

ConstantAddress CodeGenModule::GetAddrOfMSGuidDecl(const MSGuidDecl *GD) {
  StringRef Name = getMangledName(GD);

  // The UUID descriptor should be pointer aligned.
  CharUnits Alignment = CharUnits::fromQuantity(PointerAlignInBytes);

  // Look for an existing global.
  if (llvm::GlobalVariable *GV = getModule().getNamedGlobal(Name))
    return ConstantAddress(GV, GV->getValueType(), Alignment);

  ConstantEmitter Emitter(*this);
  llvm::Constant *Init;

  APValue &V = GD->getAsAPValue();
  if (!V.isAbsent()) {
    // If possible, emit the APValue version of the initializer. In particular,
    // this gets the type of the constant right.
    Init = Emitter.emitForInitializer(
        GD->getAsAPValue(), GD->getType().getAddressSpace(), GD->getType());
  } else {
    // As a fallback, directly construct the constant.
    // FIXME: This may get padding wrong under esoteric struct layout rules.
    // MSVC appears to create a complete type 'struct __s_GUID' that it
    // presumably uses to represent these constants.
    MSGuidDecl::Parts Parts = GD->getParts();
    llvm::Constant *Fields[4] = {
        llvm::ConstantInt::get(Int32Ty, Parts.Part1),
        llvm::ConstantInt::get(Int16Ty, Parts.Part2),
        llvm::ConstantInt::get(Int16Ty, Parts.Part3),
        llvm::ConstantDataArray::getRaw(
            StringRef(reinterpret_cast<char *>(Parts.Part4And5), 8), 8,
            Int8Ty)};
    Init = llvm::ConstantStruct::getAnon(Fields);
  }

  auto *GV = new llvm::GlobalVariable(
      getModule(), Init->getType(),
      /*isConstant=*/true, llvm::GlobalValue::LinkOnceODRLinkage, Init, Name);
  if (supportsCOMDAT())
    GV->setComdat(TheModule.getOrInsertComdat(GV->getName()));
  setDSOLocal(GV);

  if (!V.isAbsent()) {
    Emitter.finalize(GV);
    return ConstantAddress(GV, GV->getValueType(), Alignment);
  }

  llvm::Type *Ty = getTypes().ConvertTypeForMem(GD->getType());
  return ConstantAddress(GV, Ty, Alignment);
}

ConstantAddress CodeGenModule::GetAddrOfUnnamedGlobalConstantDecl(
    const UnnamedGlobalConstantDecl *GCD) {
  CharUnits Alignment = getContext().getTypeAlignInChars(GCD->getType());

  llvm::GlobalVariable **Entry = nullptr;
  Entry = &UnnamedGlobalConstantDeclMap[GCD];
  if (*Entry)
    return ConstantAddress(*Entry, (*Entry)->getValueType(), Alignment);

  ConstantEmitter Emitter(*this);
  llvm::Constant *Init;

  const APValue &V = GCD->getValue();

  assert(!V.isAbsent());
  Init = Emitter.emitForInitializer(V, GCD->getType().getAddressSpace(),
                                    GCD->getType());

  auto *GV = new llvm::GlobalVariable(getModule(), Init->getType(),
                                      /*isConstant=*/true,
                                      llvm::GlobalValue::PrivateLinkage, Init,
                                      ".constant");
  GV->setUnnamedAddr(llvm::GlobalValue::UnnamedAddr::Global);
  GV->setAlignment(Alignment.getAsAlign());

  Emitter.finalize(GV);

  *Entry = GV;
  return ConstantAddress(GV, GV->getValueType(), Alignment);
}

ConstantAddress CodeGenModule::GetAddrOfTemplateParamObject(
    const TemplateParamObjectDecl *TPO) {
  StringRef Name = getMangledName(TPO);
  CharUnits Alignment = getNaturalTypeAlignment(TPO->getType());

  if (llvm::GlobalVariable *GV = getModule().getNamedGlobal(Name))
    return ConstantAddress(GV, GV->getValueType(), Alignment);

  ConstantEmitter Emitter(*this);
  llvm::Constant *Init = Emitter.emitForInitializer(
        TPO->getValue(), TPO->getType().getAddressSpace(), TPO->getType());

  if (!Init) {
    ErrorUnsupported(TPO, "template parameter object");
    return ConstantAddress::invalid();
  }

  llvm::GlobalValue::LinkageTypes Linkage =
      isExternallyVisible(TPO->getLinkageAndVisibility().getLinkage())
          ? llvm::GlobalValue::LinkOnceODRLinkage
          : llvm::GlobalValue::InternalLinkage;
  auto *GV = new llvm::GlobalVariable(getModule(), Init->getType(),
                                      /*isConstant=*/true, Linkage, Init, Name);
  setGVProperties(GV, TPO);
  if (supportsCOMDAT())
    GV->setComdat(TheModule.getOrInsertComdat(GV->getName()));
  Emitter.finalize(GV);

    return ConstantAddress(GV, GV->getValueType(), Alignment);
}

ConstantAddress CodeGenModule::GetWeakRefReference(const ValueDecl *VD) {
  const AliasAttr *AA = VD->getAttr<AliasAttr>();
  assert(AA && "No alias?");

  CharUnits Alignment = getContext().getDeclAlign(VD);
  llvm::Type *DeclTy = getTypes().ConvertTypeForMem(VD->getType());

  // See if there is already something with the target's name in the module.
  llvm::GlobalValue *Entry = GetGlobalValue(AA->getAliasee());
  if (Entry)
    return ConstantAddress(Entry, DeclTy, Alignment);

  llvm::Constant *Aliasee;
  if (isa<llvm::FunctionType>(DeclTy))
    Aliasee = GetOrCreateLLVMFunction(AA->getAliasee(), DeclTy,
                                      GlobalDecl(cast<FunctionDecl>(VD)),
                                      /*ForVTable=*/false);
  else
    Aliasee = GetOrCreateLLVMGlobal(AA->getAliasee(), DeclTy, LangAS::Default,
                                    nullptr);

  auto *F = cast<llvm::GlobalValue>(Aliasee);
  F->setLinkage(llvm::Function::ExternalWeakLinkage);
  WeakRefReferences.insert(F);

  return ConstantAddress(Aliasee, DeclTy, Alignment);
}

template <typename AttrT> static bool hasImplicitAttr(const ValueDecl *D) {
  if (!D)
    return false;
  if (auto *A = D->getAttr<AttrT>())
    return A->isImplicit();
  return D->isImplicit();
}

bool CodeGenModule::shouldEmitCUDAGlobalVar(const VarDecl *Global) const {
  assert(LangOpts.CUDA && "Should not be called by non-CUDA languages");
  // We need to emit host-side 'shadows' for all global
  // device-side variables because the CUDA runtime needs their
  // size and host-side address in order to provide access to
  // their device-side incarnations.
  return !LangOpts.CUDAIsDevice || Global->hasAttr<CUDADeviceAttr>() ||
         Global->hasAttr<CUDAConstantAttr>() ||
         Global->hasAttr<CUDASharedAttr>() ||
         Global->getType()->isCUDADeviceBuiltinSurfaceType() ||
         Global->getType()->isCUDADeviceBuiltinTextureType();
}

void CodeGenModule::EmitGlobal(GlobalDecl GD) {
  const auto *Global = cast<ValueDecl>(GD.getDecl());

  // Weak references don't produce any output by themselves.
  if (Global->hasAttr<WeakRefAttr>())
    return;

  // If this is an alias definition (which otherwise looks like a declaration)
  // handle it now.
  if (AliasAttr *Attr = Global->getAttr<AliasAttr>()) {
    // Emit the alias here if it is not SYCL device compilation.
    if (!LangOpts.SYCLIsDevice)
      return EmitAliasDefinition(GD);
    // Defer for SYCL devices, until either the alias or what it aliases
    // is used.
    StringRef MangledName = getMangledName(GD);
    DeferredDecls[MangledName] = GD;
    StringRef AliaseeName = Attr->getAliasee();
    DeferredAliases[AliaseeName] = GD;
    return;
  }

  // IFunc like an alias whose value is resolved at runtime by calling resolver.
  if (Global->hasAttr<IFuncAttr>())
    return emitIFuncDefinition(GD);

  // If this is a cpu_dispatch multiversion function, emit the resolver.
  if (Global->hasAttr<CPUDispatchAttr>())
    return emitCPUDispatchDefinition(GD);

  // If this is CUDA, be selective about which declarations we emit.
  // Non-constexpr non-lambda implicit host device functions are not emitted
  // unless they are used on device side.
  if (LangOpts.CUDA) {
    assert((isa<FunctionDecl>(Global) || isa<VarDecl>(Global)) &&
           "Expected Variable or Function");
    if (const auto *VD = dyn_cast<VarDecl>(Global)) {
      if (!shouldEmitCUDAGlobalVar(VD))
        return;
    } else if (LangOpts.CUDAIsDevice) {
      const auto *FD = dyn_cast<FunctionDecl>(Global);
      if ((!Global->hasAttr<CUDADeviceAttr>() ||
           (LangOpts.OffloadImplicitHostDeviceTemplates &&
            hasImplicitAttr<CUDAHostAttr>(FD) &&
            hasImplicitAttr<CUDADeviceAttr>(FD) && !FD->isConstexpr() &&
            !isLambdaCallOperator(FD) &&
            !getContext().CUDAImplicitHostDeviceFunUsedByDevice.count(FD))) &&
          !Global->hasAttr<CUDAGlobalAttr>() &&
          !(LangOpts.HIPStdPar && isa<FunctionDecl>(Global) &&
            !Global->hasAttr<CUDAHostAttr>()))
        return;
<<<<<<< HEAD
    } else {
      // We need to emit host-side 'shadows' for all global
      // device-side variables because the CUDA runtime needs their
      // size and host-side address in order to provide access to
      // their device-side incarnations.

      // So device-only functions are the only things we skip, except for SYCL.
      if (!LangOpts.isSYCL() && isa<FunctionDecl>(Global) &&
          !Global->hasAttr<CUDAHostAttr>() && Global->hasAttr<CUDADeviceAttr>())
        return;

      assert((isa<FunctionDecl>(Global) || isa<VarDecl>(Global)) &&
             "Expected Variable or Function");
    }
=======
      // Device-only functions are the only things we skip.
    } else if (!Global->hasAttr<CUDAHostAttr>() &&
               Global->hasAttr<CUDADeviceAttr>())
      return;
>>>>>>> 90abdf83
  }

  if (LangOpts.OpenMP) {
    // If this is OpenMP, check if it is legal to emit this global normally.
    if (OpenMPRuntime && OpenMPRuntime->emitTargetGlobal(GD))
      return;
    if (auto *DRD = dyn_cast<OMPDeclareReductionDecl>(Global)) {
      if (MustBeEmitted(Global))
        EmitOMPDeclareReduction(DRD);
      return;
    }
    if (auto *DMD = dyn_cast<OMPDeclareMapperDecl>(Global)) {
      if (MustBeEmitted(Global))
        EmitOMPDeclareMapper(DMD);
      return;
    }
  }

  // Ignore declarations, they will be emitted on their first use.
  if (const auto *FD = dyn_cast<FunctionDecl>(Global)) {
    // Update deferred annotations with the latest declaration if the function
    // function was already used or defined.
    if (FD->hasAttr<AnnotateAttr>()) {
      StringRef MangledName = getMangledName(GD);
      if (GetGlobalValue(MangledName))
        DeferredAnnotations[MangledName] = FD;
    }

    // Forward declarations are emitted lazily on first use.
    if (!FD->doesThisDeclarationHaveABody()) {
      if (!FD->doesDeclarationForceExternallyVisibleDefinition() &&
          (!FD->isMultiVersion() ||
           !FD->getASTContext().getTargetInfo().getTriple().isAArch64()))
        return;

      StringRef MangledName = getMangledName(GD);

      // Compute the function info and LLVM type.
      const CGFunctionInfo &FI = getTypes().arrangeGlobalDeclaration(GD);
      llvm::Type *Ty = getTypes().GetFunctionType(FI);

      GetOrCreateLLVMFunction(MangledName, Ty, GD, /*ForVTable=*/false,
                              /*DontDefer=*/false);
      return;
    }
  } else {
    const auto *VD = cast<VarDecl>(Global);
    assert(VD->isFileVarDecl() && "Cannot emit local var decl as global.");
    if (VD->isThisDeclarationADefinition() != VarDecl::Definition &&
        !Context.isMSStaticDataMemberInlineDefinition(VD)) {
      if (LangOpts.OpenMP) {
        // Emit declaration of the must-be-emitted declare target variable.
        if (std::optional<OMPDeclareTargetDeclAttr::MapTypeTy> Res =
                OMPDeclareTargetDeclAttr::isDeclareTargetDeclaration(VD)) {

          // If this variable has external storage and doesn't require special
          // link handling we defer to its canonical definition.
          if (VD->hasExternalStorage() &&
              Res != OMPDeclareTargetDeclAttr::MT_Link)
            return;

          bool UnifiedMemoryEnabled =
              getOpenMPRuntime().hasRequiresUnifiedSharedMemory();
          if ((*Res == OMPDeclareTargetDeclAttr::MT_To ||
               *Res == OMPDeclareTargetDeclAttr::MT_Enter) &&
              !UnifiedMemoryEnabled) {
            (void)GetAddrOfGlobalVar(VD);
          } else {
            assert(((*Res == OMPDeclareTargetDeclAttr::MT_Link) ||
                    ((*Res == OMPDeclareTargetDeclAttr::MT_To ||
                      *Res == OMPDeclareTargetDeclAttr::MT_Enter) &&
                     UnifiedMemoryEnabled)) &&
                   "Link clause or to clause with unified memory expected.");
            (void)getOpenMPRuntime().getAddrOfDeclareTargetVar(VD);
          }

          return;
        }
      }
      // If this declaration may have caused an inline variable definition to
      // change linkage, make sure that it's emitted.
      if (Context.getInlineVariableDefinitionKind(VD) ==
          ASTContext::InlineVariableDefinitionKind::Strong)
        GetAddrOfGlobalVar(VD);
      return;
    }
  }

  // clang::ParseAST ensures that we emit the SYCL devices at the end, so
  // anything that is a device (or indirectly called) will be handled later.
  if (LangOpts.SYCLIsDevice && MustBeEmitted(Global)) {
    addDeferredDeclToEmit(GD);
    return;
  }

  // Defer code generation to first use when possible, e.g. if this is an inline
  // function. If the global must always be emitted, do it eagerly if possible
  // to benefit from cache locality.
  if (MustBeEmitted(Global) && MayBeEmittedEagerly(Global)) {
    // Avoid emitting the same __host__ __device__ functions,
    // in SYCL-CUDA-host compilation, and
    if (SYCLCUDAIsHost(LangOpts) && isa<FunctionDecl>(Global) &&
        !Global->hasAttr<CUDAHostAttr>() && Global->hasAttr<CUDADeviceAttr>()) {
      addDeferredDeclToEmit(GD);
      return;
    }
    // in SYCL-CUDA-device compilation.
    if (SYCLCUDAIsSYCLDevice(LangOpts) && isa<FunctionDecl>(Global) &&
        Global->hasAttr<CUDAHostAttr>() && !Global->hasAttr<CUDADeviceAttr>()) {
      addDeferredDeclToEmit(GD);
      return;
    }

    // Emit the definition if it can't be deferred.
    EmitGlobalDefinition(GD);
    addEmittedDeferredDecl(GD);
    return;
  }

  // If we're deferring emission of a C++ variable with an
  // initializer, remember the order in which it appeared in the file.
  if (getLangOpts().CPlusPlus && isa<VarDecl>(Global) &&
      cast<VarDecl>(Global)->hasInit()) {
    DelayedCXXInitPosition[Global] = CXXGlobalInits.size();
    CXXGlobalInits.push_back(nullptr);
  }

  StringRef MangledName = getMangledName(GD);
  if (GetGlobalValue(MangledName) != nullptr) {
    // The value has already been used and should therefore be emitted.
    addDeferredDeclToEmit(GD);
  } else if (MustBeEmitted(Global)) {
    // The value must be emitted, but cannot be emitted eagerly.
    assert(!MayBeEmittedEagerly(Global));
    addDeferredDeclToEmit(GD);
  } else {

    // For SYCL compilation of CUDA sources,
    if (LangOpts.isSYCL() && LangOpts.CUDA && !LangOpts.CUDAIsDevice) {
      // in case of SYCL-CUDA-host,
      if (LangOpts.SYCLIsHost) {
        if (Global->hasAttr<CUDAHostAttr>()) {
          // remove already present __device__ function.
          auto DDI = DeferredDecls.find(MangledName);
          if (DDI != DeferredDecls.end())
            DeferredDecls.erase(DDI);
        } else if (Global->hasAttr<CUDADeviceAttr>()) {
          // do not insert a __device__ function if a __host__ one is present.
          auto DDI = DeferredDecls.find(MangledName);
          if (DDI != DeferredDecls.end())
            return;
        }
      }
      // in case of SYCL-CUDA-device,
      if (LangOpts.SYCLIsDevice) {
        if (Global->hasAttr<CUDADeviceAttr>()) {
          // remove already present __host__ function.
          auto DDI = DeferredDecls.find(MangledName);
          if (DDI != DeferredDecls.end())
            DeferredDecls.erase(DDI);
        } else if (Global->hasAttr<CUDAHostAttr>()) {
          // do not insert a __host__ function if a __device__ one is present.
          auto DDI = DeferredDecls.find(MangledName);
          if (DDI != DeferredDecls.end())
            return;
        }
      }
    }

    // Otherwise, remember that we saw a deferred decl with this name.  The
    // first use of the mangled name will cause it to move into
    // DeferredDeclsToEmit.
    DeferredDecls[MangledName] = GD;
  }
}

// Check if T is a class type with a destructor that's not dllimport.
static bool HasNonDllImportDtor(QualType T) {
  if (const auto *RT = T->getBaseElementTypeUnsafe()->getAs<RecordType>())
    if (CXXRecordDecl *RD = dyn_cast<CXXRecordDecl>(RT->getDecl()))
      if (RD->getDestructor() && !RD->getDestructor()->hasAttr<DLLImportAttr>())
        return true;

  return false;
}

namespace {
  struct FunctionIsDirectlyRecursive
      : public ConstStmtVisitor<FunctionIsDirectlyRecursive, bool> {
    const StringRef Name;
    const Builtin::Context &BI;
    FunctionIsDirectlyRecursive(StringRef N, const Builtin::Context &C)
        : Name(N), BI(C) {}

    bool VisitCallExpr(const CallExpr *E) {
      const FunctionDecl *FD = E->getDirectCallee();
      if (!FD)
        return false;
      AsmLabelAttr *Attr = FD->getAttr<AsmLabelAttr>();
      if (Attr && Name == Attr->getLabel())
        return true;
      unsigned BuiltinID = FD->getBuiltinID();
      if (!BuiltinID || !BI.isLibFunction(BuiltinID))
        return false;
      StringRef BuiltinName = BI.getName(BuiltinID);
      if (BuiltinName.starts_with("__builtin_") &&
          Name == BuiltinName.slice(strlen("__builtin_"), StringRef::npos)) {
        return true;
      }
      return false;
    }

    bool VisitStmt(const Stmt *S) {
      for (const Stmt *Child : S->children())
        if (Child && this->Visit(Child))
          return true;
      return false;
    }
  };

  // Make sure we're not referencing non-imported vars or functions.
  struct DLLImportFunctionVisitor
      : public RecursiveASTVisitor<DLLImportFunctionVisitor> {
    bool SafeToInline = true;

    bool shouldVisitImplicitCode() const { return true; }

    bool VisitVarDecl(VarDecl *VD) {
      if (VD->getTLSKind()) {
        // A thread-local variable cannot be imported.
        SafeToInline = false;
        return SafeToInline;
      }

      // A variable definition might imply a destructor call.
      if (VD->isThisDeclarationADefinition())
        SafeToInline = !HasNonDllImportDtor(VD->getType());

      return SafeToInline;
    }

    bool VisitCXXBindTemporaryExpr(CXXBindTemporaryExpr *E) {
      if (const auto *D = E->getTemporary()->getDestructor())
        SafeToInline = D->hasAttr<DLLImportAttr>();
      return SafeToInline;
    }

    bool VisitDeclRefExpr(DeclRefExpr *E) {
      ValueDecl *VD = E->getDecl();
      if (isa<FunctionDecl>(VD))
        SafeToInline = VD->hasAttr<DLLImportAttr>();
      else if (VarDecl *V = dyn_cast<VarDecl>(VD))
        SafeToInline = !V->hasGlobalStorage() || V->hasAttr<DLLImportAttr>();
      return SafeToInline;
    }

    bool VisitCXXConstructExpr(CXXConstructExpr *E) {
      SafeToInline = E->getConstructor()->hasAttr<DLLImportAttr>();
      return SafeToInline;
    }

    bool VisitCXXMemberCallExpr(CXXMemberCallExpr *E) {
      CXXMethodDecl *M = E->getMethodDecl();
      if (!M) {
        // Call through a pointer to member function. This is safe to inline.
        SafeToInline = true;
      } else {
        SafeToInline = M->hasAttr<DLLImportAttr>();
      }
      return SafeToInline;
    }

    bool VisitCXXDeleteExpr(CXXDeleteExpr *E) {
      SafeToInline = E->getOperatorDelete()->hasAttr<DLLImportAttr>();
      return SafeToInline;
    }

    bool VisitCXXNewExpr(CXXNewExpr *E) {
      SafeToInline = E->getOperatorNew()->hasAttr<DLLImportAttr>();
      return SafeToInline;
    }
  };
}

// isTriviallyRecursive - Check if this function calls another
// decl that, because of the asm attribute or the other decl being a builtin,
// ends up pointing to itself.
bool
CodeGenModule::isTriviallyRecursive(const FunctionDecl *FD) {
  StringRef Name;
  if (getCXXABI().getMangleContext().shouldMangleDeclName(FD)) {
    // asm labels are a special kind of mangling we have to support.
    AsmLabelAttr *Attr = FD->getAttr<AsmLabelAttr>();
    if (!Attr)
      return false;
    Name = Attr->getLabel();
  } else {
    Name = FD->getName();
  }

  FunctionIsDirectlyRecursive Walker(Name, Context.BuiltinInfo);
  const Stmt *Body = FD->getBody();
  return Body ? Walker.Visit(Body) : false;
}

bool CodeGenModule::shouldEmitFunction(GlobalDecl GD) {
  if (getFunctionLinkage(GD) != llvm::Function::AvailableExternallyLinkage)
    return true;

  const auto *F = cast<FunctionDecl>(GD.getDecl());
  if (CodeGenOpts.OptimizationLevel == 0 && !F->hasAttr<AlwaysInlineAttr>())
    return false;

  // We don't import function bodies from other named module units since that
  // behavior may break ABI compatibility of the current unit.
  if (const Module *M = F->getOwningModule();
      M && M->getTopLevelModule()->isNamedModule() &&
      getContext().getCurrentNamedModule() != M->getTopLevelModule()) {
    // There are practices to mark template member function as always-inline
    // and mark the template as extern explicit instantiation but not give
    // the definition for member function. So we have to emit the function
    // from explicitly instantiation with always-inline.
    //
    // See https://github.com/llvm/llvm-project/issues/86893 for details.
    //
    // TODO: Maybe it is better to give it a warning if we call a non-inline
    // function from other module units which is marked as always-inline.
    if (!F->isTemplateInstantiation() || !F->hasAttr<AlwaysInlineAttr>()) {
      return false;
    }
  }

  if (F->hasAttr<NoInlineAttr>())
    return false;

  if (F->hasAttr<DLLImportAttr>() && !F->hasAttr<AlwaysInlineAttr>()) {
    // Check whether it would be safe to inline this dllimport function.
    DLLImportFunctionVisitor Visitor;
    Visitor.TraverseFunctionDecl(const_cast<FunctionDecl*>(F));
    if (!Visitor.SafeToInline)
      return false;

    if (const CXXDestructorDecl *Dtor = dyn_cast<CXXDestructorDecl>(F)) {
      // Implicit destructor invocations aren't captured in the AST, so the
      // check above can't see them. Check for them manually here.
      for (const Decl *Member : Dtor->getParent()->decls())
        if (isa<FieldDecl>(Member))
          if (HasNonDllImportDtor(cast<FieldDecl>(Member)->getType()))
            return false;
      for (const CXXBaseSpecifier &B : Dtor->getParent()->bases())
        if (HasNonDllImportDtor(B.getType()))
          return false;
    }
  }

  // Inline builtins declaration must be emitted. They often are fortified
  // functions.
  if (F->isInlineBuiltinDeclaration())
    return true;

  // PR9614. Avoid cases where the source code is lying to us. An available
  // externally function should have an equivalent function somewhere else,
  // but a function that calls itself through asm label/`__builtin_` trickery is
  // clearly not equivalent to the real implementation.
  // This happens in glibc's btowc and in some configure checks.
  return !isTriviallyRecursive(F);
}

bool CodeGenModule::shouldOpportunisticallyEmitVTables() {
  return CodeGenOpts.OptimizationLevel > 0;
}

void CodeGenModule::EmitMultiVersionFunctionDefinition(GlobalDecl GD,
                                                       llvm::GlobalValue *GV) {
  const auto *FD = cast<FunctionDecl>(GD.getDecl());

  if (FD->isCPUSpecificMultiVersion()) {
    auto *Spec = FD->getAttr<CPUSpecificAttr>();
    for (unsigned I = 0; I < Spec->cpus_size(); ++I)
      EmitGlobalFunctionDefinition(GD.getWithMultiVersionIndex(I), nullptr);
  } else if (auto *TC = FD->getAttr<TargetClonesAttr>()) {
    for (unsigned I = 0; I < TC->featuresStrs_size(); ++I)
      // AArch64 favors the default target version over the clone if any.
      if ((!TC->isDefaultVersion(I) || !getTarget().getTriple().isAArch64()) &&
          TC->isFirstOfVersion(I))
        EmitGlobalFunctionDefinition(GD.getWithMultiVersionIndex(I), nullptr);
    // Ensure that the resolver function is also emitted.
    GetOrCreateMultiVersionResolver(GD);
  } else
    EmitGlobalFunctionDefinition(GD, GV);
  // Defer the resolver emission until we can reason whether the TU
  // contains a default target version implementation.
  if (FD->isTargetVersionMultiVersion())
    AddDeferredMultiVersionResolverToEmit(GD);
}

void CodeGenModule::EmitGlobalDefinition(GlobalDecl GD, llvm::GlobalValue *GV) {
  const auto *D = cast<ValueDecl>(GD.getDecl());

  PrettyStackTraceDecl CrashInfo(const_cast<ValueDecl *>(D), D->getLocation(),
                                 Context.getSourceManager(),
                                 "Generating code for declaration");

  if (const auto *FD = dyn_cast<FunctionDecl>(D)) {
    // At -O0, don't generate IR for functions with available_externally
    // linkage.
    if (!shouldEmitFunction(GD))
      return;

    llvm::TimeTraceScope TimeScope("CodeGen Function", [&]() {
      std::string Name;
      llvm::raw_string_ostream OS(Name);
      FD->getNameForDiagnostic(OS, getContext().getPrintingPolicy(),
                               /*Qualified=*/true);
      return Name;
    });

    if (const auto *Method = dyn_cast<CXXMethodDecl>(D)) {
      // Make sure to emit the definition(s) before we emit the thunks.
      // This is necessary for the generation of certain thunks.
      if (isa<CXXConstructorDecl>(Method) || isa<CXXDestructorDecl>(Method))
        ABI->emitCXXStructor(GD);
      else if (FD->isMultiVersion())
        EmitMultiVersionFunctionDefinition(GD, GV);
      else
        EmitGlobalFunctionDefinition(GD, GV);

      if (Method->isVirtual())
        getVTables().EmitThunks(GD);

      return;
    }

    if (FD->isMultiVersion())
      return EmitMultiVersionFunctionDefinition(GD, GV);
    return EmitGlobalFunctionDefinition(GD, GV);
  }

  if (const auto *VD = dyn_cast<VarDecl>(D))
    return EmitGlobalVarDefinition(VD, !VD->hasDefinition());

  llvm_unreachable("Invalid argument to EmitGlobalDefinition()");
}

static void ReplaceUsesOfNonProtoTypeWithRealFunction(llvm::GlobalValue *Old,
                                                      llvm::Function *NewFn);

static unsigned
TargetMVPriority(const TargetInfo &TI,
                 const CodeGenFunction::MultiVersionResolverOption &RO) {
  unsigned Priority = 0;
  unsigned NumFeatures = 0;
  for (StringRef Feat : RO.Conditions.Features) {
    Priority = std::max(Priority, TI.multiVersionSortPriority(Feat));
    NumFeatures++;
  }

  if (!RO.Conditions.Architecture.empty())
    Priority = std::max(
        Priority, TI.multiVersionSortPriority(RO.Conditions.Architecture));

  Priority += TI.multiVersionFeatureCost() * NumFeatures;

  return Priority;
}

// Multiversion functions should be at most 'WeakODRLinkage' so that a different
// TU can forward declare the function without causing problems.  Particularly
// in the cases of CPUDispatch, this causes issues. This also makes sure we
// work with internal linkage functions, so that the same function name can be
// used with internal linkage in multiple TUs.
llvm::GlobalValue::LinkageTypes getMultiversionLinkage(CodeGenModule &CGM,
                                                       GlobalDecl GD) {
  const FunctionDecl *FD = cast<FunctionDecl>(GD.getDecl());
  if (FD->getFormalLinkage() == Linkage::Internal)
    return llvm::GlobalValue::InternalLinkage;
  return llvm::GlobalValue::WeakODRLinkage;
}

static FunctionDecl *createDefaultTargetVersionFrom(const FunctionDecl *FD) {
  auto *DeclCtx = const_cast<DeclContext *>(FD->getDeclContext());
  TypeSourceInfo *TInfo = FD->getTypeSourceInfo();
  StorageClass SC = FD->getStorageClass();
  DeclarationName Name = FD->getNameInfo().getName();

  FunctionDecl *NewDecl =
      FunctionDecl::Create(FD->getASTContext(), DeclCtx, FD->getBeginLoc(),
                           FD->getEndLoc(), Name, TInfo->getType(), TInfo, SC);

  NewDecl->setIsMultiVersion();
  NewDecl->addAttr(TargetVersionAttr::CreateImplicit(
      NewDecl->getASTContext(), "default", NewDecl->getSourceRange()));

  return NewDecl;
}

void CodeGenModule::emitMultiVersionFunctions() {
  std::vector<GlobalDecl> MVFuncsToEmit;
  MultiVersionFuncs.swap(MVFuncsToEmit);
  for (GlobalDecl GD : MVFuncsToEmit) {
    const auto *FD = cast<FunctionDecl>(GD.getDecl());
    assert(FD && "Expected a FunctionDecl");

    auto createFunction = [&](const FunctionDecl *Decl, unsigned MVIdx = 0) {
      GlobalDecl CurGD{Decl->isDefined() ? Decl->getDefinition() : Decl, MVIdx};
      StringRef MangledName = getMangledName(CurGD);
      llvm::Constant *Func = GetGlobalValue(MangledName);
      if (!Func) {
        if (Decl->isDefined()) {
          EmitGlobalFunctionDefinition(CurGD, nullptr);
          Func = GetGlobalValue(MangledName);
        } else {
          const CGFunctionInfo &FI = getTypes().arrangeGlobalDeclaration(CurGD);
          llvm::FunctionType *Ty = getTypes().GetFunctionType(FI);
          Func = GetAddrOfFunction(CurGD, Ty, /*ForVTable=*/false,
                                   /*DontDefer=*/false, ForDefinition);
        }
        assert(Func && "This should have just been created");
      }
      return cast<llvm::Function>(Func);
    };

    bool HasDefaultDecl = !FD->isTargetVersionMultiVersion();
    bool ShouldEmitResolver =
        !getContext().getTargetInfo().getTriple().isAArch64();
    SmallVector<CodeGenFunction::MultiVersionResolverOption, 10> Options;

    getContext().forEachMultiversionedFunctionVersion(
        FD, [&](const FunctionDecl *CurFD) {
          llvm::SmallVector<StringRef, 8> Feats;

          if (const auto *TA = CurFD->getAttr<TargetAttr>()) {
            TA->getAddedFeatures(Feats);
            llvm::Function *Func = createFunction(CurFD);
            Options.emplace_back(Func, TA->getArchitecture(), Feats);
          } else if (const auto *TVA = CurFD->getAttr<TargetVersionAttr>()) {
            bool HasDefaultDef = TVA->isDefaultVersion() &&
                                 CurFD->doesThisDeclarationHaveABody();
            HasDefaultDecl |= TVA->isDefaultVersion();
            ShouldEmitResolver |= (CurFD->isUsed() || HasDefaultDef);
            TVA->getFeatures(Feats);
            llvm::Function *Func = createFunction(CurFD);
            Options.emplace_back(Func, /*Architecture*/ "", Feats);
          } else if (const auto *TC = CurFD->getAttr<TargetClonesAttr>()) {
            ShouldEmitResolver |= CurFD->doesThisDeclarationHaveABody();
            for (unsigned I = 0; I < TC->featuresStrs_size(); ++I) {
              if (!TC->isFirstOfVersion(I))
                continue;

              llvm::Function *Func = createFunction(CurFD, I);
              StringRef Architecture;
              Feats.clear();
              if (getTarget().getTriple().isAArch64())
                TC->getFeatures(Feats, I);
              else {
                StringRef Version = TC->getFeatureStr(I);
                if (Version.starts_with("arch="))
                  Architecture = Version.drop_front(sizeof("arch=") - 1);
                else if (Version != "default")
                  Feats.push_back(Version);
              }
              Options.emplace_back(Func, Architecture, Feats);
            }
          } else
            llvm_unreachable("unexpected MultiVersionKind");
        });

    if (!ShouldEmitResolver)
      continue;

    if (!HasDefaultDecl) {
      FunctionDecl *NewFD = createDefaultTargetVersionFrom(FD);
      llvm::Function *Func = createFunction(NewFD);
      llvm::SmallVector<StringRef, 1> Feats;
      Options.emplace_back(Func, /*Architecture*/ "", Feats);
    }

    llvm::Constant *ResolverConstant = GetOrCreateMultiVersionResolver(GD);
    if (auto *IFunc = dyn_cast<llvm::GlobalIFunc>(ResolverConstant)) {
      ResolverConstant = IFunc->getResolver();
      if (FD->isTargetClonesMultiVersion() &&
          !getTarget().getTriple().isAArch64()) {
        const CGFunctionInfo &FI = getTypes().arrangeGlobalDeclaration(GD);
        llvm::FunctionType *DeclTy = getTypes().GetFunctionType(FI);
        std::string MangledName = getMangledNameImpl(
            *this, GD, FD, /*OmitMultiVersionMangling=*/true);
        // In prior versions of Clang, the mangling for ifuncs incorrectly
        // included an .ifunc suffix. This alias is generated for backward
        // compatibility. It is deprecated, and may be removed in the future.
        auto *Alias = llvm::GlobalAlias::create(
            DeclTy, 0, getMultiversionLinkage(*this, GD),
            MangledName + ".ifunc", IFunc, &getModule());
        SetCommonAttributes(FD, Alias);
      }
    }
    llvm::Function *ResolverFunc = cast<llvm::Function>(ResolverConstant);

    ResolverFunc->setLinkage(getMultiversionLinkage(*this, GD));

    if (!ResolverFunc->hasLocalLinkage() && supportsCOMDAT())
      ResolverFunc->setComdat(
          getModule().getOrInsertComdat(ResolverFunc->getName()));

    const TargetInfo &TI = getTarget();
    llvm::stable_sort(
        Options, [&TI](const CodeGenFunction::MultiVersionResolverOption &LHS,
                       const CodeGenFunction::MultiVersionResolverOption &RHS) {
          return TargetMVPriority(TI, LHS) > TargetMVPriority(TI, RHS);
        });
    CodeGenFunction CGF(*this);
    CGF.EmitMultiVersionResolver(ResolverFunc, Options);
  }

  // Ensure that any additions to the deferred decls list caused by emitting a
  // variant are emitted.  This can happen when the variant itself is inline and
  // calls a function without linkage.
  if (!MVFuncsToEmit.empty())
    EmitDeferred();

  // Ensure that any additions to the multiversion funcs list from either the
  // deferred decls or the multiversion functions themselves are emitted.
  if (!MultiVersionFuncs.empty())
    emitMultiVersionFunctions();
}

void CodeGenModule::emitCPUDispatchDefinition(GlobalDecl GD) {
  const auto *FD = cast<FunctionDecl>(GD.getDecl());
  assert(FD && "Not a FunctionDecl?");
  assert(FD->isCPUDispatchMultiVersion() && "Not a multiversion function?");
  const auto *DD = FD->getAttr<CPUDispatchAttr>();
  assert(DD && "Not a cpu_dispatch Function?");

  const CGFunctionInfo &FI = getTypes().arrangeGlobalDeclaration(GD);
  llvm::FunctionType *DeclTy = getTypes().GetFunctionType(FI);

  StringRef ResolverName = getMangledName(GD);
  UpdateMultiVersionNames(GD, FD, ResolverName);

  llvm::Type *ResolverType;
  GlobalDecl ResolverGD;
  if (getTarget().supportsIFunc()) {
    ResolverType = llvm::FunctionType::get(
        llvm::PointerType::get(DeclTy,
                               getTypes().getTargetAddressSpace(FD->getType())),
        false);
  }
  else {
    ResolverType = DeclTy;
    ResolverGD = GD;
  }

  auto *ResolverFunc = cast<llvm::Function>(GetOrCreateLLVMFunction(
      ResolverName, ResolverType, ResolverGD, /*ForVTable=*/false));
  ResolverFunc->setLinkage(getMultiversionLinkage(*this, GD));
  if (supportsCOMDAT())
    ResolverFunc->setComdat(
        getModule().getOrInsertComdat(ResolverFunc->getName()));

  SmallVector<CodeGenFunction::MultiVersionResolverOption, 10> Options;
  const TargetInfo &Target = getTarget();
  unsigned Index = 0;
  for (const IdentifierInfo *II : DD->cpus()) {
    // Get the name of the target function so we can look it up/create it.
    std::string MangledName = getMangledNameImpl(*this, GD, FD, true) +
                              getCPUSpecificMangling(*this, II->getName());

    llvm::Constant *Func = GetGlobalValue(MangledName);

    if (!Func) {
      GlobalDecl ExistingDecl = Manglings.lookup(MangledName);
      if (ExistingDecl.getDecl() &&
          ExistingDecl.getDecl()->getAsFunction()->isDefined()) {
        EmitGlobalFunctionDefinition(ExistingDecl, nullptr);
        Func = GetGlobalValue(MangledName);
      } else {
        if (!ExistingDecl.getDecl())
          ExistingDecl = GD.getWithMultiVersionIndex(Index);

      Func = GetOrCreateLLVMFunction(
          MangledName, DeclTy, ExistingDecl,
          /*ForVTable=*/false, /*DontDefer=*/true,
          /*IsThunk=*/false, llvm::AttributeList(), ForDefinition);
      }
    }

    llvm::SmallVector<StringRef, 32> Features;
    Target.getCPUSpecificCPUDispatchFeatures(II->getName(), Features);
    llvm::transform(Features, Features.begin(),
                    [](StringRef Str) { return Str.substr(1); });
    llvm::erase_if(Features, [&Target](StringRef Feat) {
      return !Target.validateCpuSupports(Feat);
    });
    Options.emplace_back(cast<llvm::Function>(Func), StringRef{}, Features);
    ++Index;
  }

  llvm::stable_sort(
      Options, [](const CodeGenFunction::MultiVersionResolverOption &LHS,
                  const CodeGenFunction::MultiVersionResolverOption &RHS) {
        return llvm::X86::getCpuSupportsMask(LHS.Conditions.Features) >
               llvm::X86::getCpuSupportsMask(RHS.Conditions.Features);
      });

  // If the list contains multiple 'default' versions, such as when it contains
  // 'pentium' and 'generic', don't emit the call to the generic one (since we
  // always run on at least a 'pentium'). We do this by deleting the 'least
  // advanced' (read, lowest mangling letter).
  while (Options.size() > 1 &&
         llvm::all_of(llvm::X86::getCpuSupportsMask(
                          (Options.end() - 2)->Conditions.Features),
                      [](auto X) { return X == 0; })) {
    StringRef LHSName = (Options.end() - 2)->Function->getName();
    StringRef RHSName = (Options.end() - 1)->Function->getName();
    if (LHSName.compare(RHSName) < 0)
      Options.erase(Options.end() - 2);
    else
      Options.erase(Options.end() - 1);
  }

  CodeGenFunction CGF(*this);
  CGF.EmitMultiVersionResolver(ResolverFunc, Options);

  if (getTarget().supportsIFunc()) {
    llvm::GlobalValue::LinkageTypes Linkage = getMultiversionLinkage(*this, GD);
    auto *IFunc = cast<llvm::GlobalValue>(GetOrCreateMultiVersionResolver(GD));

    // Fix up function declarations that were created for cpu_specific before
    // cpu_dispatch was known
    if (!isa<llvm::GlobalIFunc>(IFunc)) {
      assert(cast<llvm::Function>(IFunc)->isDeclaration());
      auto *GI = llvm::GlobalIFunc::create(DeclTy, 0, Linkage, "", ResolverFunc,
                                           &getModule());
      GI->takeName(IFunc);
      IFunc->replaceAllUsesWith(GI);
      IFunc->eraseFromParent();
      IFunc = GI;
    }

    std::string AliasName = getMangledNameImpl(
        *this, GD, FD, /*OmitMultiVersionMangling=*/true);
    llvm::Constant *AliasFunc = GetGlobalValue(AliasName);
    if (!AliasFunc) {
      auto *GA = llvm::GlobalAlias::create(DeclTy, 0, Linkage, AliasName, IFunc,
                                           &getModule());
      SetCommonAttributes(GD, GA);
    }
  }
}

/// Adds a declaration to the list of multi version functions if not present.
void CodeGenModule::AddDeferredMultiVersionResolverToEmit(GlobalDecl GD) {
  const auto *FD = cast<FunctionDecl>(GD.getDecl());
  assert(FD && "Not a FunctionDecl?");

  if (FD->isTargetVersionMultiVersion() || FD->isTargetClonesMultiVersion()) {
    std::string MangledName =
        getMangledNameImpl(*this, GD, FD, /*OmitMultiVersionMangling=*/true);
    if (!DeferredResolversToEmit.insert(MangledName).second)
      return;
  }
  MultiVersionFuncs.push_back(GD);
}

/// If a dispatcher for the specified mangled name is not in the module, create
/// and return an llvm Function with the specified type.
llvm::Constant *CodeGenModule::GetOrCreateMultiVersionResolver(GlobalDecl GD) {
  const auto *FD = cast<FunctionDecl>(GD.getDecl());
  assert(FD && "Not a FunctionDecl?");

  std::string MangledName =
      getMangledNameImpl(*this, GD, FD, /*OmitMultiVersionMangling=*/true);

  // Holds the name of the resolver, in ifunc mode this is the ifunc (which has
  // a separate resolver).
  std::string ResolverName = MangledName;
  if (getTarget().supportsIFunc()) {
    switch (FD->getMultiVersionKind()) {
    case MultiVersionKind::None:
      llvm_unreachable("unexpected MultiVersionKind::None for resolver");
    case MultiVersionKind::Target:
    case MultiVersionKind::CPUSpecific:
    case MultiVersionKind::CPUDispatch:
      ResolverName += ".ifunc";
      break;
    case MultiVersionKind::TargetClones:
    case MultiVersionKind::TargetVersion:
      break;
    }
  } else if (FD->isTargetMultiVersion()) {
    ResolverName += ".resolver";
  }

  // If the resolver has already been created, just return it.
  if (llvm::GlobalValue *ResolverGV = GetGlobalValue(ResolverName))
    return ResolverGV;

  const CGFunctionInfo &FI = getTypes().arrangeGlobalDeclaration(GD);
  llvm::FunctionType *DeclTy = getTypes().GetFunctionType(FI);

  // The resolver needs to be created. For target and target_clones, defer
  // creation until the end of the TU.
  if (FD->isTargetMultiVersion() || FD->isTargetClonesMultiVersion())
    MultiVersionFuncs.push_back(GD);

  // For cpu_specific, don't create an ifunc yet because we don't know if the
  // cpu_dispatch will be emitted in this translation unit.
  if (getTarget().supportsIFunc() && !FD->isCPUSpecificMultiVersion()) {
    llvm::Type *ResolverType = llvm::FunctionType::get(
        llvm::PointerType::get(DeclTy,
                               getTypes().getTargetAddressSpace(FD->getType())),
        false);
    llvm::Constant *Resolver = GetOrCreateLLVMFunction(
        MangledName + ".resolver", ResolverType, GlobalDecl{},
        /*ForVTable=*/false);
    llvm::GlobalIFunc *GIF =
        llvm::GlobalIFunc::create(DeclTy, 0, getMultiversionLinkage(*this, GD),
                                  "", Resolver, &getModule());
    GIF->setName(ResolverName);
    SetCommonAttributes(FD, GIF);

    return GIF;
  }

  llvm::Constant *Resolver = GetOrCreateLLVMFunction(
      ResolverName, DeclTy, GlobalDecl{}, /*ForVTable=*/false);
  assert(isa<llvm::GlobalValue>(Resolver) &&
         "Resolver should be created for the first time");
  SetCommonAttributes(FD, cast<llvm::GlobalValue>(Resolver));
  return Resolver;
}

bool CodeGenModule::shouldDropDLLAttribute(const Decl *D,
                                           const llvm::GlobalValue *GV) const {
  auto SC = GV->getDLLStorageClass();
  if (SC == llvm::GlobalValue::DefaultStorageClass)
    return false;
  const Decl *MRD = D->getMostRecentDecl();
  return (((SC == llvm::GlobalValue::DLLImportStorageClass &&
            !MRD->hasAttr<DLLImportAttr>()) ||
           (SC == llvm::GlobalValue::DLLExportStorageClass &&
            !MRD->hasAttr<DLLExportAttr>())) &&
          !shouldMapVisibilityToDLLExport(cast<NamedDecl>(MRD)));
}

/// GetOrCreateLLVMFunction - If the specified mangled name is not in the
/// module, create and return an llvm Function with the specified type. If there
/// is something in the module with the specified name, return it potentially
/// bitcasted to the right type.
///
/// If D is non-null, it specifies a decl that correspond to this.  This is used
/// to set the attributes on the function when it is first created.
llvm::Constant *CodeGenModule::GetOrCreateLLVMFunction(
    StringRef MangledName, llvm::Type *Ty, GlobalDecl GD, bool ForVTable,
    bool DontDefer, bool IsThunk, llvm::AttributeList ExtraAttrs,
    ForDefinition_t IsForDefinition) {
  const Decl *D = GD.getDecl();

  // Any attempts to use a MultiVersion function should result in retrieving
  // the iFunc instead. Name Mangling will handle the rest of the changes.
  if (const FunctionDecl *FD = cast_or_null<FunctionDecl>(D)) {
    // For the device mark the function as one that should be emitted.
    if (getLangOpts().OpenMPIsTargetDevice && OpenMPRuntime &&
        !OpenMPRuntime->markAsGlobalTarget(GD) && FD->isDefined() &&
        !DontDefer && !IsForDefinition) {
      if (const FunctionDecl *FDDef = FD->getDefinition()) {
        GlobalDecl GDDef;
        if (const auto *CD = dyn_cast<CXXConstructorDecl>(FDDef))
          GDDef = GlobalDecl(CD, GD.getCtorType());
        else if (const auto *DD = dyn_cast<CXXDestructorDecl>(FDDef))
          GDDef = GlobalDecl(DD, GD.getDtorType());
        else
          GDDef = GlobalDecl(FDDef);
        EmitGlobal(GDDef);
      }
    }

    if (FD->isMultiVersion()) {
      UpdateMultiVersionNames(GD, FD, MangledName);
      if (FD->getASTContext().getTargetInfo().getTriple().isAArch64() &&
          !FD->isUsed())
        AddDeferredMultiVersionResolverToEmit(GD);
      else if (!IsForDefinition)
        return GetOrCreateMultiVersionResolver(GD);
    }
  }

  // Lookup the entry, lazily creating it if necessary.
  llvm::GlobalValue *Entry = GetGlobalValue(MangledName);
  if (Entry) {
    if (WeakRefReferences.erase(Entry)) {
      const FunctionDecl *FD = cast_or_null<FunctionDecl>(D);
      if (FD && !FD->hasAttr<WeakAttr>())
        Entry->setLinkage(llvm::Function::ExternalLinkage);
    }

    // Handle dropped DLL attributes.
    if (D && shouldDropDLLAttribute(D, Entry)) {
      Entry->setDLLStorageClass(llvm::GlobalValue::DefaultStorageClass);
      setDSOLocal(Entry);
    }

    // If there are two attempts to define the same mangled name, issue an
    // error.
    if (IsForDefinition && !Entry->isDeclaration()) {
      GlobalDecl OtherGD;
      // Check that GD is not yet in DiagnosedConflictingDefinitions is required
      // to make sure that we issue an error only once.
      if (lookupRepresentativeDecl(MangledName, OtherGD) &&
          (GD.getCanonicalDecl().getDecl() !=
           OtherGD.getCanonicalDecl().getDecl()) &&
          DiagnosedConflictingDefinitions.insert(GD).second) {
        getDiags().Report(D->getLocation(), diag::err_duplicate_mangled_name)
            << MangledName;
        getDiags().Report(OtherGD.getDecl()->getLocation(),
                          diag::note_previous_definition);
      }
    }

    if ((isa<llvm::Function>(Entry) || isa<llvm::GlobalAlias>(Entry)) &&
        (Entry->getValueType() == Ty)) {
      return Entry;
    }

    // Make sure the result is of the correct type.
    // (If function is requested for a definition, we always need to create a new
    // function, not just return a bitcast.)
    if (!IsForDefinition)
      return Entry;
  }

  // This function doesn't have a complete type (for example, the return
  // type is an incomplete struct). Use a fake type instead, and make
  // sure not to try to set attributes.
  bool IsIncompleteFunction = false;

  llvm::FunctionType *FTy;
  if (isa<llvm::FunctionType>(Ty)) {
    FTy = cast<llvm::FunctionType>(Ty);
  } else {
    FTy = llvm::FunctionType::get(VoidTy, false);
    IsIncompleteFunction = true;
  }

  llvm::Function *F =
      llvm::Function::Create(FTy, llvm::Function::ExternalLinkage,
                             Entry ? StringRef() : MangledName, &getModule());

  // Store the declaration associated with this function so it is potentially
  // updated by further declarations or definitions and emitted at the end.
  if (D && D->hasAttr<AnnotateAttr>())
    DeferredAnnotations[MangledName] = cast<ValueDecl>(D);

  // If we already created a function with the same mangled name (but different
  // type) before, take its name and add it to the list of functions to be
  // replaced with F at the end of CodeGen.
  //
  // This happens if there is a prototype for a function (e.g. "int f()") and
  // then a definition of a different type (e.g. "int f(int x)").
  if (Entry) {
    F->takeName(Entry);

    // This might be an implementation of a function without a prototype, in
    // which case, try to do special replacement of calls which match the new
    // prototype.  The really key thing here is that we also potentially drop
    // arguments from the call site so as to make a direct call, which makes the
    // inliner happier and suppresses a number of optimizer warnings (!) about
    // dropping arguments.
    if (!Entry->use_empty()) {
      ReplaceUsesOfNonProtoTypeWithRealFunction(Entry, F);
      Entry->removeDeadConstantUsers();
    }

    addGlobalValReplacement(Entry, F);
  }

  assert(F->getName() == MangledName && "name was uniqued!");
  if (D)
    SetFunctionAttributes(GD, F, IsIncompleteFunction, IsThunk);
  if (ExtraAttrs.hasFnAttrs()) {
    llvm::AttrBuilder B(F->getContext(), ExtraAttrs.getFnAttrs());
    F->addFnAttrs(B);
  }

  if (!DontDefer) {
    // All MSVC dtors other than the base dtor are linkonce_odr and delegate to
    // each other bottoming out with the base dtor.  Therefore we emit non-base
    // dtors on usage, even if there is no dtor definition in the TU.
    if (isa_and_nonnull<CXXDestructorDecl>(D) &&
        getCXXABI().useThunkForDtorVariant(cast<CXXDestructorDecl>(D),
                                           GD.getDtorType()))
      addDeferredDeclToEmit(GD);

    // This is the first use or definition of a mangled name.  If there is a
    // deferred decl with this name, remember that we need to emit it at the end
    // of the file.
    // In SYCL compilation of CUDA sources, avoid the emission if the
    // __device__/__host__ attributes do not match.
    auto DDI = DeferredDecls.find(MangledName);
    if (DDI != DeferredDecls.end() &&
        (!(getLangOpts().isSYCL() && getLangOpts().CUDA &&
           !getLangOpts().CUDAIsDevice) ||
         ((DDI->second).getDecl()->hasAttr<CUDAHostAttr>() ==
              D->hasAttr<CUDAHostAttr>() &&
          (DDI->second).getDecl()->hasAttr<CUDADeviceAttr>() ==
              D->hasAttr<CUDADeviceAttr>()))) {
      // Move the potentially referenced deferred decl to the
      // DeferredDeclsToEmit list, and remove it from DeferredDecls (since we
      // don't need it anymore).
      addDeferredDeclToEmit(DDI->second);
      DeferredDecls.erase(DDI);

      // Otherwise, there are cases we have to worry about where we're
      // using a declaration for which we must emit a definition but where
      // we might not find a top-level definition:
      //   - member functions defined inline in their classes
      //   - friend functions defined inline in some class
      //   - special member functions with implicit definitions
      // If we ever change our AST traversal to walk into class methods,
      // this will be unnecessary.
      //
      // We also don't emit a definition for a function if it's going to be an
      // entry in a vtable, unless it's already marked as used.
    } else if (getLangOpts().CPlusPlus && D) {
      // Look for a declaration that's lexically in a record.
      for (const auto *FD = cast<FunctionDecl>(D)->getMostRecentDecl(); FD;
           FD = FD->getPreviousDecl()) {
        if (isa<CXXRecordDecl>(FD->getLexicalDeclContext())) {
          if (FD->doesThisDeclarationHaveABody()) {
            addDeferredDeclToEmit(GD.getWithDecl(FD));
            break;
          }
        }
      }
    }
  }

  // Make sure the result is of the requested type.
  if (!IsIncompleteFunction) {
    assert(F->getFunctionType() == Ty);
    return F;
  }

  return F;
}

/// GetAddrOfFunction - Return the address of the given function.  If Ty is
/// non-null, then this function will use the specified type if it has to
/// create it (this occurs when we see a definition of the function).
llvm::Constant *
CodeGenModule::GetAddrOfFunction(GlobalDecl GD, llvm::Type *Ty, bool ForVTable,
                                 bool DontDefer,
                                 ForDefinition_t IsForDefinition) {
  // If there was no specific requested type, just convert it now.
  if (!Ty) {
    const auto *FD = cast<FunctionDecl>(GD.getDecl());
    Ty = getTypes().ConvertType(FD->getType());
  }

  // Devirtualized destructor calls may come through here instead of via
  // getAddrOfCXXStructor. Make sure we use the MS ABI base destructor instead
  // of the complete destructor when necessary.
  if (const auto *DD = dyn_cast<CXXDestructorDecl>(GD.getDecl())) {
    if (getTarget().getCXXABI().isMicrosoft() &&
        GD.getDtorType() == Dtor_Complete &&
        DD->getParent()->getNumVBases() == 0)
      GD = GlobalDecl(DD, Dtor_Base);
  }

  StringRef MangledName = getMangledName(GD);
  auto *F = GetOrCreateLLVMFunction(MangledName, Ty, GD, ForVTable, DontDefer,
                                    /*IsThunk=*/false, llvm::AttributeList(),
                                    IsForDefinition);
  // Returns kernel handle for HIP kernel stub function.
  if (LangOpts.CUDA && !LangOpts.CUDAIsDevice &&
      cast<FunctionDecl>(GD.getDecl())->hasAttr<CUDAGlobalAttr>()) {
    auto *Handle = getCUDARuntime().getKernelHandle(
        cast<llvm::Function>(F->stripPointerCasts()), GD);
    if (IsForDefinition)
      return F;
    return Handle;
  }
  return F;
}

llvm::Constant *CodeGenModule::GetFunctionStart(const ValueDecl *Decl) {
  llvm::GlobalValue *F =
      cast<llvm::GlobalValue>(GetAddrOfFunction(Decl)->stripPointerCasts());

  return llvm::NoCFIValue::get(F);
}

static const FunctionDecl *
GetRuntimeFunctionDecl(ASTContext &C, StringRef Name) {
  TranslationUnitDecl *TUDecl = C.getTranslationUnitDecl();
  DeclContext *DC = TranslationUnitDecl::castToDeclContext(TUDecl);

  IdentifierInfo &CII = C.Idents.get(Name);
  for (const auto *Result : DC->lookup(&CII))
    if (const auto *FD = dyn_cast<FunctionDecl>(Result))
      return FD;

  if (!C.getLangOpts().CPlusPlus)
    return nullptr;

  // Demangle the premangled name from getTerminateFn()
  IdentifierInfo &CXXII =
      (Name == "_ZSt9terminatev" || Name == "?terminate@@YAXXZ")
          ? C.Idents.get("terminate")
          : C.Idents.get(Name);

  for (const auto &N : {"__cxxabiv1", "std"}) {
    IdentifierInfo &NS = C.Idents.get(N);
    for (const auto *Result : DC->lookup(&NS)) {
      const NamespaceDecl *ND = dyn_cast<NamespaceDecl>(Result);
      if (auto *LSD = dyn_cast<LinkageSpecDecl>(Result))
        for (const auto *Result : LSD->lookup(&NS))
          if ((ND = dyn_cast<NamespaceDecl>(Result)))
            break;

      if (ND)
        for (const auto *Result : ND->lookup(&CXXII))
          if (const auto *FD = dyn_cast<FunctionDecl>(Result))
            return FD;
    }
  }

  return nullptr;
}

/// CreateRuntimeFunction - Create a new runtime function with the specified
/// type and name.
llvm::FunctionCallee
CodeGenModule::CreateRuntimeFunction(llvm::FunctionType *FTy, StringRef Name,
                                     llvm::AttributeList ExtraAttrs, bool Local,
                                     bool AssumeConvergent) {
  if (AssumeConvergent) {
    ExtraAttrs =
        ExtraAttrs.addFnAttribute(VMContext, llvm::Attribute::Convergent);
  }

  llvm::Constant *C =
      GetOrCreateLLVMFunction(Name, FTy, GlobalDecl(), /*ForVTable=*/false,
                              /*DontDefer=*/false, /*IsThunk=*/false,
                              ExtraAttrs);

  if (auto *F = dyn_cast<llvm::Function>(C)) {
    if (F->empty()) {
      F->setCallingConv(getRuntimeCC());

      // In Windows Itanium environments, try to mark runtime functions
      // dllimport. For Mingw and MSVC, don't. We don't really know if the user
      // will link their standard library statically or dynamically. Marking
      // functions imported when they are not imported can cause linker errors
      // and warnings.
      if (!Local && getTriple().isWindowsItaniumEnvironment() &&
          !getCodeGenOpts().LTOVisibilityPublicStd) {
        const FunctionDecl *FD = GetRuntimeFunctionDecl(Context, Name);
        if (!FD || FD->hasAttr<DLLImportAttr>()) {
          F->setDLLStorageClass(llvm::GlobalValue::DLLImportStorageClass);
          F->setLinkage(llvm::GlobalValue::ExternalLinkage);
        }
      }
      setDSOLocal(F);
      // FIXME: We should use CodeGenModule::SetLLVMFunctionAttributes() instead
      // of trying to approximate the attributes using the LLVM function
      // signature. This requires revising the API of CreateRuntimeFunction().
      markRegisterParameterAttributes(F);
    }
  }

  return {FTy, C};
}

static void maybeEmitPipeStorageMetadata(const VarDecl *D,
                                         llvm::GlobalVariable *GV,
                                         CodeGenModule &CGM) {
  // TODO: Applicable only on pipe storages. Currently they are defined
  // as structures inside of SYCL headers. Add a check for pipe_storage_t
  // when it ready.
  QualType PipeTy = D->getType();
  if (!PipeTy->isStructureType())
    return;

  if (const auto *IOAttr = D->getAttr<SYCLIntelPipeIOAttr>()) {
    const auto *CE = cast<ConstantExpr>(IOAttr->getID());
    std::optional<llvm::APSInt> ID = CE->getResultAsAPSInt();
    llvm::LLVMContext &Context = CGM.getLLVMContext();

    llvm::Metadata *AttrMDArgs[] = {
        llvm::ConstantAsMetadata::get(llvm::ConstantInt::get(
            llvm::Type::getInt32Ty(Context), ID->getSExtValue()))};
    GV->setMetadata(IOAttr->getSpelling(),
                    llvm::MDNode::get(Context, AttrMDArgs));
  }
}

/// GetOrCreateLLVMGlobal - If the specified mangled name is not in the module,
/// create and return an llvm GlobalVariable with the specified type and address
/// space. If there is something in the module with the specified name, return
/// it potentially bitcasted to the right type.
///
/// If D is non-null, it specifies a decl that correspond to this.  This is used
/// to set the attributes on the global when it is first created.
///
/// If IsForDefinition is true, it is guaranteed that an actual global with
/// type Ty will be returned, not conversion of a variable with the same
/// mangled name but some other type.
llvm::Constant *
CodeGenModule::GetOrCreateLLVMGlobal(StringRef MangledName, llvm::Type *Ty,
                                     LangAS AddrSpace, const VarDecl *D,
                                     ForDefinition_t IsForDefinition) {
  // Lookup the entry, lazily creating it if necessary.
  llvm::GlobalValue *Entry = GetGlobalValue(MangledName);
  unsigned TargetAS = getContext().getTargetAddressSpace(AddrSpace);
  if (Entry) {
    if (WeakRefReferences.erase(Entry)) {
      if (D && !D->hasAttr<WeakAttr>())
        Entry->setLinkage(llvm::Function::ExternalLinkage);
    }

    // Handle dropped DLL attributes.
    if (D && shouldDropDLLAttribute(D, Entry))
      Entry->setDLLStorageClass(llvm::GlobalValue::DefaultStorageClass);

    if (LangOpts.OpenMP && !LangOpts.OpenMPSimd && D)
      getOpenMPRuntime().registerTargetGlobalVariable(D, Entry);

    if (Entry->getValueType() == Ty && Entry->getAddressSpace() == TargetAS)
      return Entry;

    // If there are two attempts to define the same mangled name, issue an
    // error.
    if (IsForDefinition && !Entry->isDeclaration()) {
      GlobalDecl OtherGD;
      const VarDecl *OtherD;

      // Check that D is not yet in DiagnosedConflictingDefinitions is required
      // to make sure that we issue an error only once.
      if (D && lookupRepresentativeDecl(MangledName, OtherGD) &&
          (D->getCanonicalDecl() != OtherGD.getCanonicalDecl().getDecl()) &&
          (OtherD = dyn_cast<VarDecl>(OtherGD.getDecl())) &&
          OtherD->hasInit() &&
          DiagnosedConflictingDefinitions.insert(D).second) {
        getDiags().Report(D->getLocation(), diag::err_duplicate_mangled_name)
            << MangledName;
        getDiags().Report(OtherGD.getDecl()->getLocation(),
                          diag::note_previous_definition);
      }
    }

    // Make sure the result is of the correct type.
    if (Entry->getType()->getAddressSpace() != TargetAS)
      return llvm::ConstantExpr::getAddrSpaceCast(
          Entry, llvm::PointerType::get(Ty->getContext(), TargetAS));

    // (If global is requested for a definition, we always need to create a new
    // global, not just return a bitcast.)
    if (!IsForDefinition)
      return Entry;
  }

  auto DAddrSpace = GetGlobalVarAddressSpace(D);

  auto *GV = new llvm::GlobalVariable(
      getModule(), Ty, false, llvm::GlobalValue::ExternalLinkage, nullptr,
      MangledName, nullptr, llvm::GlobalVariable::NotThreadLocal,
      getContext().getTargetAddressSpace(DAddrSpace));

  // If we already created a global with the same mangled name (but different
  // type) before, take its name and remove it from its parent.
  if (Entry) {
    GV->takeName(Entry);

    if (!Entry->use_empty()) {
      Entry->replaceAllUsesWith(GV);
    }

    Entry->eraseFromParent();
  }

  // This is the first use or definition of a mangled name.  If there is a
  // deferred decl with this name, remember that we need to emit it at the end
  // of the file.
  auto DDI = DeferredDecls.find(MangledName);
  if (DDI != DeferredDecls.end()) {
    // Move the potentially referenced deferred decl to the DeferredDeclsToEmit
    // list, and remove it from DeferredDecls (since we don't need it anymore).
    addDeferredDeclToEmit(DDI->second);
    DeferredDecls.erase(DDI);
  }

  // Handle things which are present even on external declarations.
  if (D) {
    if (LangOpts.OpenMP && !LangOpts.OpenMPSimd)
      getOpenMPRuntime().registerTargetGlobalVariable(D, GV);

    // FIXME: This code is overly simple and should be merged with other global
    // handling.
    GV->setConstant(D->getType().isConstantStorage(getContext(), false, false));

    GV->setAlignment(getContext().getDeclAlign(D).getAsAlign());

    setLinkageForGV(GV, D);

    if (D->getTLSKind()) {
      if (D->getTLSKind() == VarDecl::TLS_Dynamic)
        CXXThreadLocals.push_back(D);
      setTLSMode(GV, *D);
    }

    setGVProperties(GV, D);

    // If required by the ABI, treat declarations of static data members with
    // inline initializers as definitions.
    if (getContext().isMSStaticDataMemberInlineDefinition(D)) {
      EmitGlobalVarDefinition(D);
    }

    // Emit section information for extern variables.
    if (D->hasExternalStorage()) {
      if (const SectionAttr *SA = D->getAttr<SectionAttr>())
        GV->setSection(SA->getName());
    }

    // Handle XCore specific ABI requirements.
    if (getTriple().getArch() == llvm::Triple::xcore &&
        D->getLanguageLinkage() == CLanguageLinkage &&
        D->getType().isConstant(Context) &&
        isExternallyVisible(D->getLinkageAndVisibility().getLinkage()))
      GV->setSection(".cp.rodata");

    // Handle code model attribute
    if (const auto *CMA = D->getAttr<CodeModelAttr>())
      GV->setCodeModel(CMA->getModel());

    // Check if we a have a const declaration with an initializer, we may be
    // able to emit it as available_externally to expose it's value to the
    // optimizer.
    if (Context.getLangOpts().CPlusPlus && GV->hasExternalLinkage() &&
        D->getType().isConstQualified() && !GV->hasInitializer() &&
        !D->hasDefinition() && D->hasInit() && !D->hasAttr<DLLImportAttr>()) {
      const auto *Record =
          Context.getBaseElementType(D->getType())->getAsCXXRecordDecl();
      bool HasMutableFields = Record && Record->hasMutableFields();
      if (!HasMutableFields) {
        const VarDecl *InitDecl;
        const Expr *InitExpr = D->getAnyInitializer(InitDecl);
        if (InitExpr) {
          ConstantEmitter emitter(*this);
          llvm::Constant *Init = emitter.tryEmitForInitializer(*InitDecl);
          if (Init) {
            auto *InitType = Init->getType();
            if (GV->getValueType() != InitType) {
              // The type of the initializer does not match the definition.
              // This happens when an initializer has a different type from
              // the type of the global (because of padding at the end of a
              // structure for instance).
              GV->setName(StringRef());
              // Make a new global with the correct type, this is now guaranteed
              // to work.
              auto *NewGV = cast<llvm::GlobalVariable>(
                  GetAddrOfGlobalVar(D, InitType, IsForDefinition)
                      ->stripPointerCasts());

              // Erase the old global, since it is no longer used.
              GV->eraseFromParent();
              GV = NewGV;
            } else {
              GV->setInitializer(Init);
              GV->setConstant(true);
              GV->setLinkage(llvm::GlobalValue::AvailableExternallyLinkage);
            }
            emitter.finalize(GV);
          }
        }
      }
    }

    if (LangOpts.SYCLIsDevice)
      maybeEmitPipeStorageMetadata(D, GV, *this);
  }

  if (D &&
      D->isThisDeclarationADefinition(Context) == VarDecl::DeclarationOnly) {
    getTargetCodeGenInfo().setTargetAttributes(D, GV, *this);
    // External HIP managed variables needed to be recorded for transformation
    // in both device and host compilations.
    if (getLangOpts().CUDA && D && D->hasAttr<HIPManagedAttr>() &&
        D->hasExternalStorage())
      getCUDARuntime().handleVarRegistration(D, *GV);
  }

  if (D)
    SanitizerMD->reportGlobal(GV, *D);

  LangAS ExpectedAS =
      D ? D->getType().getAddressSpace()
        : (LangOpts.OpenCL ? LangAS::opencl_global : LangAS::Default);
  assert(getContext().getTargetAddressSpace(ExpectedAS) == TargetAS);
  if (DAddrSpace != ExpectedAS) {
    return getTargetCodeGenInfo().performAddrSpaceCast(
        *this, GV, DAddrSpace, ExpectedAS,
        llvm::PointerType::get(getLLVMContext(), TargetAS));
  }

  return GV;
}

llvm::Constant *
CodeGenModule::GetAddrOfGlobal(GlobalDecl GD, ForDefinition_t IsForDefinition) {
  const Decl *D = GD.getDecl();

  if (isa<CXXConstructorDecl>(D) || isa<CXXDestructorDecl>(D))
    return getAddrOfCXXStructor(GD, /*FnInfo=*/nullptr, /*FnType=*/nullptr,
                                /*DontDefer=*/false, IsForDefinition);

  if (isa<CXXMethodDecl>(D)) {
    auto FInfo =
        &getTypes().arrangeCXXMethodDeclaration(cast<CXXMethodDecl>(D));
    auto Ty = getTypes().GetFunctionType(*FInfo);
    return GetAddrOfFunction(GD, Ty, /*ForVTable=*/false, /*DontDefer=*/false,
                             IsForDefinition);
  }

  if (isa<FunctionDecl>(D)) {
    const CGFunctionInfo &FI = getTypes().arrangeGlobalDeclaration(GD);
    llvm::FunctionType *Ty = getTypes().GetFunctionType(FI);
    return GetAddrOfFunction(GD, Ty, /*ForVTable=*/false, /*DontDefer=*/false,
                             IsForDefinition);
  }

  return GetAddrOfGlobalVar(cast<VarDecl>(D), /*Ty=*/nullptr, IsForDefinition);
}

llvm::GlobalVariable *CodeGenModule::CreateOrReplaceCXXRuntimeVariable(
    StringRef Name, llvm::Type *Ty, llvm::GlobalValue::LinkageTypes Linkage,
    llvm::Align Alignment) {
  llvm::GlobalVariable *GV = getModule().getNamedGlobal(Name);
  llvm::GlobalVariable *OldGV = nullptr;

  if (GV) {
    // Check if the variable has the right type.
    if (GV->getValueType() == Ty)
      return GV;

    // Because C++ name mangling, the only way we can end up with an already
    // existing global with the same name is if it has been declared extern "C".
    assert(GV->isDeclaration() && "Declaration has wrong type!");
    OldGV = GV;
  }

  // Create a new variable.
  GV = new llvm::GlobalVariable(getModule(), Ty, /*isConstant=*/true, Linkage,
                                nullptr, Name, nullptr,
                                llvm::GlobalValue::NotThreadLocal,
                                RuntimeGlobalsInt8PtrTy->getAddressSpace());

  if (OldGV) {
    // Replace occurrences of the old variable if needed.
    GV->takeName(OldGV);

    if (!OldGV->use_empty()) {
      OldGV->replaceAllUsesWith(GV);
    }

    OldGV->eraseFromParent();
  }

  if (supportsCOMDAT() && GV->isWeakForLinker() &&
      !GV->hasAvailableExternallyLinkage())
    GV->setComdat(TheModule.getOrInsertComdat(GV->getName()));

  GV->setAlignment(Alignment);

  return GV;
}

/// GetAddrOfGlobalVar - Return the llvm::Constant for the address of the
/// given global variable.  If Ty is non-null and if the global doesn't exist,
/// then it will be created with the specified type instead of whatever the
/// normal requested type would be. If IsForDefinition is true, it is guaranteed
/// that an actual global with type Ty will be returned, not conversion of a
/// variable with the same mangled name but some other type.
llvm::Constant *CodeGenModule::GetAddrOfGlobalVar(const VarDecl *D,
                                                  llvm::Type *Ty,
                                           ForDefinition_t IsForDefinition) {
  assert(D->hasGlobalStorage() && "Not a global variable");
  QualType ASTTy = D->getType();
  if (!Ty)
    Ty = getTypes().ConvertTypeForMem(ASTTy);

  StringRef MangledName = getMangledName(D);
  return GetOrCreateLLVMGlobal(MangledName, Ty, ASTTy.getAddressSpace(), D,
                               IsForDefinition);
}

/// CreateRuntimeVariable - Create a new runtime global variable with the
/// specified type and name.
llvm::Constant *
CodeGenModule::CreateRuntimeVariable(llvm::Type *Ty,
                                     StringRef Name) {
  LangAS AddrSpace = getContext().getLangOpts().OpenCL ? LangAS::opencl_global
                                                       : LangAS::Default;
  auto *Ret = GetOrCreateLLVMGlobal(Name, Ty, AddrSpace, nullptr);
  setDSOLocal(cast<llvm::GlobalValue>(Ret->stripPointerCasts()));
  return Ret;
}

void CodeGenModule::EmitTentativeDefinition(const VarDecl *D) {
  assert(!D->getInit() && "Cannot emit definite definitions here!");

  StringRef MangledName = getMangledName(D);
  llvm::GlobalValue *GV = GetGlobalValue(MangledName);

  // We already have a definition, not declaration, with the same mangled name.
  // Emitting of declaration is not required (and actually overwrites emitted
  // definition).
  if (GV && !GV->isDeclaration())
    return;

  // If we have not seen a reference to this variable yet, place it into the
  // deferred declarations table to be emitted if needed later.
  if (!MustBeEmitted(D) && !GV) {
      DeferredDecls[MangledName] = D;
      return;
  }

  // The tentative definition is the only definition.
  EmitGlobalVarDefinition(D);
}

void CodeGenModule::EmitExternalDeclaration(const DeclaratorDecl *D) {
  if (auto const *V = dyn_cast<const VarDecl>(D))
    EmitExternalVarDeclaration(V);
  if (auto const *FD = dyn_cast<const FunctionDecl>(D))
    EmitExternalFunctionDeclaration(FD);
}

CharUnits CodeGenModule::GetTargetTypeStoreSize(llvm::Type *Ty) const {
  return Context.toCharUnitsFromBits(
      getDataLayout().getTypeStoreSizeInBits(Ty));
}

LangAS CodeGenModule::GetGlobalVarAddressSpace(const VarDecl *D) {
  if (LangOpts.OpenCL) {
    LangAS AS = D ? D->getType().getAddressSpace() : LangAS::opencl_global;
    assert(AS == LangAS::opencl_global ||
           AS == LangAS::opencl_global_device ||
           AS == LangAS::opencl_global_host ||
           AS == LangAS::opencl_constant ||
           AS == LangAS::opencl_local ||
           AS >= LangAS::FirstTargetAddressSpace);
    return AS;
  }

  if (LangOpts.SYCLIsDevice && D) {
    auto *Scope = D->getAttr<SYCLScopeAttr>();
    if (Scope && Scope->isWorkGroup())
      return LangAS::sycl_local;
  }

  if (LangOpts.SYCLIsDevice &&
      (!D || D->getType().getAddressSpace() == LangAS::Default))
    return LangAS::sycl_global;

  if (LangOpts.CUDA && LangOpts.CUDAIsDevice) {
    if (D) {
      if (D->hasAttr<CUDAConstantAttr>())
        return LangAS::cuda_constant;
      if (D->hasAttr<CUDASharedAttr>())
        return LangAS::cuda_shared;
      if (D->hasAttr<CUDADeviceAttr>())
        return LangAS::cuda_device;
      if (D->getType().isConstQualified())
        return LangAS::cuda_constant;
    }
    return LangAS::cuda_device;
  }

  if (LangOpts.OpenMP) {
    LangAS AS;
    if (OpenMPRuntime->hasAllocateAttributeForGlobalVar(D, AS))
      return AS;
  }
  return getTargetCodeGenInfo().getGlobalVarAddressSpace(*this, D);
}

LangAS CodeGenModule::GetGlobalConstantAddressSpace() const {
  // OpenCL v1.2 s6.5.3: a string literal is in the constant address space.
  if (LangOpts.OpenCL)
    return LangAS::opencl_constant;
  if (LangOpts.SYCLIsDevice)
    return LangAS::sycl_global;
  if (LangOpts.HIP && LangOpts.CUDAIsDevice && getTriple().isSPIRV())
    // For HIPSPV map literals to cuda_device (maps to CrossWorkGroup in SPIR-V)
    // instead of default AS (maps to Generic in SPIR-V). Otherwise, we end up
    // with OpVariable instructions with Generic storage class which is not
    // allowed (SPIR-V V1.6 s3.42.8). Also, mapping literals to SPIR-V
    // UniformConstant storage class is not viable as pointers to it may not be
    // casted to Generic pointers which are used to model HIP's "flat" pointers.
    return LangAS::cuda_device;
  if (auto AS = getTarget().getConstantAddressSpace())
    return *AS;
  return LangAS::Default;
}

// In address space agnostic languages, string literals are in default address
// space in AST. However, certain targets (e.g. amdgcn) request them to be
// emitted in constant address space in LLVM IR. To be consistent with other
// parts of AST, string literal global variables in constant address space
// need to be casted to default address space before being put into address
// map and referenced by other part of CodeGen.
// In OpenCL, string literals are in constant address space in AST, therefore
// they should not be casted to default address space.
static llvm::Constant *
castStringLiteralToDefaultAddressSpace(CodeGenModule &CGM,
                                       llvm::GlobalVariable *GV) {
  llvm::Constant *Cast = GV;
  if (!CGM.getLangOpts().OpenCL) {
    auto AS = CGM.GetGlobalConstantAddressSpace();
    if (AS != LangAS::Default)
      Cast = CGM.getTargetCodeGenInfo().performAddrSpaceCast(
          CGM, GV, AS, LangAS::Default,
          llvm::PointerType::get(
              CGM.getLLVMContext(),
              CGM.getContext().getTargetAddressSpace(LangAS::Default)));
  }
  return Cast;
}

template<typename SomeDecl>
void CodeGenModule::MaybeHandleStaticInExternC(const SomeDecl *D,
                                               llvm::GlobalValue *GV) {
  if (!getLangOpts().CPlusPlus)
    return;

  // Must have 'used' attribute, or else inline assembly can't rely on
  // the name existing.
  if (!D->template hasAttr<UsedAttr>())
    return;

  // Must have internal linkage and an ordinary name.
  if (!D->getIdentifier() || D->getFormalLinkage() != Linkage::Internal)
    return;

  // Must be in an extern "C" context. Entities declared directly within
  // a record are not extern "C" even if the record is in such a context.
  const SomeDecl *First = D->getFirstDecl();
  if (First->getDeclContext()->isRecord() || !First->isInExternCContext())
    return;

  // OK, this is an internal linkage entity inside an extern "C" linkage
  // specification. Make a note of that so we can give it the "expected"
  // mangled name if nothing else is using that name.
  std::pair<StaticExternCMap::iterator, bool> R =
      StaticExternCValues.insert(std::make_pair(D->getIdentifier(), GV));

  // If we have multiple internal linkage entities with the same name
  // in extern "C" regions, none of them gets that name.
  if (!R.second)
    R.first->second = nullptr;
}

static bool shouldBeInCOMDAT(CodeGenModule &CGM, const Decl &D) {
  if (!CGM.supportsCOMDAT())
    return false;

  if (D.hasAttr<SelectAnyAttr>())
    return true;

  GVALinkage Linkage;
  if (auto *VD = dyn_cast<VarDecl>(&D))
    Linkage = CGM.getContext().GetGVALinkageForVariable(VD);
  else
    Linkage = CGM.getContext().GetGVALinkageForFunction(cast<FunctionDecl>(&D));

  switch (Linkage) {
  case GVA_Internal:
  case GVA_AvailableExternally:
  case GVA_StrongExternal:
    return false;
  case GVA_DiscardableODR:
  case GVA_StrongODR:
    return true;
  }
  llvm_unreachable("No such linkage");
}

bool CodeGenModule::supportsCOMDAT() const {
  return getTriple().supportsCOMDAT();
}

void CodeGenModule::maybeSetTrivialComdat(const Decl &D,
                                          llvm::GlobalObject &GO) {
  if (!shouldBeInCOMDAT(*this, D))
    return;
  GO.setComdat(TheModule.getOrInsertComdat(GO.getName()));
}

void CodeGenModule::setAspectsEnumDecl(const EnumDecl *ED) {
  if (AspectsEnumDecl && AspectsEnumDecl != ED) {
    // Conflicting definitions of the aspect enum are not allowed.
    Error(ED->getLocation(), "redefinition of aspect enum");
    getDiags().Report(AspectsEnumDecl->getLocation(),
                      diag::note_previous_definition);
  }
  AspectsEnumDecl = ED;
}

void CodeGenModule::generateIntelFPGAAnnotation(
    const Decl *D, llvm::SmallString<256> &AnnotStr) {
  llvm::raw_svector_ostream Out(AnnotStr);
  if (D->hasAttr<SYCLIntelRegisterAttr>())
    Out << "{register:1}";
  if (auto const *MA = D->getAttr<SYCLIntelMemoryAttr>()) {
    SYCLIntelMemoryAttr::MemoryKind Kind = MA->getKind();
    Out << "{memory:";
    switch (Kind) {
    case SYCLIntelMemoryAttr::MLAB:
    case SYCLIntelMemoryAttr::BlockRAM:
      Out << SYCLIntelMemoryAttr::ConvertMemoryKindToStr(Kind);
      break;
    case SYCLIntelMemoryAttr::Default:
      Out << "DEFAULT";
      break;
    }
    Out << '}';
    if (const auto *DD = dyn_cast<DeclaratorDecl>(D)) {
      Out << "{sizeinfo:";
      // D can't be of type FunctionDecl (as no memory attribute can be applied
      // to a function)
      QualType ElementTy = DD->getType();
      QualType TmpTy = ElementTy->isArrayType()
                           ? getContext().getBaseElementType(ElementTy)
                           : ElementTy;
      Out << getContext().getTypeSizeInChars(TmpTy).getQuantity();
      // Add the dimension of the array to Out.
      while (const auto *AT = getContext().getAsArrayType(ElementTy)) {
        // Expecting only constant array types, assert otherwise.
        const auto *CAT = cast<ConstantArrayType>(AT);
        Out << "," << CAT->getSize();
        ElementTy = CAT->getElementType();
      }
      Out << '}';
    }
  }
  if (D->hasAttr<SYCLIntelSinglePumpAttr>())
    Out << "{pump:1}";
  if (D->hasAttr<SYCLIntelDoublePumpAttr>())
    Out << "{pump:2}";
  if (const auto *BWA = D->getAttr<SYCLIntelBankWidthAttr>()) {
    llvm::APSInt BWAInt = BWA->getValue()->EvaluateKnownConstInt(getContext());
    Out << '{' << BWA->getSpelling() << ':' << BWAInt << '}';
  }
  if (const auto *PCA = D->getAttr<SYCLIntelPrivateCopiesAttr>()) {
    llvm::APSInt PCAInt = PCA->getValue()->EvaluateKnownConstInt(getContext());
    Out << '{' << PCA->getSpelling() << ':' << PCAInt << '}';
  }
  if (const auto *NBA = D->getAttr<SYCLIntelNumBanksAttr>()) {
    llvm::APSInt NBAInt = NBA->getValue()->EvaluateKnownConstInt(getContext());
    Out << '{' << NBA->getSpelling() << ':' << NBAInt << '}';
  }
  if (const auto *BBA = D->getAttr<SYCLIntelBankBitsAttr>()) {
    Out << '{' << BBA->getSpelling() << ':';
    for (SYCLIntelBankBitsAttr::args_iterator I = BBA->args_begin(),
                                              E = BBA->args_end();
         I != E; ++I) {
      if (I != BBA->args_begin())
        Out << ',';
      llvm::APSInt BBAInt = (*I)->EvaluateKnownConstInt(getContext());
      Out << BBAInt;
    }
    Out << '}';
  }
  if (const auto *MRA = D->getAttr<SYCLIntelMaxReplicatesAttr>()) {
    llvm::APSInt MRAInt = MRA->getValue()->EvaluateKnownConstInt(getContext());
    Out << '{' << MRA->getSpelling() << ':' << MRAInt << '}';
  }
  if (const auto *MA = D->getAttr<SYCLIntelMergeAttr>()) {
    Out << '{' << MA->getSpelling() << ':' << MA->getName() << ':'
        << MA->getDirection() << '}';
  }
  if (D->hasAttr<SYCLIntelSimpleDualPortAttr>())
    Out << "{simple_dual_port:1}";
  if (const auto *FP2D = D->getAttr<SYCLIntelForcePow2DepthAttr>()) {
    llvm::APSInt FP2DInt =
        FP2D->getValue()->EvaluateKnownConstInt(getContext());
    Out << '{' << FP2D->getSpelling() << ':' << FP2DInt << '}';
  }
}

void CodeGenModule::addGlobalIntelFPGAAnnotation(const VarDecl *VD,
                                                 llvm::GlobalValue *GV) {
  SmallString<256> AnnotStr;
  generateIntelFPGAAnnotation(VD, AnnotStr);
  if (!AnnotStr.empty()) {
    // Get the globals for file name, annotation, and the line number.
    llvm::Constant *AnnoGV = EmitAnnotationString(AnnotStr),
                   *UnitGV = EmitAnnotationUnit(VD->getLocation()),
                   *LineNoCst = EmitAnnotationLineNo(VD->getLocation());

    llvm::Constant *ASZeroGV = GV;
    if (GV->getAddressSpace() !=
        getDataLayout().getDefaultGlobalsAddressSpace())
      ASZeroGV = llvm::ConstantExpr::getAddrSpaceCast(
          GV, llvm::PointerType::get(
                  GV->getContext(),
                  getDataLayout().getDefaultGlobalsAddressSpace()));

    // Create the ConstantStruct for the global annotation.
    llvm::Constant *Fields[5] = {
        ASZeroGV, llvm::ConstantExpr::getBitCast(AnnoGV, ConstGlobalsPtrTy),
        llvm::ConstantExpr::getBitCast(UnitGV, ConstGlobalsPtrTy), LineNoCst,
        llvm::ConstantPointerNull::get(ConstGlobalsPtrTy)};
    Annotations.push_back(llvm::ConstantStruct::getAnon(Fields));
  }
}

/// Pass IsTentative as true if you want to create a tentative definition.
void CodeGenModule::EmitGlobalVarDefinition(const VarDecl *D,
                                            bool IsTentative) {
  // OpenCL global variables of sampler type are translated to function calls,
  // therefore no need to be translated.
  QualType ASTTy = D->getType();
  if (getLangOpts().OpenCL && ASTTy->isSamplerT())
    return;

  // If this is OpenMP device, check if it is legal to emit this global
  // normally.
  if (LangOpts.OpenMPIsTargetDevice && OpenMPRuntime &&
      OpenMPRuntime->emitTargetGlobalVariable(D))
    return;

  llvm::TrackingVH<llvm::Constant> Init;
  bool NeedsGlobalCtor = false;
  // Whether the definition of the variable is available externally.
  // If yes, we shouldn't emit the GloablCtor and GlobalDtor for the variable
  // since this is the job for its original source.
  bool IsDefinitionAvailableExternally =
      getContext().GetGVALinkageForVariable(D) == GVA_AvailableExternally;
  bool NeedsGlobalDtor =
      !IsDefinitionAvailableExternally &&
      D->needsDestruction(getContext()) == QualType::DK_cxx_destructor;

  // It is helpless to emit the definition for an available_externally variable
  // which can't be marked as const.
  // We don't need to check if it needs global ctor or dtor. See the above
  // comment for ideas.
  if (IsDefinitionAvailableExternally &&
      (!D->hasConstantInitialization() ||
       // TODO: Update this when we have interface to check constexpr
       // destructor.
       D->needsDestruction(getContext()) ||
       !D->getType().isConstantStorage(getContext(), true, true)))
    return;

  const VarDecl *InitDecl;
  const Expr *InitExpr = D->getAnyInitializer(InitDecl);

  std::optional<ConstantEmitter> emitter;

  // CUDA E.2.4.1 "__shared__ variables cannot have an initialization
  // as part of their declaration."  Sema has already checked for
  // error cases, so we just need to set Init to UndefValue.
  bool IsCUDASharedVar =
      getLangOpts().CUDAIsDevice && D->hasAttr<CUDASharedAttr>();
  // Shadows of initialized device-side global variables are also left
  // undefined.
  // Managed Variables should be initialized on both host side and device side.
  bool IsCUDAShadowVar =
      !getLangOpts().CUDAIsDevice && !D->hasAttr<HIPManagedAttr>() &&
      (D->hasAttr<CUDAConstantAttr>() || D->hasAttr<CUDADeviceAttr>() ||
       D->hasAttr<CUDASharedAttr>());
  bool IsCUDADeviceShadowVar =
      getLangOpts().CUDAIsDevice && !D->hasAttr<HIPManagedAttr>() &&
      (D->getType()->isCUDADeviceBuiltinSurfaceType() ||
       D->getType()->isCUDADeviceBuiltinTextureType());
  if (getLangOpts().CUDA &&
      (IsCUDASharedVar || IsCUDAShadowVar || IsCUDADeviceShadowVar))
    Init = llvm::UndefValue::get(getTypes().ConvertTypeForMem(ASTTy));
  else if (D->hasAttr<LoaderUninitializedAttr>())
    Init = llvm::UndefValue::get(getTypes().ConvertTypeForMem(ASTTy));
  else if (!InitExpr) {
    // This is a tentative definition; tentative definitions are
    // implicitly initialized with { 0 }.
    //
    // Note that tentative definitions are only emitted at the end of
    // a translation unit, so they should never have incomplete
    // type. In addition, EmitTentativeDefinition makes sure that we
    // never attempt to emit a tentative definition if a real one
    // exists. A use may still exists, however, so we still may need
    // to do a RAUW.
    assert(!ASTTy->isIncompleteType() && "Unexpected incomplete type");
    Init = EmitNullConstant(D->getType());
  } else {
    initializedGlobalDecl = GlobalDecl(D);
    emitter.emplace(*this);
    llvm::Constant *Initializer = emitter->tryEmitForInitializer(*InitDecl);
    if (!Initializer) {
      QualType T = InitExpr->getType();
      if (D->getType()->isReferenceType())
        T = D->getType();

      if (getLangOpts().CPlusPlus) {
        if (InitDecl->hasFlexibleArrayInit(getContext()))
          ErrorUnsupported(D, "flexible array initializer");
        Init = EmitNullConstant(T);

        if (!IsDefinitionAvailableExternally)
          NeedsGlobalCtor = true;
      } else {
        ErrorUnsupported(D, "static initializer");
        Init = llvm::UndefValue::get(getTypes().ConvertType(T));
      }
    } else {
      Init = Initializer;
      // We don't need an initializer, so remove the entry for the delayed
      // initializer position (just in case this entry was delayed) if we
      // also don't need to register a destructor.
      if (getLangOpts().CPlusPlus && !NeedsGlobalDtor)
        DelayedCXXInitPosition.erase(D);

#ifndef NDEBUG
      CharUnits VarSize = getContext().getTypeSizeInChars(ASTTy) +
                          InitDecl->getFlexibleArrayInitChars(getContext());
      CharUnits CstSize = CharUnits::fromQuantity(
          getDataLayout().getTypeAllocSize(Init->getType()));
      assert(VarSize == CstSize && "Emitted constant has unexpected size");
#endif
    }
  }

  llvm::Type* InitType = Init->getType();
  llvm::Constant *Entry =
      GetAddrOfGlobalVar(D, InitType, ForDefinition_t(!IsTentative));

  // Strip off pointer casts if we got them.
  Entry = Entry->stripPointerCasts();

  // Entry is now either a Function or GlobalVariable.
  auto *GV = dyn_cast<llvm::GlobalVariable>(Entry);

  // We have a definition after a declaration with the wrong type.
  // We must make a new GlobalVariable* and update everything that used OldGV
  // (a declaration or tentative definition) with the new GlobalVariable*
  // (which will be a definition).
  //
  // This happens if there is a prototype for a global (e.g.
  // "extern int x[];") and then a definition of a different type (e.g.
  // "int x[10];"). This also happens when an initializer has a different type
  // from the type of the global (this happens with unions).
  if (!GV || GV->getValueType() != InitType ||
      GV->getType()->getAddressSpace() !=
          getContext().getTargetAddressSpace(GetGlobalVarAddressSpace(D))) {

    // Move the old entry aside so that we'll create a new one.
    Entry->setName(StringRef());

    // Make a new global with the correct type, this is now guaranteed to work.
    GV = cast<llvm::GlobalVariable>(
        GetAddrOfGlobalVar(D, InitType, ForDefinition_t(!IsTentative))
            ->stripPointerCasts());

    // Replace all uses of the old global with the new global
    llvm::Constant *NewPtrForOldDecl =
        llvm::ConstantExpr::getPointerBitCastOrAddrSpaceCast(GV,
                                                             Entry->getType());
    Entry->replaceAllUsesWith(NewPtrForOldDecl);

    // Erase the old global, since it is no longer used.
    cast<llvm::GlobalValue>(Entry)->eraseFromParent();
  }

  MaybeHandleStaticInExternC(D, GV);

  if (D->hasAttr<AnnotateAttr>())
    AddGlobalAnnotations(D, GV);

  // Emit Intel FPGA attribute annotation for a file-scope static variable.
  if (getLangOpts().SYCLIsDevice)
    addGlobalIntelFPGAAnnotation(D, GV);

  if (getLangOpts().SYCLIsDevice) {
    const RecordDecl *RD = D->getType()->getAsRecordDecl();

    if (RD) {
      // Add IR attributes if add_ir_attribute_global_variable is attached to
      // type.
      if (RD->hasAttr<SYCLAddIRAttributesGlobalVariableAttr>())
        AddGlobalSYCLIRAttributes(GV, RD);
      // If VarDecl has a type decorated with SYCL device_global attribute 
      // emit IR attribute 'sycl-unique-id'.
      if (RD->hasAttr<SYCLDeviceGlobalAttr>())
        addSYCLUniqueID(GV, D, Context);
      // If VarDecl type is SYCLTypeAttr::host_pipe, emit the IR attribute 
      // 'sycl-unique-id'.
      if (const auto *Attr = RD->getAttr<SYCLTypeAttr>())
        if (Attr->getType() == SYCLTypeAttr::SYCLType::host_pipe)
          addSYCLUniqueID(GV, D, Context);
    }
  }

  if (D->getType().isRestrictQualified()) {
    llvm::LLVMContext &Context = getLLVMContext();

    // Common metadata nodes.
    llvm::NamedMDNode *GlobalsRestrict =
        getModule().getOrInsertNamedMetadata("globals.restrict");
    llvm::Metadata *Args[] = {llvm::ValueAsMetadata::get(GV)};
    llvm::MDNode *Node = llvm::MDNode::get(Context, Args);
    GlobalsRestrict->addOperand(Node);
  }

  // Set the llvm linkage type as appropriate.
  llvm::GlobalValue::LinkageTypes Linkage = getLLVMLinkageVarDefinition(D);

  // CUDA B.2.1 "The __device__ qualifier declares a variable that resides on
  // the device. [...]"
  // CUDA B.2.2 "The __constant__ qualifier, optionally used together with
  // __device__, declares a variable that: [...]
  // Is accessible from all the threads within the grid and from the host
  // through the runtime library (cudaGetSymbolAddress() / cudaGetSymbolSize()
  // / cudaMemcpyToSymbol() / cudaMemcpyFromSymbol())."
  if (LangOpts.CUDA) {
    if (LangOpts.CUDAIsDevice) {
      if (Linkage != llvm::GlobalValue::InternalLinkage &&
          (D->hasAttr<CUDADeviceAttr>() || D->hasAttr<CUDAConstantAttr>() ||
           D->getType()->isCUDADeviceBuiltinSurfaceType() ||
           D->getType()->isCUDADeviceBuiltinTextureType()))
        GV->setExternallyInitialized(true);
    } else {
      getCUDARuntime().internalizeDeviceSideVar(D, Linkage);
    }
    getCUDARuntime().handleVarRegistration(D, *GV);
  }

  GV->setInitializer(Init);
  if (emitter)
    emitter->finalize(GV);

  // If it is safe to mark the global 'constant', do so now.
  GV->setConstant(!NeedsGlobalCtor && !NeedsGlobalDtor &&
                  D->getType().isConstantStorage(getContext(), true, true));

  // If it is in a read-only section, mark it 'constant'.
  if (const SectionAttr *SA = D->getAttr<SectionAttr>()) {
    const ASTContext::SectionInfo &SI = Context.SectionInfos[SA->getName()];
    if ((SI.SectionFlags & ASTContext::PSF_Write) == 0)
      GV->setConstant(true);
  }

  CharUnits AlignVal = getContext().getDeclAlign(D);
  // Check for alignment specifed in an 'omp allocate' directive.
  if (std::optional<CharUnits> AlignValFromAllocate =
          getOMPAllocateAlignment(D))
    AlignVal = *AlignValFromAllocate;
  GV->setAlignment(AlignVal.getAsAlign());

  // On Darwin, unlike other Itanium C++ ABI platforms, the thread-wrapper
  // function is only defined alongside the variable, not also alongside
  // callers. Normally, all accesses to a thread_local go through the
  // thread-wrapper in order to ensure initialization has occurred, underlying
  // variable will never be used other than the thread-wrapper, so it can be
  // converted to internal linkage.
  //
  // However, if the variable has the 'constinit' attribute, it _can_ be
  // referenced directly, without calling the thread-wrapper, so the linkage
  // must not be changed.
  //
  // Additionally, if the variable isn't plain external linkage, e.g. if it's
  // weak or linkonce, the de-duplication semantics are important to preserve,
  // so we don't change the linkage.
  if (D->getTLSKind() == VarDecl::TLS_Dynamic &&
      Linkage == llvm::GlobalValue::ExternalLinkage &&
      Context.getTargetInfo().getTriple().isOSDarwin() &&
      !D->hasAttr<ConstInitAttr>())
    Linkage = llvm::GlobalValue::InternalLinkage;

  GV->setLinkage(Linkage);
  if (D->hasAttr<DLLImportAttr>())
    GV->setDLLStorageClass(llvm::GlobalVariable::DLLImportStorageClass);
  else if (D->hasAttr<DLLExportAttr>())
    GV->setDLLStorageClass(llvm::GlobalVariable::DLLExportStorageClass);
  else
    GV->setDLLStorageClass(llvm::GlobalVariable::DefaultStorageClass);

  if (Linkage == llvm::GlobalVariable::CommonLinkage) {
    // common vars aren't constant even if declared const.
    GV->setConstant(false);
    // Tentative definition of global variables may be initialized with
    // non-zero null pointers. In this case they should have weak linkage
    // since common linkage must have zero initializer and must not have
    // explicit section therefore cannot have non-zero initial value.
    if (!GV->getInitializer()->isNullValue())
      GV->setLinkage(llvm::GlobalVariable::WeakAnyLinkage);
  }

  setNonAliasAttributes(D, GV);

  if (D->getTLSKind() && !GV->isThreadLocal()) {
    if (D->getTLSKind() == VarDecl::TLS_Dynamic)
      CXXThreadLocals.push_back(D);
    setTLSMode(GV, *D);
  }

  maybeSetTrivialComdat(*D, *GV);

  // Emit the initializer function if necessary.
  if (NeedsGlobalCtor || NeedsGlobalDtor)
    EmitCXXGlobalVarDeclInitFunc(D, GV, NeedsGlobalCtor);

  SanitizerMD->reportGlobal(GV, *D, NeedsGlobalCtor);

  // Emit global variable debug information.
  if (CGDebugInfo *DI = getModuleDebugInfo())
    if (getCodeGenOpts().hasReducedDebugInfo())
      DI->EmitGlobalVariable(GV, D);

  if (LangOpts.SYCLIsDevice) {
    maybeEmitPipeStorageMetadata(D, GV, *this);
    // Notify SYCL code generation infrastructure that a global variable is
    // being generated.
    getSYCLRuntime().actOnGlobalVarEmit(*this, *D, GV);
  }
}

void CodeGenModule::EmitExternalVarDeclaration(const VarDecl *D) {
  if (CGDebugInfo *DI = getModuleDebugInfo())
    if (getCodeGenOpts().hasReducedDebugInfo()) {
      QualType ASTTy = D->getType();
      llvm::Type *Ty = getTypes().ConvertTypeForMem(D->getType());
      llvm::Constant *GV =
          GetOrCreateLLVMGlobal(D->getName(), Ty, ASTTy.getAddressSpace(), D);
      DI->EmitExternalVariable(
          cast<llvm::GlobalVariable>(GV->stripPointerCasts()), D);
    }
}

void CodeGenModule::EmitExternalFunctionDeclaration(const FunctionDecl *FD) {
  if (CGDebugInfo *DI = getModuleDebugInfo())
    if (getCodeGenOpts().hasReducedDebugInfo()) {
      auto *Ty = getTypes().ConvertType(FD->getType());
      StringRef MangledName = getMangledName(FD);
      auto *Fn = dyn_cast<llvm::Function>(
          GetOrCreateLLVMFunction(MangledName, Ty, FD, /* ForVTable */ false));
      if (!Fn->getSubprogram())
        DI->EmitFunctionDecl(FD, FD->getLocation(), FD->getType(), Fn);
    }
}

static bool isVarDeclStrongDefinition(const ASTContext &Context,
                                      CodeGenModule &CGM, const VarDecl *D,
                                      bool NoCommon) {
  // Don't give variables common linkage if -fno-common was specified unless it
  // was overridden by a NoCommon attribute.
  if ((NoCommon || D->hasAttr<NoCommonAttr>()) && !D->hasAttr<CommonAttr>())
    return true;

  // C11 6.9.2/2:
  //   A declaration of an identifier for an object that has file scope without
  //   an initializer, and without a storage-class specifier or with the
  //   storage-class specifier static, constitutes a tentative definition.
  if (D->getInit() || D->hasExternalStorage())
    return true;

  // A variable cannot be both common and exist in a section.
  if (D->hasAttr<SectionAttr>())
    return true;

  // A variable cannot be both common and exist in a section.
  // We don't try to determine which is the right section in the front-end.
  // If no specialized section name is applicable, it will resort to default.
  if (D->hasAttr<PragmaClangBSSSectionAttr>() ||
      D->hasAttr<PragmaClangDataSectionAttr>() ||
      D->hasAttr<PragmaClangRelroSectionAttr>() ||
      D->hasAttr<PragmaClangRodataSectionAttr>())
    return true;

  // Thread local vars aren't considered common linkage.
  if (D->getTLSKind())
    return true;

  // Tentative definitions marked with WeakImportAttr are true definitions.
  if (D->hasAttr<WeakImportAttr>())
    return true;

  // A variable cannot be both common and exist in a comdat.
  if (shouldBeInCOMDAT(CGM, *D))
    return true;

  // Declarations with a required alignment do not have common linkage in MSVC
  // mode.
  if (Context.getTargetInfo().getCXXABI().isMicrosoft()) {
    if (D->hasAttr<AlignedAttr>())
      return true;
    QualType VarType = D->getType();
    if (Context.isAlignmentRequired(VarType))
      return true;

    if (const auto *RT = VarType->getAs<RecordType>()) {
      const RecordDecl *RD = RT->getDecl();
      for (const FieldDecl *FD : RD->fields()) {
        if (FD->isBitField())
          continue;
        if (FD->hasAttr<AlignedAttr>())
          return true;
        if (Context.isAlignmentRequired(FD->getType()))
          return true;
      }
    }
  }

  // Microsoft's link.exe doesn't support alignments greater than 32 bytes for
  // common symbols, so symbols with greater alignment requirements cannot be
  // common.
  // Other COFF linkers (ld.bfd and LLD) support arbitrary power-of-two
  // alignments for common symbols via the aligncomm directive, so this
  // restriction only applies to MSVC environments.
  if (Context.getTargetInfo().getTriple().isKnownWindowsMSVCEnvironment() &&
      Context.getTypeAlignIfKnown(D->getType()) >
          Context.toBits(CharUnits::fromQuantity(32)))
    return true;

  return false;
}

llvm::GlobalValue::LinkageTypes
CodeGenModule::getLLVMLinkageForDeclarator(const DeclaratorDecl *D,
                                           GVALinkage Linkage) {
  if (Linkage == GVA_Internal)
    return llvm::Function::InternalLinkage;

  if (D->hasAttr<WeakAttr>())
    return llvm::GlobalVariable::WeakAnyLinkage;

  if (const auto *FD = D->getAsFunction())
    if (FD->isMultiVersion() && Linkage == GVA_AvailableExternally)
      return llvm::GlobalVariable::LinkOnceAnyLinkage;

  // We are guaranteed to have a strong definition somewhere else,
  // so we can use available_externally linkage.
  if (Linkage == GVA_AvailableExternally)
    return llvm::GlobalValue::AvailableExternallyLinkage;

  // SYCL: Device code is not generally limited to one translation unit, but
  // anything accessed from another translation unit is required to be annotated
  // with the SYCL_EXTERNAL macro. For any function or variable that does not
  // have this, linkonce_odr suffices. If -fno-sycl-rdc is passed, we know there
  // is only one translation unit and can so mark them internal.
  if (getLangOpts().SYCLIsDevice && !D->hasAttr<SYCLKernelAttr>() &&
      !D->hasAttr<SYCLDeviceAttr>() &&
      !SemaSYCL::isTypeDecoratedWithDeclAttribute<SYCLDeviceGlobalAttr>(
          D->getType()))
    return getLangOpts().GPURelocatableDeviceCode
               ? llvm::Function::LinkOnceODRLinkage
               : llvm::Function::InternalLinkage;

  // Note that Apple's kernel linker doesn't support symbol
  // coalescing, so we need to avoid linkonce and weak linkages there.
  // Normally, this means we just map to internal, but for explicit
  // instantiations we'll map to external.

  // In C++, the compiler has to emit a definition in every translation unit
  // that references the function.  We should use linkonce_odr because
  // a) if all references in this translation unit are optimized away, we
  // don't need to codegen it.  b) if the function persists, it needs to be
  // merged with other definitions. c) C++ has the ODR, so we know the
  // definition is dependable.
  if (Linkage == GVA_DiscardableODR)
    return !Context.getLangOpts().AppleKext ? llvm::Function::LinkOnceODRLinkage
                                            : llvm::Function::InternalLinkage;

  // An explicit instantiation of a template has weak linkage, since
  // explicit instantiations can occur in multiple translation units
  // and must all be equivalent. However, we are not allowed to
  // throw away these explicit instantiations.
  //
  // CUDA/HIP: For -fno-gpu-rdc case, device code is limited to one TU,
  // so say that CUDA templates are either external (for kernels) or internal.
  // This lets llvm perform aggressive inter-procedural optimizations. For
  // -fgpu-rdc case, device function calls across multiple TU's are allowed,
  // therefore we need to follow the normal linkage paradigm.
  if (Linkage == GVA_StrongODR) {
    if (getLangOpts().AppleKext)
      return llvm::Function::ExternalLinkage;
    if (getLangOpts().CUDA && getLangOpts().CUDAIsDevice &&
        !getLangOpts().GPURelocatableDeviceCode)
      return D->hasAttr<CUDAGlobalAttr>() ? llvm::Function::ExternalLinkage
                                          : llvm::Function::InternalLinkage;
    return llvm::Function::WeakODRLinkage;
  }

  // C++ doesn't have tentative definitions and thus cannot have common
  // linkage.
  if (!getLangOpts().CPlusPlus && isa<VarDecl>(D) &&
      !isVarDeclStrongDefinition(Context, *this, cast<VarDecl>(D),
                                 CodeGenOpts.NoCommon))
    return llvm::GlobalVariable::CommonLinkage;

  // selectany symbols are externally visible, so use weak instead of
  // linkonce.  MSVC optimizes away references to const selectany globals, so
  // all definitions should be the same and ODR linkage should be used.
  // http://msdn.microsoft.com/en-us/library/5tkz6s71.aspx
  if (D->hasAttr<SelectAnyAttr>())
    return llvm::GlobalVariable::WeakODRLinkage;

  // Otherwise, we have strong external linkage.
  assert(Linkage == GVA_StrongExternal);
  return llvm::GlobalVariable::ExternalLinkage;
}

llvm::GlobalValue::LinkageTypes
CodeGenModule::getLLVMLinkageVarDefinition(const VarDecl *VD) {
  GVALinkage Linkage = getContext().GetGVALinkageForVariable(VD);
  return getLLVMLinkageForDeclarator(VD, Linkage);
}

/// Replace the uses of a function that was declared with a non-proto type.
/// We want to silently drop extra arguments from call sites
static void replaceUsesOfNonProtoConstant(llvm::Constant *old,
                                          llvm::Function *newFn) {
  // Fast path.
  if (old->use_empty())
    return;

  llvm::Type *newRetTy = newFn->getReturnType();
  SmallVector<llvm::Value *, 4> newArgs;

  SmallVector<llvm::CallBase *> callSitesToBeRemovedFromParent;

  for (llvm::Value::use_iterator ui = old->use_begin(), ue = old->use_end();
       ui != ue; ui++) {
    llvm::User *user = ui->getUser();

    // Recognize and replace uses of bitcasts.  Most calls to
    // unprototyped functions will use bitcasts.
    if (auto *bitcast = dyn_cast<llvm::ConstantExpr>(user)) {
      if (bitcast->getOpcode() == llvm::Instruction::BitCast)
        replaceUsesOfNonProtoConstant(bitcast, newFn);
      continue;
    }

    // Recognize calls to the function.
    llvm::CallBase *callSite = dyn_cast<llvm::CallBase>(user);
    if (!callSite)
      continue;
    if (!callSite->isCallee(&*ui))
      continue;

    // If the return types don't match exactly, then we can't
    // transform this call unless it's dead.
    if (callSite->getType() != newRetTy && !callSite->use_empty())
      continue;

    // Get the call site's attribute list.
    SmallVector<llvm::AttributeSet, 8> newArgAttrs;
    llvm::AttributeList oldAttrs = callSite->getAttributes();

    // If the function was passed too few arguments, don't transform.
    unsigned newNumArgs = newFn->arg_size();
    if (callSite->arg_size() < newNumArgs)
      continue;

    // If extra arguments were passed, we silently drop them.
    // If any of the types mismatch, we don't transform.
    unsigned argNo = 0;
    bool dontTransform = false;
    for (llvm::Argument &A : newFn->args()) {
      if (callSite->getArgOperand(argNo)->getType() != A.getType()) {
        dontTransform = true;
        break;
      }

      // Add any parameter attributes.
      newArgAttrs.push_back(oldAttrs.getParamAttrs(argNo));
      argNo++;
    }
    if (dontTransform)
      continue;

    // Okay, we can transform this.  Create the new call instruction and copy
    // over the required information.
    newArgs.append(callSite->arg_begin(), callSite->arg_begin() + argNo);

    // Copy over any operand bundles.
    SmallVector<llvm::OperandBundleDef, 1> newBundles;
    callSite->getOperandBundlesAsDefs(newBundles);

    llvm::CallBase *newCall;
    if (isa<llvm::CallInst>(callSite)) {
      newCall =
          llvm::CallInst::Create(newFn, newArgs, newBundles, "", callSite);
    } else {
      auto *oldInvoke = cast<llvm::InvokeInst>(callSite);
      newCall = llvm::InvokeInst::Create(newFn, oldInvoke->getNormalDest(),
                                         oldInvoke->getUnwindDest(), newArgs,
                                         newBundles, "", callSite);
    }
    newArgs.clear(); // for the next iteration

    if (!newCall->getType()->isVoidTy())
      newCall->takeName(callSite);
    newCall->setAttributes(
        llvm::AttributeList::get(newFn->getContext(), oldAttrs.getFnAttrs(),
                                 oldAttrs.getRetAttrs(), newArgAttrs));
    newCall->setCallingConv(callSite->getCallingConv());

    // Finally, remove the old call, replacing any uses with the new one.
    if (!callSite->use_empty())
      callSite->replaceAllUsesWith(newCall);

    // Copy debug location attached to CI.
    if (callSite->getDebugLoc())
      newCall->setDebugLoc(callSite->getDebugLoc());

    callSitesToBeRemovedFromParent.push_back(callSite);
  }

  for (auto *callSite : callSitesToBeRemovedFromParent) {
    callSite->eraseFromParent();
  }
}

/// ReplaceUsesOfNonProtoTypeWithRealFunction - This function is called when we
/// implement a function with no prototype, e.g. "int foo() {}".  If there are
/// existing call uses of the old function in the module, this adjusts them to
/// call the new function directly.
///
/// This is not just a cleanup: the always_inline pass requires direct calls to
/// functions to be able to inline them.  If there is a bitcast in the way, it
/// won't inline them.  Instcombine normally deletes these calls, but it isn't
/// run at -O0.
static void ReplaceUsesOfNonProtoTypeWithRealFunction(llvm::GlobalValue *Old,
                                                      llvm::Function *NewFn) {
  // If we're redefining a global as a function, don't transform it.
  if (!isa<llvm::Function>(Old)) return;

  replaceUsesOfNonProtoConstant(Old, NewFn);
}

void CodeGenModule::HandleCXXStaticMemberVarInstantiation(VarDecl *VD) {
  auto DK = VD->isThisDeclarationADefinition();
  if (DK == VarDecl::Definition && VD->hasAttr<DLLImportAttr>())
    return;

  TemplateSpecializationKind TSK = VD->getTemplateSpecializationKind();
  // If we have a definition, this might be a deferred decl. If the
  // instantiation is explicit, make sure we emit it at the end.
  if (VD->getDefinition() && TSK == TSK_ExplicitInstantiationDefinition)
    GetAddrOfGlobalVar(VD);

  EmitTopLevelDecl(VD);
}

void CodeGenModule::EmitGlobalFunctionDefinition(GlobalDecl GD,
                                                 llvm::GlobalValue *GV) {
  const auto *D = cast<FunctionDecl>(GD.getDecl());

  // Compute the function info and LLVM type.
  const CGFunctionInfo &FI = getTypes().arrangeGlobalDeclaration(GD);
  llvm::FunctionType *Ty = getTypes().GetFunctionType(FI);

  // Get or create the prototype for the function.
  if (!GV || (GV->getValueType() != Ty))
    GV = cast<llvm::GlobalValue>(GetAddrOfFunction(GD, Ty, /*ForVTable=*/false,
                                                   /*DontDefer=*/true,
                                                   ForDefinition));

  // Already emitted.
  if (!GV->isDeclaration())
    return;

  // We need to set linkage and visibility on the function before
  // generating code for it because various parts of IR generation
  // want to propagate this information down (e.g. to local static
  // declarations).
  auto *Fn = cast<llvm::Function>(GV);
  setFunctionLinkage(GD, Fn);

  // FIXME: this is redundant with part of setFunctionDefinitionAttributes
  setGVProperties(Fn, GD);

  MaybeHandleStaticInExternC(D, Fn);

  maybeSetTrivialComdat(*D, *Fn);

  CodeGenFunction(*this).GenerateCode(GD, Fn, FI);

  setNonAliasAttributes(GD, Fn);
  SetLLVMFunctionAttributesForDefinition(D, Fn);

  if (const ConstructorAttr *CA = D->getAttr<ConstructorAttr>())
    AddGlobalCtor(Fn, CA->getPriority());
  if (const DestructorAttr *DA = D->getAttr<DestructorAttr>())
    AddGlobalDtor(Fn, DA->getPriority(), true);
  if (getLangOpts().OpenMP && D->hasAttr<OMPDeclareTargetDeclAttr>())
    getOpenMPRuntime().emitDeclareTargetFunction(D, GV);
}

void CodeGenModule::EmitAliasDefinition(GlobalDecl GD) {
  const auto *D = cast<ValueDecl>(GD.getDecl());
  const AliasAttr *AA = D->getAttr<AliasAttr>();
  assert(AA && "Not an alias?");

  StringRef MangledName = getMangledName(GD);

  if (AA->getAliasee() == MangledName) {
    Diags.Report(AA->getLocation(), diag::err_cyclic_alias) << 0;
    return;
  }

  // If there is a definition in the module, then it wins over the alias.
  // This is dubious, but allow it to be safe.  Just ignore the alias.
  llvm::GlobalValue *Entry = GetGlobalValue(MangledName);
  if (Entry && !Entry->isDeclaration())
    return;

  Aliases.push_back(GD);

  llvm::Type *DeclTy = getTypes().ConvertTypeForMem(D->getType());

  // Create a reference to the named value.  This ensures that it is emitted
  // if a deferred decl.
  llvm::Constant *Aliasee;
  llvm::GlobalValue::LinkageTypes LT;
  unsigned AS;
  if (isa<llvm::FunctionType>(DeclTy)) {
    Aliasee = GetOrCreateLLVMFunction(AA->getAliasee(), DeclTy, GD,
                                      /*ForVTable=*/false);
    LT = getFunctionLinkage(GD);
    AS = Aliasee->getType()->getPointerAddressSpace();
  } else {
    LangAS LAS = GetGlobalVarAddressSpace(dyn_cast<VarDecl>(GD.getDecl()));
    AS = ArgInfoAddressSpace(LAS);
    Aliasee = GetOrCreateLLVMGlobal(AA->getAliasee(), DeclTy, LAS,
                                    /*D=*/nullptr);
    if (const auto *VD = dyn_cast<VarDecl>(GD.getDecl()))
      LT = getLLVMLinkageVarDefinition(VD);
    else
      LT = getFunctionLinkage(GD);
  }

  // Create the new alias itself, but don't set a name yet.
  auto *GA =
      llvm::GlobalAlias::create(DeclTy, AS, LT, "", Aliasee, &getModule());

  if (Entry) {
    if (GA->getAliasee() == Entry) {
      Diags.Report(AA->getLocation(), diag::err_cyclic_alias) << 0;
      return;
    }

    assert(Entry->isDeclaration());

    // If there is a declaration in the module, then we had an extern followed
    // by the alias, as in:
    //   extern int test6();
    //   ...
    //   int test6() __attribute__((alias("test7")));
    //
    // Remove it and replace uses of it with the alias.
    GA->takeName(Entry);

    Entry->replaceAllUsesWith(GA);
    Entry->eraseFromParent();
  } else {
    GA->setName(MangledName);
  }

  // Set attributes which are particular to an alias; this is a
  // specialization of the attributes which may be set on a global
  // variable/function.
  if (D->hasAttr<WeakAttr>() || D->hasAttr<WeakRefAttr>() ||
      D->isWeakImported()) {
    GA->setLinkage(llvm::Function::WeakAnyLinkage);
  }

  if (const auto *VD = dyn_cast<VarDecl>(D))
    if (VD->getTLSKind())
      setTLSMode(GA, *VD);

  SetCommonAttributes(GD, GA);

  // Emit global alias debug information.
  if (isa<VarDecl>(D))
    if (CGDebugInfo *DI = getModuleDebugInfo())
      DI->EmitGlobalAlias(cast<llvm::GlobalValue>(GA->getAliasee()->stripPointerCasts()), GD);
}

void CodeGenModule::emitIFuncDefinition(GlobalDecl GD) {
  const auto *D = cast<ValueDecl>(GD.getDecl());
  const IFuncAttr *IFA = D->getAttr<IFuncAttr>();
  assert(IFA && "Not an ifunc?");

  StringRef MangledName = getMangledName(GD);

  if (IFA->getResolver() == MangledName) {
    Diags.Report(IFA->getLocation(), diag::err_cyclic_alias) << 1;
    return;
  }

  // Report an error if some definition overrides ifunc.
  llvm::GlobalValue *Entry = GetGlobalValue(MangledName);
  if (Entry && !Entry->isDeclaration()) {
    GlobalDecl OtherGD;
    if (lookupRepresentativeDecl(MangledName, OtherGD) &&
        DiagnosedConflictingDefinitions.insert(GD).second) {
      Diags.Report(D->getLocation(), diag::err_duplicate_mangled_name)
          << MangledName;
      Diags.Report(OtherGD.getDecl()->getLocation(),
                   diag::note_previous_definition);
    }
    return;
  }

  Aliases.push_back(GD);

  llvm::Type *DeclTy = getTypes().ConvertTypeForMem(D->getType());
  llvm::Type *ResolverTy = llvm::GlobalIFunc::getResolverFunctionType(DeclTy);
  llvm::Constant *Resolver =
      GetOrCreateLLVMFunction(IFA->getResolver(), ResolverTy, {},
                              /*ForVTable=*/false);
  llvm::GlobalIFunc *GIF =
      llvm::GlobalIFunc::create(DeclTy, 0, llvm::Function::ExternalLinkage,
                                "", Resolver, &getModule());
  if (Entry) {
    if (GIF->getResolver() == Entry) {
      Diags.Report(IFA->getLocation(), diag::err_cyclic_alias) << 1;
      return;
    }
    assert(Entry->isDeclaration());

    // If there is a declaration in the module, then we had an extern followed
    // by the ifunc, as in:
    //   extern int test();
    //   ...
    //   int test() __attribute__((ifunc("resolver")));
    //
    // Remove it and replace uses of it with the ifunc.
    GIF->takeName(Entry);

    Entry->replaceAllUsesWith(GIF);
    Entry->eraseFromParent();
  } else
    GIF->setName(MangledName);
  if (auto *F = dyn_cast<llvm::Function>(Resolver)) {
    F->addFnAttr(llvm::Attribute::DisableSanitizerInstrumentation);
  }
  SetCommonAttributes(GD, GIF);
}

llvm::Function *CodeGenModule::getIntrinsic(unsigned IID,
                                            ArrayRef<llvm::Type*> Tys) {
  return llvm::Intrinsic::getDeclaration(&getModule(), (llvm::Intrinsic::ID)IID,
                                         Tys);
}

static llvm::StringMapEntry<llvm::GlobalVariable *> &
GetConstantCFStringEntry(llvm::StringMap<llvm::GlobalVariable *> &Map,
                         const StringLiteral *Literal, bool TargetIsLSB,
                         bool &IsUTF16, unsigned &StringLength) {
  StringRef String = Literal->getString();
  unsigned NumBytes = String.size();

  // Check for simple case.
  if (!Literal->containsNonAsciiOrNull()) {
    StringLength = NumBytes;
    return *Map.insert(std::make_pair(String, nullptr)).first;
  }

  // Otherwise, convert the UTF8 literals into a string of shorts.
  IsUTF16 = true;

  SmallVector<llvm::UTF16, 128> ToBuf(NumBytes + 1); // +1 for ending nulls.
  const llvm::UTF8 *FromPtr = (const llvm::UTF8 *)String.data();
  llvm::UTF16 *ToPtr = &ToBuf[0];

  (void)llvm::ConvertUTF8toUTF16(&FromPtr, FromPtr + NumBytes, &ToPtr,
                                 ToPtr + NumBytes, llvm::strictConversion);

  // ConvertUTF8toUTF16 returns the length in ToPtr.
  StringLength = ToPtr - &ToBuf[0];

  // Add an explicit null.
  *ToPtr = 0;
  return *Map.insert(std::make_pair(
                         StringRef(reinterpret_cast<const char *>(ToBuf.data()),
                                   (StringLength + 1) * 2),
                         nullptr)).first;
}

ConstantAddress
CodeGenModule::GetAddrOfConstantCFString(const StringLiteral *Literal) {
  unsigned StringLength = 0;
  bool isUTF16 = false;
  llvm::StringMapEntry<llvm::GlobalVariable *> &Entry =
      GetConstantCFStringEntry(CFConstantStringMap, Literal,
                               getDataLayout().isLittleEndian(), isUTF16,
                               StringLength);

  if (auto *C = Entry.second)
    return ConstantAddress(
        C, C->getValueType(), CharUnits::fromQuantity(C->getAlignment()));

  const ASTContext &Context = getContext();
  const llvm::Triple &Triple = getTriple();

  const auto CFRuntime = getLangOpts().CFRuntime;
  const bool IsSwiftABI =
      static_cast<unsigned>(CFRuntime) >=
      static_cast<unsigned>(LangOptions::CoreFoundationABI::Swift);
  const bool IsSwift4_1 = CFRuntime == LangOptions::CoreFoundationABI::Swift4_1;

  // If we don't already have it, get __CFConstantStringClassReference.
  if (!CFConstantStringClassRef) {
    const char *CFConstantStringClassName = "__CFConstantStringClassReference";
    llvm::Type *Ty = getTypes().ConvertType(getContext().IntTy);
    Ty = llvm::ArrayType::get(Ty, 0);

    switch (CFRuntime) {
    default: break;
    case LangOptions::CoreFoundationABI::Swift: [[fallthrough]];
    case LangOptions::CoreFoundationABI::Swift5_0:
      CFConstantStringClassName =
          Triple.isOSDarwin() ? "$s15SwiftFoundation19_NSCFConstantStringCN"
                              : "$s10Foundation19_NSCFConstantStringCN";
      Ty = IntPtrTy;
      break;
    case LangOptions::CoreFoundationABI::Swift4_2:
      CFConstantStringClassName =
          Triple.isOSDarwin() ? "$S15SwiftFoundation19_NSCFConstantStringCN"
                              : "$S10Foundation19_NSCFConstantStringCN";
      Ty = IntPtrTy;
      break;
    case LangOptions::CoreFoundationABI::Swift4_1:
      CFConstantStringClassName =
          Triple.isOSDarwin() ? "__T015SwiftFoundation19_NSCFConstantStringCN"
                              : "__T010Foundation19_NSCFConstantStringCN";
      Ty = IntPtrTy;
      break;
    }

    llvm::Constant *C = CreateRuntimeVariable(Ty, CFConstantStringClassName);

    if (Triple.isOSBinFormatELF() || Triple.isOSBinFormatCOFF()) {
      llvm::GlobalValue *GV = nullptr;

      if ((GV = dyn_cast<llvm::GlobalValue>(C))) {
        IdentifierInfo &II = Context.Idents.get(GV->getName());
        TranslationUnitDecl *TUDecl = Context.getTranslationUnitDecl();
        DeclContext *DC = TranslationUnitDecl::castToDeclContext(TUDecl);

        const VarDecl *VD = nullptr;
        for (const auto *Result : DC->lookup(&II))
          if ((VD = dyn_cast<VarDecl>(Result)))
            break;

        if (Triple.isOSBinFormatELF()) {
          if (!VD)
            GV->setLinkage(llvm::GlobalValue::ExternalLinkage);
        } else {
          GV->setLinkage(llvm::GlobalValue::ExternalLinkage);
          if (!VD || !VD->hasAttr<DLLExportAttr>())
            GV->setDLLStorageClass(llvm::GlobalValue::DLLImportStorageClass);
          else
            GV->setDLLStorageClass(llvm::GlobalValue::DLLExportStorageClass);
        }

        setDSOLocal(GV);
      }
    }

    // Decay array -> ptr
    CFConstantStringClassRef =
        IsSwiftABI ? llvm::ConstantExpr::getPtrToInt(C, Ty) : C;
  }

  QualType CFTy = Context.getCFConstantStringType();

  auto *STy = cast<llvm::StructType>(getTypes().ConvertType(CFTy));

  ConstantInitBuilder Builder(*this);
  auto Fields = Builder.beginStruct(STy);

  // Class pointer.
  Fields.add(cast<llvm::Constant>(CFConstantStringClassRef));

  // Flags.
  if (IsSwiftABI) {
    Fields.addInt(IntPtrTy, IsSwift4_1 ? 0x05 : 0x01);
    Fields.addInt(Int64Ty, isUTF16 ? 0x07d0 : 0x07c8);
  } else {
    Fields.addInt(IntTy, isUTF16 ? 0x07d0 : 0x07C8);
  }

  // String pointer.
  llvm::Constant *C = nullptr;
  if (isUTF16) {
    auto Arr = llvm::ArrayRef(
        reinterpret_cast<uint16_t *>(const_cast<char *>(Entry.first().data())),
        Entry.first().size() / 2);
    C = llvm::ConstantDataArray::get(VMContext, Arr);
  } else {
    C = llvm::ConstantDataArray::getString(VMContext, Entry.first());
  }

  // Note: -fwritable-strings doesn't make the backing store strings of
  // CFStrings writable.
  auto *GV =
      new llvm::GlobalVariable(getModule(), C->getType(), /*isConstant=*/true,
                               llvm::GlobalValue::PrivateLinkage, C, ".str");
  GV->setUnnamedAddr(llvm::GlobalValue::UnnamedAddr::Global);
  // Don't enforce the target's minimum global alignment, since the only use
  // of the string is via this class initializer.
  CharUnits Align = isUTF16 ? Context.getTypeAlignInChars(Context.ShortTy)
                            : Context.getTypeAlignInChars(Context.CharTy);
  GV->setAlignment(Align.getAsAlign());

  // FIXME: We set the section explicitly to avoid a bug in ld64 224.1.
  // Without it LLVM can merge the string with a non unnamed_addr one during
  // LTO.  Doing that changes the section it ends in, which surprises ld64.
  if (Triple.isOSBinFormatMachO())
    GV->setSection(isUTF16 ? "__TEXT,__ustring"
                           : "__TEXT,__cstring,cstring_literals");
  // Make sure the literal ends up in .rodata to allow for safe ICF and for
  // the static linker to adjust permissions to read-only later on.
  else if (Triple.isOSBinFormatELF())
    GV->setSection(".rodata");

  // String.
  Fields.add(GV);

  // String length.
  llvm::IntegerType *LengthTy =
      llvm::IntegerType::get(getModule().getContext(),
                             Context.getTargetInfo().getLongWidth());
  if (IsSwiftABI) {
    if (CFRuntime == LangOptions::CoreFoundationABI::Swift4_1 ||
        CFRuntime == LangOptions::CoreFoundationABI::Swift4_2)
      LengthTy = Int32Ty;
    else
      LengthTy = IntPtrTy;
  }
  Fields.addInt(LengthTy, StringLength);

  // Swift ABI requires 8-byte alignment to ensure that the _Atomic(uint64_t) is
  // properly aligned on 32-bit platforms.
  CharUnits Alignment =
      IsSwiftABI ? Context.toCharUnitsFromBits(64) : getPointerAlign();

  // The struct.
  GV = Fields.finishAndCreateGlobal("_unnamed_cfstring_", Alignment,
                                    /*isConstant=*/false,
                                    llvm::GlobalVariable::PrivateLinkage);
  GV->addAttribute("objc_arc_inert");
  switch (Triple.getObjectFormat()) {
  case llvm::Triple::UnknownObjectFormat:
    llvm_unreachable("unknown file format");
  case llvm::Triple::DXContainer:
  case llvm::Triple::GOFF:
  case llvm::Triple::SPIRV:
  case llvm::Triple::XCOFF:
    llvm_unreachable("unimplemented");
  case llvm::Triple::COFF:
  case llvm::Triple::ELF:
  case llvm::Triple::Wasm:
    GV->setSection("cfstring");
    break;
  case llvm::Triple::MachO:
    GV->setSection("__DATA,__cfstring");
    break;
  }
  Entry.second = GV;

  return ConstantAddress(GV, GV->getValueType(), Alignment);
}

bool CodeGenModule::getExpressionLocationsEnabled() const {
  return !CodeGenOpts.EmitCodeView || CodeGenOpts.DebugColumnInfo;
}

QualType CodeGenModule::getObjCFastEnumerationStateType() {
  if (ObjCFastEnumerationStateType.isNull()) {
    RecordDecl *D = Context.buildImplicitRecord("__objcFastEnumerationState");
    D->startDefinition();

    QualType FieldTypes[] = {
        Context.UnsignedLongTy, Context.getPointerType(Context.getObjCIdType()),
        Context.getPointerType(Context.UnsignedLongTy),
        Context.getConstantArrayType(Context.UnsignedLongTy, llvm::APInt(32, 5),
                                     nullptr, ArraySizeModifier::Normal, 0)};

    for (size_t i = 0; i < 4; ++i) {
      FieldDecl *Field = FieldDecl::Create(Context,
                                           D,
                                           SourceLocation(),
                                           SourceLocation(), nullptr,
                                           FieldTypes[i], /*TInfo=*/nullptr,
                                           /*BitWidth=*/nullptr,
                                           /*Mutable=*/false,
                                           ICIS_NoInit);
      Field->setAccess(AS_public);
      D->addDecl(Field);
    }

    D->completeDefinition();
    ObjCFastEnumerationStateType = Context.getTagDeclType(D);
  }

  return ObjCFastEnumerationStateType;
}

llvm::Constant *
CodeGenModule::GetConstantArrayFromStringLiteral(const StringLiteral *E) {
  assert(!E->getType()->isPointerType() && "Strings are always arrays");

  // Don't emit it as the address of the string, emit the string data itself
  // as an inline array.
  if (E->getCharByteWidth() == 1) {
    SmallString<64> Str(E->getString());

    // Resize the string to the right size, which is indicated by its type.
    const ConstantArrayType *CAT = Context.getAsConstantArrayType(E->getType());
    assert(CAT && "String literal not of constant array type!");
    Str.resize(CAT->getZExtSize());
    return llvm::ConstantDataArray::getString(VMContext, Str, false);
  }

  auto *AType = cast<llvm::ArrayType>(getTypes().ConvertType(E->getType()));
  llvm::Type *ElemTy = AType->getElementType();
  unsigned NumElements = AType->getNumElements();

  // Wide strings have either 2-byte or 4-byte elements.
  if (ElemTy->getPrimitiveSizeInBits() == 16) {
    SmallVector<uint16_t, 32> Elements;
    Elements.reserve(NumElements);

    for(unsigned i = 0, e = E->getLength(); i != e; ++i)
      Elements.push_back(E->getCodeUnit(i));
    Elements.resize(NumElements);
    return llvm::ConstantDataArray::get(VMContext, Elements);
  }

  assert(ElemTy->getPrimitiveSizeInBits() == 32);
  SmallVector<uint32_t, 32> Elements;
  Elements.reserve(NumElements);

  for(unsigned i = 0, e = E->getLength(); i != e; ++i)
    Elements.push_back(E->getCodeUnit(i));
  Elements.resize(NumElements);
  return llvm::ConstantDataArray::get(VMContext, Elements);
}

static llvm::GlobalVariable *
GenerateStringLiteral(llvm::Constant *C, llvm::GlobalValue::LinkageTypes LT,
                      CodeGenModule &CGM, StringRef GlobalName,
                      CharUnits Alignment) {
  unsigned AddrSpace = CGM.getContext().getTargetAddressSpace(
      CGM.GetGlobalConstantAddressSpace());

  llvm::Module &M = CGM.getModule();
  // Create a global variable for this string
  auto *GV = new llvm::GlobalVariable(
      M, C->getType(), !CGM.getLangOpts().WritableStrings, LT, C, GlobalName,
      nullptr, llvm::GlobalVariable::NotThreadLocal, AddrSpace);
  GV->setAlignment(Alignment.getAsAlign());
  GV->setUnnamedAddr(llvm::GlobalValue::UnnamedAddr::Global);
  if (GV->isWeakForLinker()) {
    assert(CGM.supportsCOMDAT() && "Only COFF uses weak string literals");
    GV->setComdat(M.getOrInsertComdat(GV->getName()));
  }
  CGM.setDSOLocal(GV);

  return GV;
}

/// GetAddrOfConstantStringFromLiteral - Return a pointer to a
/// constant array for the given string literal.
ConstantAddress
CodeGenModule::GetAddrOfConstantStringFromLiteral(const StringLiteral *S,
                                                  StringRef Name) {
  CharUnits Alignment =
      getContext().getAlignOfGlobalVarInChars(S->getType(), /*VD=*/nullptr);

  llvm::Constant *C = GetConstantArrayFromStringLiteral(S);
  llvm::GlobalVariable **Entry = nullptr;
  if (!LangOpts.WritableStrings) {
    Entry = &ConstantStringMap[C];
    if (auto GV = *Entry) {
      if (uint64_t(Alignment.getQuantity()) > GV->getAlignment())
        GV->setAlignment(Alignment.getAsAlign());
      return ConstantAddress(castStringLiteralToDefaultAddressSpace(*this, GV),
                             GV->getValueType(), Alignment);
    }
  }

  SmallString<256> MangledNameBuffer;
  StringRef GlobalVariableName;
  llvm::GlobalValue::LinkageTypes LT;

  // Mangle the string literal if that's how the ABI merges duplicate strings.
  // Don't do it if they are writable, since we don't want writes in one TU to
  // affect strings in another.
  if (getCXXABI().getMangleContext().shouldMangleStringLiteral(S) &&
      !LangOpts.WritableStrings) {
    llvm::raw_svector_ostream Out(MangledNameBuffer);
    getCXXABI().getMangleContext().mangleStringLiteral(S, Out);
    LT = llvm::GlobalValue::LinkOnceODRLinkage;
    GlobalVariableName = MangledNameBuffer;
  } else {
    LT = llvm::GlobalValue::PrivateLinkage;
    GlobalVariableName = Name;
  }

  auto GV = GenerateStringLiteral(C, LT, *this, GlobalVariableName, Alignment);

  CGDebugInfo *DI = getModuleDebugInfo();
  if (DI && getCodeGenOpts().hasReducedDebugInfo())
    DI->AddStringLiteralDebugInfo(GV, S);

  if (Entry)
    *Entry = GV;

  SanitizerMD->reportGlobal(GV, S->getStrTokenLoc(0), "<string literal>");

  return ConstantAddress(castStringLiteralToDefaultAddressSpace(*this, GV),
                         GV->getValueType(), Alignment);
}

/// GetAddrOfConstantStringFromObjCEncode - Return a pointer to a constant
/// array for the given ObjCEncodeExpr node.
ConstantAddress
CodeGenModule::GetAddrOfConstantStringFromObjCEncode(const ObjCEncodeExpr *E) {
  std::string Str;
  getContext().getObjCEncodingForType(E->getEncodedType(), Str);

  return GetAddrOfConstantCString(Str);
}

/// GetAddrOfConstantCString - Returns a pointer to a character array containing
/// the literal and a terminating '\0' character.
/// The result has pointer to array type.
ConstantAddress CodeGenModule::GetAddrOfConstantCString(
    const std::string &Str, const char *GlobalName) {
  StringRef StrWithNull(Str.c_str(), Str.size() + 1);
  CharUnits Alignment = getContext().getAlignOfGlobalVarInChars(
      getContext().CharTy, /*VD=*/nullptr);

  llvm::Constant *C =
      llvm::ConstantDataArray::getString(getLLVMContext(), StrWithNull, false);

  // Don't share any string literals if strings aren't constant.
  llvm::GlobalVariable **Entry = nullptr;
  if (!LangOpts.WritableStrings) {
    Entry = &ConstantStringMap[C];
    if (auto GV = *Entry) {
      if (uint64_t(Alignment.getQuantity()) > GV->getAlignment())
        GV->setAlignment(Alignment.getAsAlign());
      return ConstantAddress(castStringLiteralToDefaultAddressSpace(*this, GV),
                             GV->getValueType(), Alignment);
    }
  }

  // Get the default prefix if a name wasn't specified.
  if (!GlobalName)
    GlobalName = ".str";
  // Create a global variable for this.
  auto GV = GenerateStringLiteral(C, llvm::GlobalValue::PrivateLinkage, *this,
                                  GlobalName, Alignment);
  if (Entry)
    *Entry = GV;

  return ConstantAddress(castStringLiteralToDefaultAddressSpace(*this, GV),
                         GV->getValueType(), Alignment);
}

ConstantAddress CodeGenModule::GetAddrOfGlobalTemporary(
    const MaterializeTemporaryExpr *E, const Expr *Init) {
  assert((E->getStorageDuration() == SD_Static ||
          E->getStorageDuration() == SD_Thread) && "not a global temporary");
  const auto *VD = cast<VarDecl>(E->getExtendingDecl());

  // If we're not materializing a subobject of the temporary, keep the
  // cv-qualifiers from the type of the MaterializeTemporaryExpr.
  QualType MaterializedType = Init->getType();
  if (Init == E->getSubExpr())
    MaterializedType = E->getType();

  CharUnits Align = getContext().getTypeAlignInChars(MaterializedType);

  auto InsertResult = MaterializedGlobalTemporaryMap.insert({E, nullptr});
  if (!InsertResult.second) {
    // We've seen this before: either we already created it or we're in the
    // process of doing so.
    if (!InsertResult.first->second) {
      // We recursively re-entered this function, probably during emission of
      // the initializer. Create a placeholder. We'll clean this up in the
      // outer call, at the end of this function.
      llvm::Type *Type = getTypes().ConvertTypeForMem(MaterializedType);
      InsertResult.first->second = new llvm::GlobalVariable(
          getModule(), Type, false, llvm::GlobalVariable::InternalLinkage,
          nullptr);
    }
    return ConstantAddress(InsertResult.first->second,
                           llvm::cast<llvm::GlobalVariable>(
                               InsertResult.first->second->stripPointerCasts())
                               ->getValueType(),
                           Align);
  }

  // FIXME: If an externally-visible declaration extends multiple temporaries,
  // we need to give each temporary the same name in every translation unit (and
  // we also need to make the temporaries externally-visible).
  SmallString<256> Name;
  llvm::raw_svector_ostream Out(Name);
  getCXXABI().getMangleContext().mangleReferenceTemporary(
      VD, E->getManglingNumber(), Out);

  APValue *Value = nullptr;
  if (E->getStorageDuration() == SD_Static && VD->evaluateValue()) {
    // If the initializer of the extending declaration is a constant
    // initializer, we should have a cached constant initializer for this
    // temporary. Note that this might have a different value from the value
    // computed by evaluating the initializer if the surrounding constant
    // expression modifies the temporary.
    Value = E->getOrCreateValue(false);
  }

  // Try evaluating it now, it might have a constant initializer.
  Expr::EvalResult EvalResult;
  if (!Value && Init->EvaluateAsRValue(EvalResult, getContext()) &&
      !EvalResult.hasSideEffects())
    Value = &EvalResult.Val;

  LangAS AddrSpace = GetGlobalVarAddressSpace(VD);

  std::optional<ConstantEmitter> emitter;
  llvm::Constant *InitialValue = nullptr;
  bool Constant = false;
  llvm::Type *Type;
  if (Value) {
    // The temporary has a constant initializer, use it.
    emitter.emplace(*this);
    InitialValue = emitter->emitForInitializer(*Value, AddrSpace,
                                               MaterializedType);
    Constant =
        MaterializedType.isConstantStorage(getContext(), /*ExcludeCtor*/ Value,
                                           /*ExcludeDtor*/ false);
    Type = InitialValue->getType();
  } else {
    // No initializer, the initialization will be provided when we
    // initialize the declaration which performed lifetime extension.
    Type = getTypes().ConvertTypeForMem(MaterializedType);
  }

  // Create a global variable for this lifetime-extended temporary.
  llvm::GlobalValue::LinkageTypes Linkage = getLLVMLinkageVarDefinition(VD);
  if (Linkage == llvm::GlobalVariable::ExternalLinkage) {
    const VarDecl *InitVD;
    if (VD->isStaticDataMember() && VD->getAnyInitializer(InitVD) &&
        isa<CXXRecordDecl>(InitVD->getLexicalDeclContext())) {
      // Temporaries defined inside a class get linkonce_odr linkage because the
      // class can be defined in multiple translation units.
      Linkage = llvm::GlobalVariable::LinkOnceODRLinkage;
    } else {
      // There is no need for this temporary to have external linkage if the
      // VarDecl has external linkage.
      Linkage = llvm::GlobalVariable::InternalLinkage;
    }
  }
  auto TargetAS = getContext().getTargetAddressSpace(AddrSpace);
  auto *GV = new llvm::GlobalVariable(
      getModule(), Type, Constant, Linkage, InitialValue, Name.c_str(),
      /*InsertBefore=*/nullptr, llvm::GlobalVariable::NotThreadLocal, TargetAS);
  if (emitter) emitter->finalize(GV);
  // Don't assign dllimport or dllexport to local linkage globals.
  if (!llvm::GlobalValue::isLocalLinkage(Linkage)) {
    setGVProperties(GV, VD);
    if (GV->getDLLStorageClass() == llvm::GlobalVariable::DLLExportStorageClass)
      // The reference temporary should never be dllexport.
      GV->setDLLStorageClass(llvm::GlobalVariable::DefaultStorageClass);
  }
  GV->setAlignment(Align.getAsAlign());
  if (supportsCOMDAT() && GV->isWeakForLinker())
    GV->setComdat(TheModule.getOrInsertComdat(GV->getName()));
  if (VD->getTLSKind())
    setTLSMode(GV, *VD);
  llvm::Constant *CV = GV;
  if (AddrSpace != LangAS::Default)
    CV = getTargetCodeGenInfo().performAddrSpaceCast(
        *this, GV, AddrSpace, LangAS::Default,
        llvm::PointerType::get(
            getLLVMContext(),
            getContext().getTargetAddressSpace(LangAS::Default)));

  // Update the map with the new temporary. If we created a placeholder above,
  // replace it with the new global now.
  llvm::Constant *&Entry = MaterializedGlobalTemporaryMap[E];
  if (Entry) {
    Entry->replaceAllUsesWith(CV);
    llvm::cast<llvm::GlobalVariable>(Entry)->eraseFromParent();
  }
  Entry = CV;

  return ConstantAddress(CV, Type, Align);
}

/// EmitObjCPropertyImplementations - Emit information for synthesized
/// properties for an implementation.
void CodeGenModule::EmitObjCPropertyImplementations(const
                                                    ObjCImplementationDecl *D) {
  for (const auto *PID : D->property_impls()) {
    // Dynamic is just for type-checking.
    if (PID->getPropertyImplementation() == ObjCPropertyImplDecl::Synthesize) {
      ObjCPropertyDecl *PD = PID->getPropertyDecl();

      // Determine which methods need to be implemented, some may have
      // been overridden. Note that ::isPropertyAccessor is not the method
      // we want, that just indicates if the decl came from a
      // property. What we want to know is if the method is defined in
      // this implementation.
      auto *Getter = PID->getGetterMethodDecl();
      if (!Getter || Getter->isSynthesizedAccessorStub())
        CodeGenFunction(*this).GenerateObjCGetter(
            const_cast<ObjCImplementationDecl *>(D), PID);
      auto *Setter = PID->getSetterMethodDecl();
      if (!PD->isReadOnly() && (!Setter || Setter->isSynthesizedAccessorStub()))
        CodeGenFunction(*this).GenerateObjCSetter(
                                 const_cast<ObjCImplementationDecl *>(D), PID);
    }
  }
}

static bool needsDestructMethod(ObjCImplementationDecl *impl) {
  const ObjCInterfaceDecl *iface = impl->getClassInterface();
  for (const ObjCIvarDecl *ivar = iface->all_declared_ivar_begin();
       ivar; ivar = ivar->getNextIvar())
    if (ivar->getType().isDestructedType())
      return true;

  return false;
}

static bool AllTrivialInitializers(CodeGenModule &CGM,
                                   ObjCImplementationDecl *D) {
  CodeGenFunction CGF(CGM);
  for (ObjCImplementationDecl::init_iterator B = D->init_begin(),
       E = D->init_end(); B != E; ++B) {
    CXXCtorInitializer *CtorInitExp = *B;
    Expr *Init = CtorInitExp->getInit();
    if (!CGF.isTrivialInitializer(Init))
      return false;
  }
  return true;
}

/// EmitObjCIvarInitializations - Emit information for ivar initialization
/// for an implementation.
void CodeGenModule::EmitObjCIvarInitializations(ObjCImplementationDecl *D) {
  // We might need a .cxx_destruct even if we don't have any ivar initializers.
  if (needsDestructMethod(D)) {
    const IdentifierInfo *II = &getContext().Idents.get(".cxx_destruct");
    Selector cxxSelector = getContext().Selectors.getSelector(0, &II);
    ObjCMethodDecl *DTORMethod = ObjCMethodDecl::Create(
        getContext(), D->getLocation(), D->getLocation(), cxxSelector,
        getContext().VoidTy, nullptr, D,
        /*isInstance=*/true, /*isVariadic=*/false,
        /*isPropertyAccessor=*/true, /*isSynthesizedAccessorStub=*/false,
        /*isImplicitlyDeclared=*/true,
        /*isDefined=*/false, ObjCImplementationControl::Required);
    D->addInstanceMethod(DTORMethod);
    CodeGenFunction(*this).GenerateObjCCtorDtorMethod(D, DTORMethod, false);
    D->setHasDestructors(true);
  }

  // If the implementation doesn't have any ivar initializers, we don't need
  // a .cxx_construct.
  if (D->getNumIvarInitializers() == 0 ||
      AllTrivialInitializers(*this, D))
    return;

  const IdentifierInfo *II = &getContext().Idents.get(".cxx_construct");
  Selector cxxSelector = getContext().Selectors.getSelector(0, &II);
  // The constructor returns 'self'.
  ObjCMethodDecl *CTORMethod = ObjCMethodDecl::Create(
      getContext(), D->getLocation(), D->getLocation(), cxxSelector,
      getContext().getObjCIdType(), nullptr, D, /*isInstance=*/true,
      /*isVariadic=*/false,
      /*isPropertyAccessor=*/true, /*isSynthesizedAccessorStub=*/false,
      /*isImplicitlyDeclared=*/true,
      /*isDefined=*/false, ObjCImplementationControl::Required);
  D->addInstanceMethod(CTORMethod);
  CodeGenFunction(*this).GenerateObjCCtorDtorMethod(D, CTORMethod, true);
  D->setHasNonZeroConstructors(true);
}

// EmitLinkageSpec - Emit all declarations in a linkage spec.
void CodeGenModule::EmitLinkageSpec(const LinkageSpecDecl *LSD) {
  if (LSD->getLanguage() != LinkageSpecLanguageIDs::C &&
      LSD->getLanguage() != LinkageSpecLanguageIDs::CXX) {
    ErrorUnsupported(LSD, "linkage spec");
    return;
  }

  EmitDeclContext(LSD);
}

void CodeGenModule::EmitTopLevelStmt(const TopLevelStmtDecl *D) {
  // Device code should not be at top level.
  if (LangOpts.CUDA && LangOpts.CUDAIsDevice)
    return;

  std::unique_ptr<CodeGenFunction> &CurCGF =
      GlobalTopLevelStmtBlockInFlight.first;

  // We emitted a top-level stmt but after it there is initialization.
  // Stop squashing the top-level stmts into a single function.
  if (CurCGF && CXXGlobalInits.back() != CurCGF->CurFn) {
    CurCGF->FinishFunction(D->getEndLoc());
    CurCGF = nullptr;
  }

  if (!CurCGF) {
    // void __stmts__N(void)
    // FIXME: Ask the ABI name mangler to pick a name.
    std::string Name = "__stmts__" + llvm::utostr(CXXGlobalInits.size());
    FunctionArgList Args;
    QualType RetTy = getContext().VoidTy;
    const CGFunctionInfo &FnInfo =
        getTypes().arrangeBuiltinFunctionDeclaration(RetTy, Args);
    llvm::FunctionType *FnTy = getTypes().GetFunctionType(FnInfo);
    llvm::Function *Fn = llvm::Function::Create(
        FnTy, llvm::GlobalValue::InternalLinkage, Name, &getModule());

    CurCGF.reset(new CodeGenFunction(*this));
    GlobalTopLevelStmtBlockInFlight.second = D;
    CurCGF->StartFunction(GlobalDecl(), RetTy, Fn, FnInfo, Args,
                          D->getBeginLoc(), D->getBeginLoc());
    CXXGlobalInits.push_back(Fn);
  }

  CurCGF->EmitStmt(D->getStmt());
}

void CodeGenModule::EmitDeclContext(const DeclContext *DC) {
  for (auto *I : DC->decls()) {
    // Unlike other DeclContexts, the contents of an ObjCImplDecl at TU scope
    // are themselves considered "top-level", so EmitTopLevelDecl on an
    // ObjCImplDecl does not recursively visit them. We need to do that in
    // case they're nested inside another construct (LinkageSpecDecl /
    // ExportDecl) that does stop them from being considered "top-level".
    if (auto *OID = dyn_cast<ObjCImplDecl>(I)) {
      for (auto *M : OID->methods())
        EmitTopLevelDecl(M);
    }

    EmitTopLevelDecl(I);
  }
}

/// EmitTopLevelDecl - Emit code for a single top level declaration.
void CodeGenModule::EmitTopLevelDecl(Decl *D) {
  // Ignore dependent declarations.
  if (D->isTemplated())
    return;

  // Consteval function shouldn't be emitted.
  if (auto *FD = dyn_cast<FunctionDecl>(D); FD && FD->isImmediateFunction())
    return;

  switch (D->getKind()) {
  case Decl::CXXConversion:
  case Decl::CXXMethod:
  case Decl::Function:
    EmitGlobal(cast<FunctionDecl>(D));
    // Always provide some coverage mapping
    // even for the functions that aren't emitted.
    AddDeferredUnusedCoverageMapping(D);
    break;

  case Decl::CXXDeductionGuide:
    // Function-like, but does not result in code emission.
    break;

  case Decl::Var:
  case Decl::Decomposition:
  case Decl::VarTemplateSpecialization:
    EmitGlobal(cast<VarDecl>(D));
    if (auto *DD = dyn_cast<DecompositionDecl>(D))
      for (auto *B : DD->bindings())
        if (auto *HD = B->getHoldingVar())
          EmitGlobal(HD);
    break;

  // Indirect fields from global anonymous structs and unions can be
  // ignored; only the actual variable requires IR gen support.
  case Decl::IndirectField:
    break;

  // C++ Decls
  case Decl::Namespace:
    EmitDeclContext(cast<NamespaceDecl>(D));
    break;
  case Decl::ClassTemplateSpecialization: {
    const auto *Spec = cast<ClassTemplateSpecializationDecl>(D);
    if (CGDebugInfo *DI = getModuleDebugInfo())
      if (Spec->getSpecializationKind() ==
              TSK_ExplicitInstantiationDefinition &&
          Spec->hasDefinition())
        DI->completeTemplateDefinition(*Spec);
  } [[fallthrough]];
  case Decl::CXXRecord: {
    CXXRecordDecl *CRD = cast<CXXRecordDecl>(D);
    if (CGDebugInfo *DI = getModuleDebugInfo()) {
      if (CRD->hasDefinition())
        DI->EmitAndRetainType(getContext().getRecordType(cast<RecordDecl>(D)));
      if (auto *ES = D->getASTContext().getExternalSource())
        if (ES->hasExternalDefinitions(D) == ExternalASTSource::EK_Never)
          DI->completeUnusedClass(*CRD);
    }
    // Emit any static data members, they may be definitions.
    for (auto *I : CRD->decls())
      if (isa<VarDecl>(I) || isa<CXXRecordDecl>(I))
        EmitTopLevelDecl(I);
    break;
  }
    // No code generation needed.
  case Decl::UsingShadow:
  case Decl::ClassTemplate:
  case Decl::VarTemplate:
  case Decl::Concept:
  case Decl::VarTemplatePartialSpecialization:
  case Decl::FunctionTemplate:
  case Decl::TypeAliasTemplate:
  case Decl::Block:
  case Decl::Empty:
  case Decl::Binding:
    break;
  case Decl::Using:          // using X; [C++]
    if (CGDebugInfo *DI = getModuleDebugInfo())
        DI->EmitUsingDecl(cast<UsingDecl>(*D));
    break;
  case Decl::UsingEnum: // using enum X; [C++]
    if (CGDebugInfo *DI = getModuleDebugInfo())
      DI->EmitUsingEnumDecl(cast<UsingEnumDecl>(*D));
    break;
  case Decl::NamespaceAlias:
    if (CGDebugInfo *DI = getModuleDebugInfo())
        DI->EmitNamespaceAlias(cast<NamespaceAliasDecl>(*D));
    break;
  case Decl::UsingDirective: // using namespace X; [C++]
    if (CGDebugInfo *DI = getModuleDebugInfo())
      DI->EmitUsingDirective(cast<UsingDirectiveDecl>(*D));
    break;
  case Decl::CXXConstructor:
    getCXXABI().EmitCXXConstructors(cast<CXXConstructorDecl>(D));
    break;
  case Decl::CXXDestructor:
    getCXXABI().EmitCXXDestructors(cast<CXXDestructorDecl>(D));
    break;

  case Decl::StaticAssert:
    // Nothing to do.
    break;

  // Objective-C Decls

  // Forward declarations, no (immediate) code generation.
  case Decl::ObjCInterface:
  case Decl::ObjCCategory:
    break;

  case Decl::ObjCProtocol: {
    auto *Proto = cast<ObjCProtocolDecl>(D);
    if (Proto->isThisDeclarationADefinition())
      ObjCRuntime->GenerateProtocol(Proto);
    break;
  }

  case Decl::ObjCCategoryImpl:
    // Categories have properties but don't support synthesize so we
    // can ignore them here.
    ObjCRuntime->GenerateCategory(cast<ObjCCategoryImplDecl>(D));
    break;

  case Decl::ObjCImplementation: {
    auto *OMD = cast<ObjCImplementationDecl>(D);
    EmitObjCPropertyImplementations(OMD);
    EmitObjCIvarInitializations(OMD);
    ObjCRuntime->GenerateClass(OMD);
    // Emit global variable debug information.
    if (CGDebugInfo *DI = getModuleDebugInfo())
      if (getCodeGenOpts().hasReducedDebugInfo())
        DI->getOrCreateInterfaceType(getContext().getObjCInterfaceType(
            OMD->getClassInterface()), OMD->getLocation());
    break;
  }
  case Decl::ObjCMethod: {
    auto *OMD = cast<ObjCMethodDecl>(D);
    // If this is not a prototype, emit the body.
    if (OMD->getBody())
      CodeGenFunction(*this).GenerateObjCMethod(OMD);
    break;
  }
  case Decl::ObjCCompatibleAlias:
    ObjCRuntime->RegisterAlias(cast<ObjCCompatibleAliasDecl>(D));
    break;

  case Decl::PragmaComment: {
    const auto *PCD = cast<PragmaCommentDecl>(D);
    switch (PCD->getCommentKind()) {
    case PCK_Unknown:
      llvm_unreachable("unexpected pragma comment kind");
    case PCK_Linker:
      AppendLinkerOptions(PCD->getArg());
      break;
    case PCK_Lib:
        AddDependentLib(PCD->getArg());
      break;
    case PCK_Compiler:
    case PCK_ExeStr:
    case PCK_User:
      break; // We ignore all of these.
    }
    break;
  }

  case Decl::PragmaDetectMismatch: {
    const auto *PDMD = cast<PragmaDetectMismatchDecl>(D);
    AddDetectMismatch(PDMD->getName(), PDMD->getValue());
    break;
  }

  case Decl::LinkageSpec:
    EmitLinkageSpec(cast<LinkageSpecDecl>(D));
    break;

  case Decl::FileScopeAsm: {
    // File-scope asm is ignored during device-side CUDA compilation.
    if (LangOpts.CUDA && LangOpts.CUDAIsDevice)
      break;
    // File-scope asm is ignored during device-side OpenMP compilation.
    if (LangOpts.OpenMPIsTargetDevice)
      break;
    // File-scope asm is ignored during device-side SYCL compilation.
    if (LangOpts.SYCLIsDevice)
      break;
    auto *AD = cast<FileScopeAsmDecl>(D);
    getModule().appendModuleInlineAsm(AD->getAsmString()->getString());
    break;
  }

  case Decl::TopLevelStmt:
    EmitTopLevelStmt(cast<TopLevelStmtDecl>(D));
    break;

  case Decl::Import: {
    auto *Import = cast<ImportDecl>(D);

    // If we've already imported this module, we're done.
    if (!ImportedModules.insert(Import->getImportedModule()))
      break;

    // Emit debug information for direct imports.
    if (!Import->getImportedOwningModule()) {
      if (CGDebugInfo *DI = getModuleDebugInfo())
        DI->EmitImportDecl(*Import);
    }

    // For C++ standard modules we are done - we will call the module
    // initializer for imported modules, and that will likewise call those for
    // any imports it has.
    if (CXX20ModuleInits && Import->getImportedOwningModule() &&
        !Import->getImportedOwningModule()->isModuleMapModule())
      break;

    // For clang C++ module map modules the initializers for sub-modules are
    // emitted here.

    // Find all of the submodules and emit the module initializers.
    llvm::SmallPtrSet<clang::Module *, 16> Visited;
    SmallVector<clang::Module *, 16> Stack;
    Visited.insert(Import->getImportedModule());
    Stack.push_back(Import->getImportedModule());

    while (!Stack.empty()) {
      clang::Module *Mod = Stack.pop_back_val();
      if (!EmittedModuleInitializers.insert(Mod).second)
        continue;

      for (auto *D : Context.getModuleInitializers(Mod))
        EmitTopLevelDecl(D);

      // Visit the submodules of this module.
      for (auto *Submodule : Mod->submodules()) {
        // Skip explicit children; they need to be explicitly imported to emit
        // the initializers.
        if (Submodule->IsExplicit)
          continue;

        if (Visited.insert(Submodule).second)
          Stack.push_back(Submodule);
      }
    }
    break;
  }

  case Decl::Export:
    EmitDeclContext(cast<ExportDecl>(D));
    break;

  case Decl::OMPThreadPrivate:
    EmitOMPThreadPrivateDecl(cast<OMPThreadPrivateDecl>(D));
    break;

  case Decl::OMPAllocate:
    EmitOMPAllocateDecl(cast<OMPAllocateDecl>(D));
    break;

  case Decl::OMPDeclareReduction:
    EmitOMPDeclareReduction(cast<OMPDeclareReductionDecl>(D));
    break;

  case Decl::OMPDeclareMapper:
    EmitOMPDeclareMapper(cast<OMPDeclareMapperDecl>(D));
    break;

  case Decl::OMPRequires:
    EmitOMPRequiresDecl(cast<OMPRequiresDecl>(D));
    break;

  case Decl::Typedef:
  case Decl::TypeAlias: // using foo = bar; [C++11]
    if (CGDebugInfo *DI = getModuleDebugInfo())
      DI->EmitAndRetainType(
          getContext().getTypedefType(cast<TypedefNameDecl>(D)));
    break;

  case Decl::Record:
    if (CGDebugInfo *DI = getModuleDebugInfo())
      if (cast<RecordDecl>(D)->getDefinition())
        DI->EmitAndRetainType(getContext().getRecordType(cast<RecordDecl>(D)));
    break;

  case Decl::Enum:
    if (CGDebugInfo *DI = getModuleDebugInfo())
      if (cast<EnumDecl>(D)->getDefinition())
        DI->EmitAndRetainType(getContext().getEnumType(cast<EnumDecl>(D)));
    break;

  case Decl::HLSLBuffer:
    getHLSLRuntime().addBuffer(cast<HLSLBufferDecl>(D));
    break;

  default:
    // Make sure we handled everything we should, every other kind is a
    // non-top-level decl.  FIXME: Would be nice to have an isTopLevelDeclKind
    // function. Need to recode Decl::Kind to do that easily.
    assert(isa<TypeDecl>(D) && "Unsupported decl kind");
    break;
  }
}

void CodeGenModule::AddDeferredUnusedCoverageMapping(Decl *D) {
  // Do we need to generate coverage mapping?
  if (!CodeGenOpts.CoverageMapping)
    return;
  switch (D->getKind()) {
  case Decl::CXXConversion:
  case Decl::CXXMethod:
  case Decl::Function:
  case Decl::ObjCMethod:
  case Decl::CXXConstructor:
  case Decl::CXXDestructor: {
    if (!cast<FunctionDecl>(D)->doesThisDeclarationHaveABody())
      break;
    SourceManager &SM = getContext().getSourceManager();
    if (LimitedCoverage && SM.getMainFileID() != SM.getFileID(D->getBeginLoc()))
      break;
    if (!llvm::coverage::SystemHeadersCoverage &&
        SM.isInSystemHeader(D->getBeginLoc()))
      break;
    DeferredEmptyCoverageMappingDecls.try_emplace(D, true);
    break;
  }
  default:
    break;
  };
}

void CodeGenModule::ClearUnusedCoverageMapping(const Decl *D) {
  // Do we need to generate coverage mapping?
  if (!CodeGenOpts.CoverageMapping)
    return;
  if (const auto *Fn = dyn_cast<FunctionDecl>(D)) {
    if (Fn->isTemplateInstantiation())
      ClearUnusedCoverageMapping(Fn->getTemplateInstantiationPattern());
  }
  DeferredEmptyCoverageMappingDecls.insert_or_assign(D, false);
}

void CodeGenModule::EmitDeferredUnusedCoverageMappings() {
  // We call takeVector() here to avoid use-after-free.
  // FIXME: DeferredEmptyCoverageMappingDecls is getting mutated because
  // we deserialize function bodies to emit coverage info for them, and that
  // deserializes more declarations. How should we handle that case?
  for (const auto &Entry : DeferredEmptyCoverageMappingDecls.takeVector()) {
    if (!Entry.second)
      continue;
    const Decl *D = Entry.first;
    switch (D->getKind()) {
    case Decl::CXXConversion:
    case Decl::CXXMethod:
    case Decl::Function:
    case Decl::ObjCMethod: {
      CodeGenPGO PGO(*this);
      GlobalDecl GD(cast<FunctionDecl>(D));
      PGO.emitEmptyCounterMapping(D, getMangledName(GD),
                                  getFunctionLinkage(GD));
      break;
    }
    case Decl::CXXConstructor: {
      CodeGenPGO PGO(*this);
      GlobalDecl GD(cast<CXXConstructorDecl>(D), Ctor_Base);
      PGO.emitEmptyCounterMapping(D, getMangledName(GD),
                                  getFunctionLinkage(GD));
      break;
    }
    case Decl::CXXDestructor: {
      CodeGenPGO PGO(*this);
      GlobalDecl GD(cast<CXXDestructorDecl>(D), Dtor_Base);
      PGO.emitEmptyCounterMapping(D, getMangledName(GD),
                                  getFunctionLinkage(GD));
      break;
    }
    default:
      break;
    };
  }
}

void CodeGenModule::EmitMainVoidAlias() {
  // In order to transition away from "__original_main" gracefully, emit an
  // alias for "main" in the no-argument case so that libc can detect when
  // new-style no-argument main is in used.
  if (llvm::Function *F = getModule().getFunction("main")) {
    if (!F->isDeclaration() && F->arg_size() == 0 && !F->isVarArg() &&
        F->getReturnType()->isIntegerTy(Context.getTargetInfo().getIntWidth())) {
      auto *GA = llvm::GlobalAlias::create("__main_void", F);
      GA->setVisibility(llvm::GlobalValue::HiddenVisibility);
    }
  }
}

/// Turns the given pointer into a constant.
static llvm::Constant *GetPointerConstant(llvm::LLVMContext &Context,
                                          const void *Ptr) {
  uintptr_t PtrInt = reinterpret_cast<uintptr_t>(Ptr);
  llvm::Type *i64 = llvm::Type::getInt64Ty(Context);
  return llvm::ConstantInt::get(i64, PtrInt);
}

static void EmitGlobalDeclMetadata(CodeGenModule &CGM,
                                   llvm::NamedMDNode *&GlobalMetadata,
                                   GlobalDecl D,
                                   llvm::GlobalValue *Addr) {
  if (!GlobalMetadata)
    GlobalMetadata =
      CGM.getModule().getOrInsertNamedMetadata("clang.global.decl.ptrs");

  // TODO: should we report variant information for ctors/dtors?
  llvm::Metadata *Ops[] = {llvm::ConstantAsMetadata::get(Addr),
                           llvm::ConstantAsMetadata::get(GetPointerConstant(
                               CGM.getLLVMContext(), D.getDecl()))};
  GlobalMetadata->addOperand(llvm::MDNode::get(CGM.getLLVMContext(), Ops));
}

bool CodeGenModule::CheckAndReplaceExternCIFuncs(llvm::GlobalValue *Elem,
                                                 llvm::GlobalValue *CppFunc) {
  // Store the list of ifuncs we need to replace uses in.
  llvm::SmallVector<llvm::GlobalIFunc *> IFuncs;
  // List of ConstantExprs that we should be able to delete when we're done
  // here.
  llvm::SmallVector<llvm::ConstantExpr *> CEs;

  // It isn't valid to replace the extern-C ifuncs if all we find is itself!
  if (Elem == CppFunc)
    return false;

  // First make sure that all users of this are ifuncs (or ifuncs via a
  // bitcast), and collect the list of ifuncs and CEs so we can work on them
  // later.
  for (llvm::User *User : Elem->users()) {
    // Users can either be a bitcast ConstExpr that is used by the ifuncs, OR an
    // ifunc directly. In any other case, just give up, as we don't know what we
    // could break by changing those.
    if (auto *ConstExpr = dyn_cast<llvm::ConstantExpr>(User)) {
      if (ConstExpr->getOpcode() != llvm::Instruction::BitCast)
        return false;

      for (llvm::User *CEUser : ConstExpr->users()) {
        if (auto *IFunc = dyn_cast<llvm::GlobalIFunc>(CEUser)) {
          IFuncs.push_back(IFunc);
        } else {
          return false;
        }
      }
      CEs.push_back(ConstExpr);
    } else if (auto *IFunc = dyn_cast<llvm::GlobalIFunc>(User)) {
      IFuncs.push_back(IFunc);
    } else {
      // This user is one we don't know how to handle, so fail redirection. This
      // will result in an ifunc retaining a resolver name that will ultimately
      // fail to be resolved to a defined function.
      return false;
    }
  }

  // Now we know this is a valid case where we can do this alias replacement, we
  // need to remove all of the references to Elem (and the bitcasts!) so we can
  // delete it.
  for (llvm::GlobalIFunc *IFunc : IFuncs)
    IFunc->setResolver(nullptr);
  for (llvm::ConstantExpr *ConstExpr : CEs)
    ConstExpr->destroyConstant();

  // We should now be out of uses for the 'old' version of this function, so we
  // can erase it as well.
  Elem->eraseFromParent();

  for (llvm::GlobalIFunc *IFunc : IFuncs) {
    // The type of the resolver is always just a function-type that returns the
    // type of the IFunc, so create that here. If the type of the actual
    // resolver doesn't match, it just gets bitcast to the right thing.
    auto *ResolverTy =
        llvm::FunctionType::get(IFunc->getType(), /*isVarArg*/ false);
    llvm::Constant *Resolver = GetOrCreateLLVMFunction(
        CppFunc->getName(), ResolverTy, {}, /*ForVTable*/ false);
    IFunc->setResolver(Resolver);
  }
  return true;
}

/// For each function which is declared within an extern "C" region and marked
/// as 'used', but has internal linkage, create an alias from the unmangled
/// name to the mangled name if possible. People expect to be able to refer
/// to such functions with an unmangled name from inline assembly within the
/// same translation unit.
void CodeGenModule::EmitStaticExternCAliases() {
  if (!getTargetCodeGenInfo().shouldEmitStaticExternCAliases())
    return;
  for (auto &I : StaticExternCValues) {
    const IdentifierInfo *Name = I.first;
    llvm::GlobalValue *Val = I.second;

    // If Val is null, that implies there were multiple declarations that each
    // had a claim to the unmangled name. In this case, generation of the alias
    // is suppressed. See CodeGenModule::MaybeHandleStaticInExternC.
    if (!Val)
      break;

    llvm::GlobalValue *ExistingElem =
        getModule().getNamedValue(Name->getName());

    // If there is either not something already by this name, or we were able to
    // replace all uses from IFuncs, create the alias.
    if (!ExistingElem || CheckAndReplaceExternCIFuncs(ExistingElem, Val))
      addCompilerUsedGlobal(llvm::GlobalAlias::create(Name->getName(), Val));
  }
}

bool CodeGenModule::lookupRepresentativeDecl(StringRef MangledName,
                                             GlobalDecl &Result) const {
  auto Res = Manglings.find(MangledName);
  if (Res == Manglings.end())
    return false;
  Result = Res->getValue();
  return true;
}

/// Emits metadata nodes associating all the global values in the
/// current module with the Decls they came from.  This is useful for
/// projects using IR gen as a subroutine.
///
/// Since there's currently no way to associate an MDNode directly
/// with an llvm::GlobalValue, we create a global named metadata
/// with the name 'clang.global.decl.ptrs'.
void CodeGenModule::EmitDeclMetadata() {
  llvm::NamedMDNode *GlobalMetadata = nullptr;

  for (auto &I : MangledDeclNames) {
    llvm::GlobalValue *Addr = getModule().getNamedValue(I.second);
    // Some mangled names don't necessarily have an associated GlobalValue
    // in this module, e.g. if we mangled it for DebugInfo.
    if (Addr)
      EmitGlobalDeclMetadata(*this, GlobalMetadata, I.first, Addr);
  }
}

/// Emits metadata nodes for all the local variables in the current
/// function.
void CodeGenFunction::EmitDeclMetadata() {
  if (LocalDeclMap.empty()) return;

  llvm::LLVMContext &Context = getLLVMContext();

  // Find the unique metadata ID for this name.
  unsigned DeclPtrKind = Context.getMDKindID("clang.decl.ptr");

  llvm::NamedMDNode *GlobalMetadata = nullptr;

  for (auto &I : LocalDeclMap) {
    const Decl *D = I.first;
    llvm::Value *Addr = I.second.emitRawPointer(*this);
    if (auto *Alloca = dyn_cast<llvm::AllocaInst>(Addr)) {
      llvm::Value *DAddr = GetPointerConstant(getLLVMContext(), D);
      Alloca->setMetadata(
          DeclPtrKind, llvm::MDNode::get(
                           Context, llvm::ValueAsMetadata::getConstant(DAddr)));
    } else if (auto *GV = dyn_cast<llvm::GlobalValue>(Addr)) {
      GlobalDecl GD = GlobalDecl(cast<VarDecl>(D));
      EmitGlobalDeclMetadata(CGM, GlobalMetadata, GD, GV);
    }
  }
}

void CodeGenModule::EmitVersionIdentMetadata() {
  llvm::NamedMDNode *IdentMetadata =
    TheModule.getOrInsertNamedMetadata("llvm.ident");
  std::string Version = getClangFullVersion();
  llvm::LLVMContext &Ctx = TheModule.getContext();

  llvm::Metadata *IdentNode[] = {llvm::MDString::get(Ctx, Version)};
  IdentMetadata->addOperand(llvm::MDNode::get(Ctx, IdentNode));
}

void CodeGenModule::EmitCommandLineMetadata() {
  llvm::NamedMDNode *CommandLineMetadata =
    TheModule.getOrInsertNamedMetadata("llvm.commandline");
  std::string CommandLine = getCodeGenOpts().RecordCommandLine;
  llvm::LLVMContext &Ctx = TheModule.getContext();

  llvm::Metadata *CommandLineNode[] = {llvm::MDString::get(Ctx, CommandLine)};
  CommandLineMetadata->addOperand(llvm::MDNode::get(Ctx, CommandLineNode));
}

void CodeGenModule::EmitCoverageFile() {
  llvm::NamedMDNode *CUNode = TheModule.getNamedMetadata("llvm.dbg.cu");
  if (!CUNode)
    return;

  llvm::NamedMDNode *GCov = TheModule.getOrInsertNamedMetadata("llvm.gcov");
  llvm::LLVMContext &Ctx = TheModule.getContext();
  auto *CoverageDataFile =
      llvm::MDString::get(Ctx, getCodeGenOpts().CoverageDataFile);
  auto *CoverageNotesFile =
      llvm::MDString::get(Ctx, getCodeGenOpts().CoverageNotesFile);
  for (int i = 0, e = CUNode->getNumOperands(); i != e; ++i) {
    llvm::MDNode *CU = CUNode->getOperand(i);
    llvm::Metadata *Elts[] = {CoverageNotesFile, CoverageDataFile, CU};
    GCov->addOperand(llvm::MDNode::get(Ctx, Elts));
  }
}

llvm::Constant *CodeGenModule::GetAddrOfRTTIDescriptor(QualType Ty,
                                                       bool ForEH) {
  // Return a bogus pointer if RTTI is disabled, unless it's for EH.
  // FIXME: should we even be calling this method if RTTI is disabled
  // and it's not for EH?
  if (!shouldEmitRTTI(ForEH))
    return llvm::Constant::getNullValue(GlobalsInt8PtrTy);

  if (ForEH && Ty->isObjCObjectPointerType() &&
      LangOpts.ObjCRuntime.isGNUFamily())
    return ObjCRuntime->GetEHType(Ty);

  return getCXXABI().getAddrOfRTTIDescriptor(Ty);
}

void CodeGenModule::EmitOMPThreadPrivateDecl(const OMPThreadPrivateDecl *D) {
  // Do not emit threadprivates in simd-only mode.
  if (LangOpts.OpenMP && LangOpts.OpenMPSimd)
    return;
  for (auto RefExpr : D->varlists()) {
    auto *VD = cast<VarDecl>(cast<DeclRefExpr>(RefExpr)->getDecl());
    bool PerformInit =
        VD->getAnyInitializer() &&
        !VD->getAnyInitializer()->isConstantInitializer(getContext(),
                                                        /*ForRef=*/false);

    Address Addr(GetAddrOfGlobalVar(VD),
                 getTypes().ConvertTypeForMem(VD->getType()),
                 getContext().getDeclAlign(VD));
    if (auto InitFunction = getOpenMPRuntime().emitThreadPrivateVarDefinition(
            VD, Addr, RefExpr->getBeginLoc(), PerformInit))
      CXXGlobalInits.push_back(InitFunction);
  }
}

llvm::Metadata *
CodeGenModule::CreateMetadataIdentifierImpl(QualType T, MetadataTypeMap &Map,
                                            StringRef Suffix) {
  if (auto *FnType = T->getAs<FunctionProtoType>())
    T = getContext().getFunctionType(
        FnType->getReturnType(), FnType->getParamTypes(),
        FnType->getExtProtoInfo().withExceptionSpec(EST_None));

  llvm::Metadata *&InternalId = Map[T.getCanonicalType()];
  if (InternalId)
    return InternalId;

  if (isExternallyVisible(T->getLinkage())) {
    std::string OutName;
    llvm::raw_string_ostream Out(OutName);
    getCXXABI().getMangleContext().mangleCanonicalTypeName(
        T, Out, getCodeGenOpts().SanitizeCfiICallNormalizeIntegers);

    if (getCodeGenOpts().SanitizeCfiICallNormalizeIntegers)
      Out << ".normalized";

    Out << Suffix;

    InternalId = llvm::MDString::get(getLLVMContext(), Out.str());
  } else {
    InternalId = llvm::MDNode::getDistinct(getLLVMContext(),
                                           llvm::ArrayRef<llvm::Metadata *>());
  }

  return InternalId;
}

llvm::Metadata *CodeGenModule::CreateMetadataIdentifierForType(QualType T) {
  return CreateMetadataIdentifierImpl(T, MetadataIdMap, "");
}

llvm::Metadata *
CodeGenModule::CreateMetadataIdentifierForVirtualMemPtrType(QualType T) {
  return CreateMetadataIdentifierImpl(T, VirtualMetadataIdMap, ".virtual");
}

// Generalize pointer types to a void pointer with the qualifiers of the
// originally pointed-to type, e.g. 'const char *' and 'char * const *'
// generalize to 'const void *' while 'char *' and 'const char **' generalize to
// 'void *'.
static QualType GeneralizeType(ASTContext &Ctx, QualType Ty) {
  if (!Ty->isPointerType())
    return Ty;

  return Ctx.getPointerType(
      QualType(Ctx.VoidTy).withCVRQualifiers(
          Ty->getPointeeType().getCVRQualifiers()));
}

// Apply type generalization to a FunctionType's return and argument types
static QualType GeneralizeFunctionType(ASTContext &Ctx, QualType Ty) {
  if (auto *FnType = Ty->getAs<FunctionProtoType>()) {
    SmallVector<QualType, 8> GeneralizedParams;
    for (auto &Param : FnType->param_types())
      GeneralizedParams.push_back(GeneralizeType(Ctx, Param));

    return Ctx.getFunctionType(
        GeneralizeType(Ctx, FnType->getReturnType()),
        GeneralizedParams, FnType->getExtProtoInfo());
  }

  if (auto *FnType = Ty->getAs<FunctionNoProtoType>())
    return Ctx.getFunctionNoProtoType(
        GeneralizeType(Ctx, FnType->getReturnType()));

  llvm_unreachable("Encountered unknown FunctionType");
}

llvm::Metadata *CodeGenModule::CreateMetadataIdentifierGeneralized(QualType T) {
  return CreateMetadataIdentifierImpl(GeneralizeFunctionType(getContext(), T),
                                      GeneralizedMetadataIdMap, ".generalized");
}

/// Returns whether this module needs the "all-vtables" type identifier.
bool CodeGenModule::NeedAllVtablesTypeId() const {
  // Returns true if at least one of vtable-based CFI checkers is enabled and
  // is not in the trapping mode.
  return ((LangOpts.Sanitize.has(SanitizerKind::CFIVCall) &&
           !CodeGenOpts.SanitizeTrap.has(SanitizerKind::CFIVCall)) ||
          (LangOpts.Sanitize.has(SanitizerKind::CFINVCall) &&
           !CodeGenOpts.SanitizeTrap.has(SanitizerKind::CFINVCall)) ||
          (LangOpts.Sanitize.has(SanitizerKind::CFIDerivedCast) &&
           !CodeGenOpts.SanitizeTrap.has(SanitizerKind::CFIDerivedCast)) ||
          (LangOpts.Sanitize.has(SanitizerKind::CFIUnrelatedCast) &&
           !CodeGenOpts.SanitizeTrap.has(SanitizerKind::CFIUnrelatedCast)));
}

void CodeGenModule::AddVTableTypeMetadata(llvm::GlobalVariable *VTable,
                                          CharUnits Offset,
                                          const CXXRecordDecl *RD) {
  llvm::Metadata *MD =
      CreateMetadataIdentifierForType(QualType(RD->getTypeForDecl(), 0));
  VTable->addTypeMetadata(Offset.getQuantity(), MD);

  if (CodeGenOpts.SanitizeCfiCrossDso)
    if (auto CrossDsoTypeId = CreateCrossDsoCfiTypeId(MD))
      VTable->addTypeMetadata(Offset.getQuantity(),
                              llvm::ConstantAsMetadata::get(CrossDsoTypeId));

  if (NeedAllVtablesTypeId()) {
    llvm::Metadata *MD = llvm::MDString::get(getLLVMContext(), "all-vtables");
    VTable->addTypeMetadata(Offset.getQuantity(), MD);
  }
}

llvm::SanitizerStatReport &CodeGenModule::getSanStats() {
  if (!SanStats)
    SanStats = std::make_unique<llvm::SanitizerStatReport>(&getModule());

  return *SanStats;
}

llvm::Value *
CodeGenModule::createOpenCLIntToSamplerConversion(const Expr *E,
                                                  CodeGenFunction &CGF) {
  llvm::Constant *C = ConstantEmitter(CGF).emitAbstract(E, E->getType());
  auto *SamplerT = getOpenCLRuntime().getSamplerType(E->getType().getTypePtr());
  auto *FTy = llvm::FunctionType::get(SamplerT, {C->getType()}, false);
  auto *Call = CGF.EmitRuntimeCall(
      CreateRuntimeFunction(FTy, "__translate_sampler_initializer"), {C});
  return Call;
}

CharUnits CodeGenModule::getNaturalPointeeTypeAlignment(
    QualType T, LValueBaseInfo *BaseInfo, TBAAAccessInfo *TBAAInfo) {
  return getNaturalTypeAlignment(T->getPointeeType(), BaseInfo, TBAAInfo,
                                 /* forPointeeType= */ true);
}

CharUnits CodeGenModule::getNaturalTypeAlignment(QualType T,
                                                 LValueBaseInfo *BaseInfo,
                                                 TBAAAccessInfo *TBAAInfo,
                                                 bool forPointeeType) {
  if (TBAAInfo)
    *TBAAInfo = getTBAAAccessInfo(T);

  // FIXME: This duplicates logic in ASTContext::getTypeAlignIfKnown. But
  // that doesn't return the information we need to compute BaseInfo.

  // Honor alignment typedef attributes even on incomplete types.
  // We also honor them straight for C++ class types, even as pointees;
  // there's an expressivity gap here.
  if (auto TT = T->getAs<TypedefType>()) {
    if (auto Align = TT->getDecl()->getMaxAlignment()) {
      if (BaseInfo)
        *BaseInfo = LValueBaseInfo(AlignmentSource::AttributedType);
      return getContext().toCharUnitsFromBits(Align);
    }
  }

  bool AlignForArray = T->isArrayType();

  // Analyze the base element type, so we don't get confused by incomplete
  // array types.
  T = getContext().getBaseElementType(T);

  if (T->isIncompleteType()) {
    // We could try to replicate the logic from
    // ASTContext::getTypeAlignIfKnown, but nothing uses the alignment if the
    // type is incomplete, so it's impossible to test. We could try to reuse
    // getTypeAlignIfKnown, but that doesn't return the information we need
    // to set BaseInfo.  So just ignore the possibility that the alignment is
    // greater than one.
    if (BaseInfo)
      *BaseInfo = LValueBaseInfo(AlignmentSource::Type);
    return CharUnits::One();
  }

  if (BaseInfo)
    *BaseInfo = LValueBaseInfo(AlignmentSource::Type);

  CharUnits Alignment;
  const CXXRecordDecl *RD;
  if (T.getQualifiers().hasUnaligned()) {
    Alignment = CharUnits::One();
  } else if (forPointeeType && !AlignForArray &&
             (RD = T->getAsCXXRecordDecl())) {
    // For C++ class pointees, we don't know whether we're pointing at a
    // base or a complete object, so we generally need to use the
    // non-virtual alignment.
    Alignment = getClassPointerAlignment(RD);
  } else {
    Alignment = getContext().getTypeAlignInChars(T);
  }

  // Cap to the global maximum type alignment unless the alignment
  // was somehow explicit on the type.
  if (unsigned MaxAlign = getLangOpts().MaxTypeAlign) {
    if (Alignment.getQuantity() > MaxAlign &&
        !getContext().isAlignmentRequired(T))
      Alignment = CharUnits::fromQuantity(MaxAlign);
  }
  return Alignment;
}

bool CodeGenModule::stopAutoInit() {
  unsigned StopAfter = getContext().getLangOpts().TrivialAutoVarInitStopAfter;
  if (StopAfter) {
    // This number is positive only when -ftrivial-auto-var-init-stop-after=* is
    // used
    if (NumAutoVarInit >= StopAfter) {
      return true;
    }
    if (!NumAutoVarInit) {
      unsigned DiagID = getDiags().getCustomDiagID(
          DiagnosticsEngine::Warning,
          "-ftrivial-auto-var-init-stop-after=%0 has been enabled to limit the "
          "number of times ftrivial-auto-var-init=%1 gets applied.");
      getDiags().Report(DiagID)
          << StopAfter
          << (getContext().getLangOpts().getTrivialAutoVarInit() ==
                      LangOptions::TrivialAutoVarInitKind::Zero
                  ? "zero"
                  : "pattern");
    }
    ++NumAutoVarInit;
  }
  return false;
}

void CodeGenModule::printPostfixForExternalizedDecl(llvm::raw_ostream &OS,
                                                    const Decl *D) const {
  // ptxas does not allow '.' in symbol names. On the other hand, HIP prefers
  // postfix beginning with '.' since the symbol name can be demangled.
  if (LangOpts.HIP)
    OS << (isa<VarDecl>(D) ? ".static." : ".intern.");
  else
    OS << (isa<VarDecl>(D) ? "__static__" : "__intern__");

  // If the CUID is not specified we try to generate a unique postfix.
  if (getLangOpts().CUID.empty()) {
    SourceManager &SM = getContext().getSourceManager();
    PresumedLoc PLoc = SM.getPresumedLoc(D->getLocation());
    assert(PLoc.isValid() && "Source location is expected to be valid.");

    // Get the hash of the user defined macros.
    llvm::MD5 Hash;
    llvm::MD5::MD5Result Result;
    for (const auto &Arg : PreprocessorOpts.Macros)
      Hash.update(Arg.first);
    Hash.final(Result);

    // Get the UniqueID for the file containing the decl.
    llvm::sys::fs::UniqueID ID;
    if (llvm::sys::fs::getUniqueID(PLoc.getFilename(), ID)) {
      PLoc = SM.getPresumedLoc(D->getLocation(), /*UseLineDirectives=*/false);
      assert(PLoc.isValid() && "Source location is expected to be valid.");
      if (auto EC = llvm::sys::fs::getUniqueID(PLoc.getFilename(), ID))
        SM.getDiagnostics().Report(diag::err_cannot_open_file)
            << PLoc.getFilename() << EC.message();
    }
    OS << llvm::format("%x", ID.getFile()) << llvm::format("%x", ID.getDevice())
       << "_" << llvm::utohexstr(Result.low(), /*LowerCase=*/true, /*Width=*/8);
  } else {
    OS << getContext().getCUIDHash();
  }
}

void CodeGenModule::moveLazyEmissionStates(CodeGenModule *NewBuilder) {
  assert(DeferredDeclsToEmit.empty() &&
         "Should have emitted all decls deferred to emit.");
  assert(NewBuilder->DeferredDecls.empty() &&
         "Newly created module should not have deferred decls");
  NewBuilder->DeferredDecls = std::move(DeferredDecls);
  assert(EmittedDeferredDecls.empty() &&
         "Still have (unmerged) EmittedDeferredDecls deferred decls");

  assert(NewBuilder->DeferredVTables.empty() &&
         "Newly created module should not have deferred vtables");
  NewBuilder->DeferredVTables = std::move(DeferredVTables);

  assert(NewBuilder->MangledDeclNames.empty() &&
         "Newly created module should not have mangled decl names");
  assert(NewBuilder->Manglings.empty() &&
         "Newly created module should not have manglings");
  NewBuilder->Manglings = std::move(Manglings);

  NewBuilder->WeakRefReferences = std::move(WeakRefReferences);

  NewBuilder->TBAA = std::move(TBAA);

  NewBuilder->ABI->MangleCtx = std::move(ABI->MangleCtx);
}

void CodeGenModule::getFPAccuracyFuncAttributes(StringRef Name,
                                                llvm::AttributeList &AttrList,
                                                llvm::Metadata *&MD,
                                                unsigned ID,
                                                const llvm::Type *FuncType) {
  llvm::AttrBuilder FuncAttrs(getLLVMContext());
  getDefaultFunctionFPAccuracyAttributes(Name, FuncAttrs, MD, ID, FuncType);
  AttrList = llvm::AttributeList::get(
      getLLVMContext(), llvm::AttributeList::FunctionIndex, FuncAttrs);
}<|MERGE_RESOLUTION|>--- conflicted
+++ resolved
@@ -4142,8 +4142,11 @@
           !(LangOpts.HIPStdPar && isa<FunctionDecl>(Global) &&
             !Global->hasAttr<CUDAHostAttr>()))
         return;
-<<<<<<< HEAD
-    } else {
+      // Device-only functions are the only things we skip.
+    } else if (!Global->hasAttr<CUDAHostAttr>() &&
+               Global->hasAttr<CUDADeviceAttr>())
+      return;
+    else {
       // We need to emit host-side 'shadows' for all global
       // device-side variables because the CUDA runtime needs their
       // size and host-side address in order to provide access to
@@ -4157,12 +4160,6 @@
       assert((isa<FunctionDecl>(Global) || isa<VarDecl>(Global)) &&
              "Expected Variable or Function");
     }
-=======
-      // Device-only functions are the only things we skip.
-    } else if (!Global->hasAttr<CUDAHostAttr>() &&
-               Global->hasAttr<CUDADeviceAttr>())
-      return;
->>>>>>> 90abdf83
   }
 
   if (LangOpts.OpenMP) {
