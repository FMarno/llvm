--- conflicted
+++ resolved
@@ -3674,11 +3674,8 @@
   case SYCLBuiltinNumBasesExprClass:
   case SYCLBuiltinBaseTypeExprClass:
   case SYCLUniqueStableNameExprClass:
-<<<<<<< HEAD
   case SYCLUniqueStableIdExprClass:
-=======
   case PackIndexingExprClass:
->>>>>>> ade4259d
     // These never have a side-effect.
     return false;
 
