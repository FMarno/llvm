--- conflicted
+++ resolved
@@ -1059,46 +1059,10 @@
     else
       NeedComma = true;
 
-<<<<<<< HEAD
-    if (auto TTP = dyn_cast<TemplateTypeParmDecl>(Param)) {
-
-      if (const TypeConstraint *TC = TTP->getTypeConstraint())
-        TC->print(Out, Policy);
-      else if (TTP->wasDeclaredWithTypename())
-        Out << "typename";
-      else
-        Out << "class";
-
-      if (TTP->isParameterPack())
-        Out << " ...";
-      else if (!TTP->getName().empty())
-        Out << ' ';
-
-      Out << *TTP;
-
-      if (TTP->hasDefaultArgument()
-          && !Policy.SuppressDefaultTemplateArguments ) {
-        Out << " = ";
-        Out << TTP->getDefaultArgument().getAsString(Policy);
-      };
-    } else if (auto NTTP = dyn_cast<NonTypeTemplateParmDecl>(Param)) {
-      StringRef Name;
-      if (IdentifierInfo *II = NTTP->getIdentifier())
-        Name = II->getName();
-      printDeclType(NTTP->getType(), Name, NTTP->isParameterPack());
-
-      if (NTTP->hasDefaultArgument()
-          && !Policy.SuppressDefaultTemplateArguments ) {
-        Out << " = ";
-        NTTP->getDefaultArgument()->printPretty(Out, nullptr, Policy,
-                                                Indentation);
-      }
-=======
     if (const auto *TTP = dyn_cast<TemplateTypeParmDecl>(Param)) {
       VisitTemplateTypeParmDecl(TTP);
     } else if (auto NTTP = dyn_cast<NonTypeTemplateParmDecl>(Param)) {
       VisitNonTypeTemplateParmDecl(NTTP);
->>>>>>> c45fb35b
     } else if (auto TTPD = dyn_cast<TemplateTemplateParmDecl>(Param)) {
       VisitTemplateDecl(TTPD);
       // FIXME: print the default argument, if present.
@@ -1737,7 +1701,7 @@
 
   Out << *TTP;
 
-  if (TTP->hasDefaultArgument()) {
+  if (TTP->hasDefaultArgument() && !Policy.SuppressDefaultTemplateArguments) {
     Out << " = ";
     Out << TTP->getDefaultArgument().getAsString(Policy);
   }
@@ -1750,7 +1714,7 @@
     Name = II->getName();
   printDeclType(NTTP->getType(), Name, NTTP->isParameterPack());
 
-  if (NTTP->hasDefaultArgument()) {
+  if (NTTP->hasDefaultArgument() && !Policy.SuppressDefaultTemplateArguments) {
     Out << " = ";
     NTTP->getDefaultArgument()->printPretty(Out, nullptr, Policy, Indentation);
   }
