//===--- ASTConcept.cpp - Concepts Related AST Data Structures --*- C++ -*-===//
//
// Part of the LLVM Project, under the Apache License v2.0 with LLVM Exceptions.
// See https://llvm.org/LICENSE.txt for license information.
// SPDX-License-Identifier: Apache-2.0 WITH LLVM-exception
//
//===----------------------------------------------------------------------===//
///
/// \file
/// \brief This file defines AST data structures related to concepts.
///
//===----------------------------------------------------------------------===//

#include "clang/AST/ASTConcept.h"
#include "clang/AST/ASTContext.h"
#include "clang/AST/PrettyPrinter.h"
#include "llvm/ADT/ArrayRef.h"
#include "llvm/ADT/StringExtras.h"

using namespace clang;

static void
CreateUnsatisfiedConstraintRecord(const ASTContext &C,
                                  const UnsatisfiedConstraintRecord &Detail,
                                  UnsatisfiedConstraintRecord *TrailingObject) {
  if (Detail.is<Expr *>())
    new (TrailingObject) UnsatisfiedConstraintRecord(Detail.get<Expr *>());
  else {
    auto &SubstitutionDiagnostic =
        *Detail.get<std::pair<SourceLocation, StringRef> *>();
<<<<<<< HEAD
    unsigned MessageSize = SubstitutionDiagnostic.second.size();
    char *Mem = new (C) char[MessageSize];
    memcpy(Mem, SubstitutionDiagnostic.second.data(), MessageSize);
    auto *NewSubstDiag = new (C) std::pair<SourceLocation, StringRef>(
        SubstitutionDiagnostic.first, StringRef(Mem, MessageSize));
=======
    StringRef Message = C.backupStr(SubstitutionDiagnostic.second);
    auto *NewSubstDiag = new (C) std::pair<SourceLocation, StringRef>(
        SubstitutionDiagnostic.first, Message);
>>>>>>> 9c4aab8c
    new (TrailingObject) UnsatisfiedConstraintRecord(NewSubstDiag);
  }
}

ASTConstraintSatisfaction::ASTConstraintSatisfaction(
    const ASTContext &C, const ConstraintSatisfaction &Satisfaction)
    : NumRecords{Satisfaction.Details.size()},
      IsSatisfied{Satisfaction.IsSatisfied}, ContainsErrors{
                                                 Satisfaction.ContainsErrors} {
  for (unsigned I = 0; I < NumRecords; ++I)
    CreateUnsatisfiedConstraintRecord(
        C, Satisfaction.Details[I],
        getTrailingObjects<UnsatisfiedConstraintRecord>() + I);
}

ASTConstraintSatisfaction::ASTConstraintSatisfaction(
    const ASTContext &C, const ASTConstraintSatisfaction &Satisfaction)
    : NumRecords{Satisfaction.NumRecords},
      IsSatisfied{Satisfaction.IsSatisfied},
      ContainsErrors{Satisfaction.ContainsErrors} {
  for (unsigned I = 0; I < NumRecords; ++I)
    CreateUnsatisfiedConstraintRecord(
        C, *(Satisfaction.begin() + I),
        getTrailingObjects<UnsatisfiedConstraintRecord>() + I);
}

ASTConstraintSatisfaction *
ASTConstraintSatisfaction::Create(const ASTContext &C,
                                  const ConstraintSatisfaction &Satisfaction) {
  std::size_t size =
      totalSizeToAlloc<UnsatisfiedConstraintRecord>(
          Satisfaction.Details.size());
  void *Mem = C.Allocate(size, alignof(ASTConstraintSatisfaction));
  return new (Mem) ASTConstraintSatisfaction(C, Satisfaction);
}

ASTConstraintSatisfaction *ASTConstraintSatisfaction::Rebuild(
    const ASTContext &C, const ASTConstraintSatisfaction &Satisfaction) {
  std::size_t size =
      totalSizeToAlloc<UnsatisfiedConstraintRecord>(Satisfaction.NumRecords);
  void *Mem = C.Allocate(size, alignof(ASTConstraintSatisfaction));
  return new (Mem) ASTConstraintSatisfaction(C, Satisfaction);
}

void ConstraintSatisfaction::Profile(
    llvm::FoldingSetNodeID &ID, const ASTContext &C,
    const NamedDecl *ConstraintOwner, ArrayRef<TemplateArgument> TemplateArgs) {
  ID.AddPointer(ConstraintOwner);
  ID.AddInteger(TemplateArgs.size());
  for (auto &Arg : TemplateArgs)
    Arg.Profile(ID, C);
}

ConceptReference *
ConceptReference::Create(const ASTContext &C, NestedNameSpecifierLoc NNS,
                         SourceLocation TemplateKWLoc,
                         DeclarationNameInfo ConceptNameInfo,
                         NamedDecl *FoundDecl, ConceptDecl *NamedConcept,
                         const ASTTemplateArgumentListInfo *ArgsAsWritten) {
  return new (C) ConceptReference(NNS, TemplateKWLoc, ConceptNameInfo,
                                  FoundDecl, NamedConcept, ArgsAsWritten);
}

void ConceptReference::print(llvm::raw_ostream &OS,
                             const PrintingPolicy &Policy) const {
  if (NestedNameSpec)
    NestedNameSpec.getNestedNameSpecifier()->print(OS, Policy);
  ConceptName.printName(OS, Policy);
  if (hasExplicitTemplateArgs()) {
    OS << "<";
    llvm::ListSeparator Sep(", ");
    // FIXME: Find corresponding parameter for argument
    for (auto &ArgLoc : ArgsAsWritten->arguments()) {
      OS << Sep;
      ArgLoc.getArgument().print(Policy, OS, /*IncludeType*/ false);
    }
    OS << ">";
  }
}<|MERGE_RESOLUTION|>--- conflicted
+++ resolved
@@ -28,17 +28,9 @@
   else {
     auto &SubstitutionDiagnostic =
         *Detail.get<std::pair<SourceLocation, StringRef> *>();
-<<<<<<< HEAD
-    unsigned MessageSize = SubstitutionDiagnostic.second.size();
-    char *Mem = new (C) char[MessageSize];
-    memcpy(Mem, SubstitutionDiagnostic.second.data(), MessageSize);
-    auto *NewSubstDiag = new (C) std::pair<SourceLocation, StringRef>(
-        SubstitutionDiagnostic.first, StringRef(Mem, MessageSize));
-=======
     StringRef Message = C.backupStr(SubstitutionDiagnostic.second);
     auto *NewSubstDiag = new (C) std::pair<SourceLocation, StringRef>(
         SubstitutionDiagnostic.first, Message);
->>>>>>> 9c4aab8c
     new (TrailingObject) UnsatisfiedConstraintRecord(NewSubstDiag);
   }
 }
