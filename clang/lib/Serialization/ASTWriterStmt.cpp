--- conflicted
+++ resolved
@@ -401,9 +401,6 @@
   Record.AddASTTemplateArgumentListInfo(E->getTemplateArgsAsWritten());
   for (const TemplateArgument &Arg : TemplateArgs)
     Record.AddTemplateArgument(Arg);
-<<<<<<< HEAD
-  Record.push_back(E->isSatisfied());
-=======
   const ASTConstraintSatisfaction &Satisfaction = E->getSatisfaction();
   Record.push_back(Satisfaction.IsSatisfied);
   if (!Satisfaction.IsSatisfied) {
@@ -423,7 +420,6 @@
     }
   }
 
->>>>>>> e4eba774
   Code = serialization::EXPR_CONCEPT_SPECIALIZATION;
 }
 
