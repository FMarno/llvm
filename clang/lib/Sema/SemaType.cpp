//===--- SemaType.cpp - Semantic Analysis for Types -----------------------===//
//
// Part of the LLVM Project, under the Apache License v2.0 with LLVM Exceptions.
// See https://llvm.org/LICENSE.txt for license information.
// SPDX-License-Identifier: Apache-2.0 WITH LLVM-exception
//
//===----------------------------------------------------------------------===//
//
//  This file implements type-related semantic analysis.
//
//===----------------------------------------------------------------------===//

#include "TypeLocBuilder.h"
#include "clang/AST/ASTConsumer.h"
#include "clang/AST/ASTContext.h"
#include "clang/AST/ASTMutationListener.h"
#include "clang/AST/ASTStructuralEquivalence.h"
#include "clang/AST/CXXInheritance.h"
#include "clang/AST/Decl.h"
#include "clang/AST/DeclObjC.h"
#include "clang/AST/DeclTemplate.h"
#include "clang/AST/Expr.h"
#include "clang/AST/Type.h"
#include "clang/AST/TypeLoc.h"
#include "clang/AST/TypeLocVisitor.h"
#include "clang/Basic/PartialDiagnostic.h"
#include "clang/Basic/SourceLocation.h"
#include "clang/Basic/Specifiers.h"
#include "clang/Basic/TargetInfo.h"
#include "clang/Lex/Preprocessor.h"
#include "clang/Sema/DeclSpec.h"
#include "clang/Sema/DelayedDiagnostic.h"
#include "clang/Sema/Lookup.h"
#include "clang/Sema/ParsedTemplate.h"
#include "clang/Sema/ScopeInfo.h"
#include "clang/Sema/SemaInternal.h"
#include "clang/Sema/Template.h"
#include "clang/Sema/TemplateInstCallback.h"
#include "llvm/ADT/ArrayRef.h"
#include "llvm/ADT/SmallPtrSet.h"
#include "llvm/ADT/SmallString.h"
#include "llvm/ADT/StringExtras.h"
#include "llvm/IR/DerivedTypes.h"
#include "llvm/Support/Casting.h"
#include "llvm/Support/ErrorHandling.h"
#include <bitset>
#include <optional>

using namespace clang;

enum TypeDiagSelector {
  TDS_Function,
  TDS_Pointer,
  TDS_ObjCObjOrBlock
};

/// isOmittedBlockReturnType - Return true if this declarator is missing a
/// return type because this is a omitted return type on a block literal.
static bool isOmittedBlockReturnType(const Declarator &D) {
  if (D.getContext() != DeclaratorContext::BlockLiteral ||
      D.getDeclSpec().hasTypeSpecifier())
    return false;

  if (D.getNumTypeObjects() == 0)
    return true;   // ^{ ... }

  if (D.getNumTypeObjects() == 1 &&
      D.getTypeObject(0).Kind == DeclaratorChunk::Function)
    return true;   // ^(int X, float Y) { ... }

  return false;
}

/// diagnoseBadTypeAttribute - Diagnoses a type attribute which
/// doesn't apply to the given type.
static void diagnoseBadTypeAttribute(Sema &S, const ParsedAttr &attr,
                                     QualType type) {
  TypeDiagSelector WhichType;
  bool useExpansionLoc = true;
  switch (attr.getKind()) {
  case ParsedAttr::AT_ObjCGC:
    WhichType = TDS_Pointer;
    break;
  case ParsedAttr::AT_ObjCOwnership:
    WhichType = TDS_ObjCObjOrBlock;
    break;
  default:
    // Assume everything else was a function attribute.
    WhichType = TDS_Function;
    useExpansionLoc = false;
    break;
  }

  SourceLocation loc = attr.getLoc();
  StringRef name = attr.getAttrName()->getName();

  // The GC attributes are usually written with macros;  special-case them.
  IdentifierInfo *II = attr.isArgIdent(0) ? attr.getArgAsIdent(0)->Ident
                                          : nullptr;
  if (useExpansionLoc && loc.isMacroID() && II) {
    if (II->isStr("strong")) {
      if (S.findMacroSpelling(loc, "__strong")) name = "__strong";
    } else if (II->isStr("weak")) {
      if (S.findMacroSpelling(loc, "__weak")) name = "__weak";
    }
  }

  S.Diag(loc, attr.isRegularKeywordAttribute()
                  ? diag::err_type_attribute_wrong_type
                  : diag::warn_type_attribute_wrong_type)
      << name << WhichType << type;
}

// objc_gc applies to Objective-C pointers or, otherwise, to the
// smallest available pointer type (i.e. 'void*' in 'void**').
#define OBJC_POINTER_TYPE_ATTRS_CASELIST                                       \
  case ParsedAttr::AT_ObjCGC:                                                  \
  case ParsedAttr::AT_ObjCOwnership

// Calling convention attributes.
#define CALLING_CONV_ATTRS_CASELIST                                            \
  case ParsedAttr::AT_CDecl:                                                   \
  case ParsedAttr::AT_FastCall:                                                \
  case ParsedAttr::AT_StdCall:                                                 \
  case ParsedAttr::AT_ThisCall:                                                \
  case ParsedAttr::AT_RegCall:                                                 \
  case ParsedAttr::AT_Pascal:                                                  \
  case ParsedAttr::AT_SwiftCall:                                               \
  case ParsedAttr::AT_SwiftAsyncCall:                                          \
  case ParsedAttr::AT_VectorCall:                                              \
  case ParsedAttr::AT_AArch64VectorPcs:                                        \
  case ParsedAttr::AT_AArch64SVEPcs:                                           \
  case ParsedAttr::AT_AMDGPUKernelCall:                                        \
  case ParsedAttr::AT_MSABI:                                                   \
  case ParsedAttr::AT_SysVABI:                                                 \
  case ParsedAttr::AT_Pcs:                                                     \
  case ParsedAttr::AT_IntelOclBicc:                                            \
  case ParsedAttr::AT_PreserveMost:                                            \
  case ParsedAttr::AT_PreserveAll:                                             \
  case ParsedAttr::AT_M68kRTD

// Function type attributes.
#define FUNCTION_TYPE_ATTRS_CASELIST                                           \
  case ParsedAttr::AT_NSReturnsRetained:                                       \
  case ParsedAttr::AT_NoReturn:                                                \
  case ParsedAttr::AT_Regparm:                                                 \
  case ParsedAttr::AT_CmseNSCall:                                              \
  case ParsedAttr::AT_ArmStreaming:                                            \
  case ParsedAttr::AT_ArmStreamingCompatible:                                  \
  case ParsedAttr::AT_ArmSharedZA:                                             \
  case ParsedAttr::AT_ArmPreservesZA:                                          \
  case ParsedAttr::AT_AnyX86NoCallerSavedRegisters:                            \
  case ParsedAttr::AT_AnyX86NoCfCheck:                                         \
    CALLING_CONV_ATTRS_CASELIST

// Microsoft-specific type qualifiers.
#define MS_TYPE_ATTRS_CASELIST                                                 \
  case ParsedAttr::AT_Ptr32:                                                   \
  case ParsedAttr::AT_Ptr64:                                                   \
  case ParsedAttr::AT_SPtr:                                                    \
  case ParsedAttr::AT_UPtr

// Nullability qualifiers.
#define NULLABILITY_TYPE_ATTRS_CASELIST                                        \
  case ParsedAttr::AT_TypeNonNull:                                             \
  case ParsedAttr::AT_TypeNullable:                                            \
  case ParsedAttr::AT_TypeNullableResult:                                      \
  case ParsedAttr::AT_TypeNullUnspecified

namespace {
  /// An object which stores processing state for the entire
  /// GetTypeForDeclarator process.
  class TypeProcessingState {
    Sema &sema;

    /// The declarator being processed.
    Declarator &declarator;

    /// The index of the declarator chunk we're currently processing.
    /// May be the total number of valid chunks, indicating the
    /// DeclSpec.
    unsigned chunkIndex;

    /// The original set of attributes on the DeclSpec.
    SmallVector<ParsedAttr *, 2> savedAttrs;

    /// A list of attributes to diagnose the uselessness of when the
    /// processing is complete.
    SmallVector<ParsedAttr *, 2> ignoredTypeAttrs;

    /// Attributes corresponding to AttributedTypeLocs that we have not yet
    /// populated.
    // FIXME: The two-phase mechanism by which we construct Types and fill
    // their TypeLocs makes it hard to correctly assign these. We keep the
    // attributes in creation order as an attempt to make them line up
    // properly.
    using TypeAttrPair = std::pair<const AttributedType*, const Attr*>;
    SmallVector<TypeAttrPair, 8> AttrsForTypes;
    bool AttrsForTypesSorted = true;

    /// MacroQualifiedTypes mapping to macro expansion locations that will be
    /// stored in a MacroQualifiedTypeLoc.
    llvm::DenseMap<const MacroQualifiedType *, SourceLocation> LocsForMacros;

    /// Flag to indicate we parsed a noderef attribute. This is used for
    /// validating that noderef was used on a pointer or array.
    bool parsedNoDeref;

  public:
    TypeProcessingState(Sema &sema, Declarator &declarator)
        : sema(sema), declarator(declarator),
          chunkIndex(declarator.getNumTypeObjects()), parsedNoDeref(false) {}

    Sema &getSema() const {
      return sema;
    }

    Declarator &getDeclarator() const {
      return declarator;
    }

    bool isProcessingDeclSpec() const {
      return chunkIndex == declarator.getNumTypeObjects();
    }

    bool isProcessingLambdaExpr() const {
      return declarator.isFunctionDeclarator() &&
             declarator.getContext() == DeclaratorContext::LambdaExpr;
    }

    unsigned getCurrentChunkIndex() const {
      return chunkIndex;
    }

    void setCurrentChunkIndex(unsigned idx) {
      assert(idx <= declarator.getNumTypeObjects());
      chunkIndex = idx;
    }

    ParsedAttributesView &getCurrentAttributes() const {
      if (isProcessingDeclSpec())
        return getMutableDeclSpec().getAttributes();
      return declarator.getTypeObject(chunkIndex).getAttrs();
    }

    /// Save the current set of attributes on the DeclSpec.
    void saveDeclSpecAttrs() {
      // Don't try to save them multiple times.
      if (!savedAttrs.empty())
        return;

      DeclSpec &spec = getMutableDeclSpec();
      llvm::append_range(savedAttrs,
                         llvm::make_pointer_range(spec.getAttributes()));
    }

    /// Record that we had nowhere to put the given type attribute.
    /// We will diagnose such attributes later.
    void addIgnoredTypeAttr(ParsedAttr &attr) {
      ignoredTypeAttrs.push_back(&attr);
    }

    /// Diagnose all the ignored type attributes, given that the
    /// declarator worked out to the given type.
    void diagnoseIgnoredTypeAttrs(QualType type) const {
      for (auto *Attr : ignoredTypeAttrs)
        diagnoseBadTypeAttribute(getSema(), *Attr, type);
    }

    /// Get an attributed type for the given attribute, and remember the Attr
    /// object so that we can attach it to the AttributedTypeLoc.
    QualType getAttributedType(Attr *A, QualType ModifiedType,
                               QualType EquivType) {
      QualType T =
          sema.Context.getAttributedType(A->getKind(), ModifiedType, EquivType);
      AttrsForTypes.push_back({cast<AttributedType>(T.getTypePtr()), A});
      AttrsForTypesSorted = false;
      return T;
    }

    /// Get a BTFTagAttributed type for the btf_type_tag attribute.
    QualType getBTFTagAttributedType(const BTFTypeTagAttr *BTFAttr,
                                     QualType WrappedType) {
      return sema.Context.getBTFTagAttributedType(BTFAttr, WrappedType);
    }

    /// Completely replace the \c auto in \p TypeWithAuto by
    /// \p Replacement. Also replace \p TypeWithAuto in \c TypeAttrPair if
    /// necessary.
    QualType ReplaceAutoType(QualType TypeWithAuto, QualType Replacement) {
      QualType T = sema.ReplaceAutoType(TypeWithAuto, Replacement);
      if (auto *AttrTy = TypeWithAuto->getAs<AttributedType>()) {
        // Attributed type still should be an attributed type after replacement.
        auto *NewAttrTy = cast<AttributedType>(T.getTypePtr());
        for (TypeAttrPair &A : AttrsForTypes) {
          if (A.first == AttrTy)
            A.first = NewAttrTy;
        }
        AttrsForTypesSorted = false;
      }
      return T;
    }

    /// Extract and remove the Attr* for a given attributed type.
    const Attr *takeAttrForAttributedType(const AttributedType *AT) {
      if (!AttrsForTypesSorted) {
        llvm::stable_sort(AttrsForTypes, llvm::less_first());
        AttrsForTypesSorted = true;
      }

      // FIXME: This is quadratic if we have lots of reuses of the same
      // attributed type.
      for (auto It = std::partition_point(
               AttrsForTypes.begin(), AttrsForTypes.end(),
               [=](const TypeAttrPair &A) { return A.first < AT; });
           It != AttrsForTypes.end() && It->first == AT; ++It) {
        if (It->second) {
          const Attr *Result = It->second;
          It->second = nullptr;
          return Result;
        }
      }

      llvm_unreachable("no Attr* for AttributedType*");
    }

    SourceLocation
    getExpansionLocForMacroQualifiedType(const MacroQualifiedType *MQT) const {
      auto FoundLoc = LocsForMacros.find(MQT);
      assert(FoundLoc != LocsForMacros.end() &&
             "Unable to find macro expansion location for MacroQualifedType");
      return FoundLoc->second;
    }

    void setExpansionLocForMacroQualifiedType(const MacroQualifiedType *MQT,
                                              SourceLocation Loc) {
      LocsForMacros[MQT] = Loc;
    }

    void setParsedNoDeref(bool parsed) { parsedNoDeref = parsed; }

    bool didParseNoDeref() const { return parsedNoDeref; }

    ~TypeProcessingState() {
      if (savedAttrs.empty())
        return;

      getMutableDeclSpec().getAttributes().clearListOnly();
      for (ParsedAttr *AL : savedAttrs)
        getMutableDeclSpec().getAttributes().addAtEnd(AL);
    }

  private:
    DeclSpec &getMutableDeclSpec() const {
      return const_cast<DeclSpec&>(declarator.getDeclSpec());
    }
  };
} // end anonymous namespace

static void moveAttrFromListToList(ParsedAttr &attr,
                                   ParsedAttributesView &fromList,
                                   ParsedAttributesView &toList) {
  fromList.remove(&attr);
  toList.addAtEnd(&attr);
}

/// The location of a type attribute.
enum TypeAttrLocation {
  /// The attribute is in the decl-specifier-seq.
  TAL_DeclSpec,
  /// The attribute is part of a DeclaratorChunk.
  TAL_DeclChunk,
  /// The attribute is immediately after the declaration's name.
  TAL_DeclName
};

static void
processTypeAttrs(TypeProcessingState &state, QualType &type,
                 TypeAttrLocation TAL, const ParsedAttributesView &attrs,
                 Sema::CUDAFunctionTarget CFT = Sema::CFT_HostDevice);

static bool handleFunctionTypeAttr(TypeProcessingState &state, ParsedAttr &attr,
                                   QualType &type,
                                   Sema::CUDAFunctionTarget CFT);

static bool handleMSPointerTypeQualifierAttr(TypeProcessingState &state,
                                             ParsedAttr &attr, QualType &type);

static bool handleObjCGCTypeAttr(TypeProcessingState &state, ParsedAttr &attr,
                                 QualType &type);

static bool handleObjCOwnershipTypeAttr(TypeProcessingState &state,
                                        ParsedAttr &attr, QualType &type);

static bool handleObjCPointerTypeAttr(TypeProcessingState &state,
                                      ParsedAttr &attr, QualType &type) {
  if (attr.getKind() == ParsedAttr::AT_ObjCGC)
    return handleObjCGCTypeAttr(state, attr, type);
  assert(attr.getKind() == ParsedAttr::AT_ObjCOwnership);
  return handleObjCOwnershipTypeAttr(state, attr, type);
}

/// Given the index of a declarator chunk, check whether that chunk
/// directly specifies the return type of a function and, if so, find
/// an appropriate place for it.
///
/// \param i - a notional index which the search will start
///   immediately inside
///
/// \param onlyBlockPointers Whether we should only look into block
/// pointer types (vs. all pointer types).
static DeclaratorChunk *maybeMovePastReturnType(Declarator &declarator,
                                                unsigned i,
                                                bool onlyBlockPointers) {
  assert(i <= declarator.getNumTypeObjects());

  DeclaratorChunk *result = nullptr;

  // First, look inwards past parens for a function declarator.
  for (; i != 0; --i) {
    DeclaratorChunk &fnChunk = declarator.getTypeObject(i-1);
    switch (fnChunk.Kind) {
    case DeclaratorChunk::Paren:
      continue;

    // If we find anything except a function, bail out.
    case DeclaratorChunk::Pointer:
    case DeclaratorChunk::BlockPointer:
    case DeclaratorChunk::Array:
    case DeclaratorChunk::Reference:
    case DeclaratorChunk::MemberPointer:
    case DeclaratorChunk::Pipe:
      return result;

    // If we do find a function declarator, scan inwards from that,
    // looking for a (block-)pointer declarator.
    case DeclaratorChunk::Function:
      for (--i; i != 0; --i) {
        DeclaratorChunk &ptrChunk = declarator.getTypeObject(i-1);
        switch (ptrChunk.Kind) {
        case DeclaratorChunk::Paren:
        case DeclaratorChunk::Array:
        case DeclaratorChunk::Function:
        case DeclaratorChunk::Reference:
        case DeclaratorChunk::Pipe:
          continue;

        case DeclaratorChunk::MemberPointer:
        case DeclaratorChunk::Pointer:
          if (onlyBlockPointers)
            continue;

          [[fallthrough]];

        case DeclaratorChunk::BlockPointer:
          result = &ptrChunk;
          goto continue_outer;
        }
        llvm_unreachable("bad declarator chunk kind");
      }

      // If we run out of declarators doing that, we're done.
      return result;
    }
    llvm_unreachable("bad declarator chunk kind");

    // Okay, reconsider from our new point.
  continue_outer: ;
  }

  // Ran out of chunks, bail out.
  return result;
}

/// Given that an objc_gc attribute was written somewhere on a
/// declaration *other* than on the declarator itself (for which, use
/// distributeObjCPointerTypeAttrFromDeclarator), and given that it
/// didn't apply in whatever position it was written in, try to move
/// it to a more appropriate position.
static void distributeObjCPointerTypeAttr(TypeProcessingState &state,
                                          ParsedAttr &attr, QualType type) {
  Declarator &declarator = state.getDeclarator();

  // Move it to the outermost normal or block pointer declarator.
  for (unsigned i = state.getCurrentChunkIndex(); i != 0; --i) {
    DeclaratorChunk &chunk = declarator.getTypeObject(i-1);
    switch (chunk.Kind) {
    case DeclaratorChunk::Pointer:
    case DeclaratorChunk::BlockPointer: {
      // But don't move an ARC ownership attribute to the return type
      // of a block.
      DeclaratorChunk *destChunk = nullptr;
      if (state.isProcessingDeclSpec() &&
          attr.getKind() == ParsedAttr::AT_ObjCOwnership)
        destChunk = maybeMovePastReturnType(declarator, i - 1,
                                            /*onlyBlockPointers=*/true);
      if (!destChunk) destChunk = &chunk;

      moveAttrFromListToList(attr, state.getCurrentAttributes(),
                             destChunk->getAttrs());
      return;
    }

    case DeclaratorChunk::Paren:
    case DeclaratorChunk::Array:
      continue;

    // We may be starting at the return type of a block.
    case DeclaratorChunk::Function:
      if (state.isProcessingDeclSpec() &&
          attr.getKind() == ParsedAttr::AT_ObjCOwnership) {
        if (DeclaratorChunk *dest = maybeMovePastReturnType(
                                      declarator, i,
                                      /*onlyBlockPointers=*/true)) {
          moveAttrFromListToList(attr, state.getCurrentAttributes(),
                                 dest->getAttrs());
          return;
        }
      }
      goto error;

    // Don't walk through these.
    case DeclaratorChunk::Reference:
    case DeclaratorChunk::MemberPointer:
    case DeclaratorChunk::Pipe:
      goto error;
    }
  }
 error:

  diagnoseBadTypeAttribute(state.getSema(), attr, type);
}

/// Distribute an objc_gc type attribute that was written on the
/// declarator.
static void distributeObjCPointerTypeAttrFromDeclarator(
    TypeProcessingState &state, ParsedAttr &attr, QualType &declSpecType) {
  Declarator &declarator = state.getDeclarator();

  // objc_gc goes on the innermost pointer to something that's not a
  // pointer.
  unsigned innermost = -1U;
  bool considerDeclSpec = true;
  for (unsigned i = 0, e = declarator.getNumTypeObjects(); i != e; ++i) {
    DeclaratorChunk &chunk = declarator.getTypeObject(i);
    switch (chunk.Kind) {
    case DeclaratorChunk::Pointer:
    case DeclaratorChunk::BlockPointer:
      innermost = i;
      continue;

    case DeclaratorChunk::Reference:
    case DeclaratorChunk::MemberPointer:
    case DeclaratorChunk::Paren:
    case DeclaratorChunk::Array:
    case DeclaratorChunk::Pipe:
      continue;

    case DeclaratorChunk::Function:
      considerDeclSpec = false;
      goto done;
    }
  }
 done:

  // That might actually be the decl spec if we weren't blocked by
  // anything in the declarator.
  if (considerDeclSpec) {
    if (handleObjCPointerTypeAttr(state, attr, declSpecType)) {
      // Splice the attribute into the decl spec.  Prevents the
      // attribute from being applied multiple times and gives
      // the source-location-filler something to work with.
      state.saveDeclSpecAttrs();
      declarator.getMutableDeclSpec().getAttributes().takeOneFrom(
          declarator.getAttributes(), &attr);
      return;
    }
  }

  // Otherwise, if we found an appropriate chunk, splice the attribute
  // into it.
  if (innermost != -1U) {
    moveAttrFromListToList(attr, declarator.getAttributes(),
                           declarator.getTypeObject(innermost).getAttrs());
    return;
  }

  // Otherwise, diagnose when we're done building the type.
  declarator.getAttributes().remove(&attr);
  state.addIgnoredTypeAttr(attr);
}

/// A function type attribute was written somewhere in a declaration
/// *other* than on the declarator itself or in the decl spec.  Given
/// that it didn't apply in whatever position it was written in, try
/// to move it to a more appropriate position.
static void distributeFunctionTypeAttr(TypeProcessingState &state,
                                       ParsedAttr &attr, QualType type) {
  Declarator &declarator = state.getDeclarator();

  // Try to push the attribute from the return type of a function to
  // the function itself.
  for (unsigned i = state.getCurrentChunkIndex(); i != 0; --i) {
    DeclaratorChunk &chunk = declarator.getTypeObject(i-1);
    switch (chunk.Kind) {
    case DeclaratorChunk::Function:
      moveAttrFromListToList(attr, state.getCurrentAttributes(),
                             chunk.getAttrs());
      return;

    case DeclaratorChunk::Paren:
    case DeclaratorChunk::Pointer:
    case DeclaratorChunk::BlockPointer:
    case DeclaratorChunk::Array:
    case DeclaratorChunk::Reference:
    case DeclaratorChunk::MemberPointer:
    case DeclaratorChunk::Pipe:
      continue;
    }
  }

  diagnoseBadTypeAttribute(state.getSema(), attr, type);
}

/// Try to distribute a function type attribute to the innermost
/// function chunk or type.  Returns true if the attribute was
/// distributed, false if no location was found.
static bool distributeFunctionTypeAttrToInnermost(
    TypeProcessingState &state, ParsedAttr &attr,
    ParsedAttributesView &attrList, QualType &declSpecType,
    Sema::CUDAFunctionTarget CFT) {
  Declarator &declarator = state.getDeclarator();

  // Put it on the innermost function chunk, if there is one.
  for (unsigned i = 0, e = declarator.getNumTypeObjects(); i != e; ++i) {
    DeclaratorChunk &chunk = declarator.getTypeObject(i);
    if (chunk.Kind != DeclaratorChunk::Function) continue;

    moveAttrFromListToList(attr, attrList, chunk.getAttrs());
    return true;
  }

  return handleFunctionTypeAttr(state, attr, declSpecType, CFT);
}

/// A function type attribute was written in the decl spec.  Try to
/// apply it somewhere.
static void
distributeFunctionTypeAttrFromDeclSpec(TypeProcessingState &state,
                                       ParsedAttr &attr, QualType &declSpecType,
                                       Sema::CUDAFunctionTarget CFT) {
  state.saveDeclSpecAttrs();

  // Try to distribute to the innermost.
  if (distributeFunctionTypeAttrToInnermost(
          state, attr, state.getCurrentAttributes(), declSpecType, CFT))
    return;

  // If that failed, diagnose the bad attribute when the declarator is
  // fully built.
  state.addIgnoredTypeAttr(attr);
}

/// A function type attribute was written on the declarator or declaration.
/// Try to apply it somewhere.
/// `Attrs` is the attribute list containing the declaration (either of the
/// declarator or the declaration).
static void distributeFunctionTypeAttrFromDeclarator(
    TypeProcessingState &state, ParsedAttr &attr, QualType &declSpecType,
    Sema::CUDAFunctionTarget CFT) {
  Declarator &declarator = state.getDeclarator();

  // Try to distribute to the innermost.
  if (distributeFunctionTypeAttrToInnermost(
          state, attr, declarator.getAttributes(), declSpecType, CFT))
    return;

  // If that failed, diagnose the bad attribute when the declarator is
  // fully built.
  declarator.getAttributes().remove(&attr);
  state.addIgnoredTypeAttr(attr);
}

/// Given that there are attributes written on the declarator or declaration
/// itself, try to distribute any type attributes to the appropriate
/// declarator chunk.
///
/// These are attributes like the following:
///   int f ATTR;
///   int (f ATTR)();
/// but not necessarily this:
///   int f() ATTR;
///
/// `Attrs` is the attribute list containing the declaration (either of the
/// declarator or the declaration).
static void distributeTypeAttrsFromDeclarator(TypeProcessingState &state,
                                              QualType &declSpecType,
                                              Sema::CUDAFunctionTarget CFT) {
  // The called functions in this loop actually remove things from the current
  // list, so iterating over the existing list isn't possible.  Instead, make a
  // non-owning copy and iterate over that.
  ParsedAttributesView AttrsCopy{state.getDeclarator().getAttributes()};
  for (ParsedAttr &attr : AttrsCopy) {
    // Do not distribute [[]] attributes. They have strict rules for what
    // they appertain to.
    if (attr.isStandardAttributeSyntax() || attr.isRegularKeywordAttribute())
      continue;

    switch (attr.getKind()) {
    OBJC_POINTER_TYPE_ATTRS_CASELIST:
      distributeObjCPointerTypeAttrFromDeclarator(state, attr, declSpecType);
      break;

    FUNCTION_TYPE_ATTRS_CASELIST:
      distributeFunctionTypeAttrFromDeclarator(state, attr, declSpecType, CFT);
      break;

    MS_TYPE_ATTRS_CASELIST:
      // Microsoft type attributes cannot go after the declarator-id.
      continue;

    NULLABILITY_TYPE_ATTRS_CASELIST:
      // Nullability specifiers cannot go after the declarator-id.

    // Objective-C __kindof does not get distributed.
    case ParsedAttr::AT_ObjCKindOf:
      continue;

    default:
      break;
    }
  }
}

/// Add a synthetic '()' to a block-literal declarator if it is
/// required, given the return type.
static void maybeSynthesizeBlockSignature(TypeProcessingState &state,
                                          QualType declSpecType) {
  Declarator &declarator = state.getDeclarator();

  // First, check whether the declarator would produce a function,
  // i.e. whether the innermost semantic chunk is a function.
  if (declarator.isFunctionDeclarator()) {
    // If so, make that declarator a prototyped declarator.
    declarator.getFunctionTypeInfo().hasPrototype = true;
    return;
  }

  // If there are any type objects, the type as written won't name a
  // function, regardless of the decl spec type.  This is because a
  // block signature declarator is always an abstract-declarator, and
  // abstract-declarators can't just be parentheses chunks.  Therefore
  // we need to build a function chunk unless there are no type
  // objects and the decl spec type is a function.
  if (!declarator.getNumTypeObjects() && declSpecType->isFunctionType())
    return;

  // Note that there *are* cases with invalid declarators where
  // declarators consist solely of parentheses.  In general, these
  // occur only in failed efforts to make function declarators, so
  // faking up the function chunk is still the right thing to do.

  // Otherwise, we need to fake up a function declarator.
  SourceLocation loc = declarator.getBeginLoc();

  // ...and *prepend* it to the declarator.
  SourceLocation NoLoc;
  declarator.AddInnermostTypeInfo(DeclaratorChunk::getFunction(
      /*HasProto=*/true,
      /*IsAmbiguous=*/false,
      /*LParenLoc=*/NoLoc,
      /*ArgInfo=*/nullptr,
      /*NumParams=*/0,
      /*EllipsisLoc=*/NoLoc,
      /*RParenLoc=*/NoLoc,
      /*RefQualifierIsLvalueRef=*/true,
      /*RefQualifierLoc=*/NoLoc,
      /*MutableLoc=*/NoLoc, EST_None,
      /*ESpecRange=*/SourceRange(),
      /*Exceptions=*/nullptr,
      /*ExceptionRanges=*/nullptr,
      /*NumExceptions=*/0,
      /*NoexceptExpr=*/nullptr,
      /*ExceptionSpecTokens=*/nullptr,
      /*DeclsInPrototype=*/std::nullopt, loc, loc, declarator));

  // For consistency, make sure the state still has us as processing
  // the decl spec.
  assert(state.getCurrentChunkIndex() == declarator.getNumTypeObjects() - 1);
  state.setCurrentChunkIndex(declarator.getNumTypeObjects());
}

static void diagnoseAndRemoveTypeQualifiers(Sema &S, const DeclSpec &DS,
                                            unsigned &TypeQuals,
                                            QualType TypeSoFar,
                                            unsigned RemoveTQs,
                                            unsigned DiagID) {
  // If this occurs outside a template instantiation, warn the user about
  // it; they probably didn't mean to specify a redundant qualifier.
  typedef std::pair<DeclSpec::TQ, SourceLocation> QualLoc;
  for (QualLoc Qual : {QualLoc(DeclSpec::TQ_const, DS.getConstSpecLoc()),
                       QualLoc(DeclSpec::TQ_restrict, DS.getRestrictSpecLoc()),
                       QualLoc(DeclSpec::TQ_volatile, DS.getVolatileSpecLoc()),
                       QualLoc(DeclSpec::TQ_atomic, DS.getAtomicSpecLoc())}) {
    if (!(RemoveTQs & Qual.first))
      continue;

    if (!S.inTemplateInstantiation()) {
      if (TypeQuals & Qual.first)
        S.Diag(Qual.second, DiagID)
          << DeclSpec::getSpecifierName(Qual.first) << TypeSoFar
          << FixItHint::CreateRemoval(Qual.second);
    }

    TypeQuals &= ~Qual.first;
  }
}

/// Return true if this is omitted block return type. Also check type
/// attributes and type qualifiers when returning true.
static bool checkOmittedBlockReturnType(Sema &S, Declarator &declarator,
                                        QualType Result) {
  if (!isOmittedBlockReturnType(declarator))
    return false;

  // Warn if we see type attributes for omitted return type on a block literal.
  SmallVector<ParsedAttr *, 2> ToBeRemoved;
  for (ParsedAttr &AL : declarator.getMutableDeclSpec().getAttributes()) {
    if (AL.isInvalid() || !AL.isTypeAttr())
      continue;
    S.Diag(AL.getLoc(),
           diag::warn_block_literal_attributes_on_omitted_return_type)
        << AL;
    ToBeRemoved.push_back(&AL);
  }
  // Remove bad attributes from the list.
  for (ParsedAttr *AL : ToBeRemoved)
    declarator.getMutableDeclSpec().getAttributes().remove(AL);

  // Warn if we see type qualifiers for omitted return type on a block literal.
  const DeclSpec &DS = declarator.getDeclSpec();
  unsigned TypeQuals = DS.getTypeQualifiers();
  diagnoseAndRemoveTypeQualifiers(S, DS, TypeQuals, Result, (unsigned)-1,
      diag::warn_block_literal_qualifiers_on_omitted_return_type);
  declarator.getMutableDeclSpec().ClearTypeQualifiers();

  return true;
}

/// Apply Objective-C type arguments to the given type.
static QualType applyObjCTypeArgs(Sema &S, SourceLocation loc, QualType type,
                                  ArrayRef<TypeSourceInfo *> typeArgs,
                                  SourceRange typeArgsRange, bool failOnError,
                                  bool rebuilding) {
  // We can only apply type arguments to an Objective-C class type.
  const auto *objcObjectType = type->getAs<ObjCObjectType>();
  if (!objcObjectType || !objcObjectType->getInterface()) {
    S.Diag(loc, diag::err_objc_type_args_non_class)
      << type
      << typeArgsRange;

    if (failOnError)
      return QualType();
    return type;
  }

  // The class type must be parameterized.
  ObjCInterfaceDecl *objcClass = objcObjectType->getInterface();
  ObjCTypeParamList *typeParams = objcClass->getTypeParamList();
  if (!typeParams) {
    S.Diag(loc, diag::err_objc_type_args_non_parameterized_class)
      << objcClass->getDeclName()
      << FixItHint::CreateRemoval(typeArgsRange);

    if (failOnError)
      return QualType();

    return type;
  }

  // The type must not already be specialized.
  if (objcObjectType->isSpecialized()) {
    S.Diag(loc, diag::err_objc_type_args_specialized_class)
      << type
      << FixItHint::CreateRemoval(typeArgsRange);

    if (failOnError)
      return QualType();

    return type;
  }

  // Check the type arguments.
  SmallVector<QualType, 4> finalTypeArgs;
  unsigned numTypeParams = typeParams->size();
  bool anyPackExpansions = false;
  for (unsigned i = 0, n = typeArgs.size(); i != n; ++i) {
    TypeSourceInfo *typeArgInfo = typeArgs[i];
    QualType typeArg = typeArgInfo->getType();

    // Type arguments cannot have explicit qualifiers or nullability.
    // We ignore indirect sources of these, e.g. behind typedefs or
    // template arguments.
    if (TypeLoc qual = typeArgInfo->getTypeLoc().findExplicitQualifierLoc()) {
      bool diagnosed = false;
      SourceRange rangeToRemove;
      if (auto attr = qual.getAs<AttributedTypeLoc>()) {
        rangeToRemove = attr.getLocalSourceRange();
        if (attr.getTypePtr()->getImmediateNullability()) {
          typeArg = attr.getTypePtr()->getModifiedType();
          S.Diag(attr.getBeginLoc(),
                 diag::err_objc_type_arg_explicit_nullability)
              << typeArg << FixItHint::CreateRemoval(rangeToRemove);
          diagnosed = true;
        }
      }

      // When rebuilding, qualifiers might have gotten here through a
      // final substitution.
      if (!rebuilding && !diagnosed) {
        S.Diag(qual.getBeginLoc(), diag::err_objc_type_arg_qualified)
            << typeArg << typeArg.getQualifiers().getAsString()
            << FixItHint::CreateRemoval(rangeToRemove);
      }
    }

    // Remove qualifiers even if they're non-local.
    typeArg = typeArg.getUnqualifiedType();

    finalTypeArgs.push_back(typeArg);

    if (typeArg->getAs<PackExpansionType>())
      anyPackExpansions = true;

    // Find the corresponding type parameter, if there is one.
    ObjCTypeParamDecl *typeParam = nullptr;
    if (!anyPackExpansions) {
      if (i < numTypeParams) {
        typeParam = typeParams->begin()[i];
      } else {
        // Too many arguments.
        S.Diag(loc, diag::err_objc_type_args_wrong_arity)
          << false
          << objcClass->getDeclName()
          << (unsigned)typeArgs.size()
          << numTypeParams;
        S.Diag(objcClass->getLocation(), diag::note_previous_decl)
          << objcClass;

        if (failOnError)
          return QualType();

        return type;
      }
    }

    // Objective-C object pointer types must be substitutable for the bounds.
    if (const auto *typeArgObjC = typeArg->getAs<ObjCObjectPointerType>()) {
      // If we don't have a type parameter to match against, assume
      // everything is fine. There was a prior pack expansion that
      // means we won't be able to match anything.
      if (!typeParam) {
        assert(anyPackExpansions && "Too many arguments?");
        continue;
      }

      // Retrieve the bound.
      QualType bound = typeParam->getUnderlyingType();
      const auto *boundObjC = bound->castAs<ObjCObjectPointerType>();

      // Determine whether the type argument is substitutable for the bound.
      if (typeArgObjC->isObjCIdType()) {
        // When the type argument is 'id', the only acceptable type
        // parameter bound is 'id'.
        if (boundObjC->isObjCIdType())
          continue;
      } else if (S.Context.canAssignObjCInterfaces(boundObjC, typeArgObjC)) {
        // Otherwise, we follow the assignability rules.
        continue;
      }

      // Diagnose the mismatch.
      S.Diag(typeArgInfo->getTypeLoc().getBeginLoc(),
             diag::err_objc_type_arg_does_not_match_bound)
          << typeArg << bound << typeParam->getDeclName();
      S.Diag(typeParam->getLocation(), diag::note_objc_type_param_here)
        << typeParam->getDeclName();

      if (failOnError)
        return QualType();

      return type;
    }

    // Block pointer types are permitted for unqualified 'id' bounds.
    if (typeArg->isBlockPointerType()) {
      // If we don't have a type parameter to match against, assume
      // everything is fine. There was a prior pack expansion that
      // means we won't be able to match anything.
      if (!typeParam) {
        assert(anyPackExpansions && "Too many arguments?");
        continue;
      }

      // Retrieve the bound.
      QualType bound = typeParam->getUnderlyingType();
      if (bound->isBlockCompatibleObjCPointerType(S.Context))
        continue;

      // Diagnose the mismatch.
      S.Diag(typeArgInfo->getTypeLoc().getBeginLoc(),
             diag::err_objc_type_arg_does_not_match_bound)
          << typeArg << bound << typeParam->getDeclName();
      S.Diag(typeParam->getLocation(), diag::note_objc_type_param_here)
        << typeParam->getDeclName();

      if (failOnError)
        return QualType();

      return type;
    }

    // Dependent types will be checked at instantiation time.
    if (typeArg->isDependentType()) {
      continue;
    }

    // Diagnose non-id-compatible type arguments.
    S.Diag(typeArgInfo->getTypeLoc().getBeginLoc(),
           diag::err_objc_type_arg_not_id_compatible)
        << typeArg << typeArgInfo->getTypeLoc().getSourceRange();

    if (failOnError)
      return QualType();

    return type;
  }

  // Make sure we didn't have the wrong number of arguments.
  if (!anyPackExpansions && finalTypeArgs.size() != numTypeParams) {
    S.Diag(loc, diag::err_objc_type_args_wrong_arity)
      << (typeArgs.size() < typeParams->size())
      << objcClass->getDeclName()
      << (unsigned)finalTypeArgs.size()
      << (unsigned)numTypeParams;
    S.Diag(objcClass->getLocation(), diag::note_previous_decl)
      << objcClass;

    if (failOnError)
      return QualType();

    return type;
  }

  // Success. Form the specialized type.
  return S.Context.getObjCObjectType(type, finalTypeArgs, { }, false);
}

QualType Sema::BuildObjCTypeParamType(const ObjCTypeParamDecl *Decl,
                                      SourceLocation ProtocolLAngleLoc,
                                      ArrayRef<ObjCProtocolDecl *> Protocols,
                                      ArrayRef<SourceLocation> ProtocolLocs,
                                      SourceLocation ProtocolRAngleLoc,
                                      bool FailOnError) {
  QualType Result = QualType(Decl->getTypeForDecl(), 0);
  if (!Protocols.empty()) {
    bool HasError;
    Result = Context.applyObjCProtocolQualifiers(Result, Protocols,
                                                 HasError);
    if (HasError) {
      Diag(SourceLocation(), diag::err_invalid_protocol_qualifiers)
        << SourceRange(ProtocolLAngleLoc, ProtocolRAngleLoc);
      if (FailOnError) Result = QualType();
    }
    if (FailOnError && Result.isNull())
      return QualType();
  }

  return Result;
}

QualType Sema::BuildObjCObjectType(
    QualType BaseType, SourceLocation Loc, SourceLocation TypeArgsLAngleLoc,
    ArrayRef<TypeSourceInfo *> TypeArgs, SourceLocation TypeArgsRAngleLoc,
    SourceLocation ProtocolLAngleLoc, ArrayRef<ObjCProtocolDecl *> Protocols,
    ArrayRef<SourceLocation> ProtocolLocs, SourceLocation ProtocolRAngleLoc,
    bool FailOnError, bool Rebuilding) {
  QualType Result = BaseType;
  if (!TypeArgs.empty()) {
    Result =
        applyObjCTypeArgs(*this, Loc, Result, TypeArgs,
                          SourceRange(TypeArgsLAngleLoc, TypeArgsRAngleLoc),
                          FailOnError, Rebuilding);
    if (FailOnError && Result.isNull())
      return QualType();
  }

  if (!Protocols.empty()) {
    bool HasError;
    Result = Context.applyObjCProtocolQualifiers(Result, Protocols,
                                                 HasError);
    if (HasError) {
      Diag(Loc, diag::err_invalid_protocol_qualifiers)
        << SourceRange(ProtocolLAngleLoc, ProtocolRAngleLoc);
      if (FailOnError) Result = QualType();
    }
    if (FailOnError && Result.isNull())
      return QualType();
  }

  return Result;
}

TypeResult Sema::actOnObjCProtocolQualifierType(
             SourceLocation lAngleLoc,
             ArrayRef<Decl *> protocols,
             ArrayRef<SourceLocation> protocolLocs,
             SourceLocation rAngleLoc) {
  // Form id<protocol-list>.
  QualType Result = Context.getObjCObjectType(
      Context.ObjCBuiltinIdTy, {},
      llvm::ArrayRef((ObjCProtocolDecl *const *)protocols.data(),
                     protocols.size()),
      false);
  Result = Context.getObjCObjectPointerType(Result);

  TypeSourceInfo *ResultTInfo = Context.CreateTypeSourceInfo(Result);
  TypeLoc ResultTL = ResultTInfo->getTypeLoc();

  auto ObjCObjectPointerTL = ResultTL.castAs<ObjCObjectPointerTypeLoc>();
  ObjCObjectPointerTL.setStarLoc(SourceLocation()); // implicit

  auto ObjCObjectTL = ObjCObjectPointerTL.getPointeeLoc()
                        .castAs<ObjCObjectTypeLoc>();
  ObjCObjectTL.setHasBaseTypeAsWritten(false);
  ObjCObjectTL.getBaseLoc().initialize(Context, SourceLocation());

  // No type arguments.
  ObjCObjectTL.setTypeArgsLAngleLoc(SourceLocation());
  ObjCObjectTL.setTypeArgsRAngleLoc(SourceLocation());

  // Fill in protocol qualifiers.
  ObjCObjectTL.setProtocolLAngleLoc(lAngleLoc);
  ObjCObjectTL.setProtocolRAngleLoc(rAngleLoc);
  for (unsigned i = 0, n = protocols.size(); i != n; ++i)
    ObjCObjectTL.setProtocolLoc(i, protocolLocs[i]);

  // We're done. Return the completed type to the parser.
  return CreateParsedType(Result, ResultTInfo);
}

TypeResult Sema::actOnObjCTypeArgsAndProtocolQualifiers(
             Scope *S,
             SourceLocation Loc,
             ParsedType BaseType,
             SourceLocation TypeArgsLAngleLoc,
             ArrayRef<ParsedType> TypeArgs,
             SourceLocation TypeArgsRAngleLoc,
             SourceLocation ProtocolLAngleLoc,
             ArrayRef<Decl *> Protocols,
             ArrayRef<SourceLocation> ProtocolLocs,
             SourceLocation ProtocolRAngleLoc) {
  TypeSourceInfo *BaseTypeInfo = nullptr;
  QualType T = GetTypeFromParser(BaseType, &BaseTypeInfo);
  if (T.isNull())
    return true;

  // Handle missing type-source info.
  if (!BaseTypeInfo)
    BaseTypeInfo = Context.getTrivialTypeSourceInfo(T, Loc);

  // Extract type arguments.
  SmallVector<TypeSourceInfo *, 4> ActualTypeArgInfos;
  for (unsigned i = 0, n = TypeArgs.size(); i != n; ++i) {
    TypeSourceInfo *TypeArgInfo = nullptr;
    QualType TypeArg = GetTypeFromParser(TypeArgs[i], &TypeArgInfo);
    if (TypeArg.isNull()) {
      ActualTypeArgInfos.clear();
      break;
    }

    assert(TypeArgInfo && "No type source info?");
    ActualTypeArgInfos.push_back(TypeArgInfo);
  }

  // Build the object type.
  QualType Result = BuildObjCObjectType(
      T, BaseTypeInfo->getTypeLoc().getSourceRange().getBegin(),
      TypeArgsLAngleLoc, ActualTypeArgInfos, TypeArgsRAngleLoc,
      ProtocolLAngleLoc,
      llvm::ArrayRef((ObjCProtocolDecl *const *)Protocols.data(),
                     Protocols.size()),
      ProtocolLocs, ProtocolRAngleLoc,
      /*FailOnError=*/false,
      /*Rebuilding=*/false);

  if (Result == T)
    return BaseType;

  // Create source information for this type.
  TypeSourceInfo *ResultTInfo = Context.CreateTypeSourceInfo(Result);
  TypeLoc ResultTL = ResultTInfo->getTypeLoc();

  // For id<Proto1, Proto2> or Class<Proto1, Proto2>, we'll have an
  // object pointer type. Fill in source information for it.
  if (auto ObjCObjectPointerTL = ResultTL.getAs<ObjCObjectPointerTypeLoc>()) {
    // The '*' is implicit.
    ObjCObjectPointerTL.setStarLoc(SourceLocation());
    ResultTL = ObjCObjectPointerTL.getPointeeLoc();
  }

  if (auto OTPTL = ResultTL.getAs<ObjCTypeParamTypeLoc>()) {
    // Protocol qualifier information.
    if (OTPTL.getNumProtocols() > 0) {
      assert(OTPTL.getNumProtocols() == Protocols.size());
      OTPTL.setProtocolLAngleLoc(ProtocolLAngleLoc);
      OTPTL.setProtocolRAngleLoc(ProtocolRAngleLoc);
      for (unsigned i = 0, n = Protocols.size(); i != n; ++i)
        OTPTL.setProtocolLoc(i, ProtocolLocs[i]);
    }

    // We're done. Return the completed type to the parser.
    return CreateParsedType(Result, ResultTInfo);
  }

  auto ObjCObjectTL = ResultTL.castAs<ObjCObjectTypeLoc>();

  // Type argument information.
  if (ObjCObjectTL.getNumTypeArgs() > 0) {
    assert(ObjCObjectTL.getNumTypeArgs() == ActualTypeArgInfos.size());
    ObjCObjectTL.setTypeArgsLAngleLoc(TypeArgsLAngleLoc);
    ObjCObjectTL.setTypeArgsRAngleLoc(TypeArgsRAngleLoc);
    for (unsigned i = 0, n = ActualTypeArgInfos.size(); i != n; ++i)
      ObjCObjectTL.setTypeArgTInfo(i, ActualTypeArgInfos[i]);
  } else {
    ObjCObjectTL.setTypeArgsLAngleLoc(SourceLocation());
    ObjCObjectTL.setTypeArgsRAngleLoc(SourceLocation());
  }

  // Protocol qualifier information.
  if (ObjCObjectTL.getNumProtocols() > 0) {
    assert(ObjCObjectTL.getNumProtocols() == Protocols.size());
    ObjCObjectTL.setProtocolLAngleLoc(ProtocolLAngleLoc);
    ObjCObjectTL.setProtocolRAngleLoc(ProtocolRAngleLoc);
    for (unsigned i = 0, n = Protocols.size(); i != n; ++i)
      ObjCObjectTL.setProtocolLoc(i, ProtocolLocs[i]);
  } else {
    ObjCObjectTL.setProtocolLAngleLoc(SourceLocation());
    ObjCObjectTL.setProtocolRAngleLoc(SourceLocation());
  }

  // Base type.
  ObjCObjectTL.setHasBaseTypeAsWritten(true);
  if (ObjCObjectTL.getType() == T)
    ObjCObjectTL.getBaseLoc().initializeFullCopy(BaseTypeInfo->getTypeLoc());
  else
    ObjCObjectTL.getBaseLoc().initialize(Context, Loc);

  // We're done. Return the completed type to the parser.
  return CreateParsedType(Result, ResultTInfo);
}

static OpenCLAccessAttr::Spelling
getImageAccess(const ParsedAttributesView &Attrs) {
  for (const ParsedAttr &AL : Attrs)
    if (AL.getKind() == ParsedAttr::AT_OpenCLAccess)
      return static_cast<OpenCLAccessAttr::Spelling>(AL.getSemanticSpelling());
  return OpenCLAccessAttr::Keyword_read_only;
}

static UnaryTransformType::UTTKind
TSTToUnaryTransformType(DeclSpec::TST SwitchTST) {
  switch (SwitchTST) {
#define TRANSFORM_TYPE_TRAIT_DEF(Enum, Trait)                                  \
  case TST_##Trait:                                                            \
    return UnaryTransformType::Enum;
#include "clang/Basic/TransformTypeTraits.def"
  default:
    llvm_unreachable("attempted to parse a non-unary transform builtin");
  }
}

/// Convert the specified declspec to the appropriate type
/// object.
/// \param state Specifies the declarator containing the declaration specifier
/// to be converted, along with other associated processing state.
/// \returns The type described by the declaration specifiers.  This function
/// never returns null.
static QualType ConvertDeclSpecToType(TypeProcessingState &state) {
  // FIXME: Should move the logic from DeclSpec::Finish to here for validity
  // checking.

  Sema &S = state.getSema();
  Declarator &declarator = state.getDeclarator();
  DeclSpec &DS = declarator.getMutableDeclSpec();
  SourceLocation DeclLoc = declarator.getIdentifierLoc();
  if (DeclLoc.isInvalid())
    DeclLoc = DS.getBeginLoc();

  ASTContext &Context = S.Context;

  QualType Result;
  switch (DS.getTypeSpecType()) {
  case DeclSpec::TST_void:
    Result = Context.VoidTy;
    break;
  case DeclSpec::TST_char:
    if (DS.getTypeSpecSign() == TypeSpecifierSign::Unspecified)
      Result = Context.CharTy;
    else if (DS.getTypeSpecSign() == TypeSpecifierSign::Signed)
      Result = Context.SignedCharTy;
    else {
      assert(DS.getTypeSpecSign() == TypeSpecifierSign::Unsigned &&
             "Unknown TSS value");
      Result = Context.UnsignedCharTy;
    }
    break;
  case DeclSpec::TST_wchar:
    if (DS.getTypeSpecSign() == TypeSpecifierSign::Unspecified)
      Result = Context.WCharTy;
    else if (DS.getTypeSpecSign() == TypeSpecifierSign::Signed) {
      S.Diag(DS.getTypeSpecSignLoc(), diag::ext_wchar_t_sign_spec)
        << DS.getSpecifierName(DS.getTypeSpecType(),
                               Context.getPrintingPolicy());
      Result = Context.getSignedWCharType();
    } else {
      assert(DS.getTypeSpecSign() == TypeSpecifierSign::Unsigned &&
             "Unknown TSS value");
      S.Diag(DS.getTypeSpecSignLoc(), diag::ext_wchar_t_sign_spec)
        << DS.getSpecifierName(DS.getTypeSpecType(),
                               Context.getPrintingPolicy());
      Result = Context.getUnsignedWCharType();
    }
    break;
  case DeclSpec::TST_char8:
    assert(DS.getTypeSpecSign() == TypeSpecifierSign::Unspecified &&
           "Unknown TSS value");
    Result = Context.Char8Ty;
    break;
  case DeclSpec::TST_char16:
    assert(DS.getTypeSpecSign() == TypeSpecifierSign::Unspecified &&
           "Unknown TSS value");
    Result = Context.Char16Ty;
    break;
  case DeclSpec::TST_char32:
    assert(DS.getTypeSpecSign() == TypeSpecifierSign::Unspecified &&
           "Unknown TSS value");
    Result = Context.Char32Ty;
    break;
  case DeclSpec::TST_unspecified:
    // If this is a missing declspec in a block literal return context, then it
    // is inferred from the return statements inside the block.
    // The declspec is always missing in a lambda expr context; it is either
    // specified with a trailing return type or inferred.
    if (S.getLangOpts().CPlusPlus14 &&
        declarator.getContext() == DeclaratorContext::LambdaExpr) {
      // In C++1y, a lambda's implicit return type is 'auto'.
      Result = Context.getAutoDeductType();
      break;
    } else if (declarator.getContext() == DeclaratorContext::LambdaExpr ||
               checkOmittedBlockReturnType(S, declarator,
                                           Context.DependentTy)) {
      Result = Context.DependentTy;
      break;
    }

    // Unspecified typespec defaults to int in C90.  However, the C90 grammar
    // [C90 6.5] only allows a decl-spec if there was *some* type-specifier,
    // type-qualifier, or storage-class-specifier.  If not, emit an extwarn.
    // Note that the one exception to this is function definitions, which are
    // allowed to be completely missing a declspec.  This is handled in the
    // parser already though by it pretending to have seen an 'int' in this
    // case.
    if (S.getLangOpts().isImplicitIntRequired()) {
      S.Diag(DeclLoc, diag::warn_missing_type_specifier)
          << DS.getSourceRange()
          << FixItHint::CreateInsertion(DS.getBeginLoc(), "int");
    } else if (!DS.hasTypeSpecifier()) {
      // C99 and C++ require a type specifier.  For example, C99 6.7.2p2 says:
      // "At least one type specifier shall be given in the declaration
      // specifiers in each declaration, and in the specifier-qualifier list in
      // each struct declaration and type name."
      if (!S.getLangOpts().isImplicitIntAllowed() && !DS.isTypeSpecPipe()) {
        S.Diag(DeclLoc, diag::err_missing_type_specifier)
            << DS.getSourceRange();

        // When this occurs, often something is very broken with the value
        // being declared, poison it as invalid so we don't get chains of
        // errors.
        declarator.setInvalidType(true);
      } else if ((S.getLangOpts().getOpenCLCompatibleVersion() >= 200 ||
                  S.getLangOpts().SYCLIsDevice) &&
                 DS.isTypeSpecPipe()) {
        S.Diag(DeclLoc, diag::err_missing_actual_pipe_type)
            << DS.getSourceRange();
        declarator.setInvalidType(true);
      } else {
        assert(S.getLangOpts().isImplicitIntAllowed() &&
               "implicit int is disabled?");
        S.Diag(DeclLoc, diag::ext_missing_type_specifier)
            << DS.getSourceRange()
            << FixItHint::CreateInsertion(DS.getBeginLoc(), "int");
      }
    }

    [[fallthrough]];
  case DeclSpec::TST_int: {
    if (DS.getTypeSpecSign() != TypeSpecifierSign::Unsigned) {
      switch (DS.getTypeSpecWidth()) {
      case TypeSpecifierWidth::Unspecified:
        Result = Context.IntTy;
        break;
      case TypeSpecifierWidth::Short:
        Result = Context.ShortTy;
        break;
      case TypeSpecifierWidth::Long:
        Result = Context.LongTy;
        break;
      case TypeSpecifierWidth::LongLong:
        Result = Context.LongLongTy;

        // 'long long' is a C99 or C++11 feature.
        if (!S.getLangOpts().C99) {
          if (S.getLangOpts().CPlusPlus)
            S.Diag(DS.getTypeSpecWidthLoc(),
                   S.getLangOpts().CPlusPlus11 ?
                   diag::warn_cxx98_compat_longlong : diag::ext_cxx11_longlong);
          else
            S.Diag(DS.getTypeSpecWidthLoc(), diag::ext_c99_longlong);
        }
        break;
      }
    } else {
      switch (DS.getTypeSpecWidth()) {
      case TypeSpecifierWidth::Unspecified:
        Result = Context.UnsignedIntTy;
        break;
      case TypeSpecifierWidth::Short:
        Result = Context.UnsignedShortTy;
        break;
      case TypeSpecifierWidth::Long:
        Result = Context.UnsignedLongTy;
        break;
      case TypeSpecifierWidth::LongLong:
        Result = Context.UnsignedLongLongTy;

        // 'long long' is a C99 or C++11 feature.
        if (!S.getLangOpts().C99) {
          if (S.getLangOpts().CPlusPlus)
            S.Diag(DS.getTypeSpecWidthLoc(),
                   S.getLangOpts().CPlusPlus11 ?
                   diag::warn_cxx98_compat_longlong : diag::ext_cxx11_longlong);
          else
            S.Diag(DS.getTypeSpecWidthLoc(), diag::ext_c99_longlong);
        }
        break;
      }
    }
    break;
  }
  case DeclSpec::TST_bitint: {
    if (!S.Context.getTargetInfo().hasBitIntType())
      S.Diag(DS.getTypeSpecTypeLoc(), diag::err_type_unsupported) << "_BitInt";
    Result =
        S.BuildBitIntType(DS.getTypeSpecSign() == TypeSpecifierSign::Unsigned,
                          DS.getRepAsExpr(), DS.getBeginLoc());
    if (Result.isNull()) {
      Result = Context.IntTy;
      declarator.setInvalidType(true);
    }
    break;
  }
  case DeclSpec::TST_accum: {
    switch (DS.getTypeSpecWidth()) {
    case TypeSpecifierWidth::Short:
      Result = Context.ShortAccumTy;
      break;
    case TypeSpecifierWidth::Unspecified:
      Result = Context.AccumTy;
      break;
    case TypeSpecifierWidth::Long:
      Result = Context.LongAccumTy;
      break;
    case TypeSpecifierWidth::LongLong:
      llvm_unreachable("Unable to specify long long as _Accum width");
    }

    if (DS.getTypeSpecSign() == TypeSpecifierSign::Unsigned)
      Result = Context.getCorrespondingUnsignedType(Result);

    if (DS.isTypeSpecSat())
      Result = Context.getCorrespondingSaturatedType(Result);

    break;
  }
  case DeclSpec::TST_fract: {
    switch (DS.getTypeSpecWidth()) {
    case TypeSpecifierWidth::Short:
      Result = Context.ShortFractTy;
      break;
    case TypeSpecifierWidth::Unspecified:
      Result = Context.FractTy;
      break;
    case TypeSpecifierWidth::Long:
      Result = Context.LongFractTy;
      break;
    case TypeSpecifierWidth::LongLong:
      llvm_unreachable("Unable to specify long long as _Fract width");
    }

    if (DS.getTypeSpecSign() == TypeSpecifierSign::Unsigned)
      Result = Context.getCorrespondingUnsignedType(Result);

    if (DS.isTypeSpecSat())
      Result = Context.getCorrespondingSaturatedType(Result);

    break;
  }
  case DeclSpec::TST_int128:
    if (!S.Context.getTargetInfo().hasInt128Type() &&
        !(S.getLangOpts().SYCLIsDevice || S.getLangOpts().CUDAIsDevice ||
          (S.getLangOpts().OpenMP && S.getLangOpts().OpenMPIsTargetDevice)))
      S.Diag(DS.getTypeSpecTypeLoc(), diag::err_type_unsupported)
        << "__int128";
    if (DS.getTypeSpecSign() == TypeSpecifierSign::Unsigned)
      Result = Context.UnsignedInt128Ty;
    else
      Result = Context.Int128Ty;
    break;
  case DeclSpec::TST_float16:
    {
      // CUDA host and device may have different _Float16 support, therefore
      // do not diagnose _Float16 usage to avoid false alarm.
      // ToDo: more precise diagnostics for CUDA.
      if (!S.Context.getTargetInfo().hasFloat16Type() &&
          !S.getLangOpts().CUDA &&
          !(S.getLangOpts().OpenMP && S.getLangOpts().OpenMPIsTargetDevice))
        S.Diag(DS.getTypeSpecTypeLoc(), diag::err_type_unsupported)
            << "_Float16";
    }
    Result = Context.Float16Ty;
    break;
  case DeclSpec::TST_half:    Result = Context.HalfTy; break;
  case DeclSpec::TST_BFloat16:
    if (!S.Context.getTargetInfo().hasBFloat16Type() &&
        !(S.getLangOpts().OpenMP && S.getLangOpts().OpenMPIsTargetDevice) &&
        !S.getLangOpts().SYCLIsDevice)
      S.Diag(DS.getTypeSpecTypeLoc(), diag::err_type_unsupported) << "__bf16";
    Result = Context.BFloat16Ty;
    break;
  case DeclSpec::TST_float:   Result = Context.FloatTy; break;
  case DeclSpec::TST_double:
    if (DS.getTypeSpecWidth() == TypeSpecifierWidth::Long)
      Result = Context.LongDoubleTy;
    else
      Result = Context.DoubleTy;
    if (S.getLangOpts().OpenCL) {
      if (!S.getOpenCLOptions().isSupported("cl_khr_fp64", S.getLangOpts()))
        S.Diag(DS.getTypeSpecTypeLoc(), diag::err_opencl_requires_extension)
            << 0 << Result
            << (S.getLangOpts().getOpenCLCompatibleVersion() == 300
                    ? "cl_khr_fp64 and __opencl_c_fp64"
                    : "cl_khr_fp64");
      else if (!S.getOpenCLOptions().isAvailableOption("cl_khr_fp64", S.getLangOpts()))
        S.Diag(DS.getTypeSpecTypeLoc(), diag::ext_opencl_double_without_pragma);
    }
    break;
  case DeclSpec::TST_float128:
    if (!S.Context.getTargetInfo().hasFloat128Type() &&
        !S.getLangOpts().SYCLIsDevice &&
        !(S.getLangOpts().OpenMP && S.getLangOpts().OpenMPIsTargetDevice))
      S.Diag(DS.getTypeSpecTypeLoc(), diag::err_type_unsupported)
        << "__float128";
    Result = Context.Float128Ty;
    break;
  case DeclSpec::TST_ibm128:
    if (!S.Context.getTargetInfo().hasIbm128Type() &&
        !S.getLangOpts().SYCLIsDevice &&
        !(S.getLangOpts().OpenMP && S.getLangOpts().OpenMPIsTargetDevice))
      S.Diag(DS.getTypeSpecTypeLoc(), diag::err_type_unsupported) << "__ibm128";
    Result = Context.Ibm128Ty;
    break;
  case DeclSpec::TST_bool:
    Result = Context.BoolTy; // _Bool or bool
    break;
  case DeclSpec::TST_decimal32:    // _Decimal32
  case DeclSpec::TST_decimal64:    // _Decimal64
  case DeclSpec::TST_decimal128:   // _Decimal128
    S.Diag(DS.getTypeSpecTypeLoc(), diag::err_decimal_unsupported);
    Result = Context.IntTy;
    declarator.setInvalidType(true);
    break;
  case DeclSpec::TST_class:
  case DeclSpec::TST_enum:
  case DeclSpec::TST_union:
  case DeclSpec::TST_struct:
  case DeclSpec::TST_interface: {
    TagDecl *D = dyn_cast_or_null<TagDecl>(DS.getRepAsDecl());
    if (!D) {
      // This can happen in C++ with ambiguous lookups.
      Result = Context.IntTy;
      declarator.setInvalidType(true);
      break;
    }

    // If the type is deprecated or unavailable, diagnose it.
    S.DiagnoseUseOfDecl(D, DS.getTypeSpecTypeNameLoc());

    assert(DS.getTypeSpecWidth() == TypeSpecifierWidth::Unspecified &&
           DS.getTypeSpecComplex() == 0 &&
           DS.getTypeSpecSign() == TypeSpecifierSign::Unspecified &&
           "No qualifiers on tag names!");

    // TypeQuals handled by caller.
    Result = Context.getTypeDeclType(D);

    // In both C and C++, make an ElaboratedType.
    ElaboratedTypeKeyword Keyword
      = ElaboratedType::getKeywordForTypeSpec(DS.getTypeSpecType());
    Result = S.getElaboratedType(Keyword, DS.getTypeSpecScope(), Result,
                                 DS.isTypeSpecOwned() ? D : nullptr);
    break;
  }
  case DeclSpec::TST_typename: {
    assert(DS.getTypeSpecWidth() == TypeSpecifierWidth::Unspecified &&
           DS.getTypeSpecComplex() == 0 &&
           DS.getTypeSpecSign() == TypeSpecifierSign::Unspecified &&
           "Can't handle qualifiers on typedef names yet!");
    Result = S.GetTypeFromParser(DS.getRepAsType());
    if (Result.isNull()) {
      declarator.setInvalidType(true);
    }

    // TypeQuals handled by caller.
    break;
  }
  case DeclSpec::TST_typeof_unqualType:
  case DeclSpec::TST_typeofType:
    // FIXME: Preserve type source info.
    Result = S.GetTypeFromParser(DS.getRepAsType());
    assert(!Result.isNull() && "Didn't get a type for typeof?");
    if (!Result->isDependentType())
      if (const TagType *TT = Result->getAs<TagType>())
        S.DiagnoseUseOfDecl(TT->getDecl(), DS.getTypeSpecTypeLoc());
    // TypeQuals handled by caller.
    Result = Context.getTypeOfType(
        Result, DS.getTypeSpecType() == DeclSpec::TST_typeof_unqualType
                    ? TypeOfKind::Unqualified
                    : TypeOfKind::Qualified);
    break;
  case DeclSpec::TST_typeof_unqualExpr:
  case DeclSpec::TST_typeofExpr: {
    Expr *E = DS.getRepAsExpr();
    assert(E && "Didn't get an expression for typeof?");
    // TypeQuals handled by caller.
    Result = S.BuildTypeofExprType(E, DS.getTypeSpecType() ==
                                              DeclSpec::TST_typeof_unqualExpr
                                          ? TypeOfKind::Unqualified
                                          : TypeOfKind::Qualified);
    if (Result.isNull()) {
      Result = Context.IntTy;
      declarator.setInvalidType(true);
    }
    break;
  }
  case DeclSpec::TST_decltype: {
    Expr *E = DS.getRepAsExpr();
    assert(E && "Didn't get an expression for decltype?");
    // TypeQuals handled by caller.
    Result = S.BuildDecltypeType(E);
    if (Result.isNull()) {
      Result = Context.IntTy;
      declarator.setInvalidType(true);
    }
    break;
  }
#define TRANSFORM_TYPE_TRAIT_DEF(_, Trait) case DeclSpec::TST_##Trait:
#include "clang/Basic/TransformTypeTraits.def"
    Result = S.GetTypeFromParser(DS.getRepAsType());
    assert(!Result.isNull() && "Didn't get a type for the transformation?");
    Result = S.BuildUnaryTransformType(
        Result, TSTToUnaryTransformType(DS.getTypeSpecType()),
        DS.getTypeSpecTypeLoc());
    if (Result.isNull()) {
      Result = Context.IntTy;
      declarator.setInvalidType(true);
    }
    break;

  case DeclSpec::TST_auto:
  case DeclSpec::TST_decltype_auto: {
    auto AutoKW = DS.getTypeSpecType() == DeclSpec::TST_decltype_auto
                      ? AutoTypeKeyword::DecltypeAuto
                      : AutoTypeKeyword::Auto;

    ConceptDecl *TypeConstraintConcept = nullptr;
    llvm::SmallVector<TemplateArgument, 8> TemplateArgs;
    if (DS.isConstrainedAuto()) {
      if (TemplateIdAnnotation *TemplateId = DS.getRepAsTemplateId()) {
        TypeConstraintConcept =
            cast<ConceptDecl>(TemplateId->Template.get().getAsTemplateDecl());
        TemplateArgumentListInfo TemplateArgsInfo;
        TemplateArgsInfo.setLAngleLoc(TemplateId->LAngleLoc);
        TemplateArgsInfo.setRAngleLoc(TemplateId->RAngleLoc);
        ASTTemplateArgsPtr TemplateArgsPtr(TemplateId->getTemplateArgs(),
                                           TemplateId->NumArgs);
        S.translateTemplateArguments(TemplateArgsPtr, TemplateArgsInfo);
        for (const auto &ArgLoc : TemplateArgsInfo.arguments())
          TemplateArgs.push_back(ArgLoc.getArgument());
      } else {
        declarator.setInvalidType(true);
      }
    }
    Result = S.Context.getAutoType(QualType(), AutoKW,
                                   /*IsDependent*/ false, /*IsPack=*/false,
                                   TypeConstraintConcept, TemplateArgs);
    break;
  }

  case DeclSpec::TST_auto_type:
    Result = Context.getAutoType(QualType(), AutoTypeKeyword::GNUAutoType, false);
    break;

  case DeclSpec::TST_unknown_anytype:
    Result = Context.UnknownAnyTy;
    break;

  case DeclSpec::TST_atomic:
    Result = S.GetTypeFromParser(DS.getRepAsType());
    assert(!Result.isNull() && "Didn't get a type for _Atomic?");
    Result = S.BuildAtomicType(Result, DS.getTypeSpecTypeLoc());
    if (Result.isNull()) {
      Result = Context.IntTy;
      declarator.setInvalidType(true);
    }
    break;

#define GENERIC_IMAGE_TYPE(ImgType, Id)                                        \
  case DeclSpec::TST_##ImgType##_t:                                            \
    switch (getImageAccess(DS.getAttributes())) {                              \
    case OpenCLAccessAttr::Keyword_write_only:                                 \
      Result = Context.Id##WOTy;                                               \
      break;                                                                   \
    case OpenCLAccessAttr::Keyword_read_write:                                 \
      Result = Context.Id##RWTy;                                               \
      break;                                                                   \
    case OpenCLAccessAttr::Keyword_read_only:                                  \
      Result = Context.Id##ROTy;                                               \
      break;                                                                   \
    case OpenCLAccessAttr::SpellingNotCalculated:                              \
      llvm_unreachable("Spelling not yet calculated");                         \
    }                                                                          \
    break;
#include "clang/Basic/OpenCLImageTypes.def"

  case DeclSpec::TST_error:
    Result = Context.IntTy;
    declarator.setInvalidType(true);
    break;
  }

  // FIXME: we want resulting declarations to be marked invalid, but claiming
  // the type is invalid is too strong - e.g. it causes ActOnTypeName to return
  // a null type.
  if (Result->containsErrors())
    declarator.setInvalidType();

  if (S.getLangOpts().OpenCL) {
    const auto &OpenCLOptions = S.getOpenCLOptions();
    bool IsOpenCLC30Compatible =
        S.getLangOpts().getOpenCLCompatibleVersion() == 300;
    // OpenCL C v3.0 s6.3.3 - OpenCL image types require __opencl_c_images
    // support.
    // OpenCL C v3.0 s6.2.1 - OpenCL 3d image write types requires support
    // for OpenCL C 2.0, or OpenCL C 3.0 or newer and the
    // __opencl_c_3d_image_writes feature. OpenCL C v3.0 API s4.2 - For devices
    // that support OpenCL 3.0, cl_khr_3d_image_writes must be returned when and
    // only when the optional feature is supported
    if ((Result->isImageType() || Result->isSamplerT()) &&
        (IsOpenCLC30Compatible &&
         !OpenCLOptions.isSupported("__opencl_c_images", S.getLangOpts()))) {
      S.Diag(DS.getTypeSpecTypeLoc(), diag::err_opencl_requires_extension)
          << 0 << Result << "__opencl_c_images";
      declarator.setInvalidType();
    } else if (Result->isOCLImage3dWOType() &&
               !OpenCLOptions.isSupported("cl_khr_3d_image_writes",
                                          S.getLangOpts())) {
      S.Diag(DS.getTypeSpecTypeLoc(), diag::err_opencl_requires_extension)
          << 0 << Result
          << (IsOpenCLC30Compatible
                  ? "cl_khr_3d_image_writes and __opencl_c_3d_image_writes"
                  : "cl_khr_3d_image_writes");
      declarator.setInvalidType();
    }
  }

  bool IsFixedPointType = DS.getTypeSpecType() == DeclSpec::TST_accum ||
                          DS.getTypeSpecType() == DeclSpec::TST_fract;

  // Only fixed point types can be saturated
  if (DS.isTypeSpecSat() && !IsFixedPointType)
    S.Diag(DS.getTypeSpecSatLoc(), diag::err_invalid_saturation_spec)
        << DS.getSpecifierName(DS.getTypeSpecType(),
                               Context.getPrintingPolicy());

  // Handle complex types.
  if (DS.getTypeSpecComplex() == DeclSpec::TSC_complex) {
    if (S.getLangOpts().Freestanding)
      S.Diag(DS.getTypeSpecComplexLoc(), diag::ext_freestanding_complex);
    Result = Context.getComplexType(Result);
  } else if (DS.isTypeAltiVecVector()) {
    unsigned typeSize = static_cast<unsigned>(Context.getTypeSize(Result));
    assert(typeSize > 0 && "type size for vector must be greater than 0 bits");
    VectorType::VectorKind VecKind = VectorType::AltiVecVector;
    if (DS.isTypeAltiVecPixel())
      VecKind = VectorType::AltiVecPixel;
    else if (DS.isTypeAltiVecBool())
      VecKind = VectorType::AltiVecBool;
    Result = Context.getVectorType(Result, 128/typeSize, VecKind);
  }

  // FIXME: Imaginary.
  if (DS.getTypeSpecComplex() == DeclSpec::TSC_imaginary)
    S.Diag(DS.getTypeSpecComplexLoc(), diag::err_imaginary_not_supported);

  // Before we process any type attributes, synthesize a block literal
  // function declarator if necessary.
  if (declarator.getContext() == DeclaratorContext::BlockLiteral)
    maybeSynthesizeBlockSignature(state, Result);

  // Apply any type attributes from the decl spec.  This may cause the
  // list of type attributes to be temporarily saved while the type
  // attributes are pushed around.
  // pipe attributes will be handled later ( at GetFullTypeForDeclarator )
  if (!DS.isTypeSpecPipe()) {
    // We also apply declaration attributes that "slide" to the decl spec.
    // Ordering can be important for attributes. The decalaration attributes
    // come syntactically before the decl spec attributes, so we process them
    // in that order.
    ParsedAttributesView SlidingAttrs;
    for (ParsedAttr &AL : declarator.getDeclarationAttributes()) {
      if (AL.slidesFromDeclToDeclSpecLegacyBehavior()) {
        SlidingAttrs.addAtEnd(&AL);

        // For standard syntax attributes, which would normally appertain to the
        // declaration here, suggest moving them to the type instead. But only
        // do this for our own vendor attributes; moving other vendors'
        // attributes might hurt portability.
        // There's one special case that we need to deal with here: The
        // `MatrixType` attribute may only be used in a typedef declaration. If
        // it's being used anywhere else, don't output the warning as
        // ProcessDeclAttributes() will output an error anyway.
        if (AL.isStandardAttributeSyntax() && AL.isClangScope() &&
            !(AL.getKind() == ParsedAttr::AT_MatrixType &&
              DS.getStorageClassSpec() != DeclSpec::SCS_typedef)) {
          S.Diag(AL.getLoc(), diag::warn_type_attribute_deprecated_on_decl)
              << AL;
        }
      }
    }
    // During this call to processTypeAttrs(),
    // TypeProcessingState::getCurrentAttributes() will erroneously return a
    // reference to the DeclSpec attributes, rather than the declaration
    // attributes. However, this doesn't matter, as getCurrentAttributes()
    // is only called when distributing attributes from one attribute list
    // to another. Declaration attributes are always C++11 attributes, and these
    // are never distributed.
    processTypeAttrs(state, Result, TAL_DeclSpec, SlidingAttrs);
    processTypeAttrs(state, Result, TAL_DeclSpec, DS.getAttributes());
  }

  // Apply const/volatile/restrict qualifiers to T.
  if (unsigned TypeQuals = DS.getTypeQualifiers()) {
    // Warn about CV qualifiers on function types.
    // C99 6.7.3p8:
    //   If the specification of a function type includes any type qualifiers,
    //   the behavior is undefined.
    // C++11 [dcl.fct]p7:
    //   The effect of a cv-qualifier-seq in a function declarator is not the
    //   same as adding cv-qualification on top of the function type. In the
    //   latter case, the cv-qualifiers are ignored.
    if (Result->isFunctionType()) {
      diagnoseAndRemoveTypeQualifiers(
          S, DS, TypeQuals, Result, DeclSpec::TQ_const | DeclSpec::TQ_volatile,
          S.getLangOpts().CPlusPlus
              ? diag::warn_typecheck_function_qualifiers_ignored
              : diag::warn_typecheck_function_qualifiers_unspecified);
      // No diagnostic for 'restrict' or '_Atomic' applied to a
      // function type; we'll diagnose those later, in BuildQualifiedType.
    }

    // C++11 [dcl.ref]p1:
    //   Cv-qualified references are ill-formed except when the
    //   cv-qualifiers are introduced through the use of a typedef-name
    //   or decltype-specifier, in which case the cv-qualifiers are ignored.
    //
    // There don't appear to be any other contexts in which a cv-qualified
    // reference type could be formed, so the 'ill-formed' clause here appears
    // to never happen.
    if (TypeQuals && Result->isReferenceType()) {
      diagnoseAndRemoveTypeQualifiers(
          S, DS, TypeQuals, Result,
          DeclSpec::TQ_const | DeclSpec::TQ_volatile | DeclSpec::TQ_atomic,
          diag::warn_typecheck_reference_qualifiers);
    }

    // C90 6.5.3 constraints: "The same type qualifier shall not appear more
    // than once in the same specifier-list or qualifier-list, either directly
    // or via one or more typedefs."
    if (!S.getLangOpts().C99 && !S.getLangOpts().CPlusPlus
        && TypeQuals & Result.getCVRQualifiers()) {
      if (TypeQuals & DeclSpec::TQ_const && Result.isConstQualified()) {
        S.Diag(DS.getConstSpecLoc(), diag::ext_duplicate_declspec)
          << "const";
      }

      if (TypeQuals & DeclSpec::TQ_volatile && Result.isVolatileQualified()) {
        S.Diag(DS.getVolatileSpecLoc(), diag::ext_duplicate_declspec)
          << "volatile";
      }

      // C90 doesn't have restrict nor _Atomic, so it doesn't force us to
      // produce a warning in this case.
    }

    QualType Qualified = S.BuildQualifiedType(Result, DeclLoc, TypeQuals, &DS);

    // If adding qualifiers fails, just use the unqualified type.
    if (Qualified.isNull())
      declarator.setInvalidType(true);
    else
      Result = Qualified;
  }

  assert(!Result.isNull() && "This function should not return a null type");
  return Result;
}

static std::string getPrintableNameForEntity(DeclarationName Entity) {
  if (Entity)
    return Entity.getAsString();

  return "type name";
}

static bool isDependentOrGNUAutoType(QualType T) {
  if (T->isDependentType())
    return true;

  const auto *AT = dyn_cast<AutoType>(T);
  return AT && AT->isGNUAutoType();
}

QualType Sema::BuildQualifiedType(QualType T, SourceLocation Loc,
                                  Qualifiers Qs, const DeclSpec *DS) {
  if (T.isNull())
    return QualType();

  // Ignore any attempt to form a cv-qualified reference.
  if (T->isReferenceType()) {
    Qs.removeConst();
    Qs.removeVolatile();
  }

  // Enforce C99 6.7.3p2: "Types other than pointer types derived from
  // object or incomplete types shall not be restrict-qualified."
  if (Qs.hasRestrict()) {
    unsigned DiagID = 0;
    QualType ProblemTy;

    if (T->isAnyPointerType() || T->isReferenceType() ||
        T->isMemberPointerType()) {
      QualType EltTy;
      if (T->isObjCObjectPointerType())
        EltTy = T;
      else if (const MemberPointerType *PTy = T->getAs<MemberPointerType>())
        EltTy = PTy->getPointeeType();
      else
        EltTy = T->getPointeeType();

      // If we have a pointer or reference, the pointee must have an object
      // incomplete type.
      if (!EltTy->isIncompleteOrObjectType()) {
        DiagID = diag::err_typecheck_invalid_restrict_invalid_pointee;
        ProblemTy = EltTy;
      }
    } else if (!isDependentOrGNUAutoType(T)) {
      // For an __auto_type variable, we may not have seen the initializer yet
      // and so have no idea whether the underlying type is a pointer type or
      // not.
      DiagID = diag::err_typecheck_invalid_restrict_not_pointer;
      ProblemTy = T;
    }

    if (DiagID) {
      Diag(DS ? DS->getRestrictSpecLoc() : Loc, DiagID) << ProblemTy;
      Qs.removeRestrict();
    }
  }

  return Context.getQualifiedType(T, Qs);
}

QualType Sema::BuildQualifiedType(QualType T, SourceLocation Loc,
                                  unsigned CVRAU, const DeclSpec *DS) {
  if (T.isNull())
    return QualType();

  // Ignore any attempt to form a cv-qualified reference.
  if (T->isReferenceType())
    CVRAU &=
        ~(DeclSpec::TQ_const | DeclSpec::TQ_volatile | DeclSpec::TQ_atomic);

  // Convert from DeclSpec::TQ to Qualifiers::TQ by just dropping TQ_atomic and
  // TQ_unaligned;
  unsigned CVR = CVRAU & ~(DeclSpec::TQ_atomic | DeclSpec::TQ_unaligned);

  // C11 6.7.3/5:
  //   If the same qualifier appears more than once in the same
  //   specifier-qualifier-list, either directly or via one or more typedefs,
  //   the behavior is the same as if it appeared only once.
  //
  // It's not specified what happens when the _Atomic qualifier is applied to
  // a type specified with the _Atomic specifier, but we assume that this
  // should be treated as if the _Atomic qualifier appeared multiple times.
  if (CVRAU & DeclSpec::TQ_atomic && !T->isAtomicType()) {
    // C11 6.7.3/5:
    //   If other qualifiers appear along with the _Atomic qualifier in a
    //   specifier-qualifier-list, the resulting type is the so-qualified
    //   atomic type.
    //
    // Don't need to worry about array types here, since _Atomic can't be
    // applied to such types.
    SplitQualType Split = T.getSplitUnqualifiedType();
    T = BuildAtomicType(QualType(Split.Ty, 0),
                        DS ? DS->getAtomicSpecLoc() : Loc);
    if (T.isNull())
      return T;
    Split.Quals.addCVRQualifiers(CVR);
    return BuildQualifiedType(T, Loc, Split.Quals);
  }

  Qualifiers Q = Qualifiers::fromCVRMask(CVR);
  Q.setUnaligned(CVRAU & DeclSpec::TQ_unaligned);
  return BuildQualifiedType(T, Loc, Q, DS);
}

/// Build a paren type including \p T.
QualType Sema::BuildParenType(QualType T) {
  return Context.getParenType(T);
}

/// Given that we're building a pointer or reference to the given
static QualType inferARCLifetimeForPointee(Sema &S, QualType type,
                                           SourceLocation loc,
                                           bool isReference) {
  // Bail out if retention is unrequired or already specified.
  if (!type->isObjCLifetimeType() ||
      type.getObjCLifetime() != Qualifiers::OCL_None)
    return type;

  Qualifiers::ObjCLifetime implicitLifetime = Qualifiers::OCL_None;

  // If the object type is const-qualified, we can safely use
  // __unsafe_unretained.  This is safe (because there are no read
  // barriers), and it'll be safe to coerce anything but __weak* to
  // the resulting type.
  if (type.isConstQualified()) {
    implicitLifetime = Qualifiers::OCL_ExplicitNone;

  // Otherwise, check whether the static type does not require
  // retaining.  This currently only triggers for Class (possibly
  // protocol-qualifed, and arrays thereof).
  } else if (type->isObjCARCImplicitlyUnretainedType()) {
    implicitLifetime = Qualifiers::OCL_ExplicitNone;

  // If we are in an unevaluated context, like sizeof, skip adding a
  // qualification.
  } else if (S.isUnevaluatedContext()) {
    return type;

  // If that failed, give an error and recover using __strong.  __strong
  // is the option most likely to prevent spurious second-order diagnostics,
  // like when binding a reference to a field.
  } else {
    // These types can show up in private ivars in system headers, so
    // we need this to not be an error in those cases.  Instead we
    // want to delay.
    if (S.DelayedDiagnostics.shouldDelayDiagnostics()) {
      S.DelayedDiagnostics.add(
          sema::DelayedDiagnostic::makeForbiddenType(loc,
              diag::err_arc_indirect_no_ownership, type, isReference));
    } else {
      S.Diag(loc, diag::err_arc_indirect_no_ownership) << type << isReference;
    }
    implicitLifetime = Qualifiers::OCL_Strong;
  }
  assert(implicitLifetime && "didn't infer any lifetime!");

  Qualifiers qs;
  qs.addObjCLifetime(implicitLifetime);
  return S.Context.getQualifiedType(type, qs);
}

static std::string getFunctionQualifiersAsString(const FunctionProtoType *FnTy){
  std::string Quals = FnTy->getMethodQuals().getAsString();

  switch (FnTy->getRefQualifier()) {
  case RQ_None:
    break;

  case RQ_LValue:
    if (!Quals.empty())
      Quals += ' ';
    Quals += '&';
    break;

  case RQ_RValue:
    if (!Quals.empty())
      Quals += ' ';
    Quals += "&&";
    break;
  }

  return Quals;
}

namespace {
/// Kinds of declarator that cannot contain a qualified function type.
///
/// C++98 [dcl.fct]p4 / C++11 [dcl.fct]p6:
///     a function type with a cv-qualifier or a ref-qualifier can only appear
///     at the topmost level of a type.
///
/// Parens and member pointers are permitted. We don't diagnose array and
/// function declarators, because they don't allow function types at all.
///
/// The values of this enum are used in diagnostics.
enum QualifiedFunctionKind { QFK_BlockPointer, QFK_Pointer, QFK_Reference };
} // end anonymous namespace

/// Check whether the type T is a qualified function type, and if it is,
/// diagnose that it cannot be contained within the given kind of declarator.
static bool checkQualifiedFunction(Sema &S, QualType T, SourceLocation Loc,
                                   QualifiedFunctionKind QFK) {
  // Does T refer to a function type with a cv-qualifier or a ref-qualifier?
  const FunctionProtoType *FPT = T->getAs<FunctionProtoType>();
  if (!FPT ||
      (FPT->getMethodQuals().empty() && FPT->getRefQualifier() == RQ_None))
    return false;

  S.Diag(Loc, diag::err_compound_qualified_function_type)
    << QFK << isa<FunctionType>(T.IgnoreParens()) << T
    << getFunctionQualifiersAsString(FPT);
  return true;
}

bool Sema::CheckQualifiedFunctionForTypeId(QualType T, SourceLocation Loc) {
  const FunctionProtoType *FPT = T->getAs<FunctionProtoType>();
  if (!FPT ||
      (FPT->getMethodQuals().empty() && FPT->getRefQualifier() == RQ_None))
    return false;

  Diag(Loc, diag::err_qualified_function_typeid)
      << T << getFunctionQualifiersAsString(FPT);
  return true;
}

// Helper to deduce addr space of a pointee type in OpenCL mode.
static QualType deduceOpenCLPointeeAddrSpace(Sema &S, QualType PointeeType) {
  if (!PointeeType->isUndeducedAutoType() && !PointeeType->isDependentType() &&
      !PointeeType->isSamplerT() &&
      !PointeeType.hasAddressSpace())
    PointeeType = S.getASTContext().getAddrSpaceQualType(
        PointeeType, S.getASTContext().getDefaultOpenCLPointeeAddrSpace());
  return PointeeType;
}

/// Build a pointer type.
///
/// \param T The type to which we'll be building a pointer.
///
/// \param Loc The location of the entity whose type involves this
/// pointer type or, if there is no such entity, the location of the
/// type that will have pointer type.
///
/// \param Entity The name of the entity that involves the pointer
/// type, if known.
///
/// \returns A suitable pointer type, if there are no
/// errors. Otherwise, returns a NULL type.
QualType Sema::BuildPointerType(QualType T,
                                SourceLocation Loc, DeclarationName Entity) {
  if (T->isReferenceType()) {
    // C++ 8.3.2p4: There shall be no ... pointers to references ...
    Diag(Loc, diag::err_illegal_decl_pointer_to_reference)
      << getPrintableNameForEntity(Entity) << T;
    return QualType();
  }

  if (T->isFunctionType() && getLangOpts().OpenCL &&
      !getOpenCLOptions().isAvailableOption("__cl_clang_function_pointers",
                                            getLangOpts())) {
    Diag(Loc, diag::err_opencl_function_pointer) << /*pointer*/ 0;
    return QualType();
  }

  if (getLangOpts().HLSL && Loc.isValid()) {
    Diag(Loc, diag::err_hlsl_pointers_unsupported) << 0;
    return QualType();
  }

  if (checkQualifiedFunction(*this, T, Loc, QFK_Pointer))
    return QualType();

  assert(!T->isObjCObjectType() && "Should build ObjCObjectPointerType");

  // In ARC, it is forbidden to build pointers to unqualified pointers.
  if (getLangOpts().ObjCAutoRefCount)
    T = inferARCLifetimeForPointee(*this, T, Loc, /*reference*/ false);

  if (getLangOpts().OpenCL)
    T = deduceOpenCLPointeeAddrSpace(*this, T);

  // In WebAssembly, pointers to reference types and pointers to tables are
  // illegal.
  if (getASTContext().getTargetInfo().getTriple().isWasm()) {
    if (T.isWebAssemblyReferenceType()) {
      Diag(Loc, diag::err_wasm_reference_pr) << 0;
      return QualType();
    }

    // We need to desugar the type here in case T is a ParenType.
    if (T->getUnqualifiedDesugaredType()->isWebAssemblyTableType()) {
      Diag(Loc, diag::err_wasm_table_pr) << 0;
      return QualType();
    }
  }

  // Build the pointer type.
  return Context.getPointerType(T);
}

/// Build a reference type.
///
/// \param T The type to which we'll be building a reference.
///
/// \param Loc The location of the entity whose type involves this
/// reference type or, if there is no such entity, the location of the
/// type that will have reference type.
///
/// \param Entity The name of the entity that involves the reference
/// type, if known.
///
/// \returns A suitable reference type, if there are no
/// errors. Otherwise, returns a NULL type.
QualType Sema::BuildReferenceType(QualType T, bool SpelledAsLValue,
                                  SourceLocation Loc,
                                  DeclarationName Entity) {
  assert(Context.getCanonicalType(T) != Context.OverloadTy &&
         "Unresolved overloaded function type");

  // C++0x [dcl.ref]p6:
  //   If a typedef (7.1.3), a type template-parameter (14.3.1), or a
  //   decltype-specifier (7.1.6.2) denotes a type TR that is a reference to a
  //   type T, an attempt to create the type "lvalue reference to cv TR" creates
  //   the type "lvalue reference to T", while an attempt to create the type
  //   "rvalue reference to cv TR" creates the type TR.
  bool LValueRef = SpelledAsLValue || T->getAs<LValueReferenceType>();

  // C++ [dcl.ref]p4: There shall be no references to references.
  //
  // According to C++ DR 106, references to references are only
  // diagnosed when they are written directly (e.g., "int & &"),
  // but not when they happen via a typedef:
  //
  //   typedef int& intref;
  //   typedef intref& intref2;
  //
  // Parser::ParseDeclaratorInternal diagnoses the case where
  // references are written directly; here, we handle the
  // collapsing of references-to-references as described in C++0x.
  // DR 106 and 540 introduce reference-collapsing into C++98/03.

  // C++ [dcl.ref]p1:
  //   A declarator that specifies the type "reference to cv void"
  //   is ill-formed.
  if (T->isVoidType()) {
    Diag(Loc, diag::err_reference_to_void);
    return QualType();
  }

  if (getLangOpts().HLSL && Loc.isValid()) {
    Diag(Loc, diag::err_hlsl_pointers_unsupported) << 1;
    return QualType();
  }

  if (checkQualifiedFunction(*this, T, Loc, QFK_Reference))
    return QualType();

  if (T->isFunctionType() && getLangOpts().OpenCL &&
      !getOpenCLOptions().isAvailableOption("__cl_clang_function_pointers",
                                            getLangOpts())) {
    Diag(Loc, diag::err_opencl_function_pointer) << /*reference*/ 1;
    return QualType();
  }

  // In ARC, it is forbidden to build references to unqualified pointers.
  if (getLangOpts().ObjCAutoRefCount)
    T = inferARCLifetimeForPointee(*this, T, Loc, /*reference*/ true);

  if (getLangOpts().OpenCL)
    T = deduceOpenCLPointeeAddrSpace(*this, T);

  // In WebAssembly, references to reference types and tables are illegal.
  if (getASTContext().getTargetInfo().getTriple().isWasm() &&
      T.isWebAssemblyReferenceType()) {
    Diag(Loc, diag::err_wasm_reference_pr) << 1;
    return QualType();
  }
  if (T->isWebAssemblyTableType()) {
    Diag(Loc, diag::err_wasm_table_pr) << 1;
    return QualType();
  }

  // Handle restrict on references.
  if (LValueRef)
    return Context.getLValueReferenceType(T, SpelledAsLValue);
  return Context.getRValueReferenceType(T);
}

/// Build a Read-only Pipe type.
///
/// \param T The type to which we'll be building a Pipe.
///
/// \param Loc We do not use it for now.
///
/// \returns A suitable pipe type, if there are no errors. Otherwise, returns a
/// NULL type.
QualType Sema::BuildReadPipeType(QualType T, SourceLocation Loc) {
  return Context.getReadPipeType(T);
}

/// Build a Write-only Pipe type.
///
/// \param T The type to which we'll be building a Pipe.
///
/// \param Loc We do not use it for now.
///
/// \returns A suitable pipe type, if there are no errors. Otherwise, returns a
/// NULL type.
QualType Sema::BuildWritePipeType(QualType T, SourceLocation Loc) {
  return Context.getWritePipeType(T);
}

/// Build a bit-precise integer type.
///
/// \param IsUnsigned Boolean representing the signedness of the type.
///
/// \param BitWidth Size of this int type in bits, or an expression representing
/// that.
///
/// \param Loc Location of the keyword.
QualType Sema::BuildBitIntType(bool IsUnsigned, Expr *BitWidth,
                               SourceLocation Loc) {
  if (BitWidth->isInstantiationDependent())
    return Context.getDependentBitIntType(IsUnsigned, BitWidth);

  llvm::APSInt Bits(32);
  ExprResult ICE =
      VerifyIntegerConstantExpression(BitWidth, &Bits, /*FIXME*/ AllowFold);

  if (ICE.isInvalid())
    return QualType();

  size_t NumBits = Bits.getZExtValue();
  if (!IsUnsigned && NumBits < 2) {
    Diag(Loc, diag::err_bit_int_bad_size) << 0;
    return QualType();
  }

  if (IsUnsigned && NumBits < 1) {
    Diag(Loc, diag::err_bit_int_bad_size) << 1;
    return QualType();
  }

  // If the number of bits exceed the maximum bit width supported on
  // both host and device, issue an error diagnostic.
  const TargetInfo *AuxTargetInfo = getASTContext().getAuxTargetInfo();
  size_t MaxBitIntWidth = std::max(
      (AuxTargetInfo == nullptr) ? 0 : AuxTargetInfo->getMaxBitIntWidth(),
      getASTContext().getTargetInfo().getMaxBitIntWidth());
  if (NumBits > MaxBitIntWidth) {
    Diag(Loc, diag::err_bit_int_max_size)
        << IsUnsigned << static_cast<uint64_t>(MaxBitIntWidth);
    return QualType();
  }

  return Context.getBitIntType(IsUnsigned, NumBits);
}

/// Check whether the specified array bound can be evaluated using the relevant
/// language rules. If so, returns the possibly-converted expression and sets
/// SizeVal to the size. If not, but the expression might be a VLA bound,
/// returns ExprResult(). Otherwise, produces a diagnostic and returns
/// ExprError().
static ExprResult checkArraySize(Sema &S, Expr *&ArraySize,
                                 llvm::APSInt &SizeVal, unsigned VLADiag,
                                 bool VLAIsError) {
  if (S.getLangOpts().CPlusPlus14 &&
      (VLAIsError ||
       !ArraySize->getType()->isIntegralOrUnscopedEnumerationType())) {
    // C++14 [dcl.array]p1:
    //   The constant-expression shall be a converted constant expression of
    //   type std::size_t.
    //
    // Don't apply this rule if we might be forming a VLA: in that case, we
    // allow non-constant expressions and constant-folding. We only need to use
    // the converted constant expression rules (to properly convert the source)
    // when the source expression is of class type.
    return S.CheckConvertedConstantExpression(
        ArraySize, S.Context.getSizeType(), SizeVal, Sema::CCEK_ArrayBound);
  }

  // If the size is an ICE, it certainly isn't a VLA. If we're in a GNU mode
  // (like gnu99, but not c99) accept any evaluatable value as an extension.
  class VLADiagnoser : public Sema::VerifyICEDiagnoser {
  public:
    unsigned VLADiag;
    bool VLAIsError;
    bool IsVLA = false;

    VLADiagnoser(unsigned VLADiag, bool VLAIsError)
        : VLADiag(VLADiag), VLAIsError(VLAIsError) {}

    Sema::SemaDiagnosticBuilder diagnoseNotICEType(Sema &S, SourceLocation Loc,
                                                   QualType T) override {
      return S.Diag(Loc, diag::err_array_size_non_int) << T;
    }

    Sema::SemaDiagnosticBuilder diagnoseNotICE(Sema &S,
                                               SourceLocation Loc) override {
      IsVLA = !VLAIsError;
      return S.Diag(Loc, VLADiag);
    }

    Sema::SemaDiagnosticBuilder diagnoseFold(Sema &S,
                                             SourceLocation Loc) override {
      return S.Diag(Loc, diag::ext_vla_folded_to_constant);
    }
  } Diagnoser(VLADiag, VLAIsError);

  ExprResult R =
      S.VerifyIntegerConstantExpression(ArraySize, &SizeVal, Diagnoser);
  if (Diagnoser.IsVLA)
    return ExprResult();
  return R;
}

bool Sema::checkArrayElementAlignment(QualType EltTy, SourceLocation Loc) {
  EltTy = Context.getBaseElementType(EltTy);
  if (EltTy->isIncompleteType() || EltTy->isDependentType() ||
      EltTy->isUndeducedType())
    return true;

  CharUnits Size = Context.getTypeSizeInChars(EltTy);
  CharUnits Alignment = Context.getTypeAlignInChars(EltTy);

  if (Size.isMultipleOf(Alignment))
    return true;

  Diag(Loc, diag::err_array_element_alignment)
      << EltTy << Size.getQuantity() << Alignment.getQuantity();
  return false;
}

/// Build an array type.
///
/// \param T The type of each element in the array.
///
/// \param ASM C99 array size modifier (e.g., '*', 'static').
///
/// \param ArraySize Expression describing the size of the array.
///
/// \param Brackets The range from the opening '[' to the closing ']'.
///
/// \param Entity The name of the entity that involves the array
/// type, if known.
///
/// \returns A suitable array type, if there are no errors. Otherwise,
/// returns a NULL type.
QualType Sema::BuildArrayType(QualType T, ArrayType::ArraySizeModifier ASM,
                              Expr *ArraySize, unsigned Quals,
                              SourceRange Brackets, DeclarationName Entity) {

  SourceLocation Loc = Brackets.getBegin();
  if (getLangOpts().CPlusPlus) {
    // C++ [dcl.array]p1:
    //   T is called the array element type; this type shall not be a reference
    //   type, the (possibly cv-qualified) type void, a function type or an
    //   abstract class type.
    //
    // C++ [dcl.array]p3:
    //   When several "array of" specifications are adjacent, [...] only the
    //   first of the constant expressions that specify the bounds of the arrays
    //   may be omitted.
    //
    // Note: function types are handled in the common path with C.
    if (T->isReferenceType()) {
      Diag(Loc, diag::err_illegal_decl_array_of_references)
      << getPrintableNameForEntity(Entity) << T;
      return QualType();
    }

    if (T->isVoidType() || T->isIncompleteArrayType()) {
      Diag(Loc, diag::err_array_incomplete_or_sizeless_type) << 0 << T;
      return QualType();
    }

    if (RequireNonAbstractType(Brackets.getBegin(), T,
                               diag::err_array_of_abstract_type))
      return QualType();

    // Mentioning a member pointer type for an array type causes us to lock in
    // an inheritance model, even if it's inside an unused typedef.
    if (Context.getTargetInfo().getCXXABI().isMicrosoft())
      if (const MemberPointerType *MPTy = T->getAs<MemberPointerType>())
        if (!MPTy->getClass()->isDependentType())
          (void)isCompleteType(Loc, T);

  } else {
    // C99 6.7.5.2p1: If the element type is an incomplete or function type,
    // reject it (e.g. void ary[7], struct foo ary[7], void ary[7]())
    if (!T.isWebAssemblyReferenceType() &&
        RequireCompleteSizedType(Loc, T,
                                 diag::err_array_incomplete_or_sizeless_type))
      return QualType();
  }

  // Multi-dimensional arrays of WebAssembly references are not allowed.
  if (Context.getTargetInfo().getTriple().isWasm() && T->isArrayType()) {
    const auto *ATy = dyn_cast<ArrayType>(T);
    if (ATy && ATy->getElementType().isWebAssemblyReferenceType()) {
      Diag(Loc, diag::err_wasm_reftype_multidimensional_array);
      return QualType();
    }
  }

  if (T->isSizelessType() && !T.isWebAssemblyReferenceType()) {
    Diag(Loc, diag::err_array_incomplete_or_sizeless_type) << 1 << T;
    return QualType();
  }

  if (T->isFunctionType()) {
    Diag(Loc, diag::err_illegal_decl_array_of_functions)
      << getPrintableNameForEntity(Entity) << T;
    return QualType();
  }

  if (const RecordType *EltTy = T->getAs<RecordType>()) {
    // If the element type is a struct or union that contains a variadic
    // array, accept it as a GNU extension: C99 6.7.2.1p2.
    if (EltTy->getDecl()->hasFlexibleArrayMember())
      Diag(Loc, diag::ext_flexible_array_in_array) << T;
  } else if (T->isObjCObjectType()) {
    Diag(Loc, diag::err_objc_array_of_interfaces) << T;
    return QualType();
  }

  if (!checkArrayElementAlignment(T, Loc))
    return QualType();

  // Do placeholder conversions on the array size expression.
  if (ArraySize && ArraySize->hasPlaceholderType()) {
    ExprResult Result = CheckPlaceholderExpr(ArraySize);
    if (Result.isInvalid()) return QualType();
    ArraySize = Result.get();
  }

  // Do lvalue-to-rvalue conversions on the array size expression.
  if (ArraySize && !ArraySize->isPRValue()) {
    ExprResult Result = DefaultLvalueConversion(ArraySize);
    if (Result.isInvalid())
      return QualType();

    ArraySize = Result.get();
  }

  // C99 6.7.5.2p1: The size expression shall have integer type.
  // C++11 allows contextual conversions to such types.
  if (!getLangOpts().CPlusPlus11 &&
      ArraySize && !ArraySize->isTypeDependent() &&
      !ArraySize->getType()->isIntegralOrUnscopedEnumerationType()) {
    Diag(ArraySize->getBeginLoc(), diag::err_array_size_non_int)
        << ArraySize->getType() << ArraySize->getSourceRange();
    return QualType();
  }

  auto IsStaticAssertLike = [](const Expr *ArraySize, ASTContext &Context) {
    if (!ArraySize)
      return false;

    // If the array size expression is a conditional expression whose branches
    // are both integer constant expressions, one negative and one positive,
    // then it's assumed to be like an old-style static assertion. e.g.,
    //   int old_style_assert[expr ? 1 : -1];
    // We will accept any integer constant expressions instead of assuming the
    // values 1 and -1 are always used.
    if (const auto *CondExpr = dyn_cast_if_present<ConditionalOperator>(
            ArraySize->IgnoreParenImpCasts())) {
      std::optional<llvm::APSInt> LHS =
          CondExpr->getLHS()->getIntegerConstantExpr(Context);
      std::optional<llvm::APSInt> RHS =
          CondExpr->getRHS()->getIntegerConstantExpr(Context);
      return LHS && RHS && LHS->isNegative() != RHS->isNegative();
    }
    return false;
  };

  // VLAs always produce at least a -Wvla diagnostic, sometimes an error.
  unsigned VLADiag;
  bool VLAIsError;
  if (getLangOpts().OpenCL) {
    // OpenCL v1.2 s6.9.d: variable length arrays are not supported.
    VLADiag = diag::err_opencl_vla;
    VLAIsError = true;
  } else if (getLangOpts().C99) {
    VLADiag = diag::warn_vla_used;
    VLAIsError = false;
  } else if (isSFINAEContext()) {
    VLADiag = diag::err_vla_in_sfinae;
    VLAIsError = true;
  } else if (getLangOpts().OpenMP && isInOpenMPTaskUntiedContext()) {
    VLADiag = diag::err_openmp_vla_in_task_untied;
    VLAIsError = true;
  } else if (getLangOpts().CPlusPlus) {
    if (getLangOpts().CPlusPlus11 && IsStaticAssertLike(ArraySize, Context))
      VLADiag = getLangOpts().GNUMode
                    ? diag::ext_vla_cxx_in_gnu_mode_static_assert
                    : diag::ext_vla_cxx_static_assert;
    else
      VLADiag = getLangOpts().GNUMode ? diag::ext_vla_cxx_in_gnu_mode
                                      : diag::ext_vla_cxx;
    VLAIsError = false;
  } else {
    VLADiag = diag::ext_vla;
    VLAIsError = false;
  }

  llvm::APSInt ConstVal(Context.getTypeSize(Context.getSizeType()));
  if (!ArraySize) {
    if (ASM == ArrayType::Star) {
      Diag(Loc, VLADiag);
      if (VLAIsError)
        return QualType();

      T = Context.getVariableArrayType(T, nullptr, ASM, Quals, Brackets);
    } else {
      T = Context.getIncompleteArrayType(T, ASM, Quals);
    }
  } else if (ArraySize->isTypeDependent() || ArraySize->isValueDependent()) {
    T = Context.getDependentSizedArrayType(T, ArraySize, ASM, Quals, Brackets);
  } else {
    ExprResult R =
        checkArraySize(*this, ArraySize, ConstVal, VLADiag, VLAIsError);
    if (R.isInvalid())
      return QualType();

    if (!R.isUsable()) {
      // C99: an array with a non-ICE size is a VLA. We accept any expression
      // that we can fold to a non-zero positive value as a non-VLA as an
      // extension.
      T = Context.getVariableArrayType(T, ArraySize, ASM, Quals, Brackets);
    } else if (!T->isDependentType() && !T->isIncompleteType() &&
               !T->isConstantSizeType()) {
      // C99: an array with an element type that has a non-constant-size is a
      // VLA.
      // FIXME: Add a note to explain why this isn't a VLA.
      Diag(Loc, VLADiag);
      if (VLAIsError)
        return QualType();
      T = Context.getVariableArrayType(T, ArraySize, ASM, Quals, Brackets);
    } else {
      // C99 6.7.5.2p1: If the expression is a constant expression, it shall
      // have a value greater than zero.
      // In C++, this follows from narrowing conversions being disallowed.
      if (ConstVal.isSigned() && ConstVal.isNegative()) {
        if (Entity)
          Diag(ArraySize->getBeginLoc(), diag::err_decl_negative_array_size)
              << getPrintableNameForEntity(Entity)
              << ArraySize->getSourceRange();
        else
          Diag(ArraySize->getBeginLoc(),
               diag::err_typecheck_negative_array_size)
              << ArraySize->getSourceRange();
        return QualType();
      }
      if (ConstVal == 0 && !T.isWebAssemblyReferenceType()) {
        // GCC accepts zero sized static arrays. We allow them when
        // we're not in a SFINAE context.
        Diag(ArraySize->getBeginLoc(),
             isSFINAEContext() ? diag::err_typecheck_zero_array_size
                               : diag::ext_typecheck_zero_array_size)
            << 0 << ArraySize->getSourceRange();
      }

      // Is the array too large?
      unsigned ActiveSizeBits =
          (!T->isDependentType() && !T->isVariablyModifiedType() &&
           !T->isIncompleteType() && !T->isUndeducedType())
              ? ConstantArrayType::getNumAddressingBits(Context, T, ConstVal)
              : ConstVal.getActiveBits();
      if (ActiveSizeBits > ConstantArrayType::getMaxSizeBits(Context)) {
        Diag(ArraySize->getBeginLoc(), diag::err_array_too_large)
            << toString(ConstVal, 10) << ArraySize->getSourceRange();
        return QualType();
      }

      T = Context.getConstantArrayType(T, ConstVal, ArraySize, ASM, Quals);
    }
  }

<<<<<<< HEAD
  // Delay diagnostic to SemaSYCL so only Kernel functions are diagnosed.
  if (T->isVariableArrayType() && !Context.getTargetInfo().isVLASupported() &&
      !getLangOpts().SYCLIsDevice) {
    // CUDA device code and some other targets don't support VLAs.
    bool IsCUDADevice = (getLangOpts().CUDA && getLangOpts().CUDAIsDevice);
    targetDiag(Loc,
               IsCUDADevice ? diag::err_cuda_vla : diag::err_vla_unsupported)
        << (IsCUDADevice ? CurrentCUDATarget() : 0);
=======
  if (T->isVariableArrayType()) {
    if (!Context.getTargetInfo().isVLASupported()) {
      // CUDA device code and some other targets don't support VLAs.
      bool IsCUDADevice = (getLangOpts().CUDA && getLangOpts().CUDAIsDevice);
      targetDiag(Loc,
                 IsCUDADevice ? diag::err_cuda_vla : diag::err_vla_unsupported)
          << (IsCUDADevice ? CurrentCUDATarget() : 0);
    } else if (sema::FunctionScopeInfo *FSI = getCurFunction()) {
      // VLAs are supported on this target, but we may need to do delayed
      // checking that the VLA is not being used within a coroutine.
      FSI->setHasVLA(Loc);
    }
>>>>>>> 09e8ef97
  }

  // If this is not C99, diagnose array size modifiers on non-VLAs.
  if (!getLangOpts().C99 && !T->isVariableArrayType() &&
      (ASM != ArrayType::Normal || Quals != 0)) {
    Diag(Loc, getLangOpts().CPlusPlus ? diag::err_c99_array_usage_cxx
                                      : diag::ext_c99_array_usage)
        << ASM;
  }

  // OpenCL v2.0 s6.12.5 - Arrays of blocks are not supported.
  // OpenCL v2.0 s6.16.13.1 - Arrays of pipe type are not supported.
  // OpenCL v2.0 s6.9.b - Arrays of image/sampler type are not supported.
  if (getLangOpts().OpenCL) {
    const QualType ArrType = Context.getBaseElementType(T);
    if (ArrType->isBlockPointerType() || ArrType->isPipeType() ||
        ArrType->isSamplerT() || ArrType->isImageType()) {
      Diag(Loc, diag::err_opencl_invalid_type_array) << ArrType;
      return QualType();
    }
  }

  return T;
}

QualType Sema::BuildVectorType(QualType CurType, Expr *SizeExpr,
                               SourceLocation AttrLoc) {
  // The base type must be integer (not Boolean or enumeration) or float, and
  // can't already be a vector.
  if ((!CurType->isDependentType() &&
       (!CurType->isBuiltinType() || CurType->isBooleanType() ||
        (!CurType->isIntegerType() && !CurType->isRealFloatingType())) &&
       !CurType->isBitIntType()) ||
      CurType->isArrayType()) {
    Diag(AttrLoc, diag::err_attribute_invalid_vector_type) << CurType;
    return QualType();
  }
  // Only support _BitInt elements with byte-sized power of 2 NumBits.
  if (const auto *BIT = CurType->getAs<BitIntType>()) {
    unsigned NumBits = BIT->getNumBits();
    if (!llvm::isPowerOf2_32(NumBits) || NumBits < 8) {
      Diag(AttrLoc, diag::err_attribute_invalid_bitint_vector_type)
          << (NumBits < 8);
      return QualType();
    }
  }

  if (SizeExpr->isTypeDependent() || SizeExpr->isValueDependent())
    return Context.getDependentVectorType(CurType, SizeExpr, AttrLoc,
                                               VectorType::GenericVector);

  std::optional<llvm::APSInt> VecSize =
      SizeExpr->getIntegerConstantExpr(Context);
  if (!VecSize) {
    Diag(AttrLoc, diag::err_attribute_argument_type)
        << "vector_size" << AANT_ArgumentIntegerConstant
        << SizeExpr->getSourceRange();
    return QualType();
  }

  if (CurType->isDependentType())
    return Context.getDependentVectorType(CurType, SizeExpr, AttrLoc,
                                               VectorType::GenericVector);

  // vecSize is specified in bytes - convert to bits.
  if (!VecSize->isIntN(61)) {
    // Bit size will overflow uint64.
    Diag(AttrLoc, diag::err_attribute_size_too_large)
        << SizeExpr->getSourceRange() << "vector";
    return QualType();
  }
  uint64_t VectorSizeBits = VecSize->getZExtValue() * 8;
  unsigned TypeSize = static_cast<unsigned>(Context.getTypeSize(CurType));

  if (VectorSizeBits == 0) {
    Diag(AttrLoc, diag::err_attribute_zero_size)
        << SizeExpr->getSourceRange() << "vector";
    return QualType();
  }

  if (!TypeSize || VectorSizeBits % TypeSize) {
      Diag(AttrLoc, diag::err_attribute_invalid_size)
          << SizeExpr->getSourceRange();
    return QualType();
  }

  if (VectorSizeBits / TypeSize > std::numeric_limits<uint32_t>::max()) {
    Diag(AttrLoc, diag::err_attribute_size_too_large)
        << SizeExpr->getSourceRange() << "vector";
    return QualType();
  }

  return Context.getVectorType(CurType, VectorSizeBits / TypeSize,
                               VectorType::GenericVector);
}

/// Build an ext-vector type.
///
/// Run the required checks for the extended vector type.
QualType Sema::BuildExtVectorType(QualType T, Expr *ArraySize,
                                  SourceLocation AttrLoc) {
  // Unlike gcc's vector_size attribute, we do not allow vectors to be defined
  // in conjunction with complex types (pointers, arrays, functions, etc.).
  //
  // Additionally, OpenCL prohibits vectors of booleans (they're considered a
  // reserved data type under OpenCL v2.0 s6.1.4), we don't support selects
  // on bitvectors, and we have no well-defined ABI for bitvectors, so vectors
  // of bool aren't allowed.
  //
  // We explictly allow bool elements in ext_vector_type for C/C++.
  bool IsNoBoolVecLang = getLangOpts().OpenCL || getLangOpts().OpenCLCPlusPlus;
  if ((!T->isDependentType() && !T->isIntegerType() &&
       !T->isRealFloatingType()) ||
      (IsNoBoolVecLang && T->isBooleanType())) {
    Diag(AttrLoc, diag::err_attribute_invalid_vector_type) << T;
    return QualType();
  }

  // Only support _BitInt elements with byte-sized power of 2 NumBits.
  if (T->isBitIntType()) {
    unsigned NumBits = T->castAs<BitIntType>()->getNumBits();
    if (!llvm::isPowerOf2_32(NumBits) || NumBits < 8) {
      Diag(AttrLoc, diag::err_attribute_invalid_bitint_vector_type)
          << (NumBits < 8);
      return QualType();
    }
  }

  if (!ArraySize->isTypeDependent() && !ArraySize->isValueDependent()) {
    std::optional<llvm::APSInt> vecSize =
        ArraySize->getIntegerConstantExpr(Context);
    if (!vecSize) {
      Diag(AttrLoc, diag::err_attribute_argument_type)
        << "ext_vector_type" << AANT_ArgumentIntegerConstant
        << ArraySize->getSourceRange();
      return QualType();
    }

    if (!vecSize->isIntN(32)) {
      Diag(AttrLoc, diag::err_attribute_size_too_large)
          << ArraySize->getSourceRange() << "vector";
      return QualType();
    }
    // Unlike gcc's vector_size attribute, the size is specified as the
    // number of elements, not the number of bytes.
    unsigned vectorSize = static_cast<unsigned>(vecSize->getZExtValue());

    if (vectorSize == 0) {
      Diag(AttrLoc, diag::err_attribute_zero_size)
          << ArraySize->getSourceRange() << "vector";
      return QualType();
    }

    return Context.getExtVectorType(T, vectorSize);
  }

  return Context.getDependentSizedExtVectorType(T, ArraySize, AttrLoc);
}

QualType Sema::BuildMatrixType(QualType ElementTy, Expr *NumRows, Expr *NumCols,
                               SourceLocation AttrLoc) {
  assert(Context.getLangOpts().MatrixTypes &&
         "Should never build a matrix type when it is disabled");

  // Check element type, if it is not dependent.
  if (!ElementTy->isDependentType() &&
      !MatrixType::isValidElementType(ElementTy)) {
    Diag(AttrLoc, diag::err_attribute_invalid_matrix_type) << ElementTy;
    return QualType();
  }

  if (NumRows->isTypeDependent() || NumCols->isTypeDependent() ||
      NumRows->isValueDependent() || NumCols->isValueDependent())
    return Context.getDependentSizedMatrixType(ElementTy, NumRows, NumCols,
                                               AttrLoc);

  std::optional<llvm::APSInt> ValueRows =
      NumRows->getIntegerConstantExpr(Context);
  std::optional<llvm::APSInt> ValueColumns =
      NumCols->getIntegerConstantExpr(Context);

  auto const RowRange = NumRows->getSourceRange();
  auto const ColRange = NumCols->getSourceRange();

  // Both are row and column expressions are invalid.
  if (!ValueRows && !ValueColumns) {
    Diag(AttrLoc, diag::err_attribute_argument_type)
        << "matrix_type" << AANT_ArgumentIntegerConstant << RowRange
        << ColRange;
    return QualType();
  }

  // Only the row expression is invalid.
  if (!ValueRows) {
    Diag(AttrLoc, diag::err_attribute_argument_type)
        << "matrix_type" << AANT_ArgumentIntegerConstant << RowRange;
    return QualType();
  }

  // Only the column expression is invalid.
  if (!ValueColumns) {
    Diag(AttrLoc, diag::err_attribute_argument_type)
        << "matrix_type" << AANT_ArgumentIntegerConstant << ColRange;
    return QualType();
  }

  // Check the matrix dimensions.
  unsigned MatrixRows = static_cast<unsigned>(ValueRows->getZExtValue());
  unsigned MatrixColumns = static_cast<unsigned>(ValueColumns->getZExtValue());
  if (MatrixRows == 0 && MatrixColumns == 0) {
    Diag(AttrLoc, diag::err_attribute_zero_size)
        << "matrix" << RowRange << ColRange;
    return QualType();
  }
  if (MatrixRows == 0) {
    Diag(AttrLoc, diag::err_attribute_zero_size) << "matrix" << RowRange;
    return QualType();
  }
  if (MatrixColumns == 0) {
    Diag(AttrLoc, diag::err_attribute_zero_size) << "matrix" << ColRange;
    return QualType();
  }
  if (!ConstantMatrixType::isDimensionValid(MatrixRows)) {
    Diag(AttrLoc, diag::err_attribute_size_too_large)
        << RowRange << "matrix row";
    return QualType();
  }
  if (!ConstantMatrixType::isDimensionValid(MatrixColumns)) {
    Diag(AttrLoc, diag::err_attribute_size_too_large)
        << ColRange << "matrix column";
    return QualType();
  }
  return Context.getConstantMatrixType(ElementTy, MatrixRows, MatrixColumns);
}

bool Sema::CheckFunctionReturnType(QualType T, SourceLocation Loc) {
  if (T->isArrayType() || T->isFunctionType()) {
    Diag(Loc, diag::err_func_returning_array_function)
      << T->isFunctionType() << T;
    return true;
  }

  // Functions cannot return half FP.
  if (T->isHalfType() && !getLangOpts().NativeHalfArgsAndReturns &&
      !Context.getTargetInfo().allowHalfArgsAndReturns()) {
    Diag(Loc, diag::err_parameters_retval_cannot_have_fp16_type) << 1 <<
      FixItHint::CreateInsertion(Loc, "*");
    return true;
  }

  // Methods cannot return interface types. All ObjC objects are
  // passed by reference.
  if (T->isObjCObjectType()) {
    Diag(Loc, diag::err_object_cannot_be_passed_returned_by_value)
        << 0 << T << FixItHint::CreateInsertion(Loc, "*");
    return true;
  }

  if (T.hasNonTrivialToPrimitiveDestructCUnion() ||
      T.hasNonTrivialToPrimitiveCopyCUnion())
    checkNonTrivialCUnion(T, Loc, NTCUC_FunctionReturn,
                          NTCUK_Destruct|NTCUK_Copy);

  // C++2a [dcl.fct]p12:
  //   A volatile-qualified return type is deprecated
  if (T.isVolatileQualified() && getLangOpts().CPlusPlus20)
    Diag(Loc, diag::warn_deprecated_volatile_return) << T;

  if (T.getAddressSpace() != LangAS::Default && getLangOpts().HLSL)
    return true;
  return false;
}

/// Check the extended parameter information.  Most of the necessary
/// checking should occur when applying the parameter attribute; the
/// only other checks required are positional restrictions.
static void checkExtParameterInfos(Sema &S, ArrayRef<QualType> paramTypes,
                    const FunctionProtoType::ExtProtoInfo &EPI,
                    llvm::function_ref<SourceLocation(unsigned)> getParamLoc) {
  assert(EPI.ExtParameterInfos && "shouldn't get here without param infos");

  bool emittedError = false;
  auto actualCC = EPI.ExtInfo.getCC();
  enum class RequiredCC { OnlySwift, SwiftOrSwiftAsync };
  auto checkCompatible = [&](unsigned paramIndex, RequiredCC required) {
    bool isCompatible =
        (required == RequiredCC::OnlySwift)
            ? (actualCC == CC_Swift)
            : (actualCC == CC_Swift || actualCC == CC_SwiftAsync);
    if (isCompatible || emittedError)
      return;
    S.Diag(getParamLoc(paramIndex), diag::err_swift_param_attr_not_swiftcall)
        << getParameterABISpelling(EPI.ExtParameterInfos[paramIndex].getABI())
        << (required == RequiredCC::OnlySwift);
    emittedError = true;
  };
  for (size_t paramIndex = 0, numParams = paramTypes.size();
          paramIndex != numParams; ++paramIndex) {
    switch (EPI.ExtParameterInfos[paramIndex].getABI()) {
    // Nothing interesting to check for orindary-ABI parameters.
    case ParameterABI::Ordinary:
      continue;

    // swift_indirect_result parameters must be a prefix of the function
    // arguments.
    case ParameterABI::SwiftIndirectResult:
      checkCompatible(paramIndex, RequiredCC::SwiftOrSwiftAsync);
      if (paramIndex != 0 &&
          EPI.ExtParameterInfos[paramIndex - 1].getABI()
            != ParameterABI::SwiftIndirectResult) {
        S.Diag(getParamLoc(paramIndex),
               diag::err_swift_indirect_result_not_first);
      }
      continue;

    case ParameterABI::SwiftContext:
      checkCompatible(paramIndex, RequiredCC::SwiftOrSwiftAsync);
      continue;

    // SwiftAsyncContext is not limited to swiftasynccall functions.
    case ParameterABI::SwiftAsyncContext:
      continue;

    // swift_error parameters must be preceded by a swift_context parameter.
    case ParameterABI::SwiftErrorResult:
      checkCompatible(paramIndex, RequiredCC::OnlySwift);
      if (paramIndex == 0 ||
          EPI.ExtParameterInfos[paramIndex - 1].getABI() !=
              ParameterABI::SwiftContext) {
        S.Diag(getParamLoc(paramIndex),
               diag::err_swift_error_result_not_after_swift_context);
      }
      continue;
    }
    llvm_unreachable("bad ABI kind");
  }
}

QualType Sema::BuildFunctionType(QualType T,
                                 MutableArrayRef<QualType> ParamTypes,
                                 SourceLocation Loc, DeclarationName Entity,
                                 const FunctionProtoType::ExtProtoInfo &EPI) {
  bool Invalid = false;

  Invalid |= CheckFunctionReturnType(T, Loc);

  for (unsigned Idx = 0, Cnt = ParamTypes.size(); Idx < Cnt; ++Idx) {
    // FIXME: Loc is too inprecise here, should use proper locations for args.
    QualType ParamType = Context.getAdjustedParameterType(ParamTypes[Idx]);
    if (ParamType->isVoidType()) {
      Diag(Loc, diag::err_param_with_void_type);
      Invalid = true;
    } else if (ParamType->isHalfType() && !getLangOpts().NativeHalfArgsAndReturns &&
               !Context.getTargetInfo().allowHalfArgsAndReturns()) {
      // Disallow half FP arguments.
      Diag(Loc, diag::err_parameters_retval_cannot_have_fp16_type) << 0 <<
        FixItHint::CreateInsertion(Loc, "*");
      Invalid = true;
    } else if (ParamType->isWebAssemblyTableType()) {
      Diag(Loc, diag::err_wasm_table_as_function_parameter);
      Invalid = true;
    }

    // C++2a [dcl.fct]p4:
    //   A parameter with volatile-qualified type is deprecated
    if (ParamType.isVolatileQualified() && getLangOpts().CPlusPlus20)
      Diag(Loc, diag::warn_deprecated_volatile_param) << ParamType;

    ParamTypes[Idx] = ParamType;
  }

  if (EPI.ExtParameterInfos) {
    checkExtParameterInfos(*this, ParamTypes, EPI,
                           [=](unsigned i) { return Loc; });
  }

  if (EPI.ExtInfo.getProducesResult()) {
    // This is just a warning, so we can't fail to build if we see it.
    checkNSReturnsRetainedReturnType(Loc, T);
  }

  if (Invalid)
    return QualType();

  return Context.getFunctionType(T, ParamTypes, EPI);
}

/// Build a member pointer type \c T Class::*.
///
/// \param T the type to which the member pointer refers.
/// \param Class the class type into which the member pointer points.
/// \param Loc the location where this type begins
/// \param Entity the name of the entity that will have this member pointer type
///
/// \returns a member pointer type, if successful, or a NULL type if there was
/// an error.
QualType Sema::BuildMemberPointerType(QualType T, QualType Class,
                                      SourceLocation Loc,
                                      DeclarationName Entity) {
  // Verify that we're not building a pointer to pointer to function with
  // exception specification.
  if (CheckDistantExceptionSpec(T)) {
    Diag(Loc, diag::err_distant_exception_spec);
    return QualType();
  }

  // C++ 8.3.3p3: A pointer to member shall not point to ... a member
  //   with reference type, or "cv void."
  if (T->isReferenceType()) {
    Diag(Loc, diag::err_illegal_decl_mempointer_to_reference)
      << getPrintableNameForEntity(Entity) << T;
    return QualType();
  }

  if (T->isVoidType()) {
    Diag(Loc, diag::err_illegal_decl_mempointer_to_void)
      << getPrintableNameForEntity(Entity);
    return QualType();
  }

  if (!Class->isDependentType() && !Class->isRecordType()) {
    Diag(Loc, diag::err_mempointer_in_nonclass_type) << Class;
    return QualType();
  }

  if (T->isFunctionType() && getLangOpts().OpenCL &&
      !getOpenCLOptions().isAvailableOption("__cl_clang_function_pointers",
                                            getLangOpts())) {
    Diag(Loc, diag::err_opencl_function_pointer) << /*pointer*/ 0;
    return QualType();
  }

  if (getLangOpts().HLSL && Loc.isValid()) {
    Diag(Loc, diag::err_hlsl_pointers_unsupported) << 0;
    return QualType();
  }

  // Adjust the default free function calling convention to the default method
  // calling convention.
  bool IsCtorOrDtor =
      (Entity.getNameKind() == DeclarationName::CXXConstructorName) ||
      (Entity.getNameKind() == DeclarationName::CXXDestructorName);
  if (T->isFunctionType())
    adjustMemberFunctionCC(T, /*HasThisPointer=*/true, IsCtorOrDtor, Loc);

  return Context.getMemberPointerType(T, Class.getTypePtr());
}

/// Build a block pointer type.
///
/// \param T The type to which we'll be building a block pointer.
///
/// \param Loc The source location, used for diagnostics.
///
/// \param Entity The name of the entity that involves the block pointer
/// type, if known.
///
/// \returns A suitable block pointer type, if there are no
/// errors. Otherwise, returns a NULL type.
QualType Sema::BuildBlockPointerType(QualType T,
                                     SourceLocation Loc,
                                     DeclarationName Entity) {
  if (!T->isFunctionType()) {
    Diag(Loc, diag::err_nonfunction_block_type);
    return QualType();
  }

  if (checkQualifiedFunction(*this, T, Loc, QFK_BlockPointer))
    return QualType();

  if (getLangOpts().OpenCL)
    T = deduceOpenCLPointeeAddrSpace(*this, T);

  return Context.getBlockPointerType(T);
}

QualType Sema::GetTypeFromParser(ParsedType Ty, TypeSourceInfo **TInfo) {
  QualType QT = Ty.get();
  if (QT.isNull()) {
    if (TInfo) *TInfo = nullptr;
    return QualType();
  }

  TypeSourceInfo *DI = nullptr;
  if (const LocInfoType *LIT = dyn_cast<LocInfoType>(QT)) {
    QT = LIT->getType();
    DI = LIT->getTypeSourceInfo();
  }

  if (TInfo) *TInfo = DI;
  return QT;
}

static void transferARCOwnershipToDeclaratorChunk(TypeProcessingState &state,
                                            Qualifiers::ObjCLifetime ownership,
                                            unsigned chunkIndex);

/// Given that this is the declaration of a parameter under ARC,
/// attempt to infer attributes and such for pointer-to-whatever
/// types.
static void inferARCWriteback(TypeProcessingState &state,
                              QualType &declSpecType) {
  Sema &S = state.getSema();
  Declarator &declarator = state.getDeclarator();

  // TODO: should we care about decl qualifiers?

  // Check whether the declarator has the expected form.  We walk
  // from the inside out in order to make the block logic work.
  unsigned outermostPointerIndex = 0;
  bool isBlockPointer = false;
  unsigned numPointers = 0;
  for (unsigned i = 0, e = declarator.getNumTypeObjects(); i != e; ++i) {
    unsigned chunkIndex = i;
    DeclaratorChunk &chunk = declarator.getTypeObject(chunkIndex);
    switch (chunk.Kind) {
    case DeclaratorChunk::Paren:
      // Ignore parens.
      break;

    case DeclaratorChunk::Reference:
    case DeclaratorChunk::Pointer:
      // Count the number of pointers.  Treat references
      // interchangeably as pointers; if they're mis-ordered, normal
      // type building will discover that.
      outermostPointerIndex = chunkIndex;
      numPointers++;
      break;

    case DeclaratorChunk::BlockPointer:
      // If we have a pointer to block pointer, that's an acceptable
      // indirect reference; anything else is not an application of
      // the rules.
      if (numPointers != 1) return;
      numPointers++;
      outermostPointerIndex = chunkIndex;
      isBlockPointer = true;

      // We don't care about pointer structure in return values here.
      goto done;

    case DeclaratorChunk::Array: // suppress if written (id[])?
    case DeclaratorChunk::Function:
    case DeclaratorChunk::MemberPointer:
    case DeclaratorChunk::Pipe:
      return;
    }
  }
 done:

  // If we have *one* pointer, then we want to throw the qualifier on
  // the declaration-specifiers, which means that it needs to be a
  // retainable object type.
  if (numPointers == 1) {
    // If it's not a retainable object type, the rule doesn't apply.
    if (!declSpecType->isObjCRetainableType()) return;

    // If it already has lifetime, don't do anything.
    if (declSpecType.getObjCLifetime()) return;

    // Otherwise, modify the type in-place.
    Qualifiers qs;

    if (declSpecType->isObjCARCImplicitlyUnretainedType())
      qs.addObjCLifetime(Qualifiers::OCL_ExplicitNone);
    else
      qs.addObjCLifetime(Qualifiers::OCL_Autoreleasing);
    declSpecType = S.Context.getQualifiedType(declSpecType, qs);

  // If we have *two* pointers, then we want to throw the qualifier on
  // the outermost pointer.
  } else if (numPointers == 2) {
    // If we don't have a block pointer, we need to check whether the
    // declaration-specifiers gave us something that will turn into a
    // retainable object pointer after we slap the first pointer on it.
    if (!isBlockPointer && !declSpecType->isObjCObjectType())
      return;

    // Look for an explicit lifetime attribute there.
    DeclaratorChunk &chunk = declarator.getTypeObject(outermostPointerIndex);
    if (chunk.Kind != DeclaratorChunk::Pointer &&
        chunk.Kind != DeclaratorChunk::BlockPointer)
      return;
    for (const ParsedAttr &AL : chunk.getAttrs())
      if (AL.getKind() == ParsedAttr::AT_ObjCOwnership)
        return;

    transferARCOwnershipToDeclaratorChunk(state, Qualifiers::OCL_Autoreleasing,
                                          outermostPointerIndex);

  // Any other number of pointers/references does not trigger the rule.
  } else return;

  // TODO: mark whether we did this inference?
}

void Sema::diagnoseIgnoredQualifiers(unsigned DiagID, unsigned Quals,
                                     SourceLocation FallbackLoc,
                                     SourceLocation ConstQualLoc,
                                     SourceLocation VolatileQualLoc,
                                     SourceLocation RestrictQualLoc,
                                     SourceLocation AtomicQualLoc,
                                     SourceLocation UnalignedQualLoc) {
  if (!Quals)
    return;

  struct Qual {
    const char *Name;
    unsigned Mask;
    SourceLocation Loc;
  } const QualKinds[5] = {
    { "const", DeclSpec::TQ_const, ConstQualLoc },
    { "volatile", DeclSpec::TQ_volatile, VolatileQualLoc },
    { "restrict", DeclSpec::TQ_restrict, RestrictQualLoc },
    { "__unaligned", DeclSpec::TQ_unaligned, UnalignedQualLoc },
    { "_Atomic", DeclSpec::TQ_atomic, AtomicQualLoc }
  };

  SmallString<32> QualStr;
  unsigned NumQuals = 0;
  SourceLocation Loc;
  FixItHint FixIts[5];

  // Build a string naming the redundant qualifiers.
  for (auto &E : QualKinds) {
    if (Quals & E.Mask) {
      if (!QualStr.empty()) QualStr += ' ';
      QualStr += E.Name;

      // If we have a location for the qualifier, offer a fixit.
      SourceLocation QualLoc = E.Loc;
      if (QualLoc.isValid()) {
        FixIts[NumQuals] = FixItHint::CreateRemoval(QualLoc);
        if (Loc.isInvalid() ||
            getSourceManager().isBeforeInTranslationUnit(QualLoc, Loc))
          Loc = QualLoc;
      }

      ++NumQuals;
    }
  }

  Diag(Loc.isInvalid() ? FallbackLoc : Loc, DiagID)
    << QualStr << NumQuals << FixIts[0] << FixIts[1] << FixIts[2] << FixIts[3];
}

// Diagnose pointless type qualifiers on the return type of a function.
static void diagnoseRedundantReturnTypeQualifiers(Sema &S, QualType RetTy,
                                                  Declarator &D,
                                                  unsigned FunctionChunkIndex) {
  const DeclaratorChunk::FunctionTypeInfo &FTI =
      D.getTypeObject(FunctionChunkIndex).Fun;
  if (FTI.hasTrailingReturnType()) {
    S.diagnoseIgnoredQualifiers(diag::warn_qual_return_type,
                                RetTy.getLocalCVRQualifiers(),
                                FTI.getTrailingReturnTypeLoc());
    return;
  }

  for (unsigned OuterChunkIndex = FunctionChunkIndex + 1,
                End = D.getNumTypeObjects();
       OuterChunkIndex != End; ++OuterChunkIndex) {
    DeclaratorChunk &OuterChunk = D.getTypeObject(OuterChunkIndex);
    switch (OuterChunk.Kind) {
    case DeclaratorChunk::Paren:
      continue;

    case DeclaratorChunk::Pointer: {
      DeclaratorChunk::PointerTypeInfo &PTI = OuterChunk.Ptr;
      S.diagnoseIgnoredQualifiers(
          diag::warn_qual_return_type,
          PTI.TypeQuals,
          SourceLocation(),
          PTI.ConstQualLoc,
          PTI.VolatileQualLoc,
          PTI.RestrictQualLoc,
          PTI.AtomicQualLoc,
          PTI.UnalignedQualLoc);
      return;
    }

    case DeclaratorChunk::Function:
    case DeclaratorChunk::BlockPointer:
    case DeclaratorChunk::Reference:
    case DeclaratorChunk::Array:
    case DeclaratorChunk::MemberPointer:
    case DeclaratorChunk::Pipe:
      // FIXME: We can't currently provide an accurate source location and a
      // fix-it hint for these.
      unsigned AtomicQual = RetTy->isAtomicType() ? DeclSpec::TQ_atomic : 0;
      S.diagnoseIgnoredQualifiers(diag::warn_qual_return_type,
                                  RetTy.getCVRQualifiers() | AtomicQual,
                                  D.getIdentifierLoc());
      return;
    }

    llvm_unreachable("unknown declarator chunk kind");
  }

  // If the qualifiers come from a conversion function type, don't diagnose
  // them -- they're not necessarily redundant, since such a conversion
  // operator can be explicitly called as "x.operator const int()".
  if (D.getName().getKind() == UnqualifiedIdKind::IK_ConversionFunctionId)
    return;

  // Just parens all the way out to the decl specifiers. Diagnose any qualifiers
  // which are present there.
  S.diagnoseIgnoredQualifiers(diag::warn_qual_return_type,
                              D.getDeclSpec().getTypeQualifiers(),
                              D.getIdentifierLoc(),
                              D.getDeclSpec().getConstSpecLoc(),
                              D.getDeclSpec().getVolatileSpecLoc(),
                              D.getDeclSpec().getRestrictSpecLoc(),
                              D.getDeclSpec().getAtomicSpecLoc(),
                              D.getDeclSpec().getUnalignedSpecLoc());
}

static std::pair<QualType, TypeSourceInfo *>
InventTemplateParameter(TypeProcessingState &state, QualType T,
                        TypeSourceInfo *TrailingTSI, AutoType *Auto,
                        InventedTemplateParameterInfo &Info) {
  Sema &S = state.getSema();
  Declarator &D = state.getDeclarator();

  const unsigned TemplateParameterDepth = Info.AutoTemplateParameterDepth;
  const unsigned AutoParameterPosition = Info.TemplateParams.size();
  const bool IsParameterPack = D.hasEllipsis();

  // If auto is mentioned in a lambda parameter or abbreviated function
  // template context, convert it to a template parameter type.

  // Create the TemplateTypeParmDecl here to retrieve the corresponding
  // template parameter type. Template parameters are temporarily added
  // to the TU until the associated TemplateDecl is created.
  TemplateTypeParmDecl *InventedTemplateParam =
      TemplateTypeParmDecl::Create(
          S.Context, S.Context.getTranslationUnitDecl(),
          /*KeyLoc=*/D.getDeclSpec().getTypeSpecTypeLoc(),
          /*NameLoc=*/D.getIdentifierLoc(),
          TemplateParameterDepth, AutoParameterPosition,
          S.InventAbbreviatedTemplateParameterTypeName(
              D.getIdentifier(), AutoParameterPosition), false,
          IsParameterPack, /*HasTypeConstraint=*/Auto->isConstrained());
  InventedTemplateParam->setImplicit();
  Info.TemplateParams.push_back(InventedTemplateParam);

  // Attach type constraints to the new parameter.
  if (Auto->isConstrained()) {
    if (TrailingTSI) {
      // The 'auto' appears in a trailing return type we've already built;
      // extract its type constraints to attach to the template parameter.
      AutoTypeLoc AutoLoc = TrailingTSI->getTypeLoc().getContainedAutoTypeLoc();
      TemplateArgumentListInfo TAL(AutoLoc.getLAngleLoc(), AutoLoc.getRAngleLoc());
      bool Invalid = false;
      for (unsigned Idx = 0; Idx < AutoLoc.getNumArgs(); ++Idx) {
        if (D.getEllipsisLoc().isInvalid() && !Invalid &&
            S.DiagnoseUnexpandedParameterPack(AutoLoc.getArgLoc(Idx),
                                              Sema::UPPC_TypeConstraint))
          Invalid = true;
        TAL.addArgument(AutoLoc.getArgLoc(Idx));
      }

      if (!Invalid) {
        S.AttachTypeConstraint(
            AutoLoc.getNestedNameSpecifierLoc(), AutoLoc.getConceptNameInfo(),
            AutoLoc.getNamedConcept(),
            AutoLoc.hasExplicitTemplateArgs() ? &TAL : nullptr,
            InventedTemplateParam, D.getEllipsisLoc());
      }
    } else {
      // The 'auto' appears in the decl-specifiers; we've not finished forming
      // TypeSourceInfo for it yet.
      TemplateIdAnnotation *TemplateId = D.getDeclSpec().getRepAsTemplateId();
      TemplateArgumentListInfo TemplateArgsInfo;
      bool Invalid = false;
      if (TemplateId->LAngleLoc.isValid()) {
        ASTTemplateArgsPtr TemplateArgsPtr(TemplateId->getTemplateArgs(),
                                           TemplateId->NumArgs);
        S.translateTemplateArguments(TemplateArgsPtr, TemplateArgsInfo);

        if (D.getEllipsisLoc().isInvalid()) {
          for (TemplateArgumentLoc Arg : TemplateArgsInfo.arguments()) {
            if (S.DiagnoseUnexpandedParameterPack(Arg,
                                                  Sema::UPPC_TypeConstraint)) {
              Invalid = true;
              break;
            }
          }
        }
      }
      if (!Invalid) {
        S.AttachTypeConstraint(
            D.getDeclSpec().getTypeSpecScope().getWithLocInContext(S.Context),
            DeclarationNameInfo(DeclarationName(TemplateId->Name),
                                TemplateId->TemplateNameLoc),
            cast<ConceptDecl>(TemplateId->Template.get().getAsTemplateDecl()),
            TemplateId->LAngleLoc.isValid() ? &TemplateArgsInfo : nullptr,
            InventedTemplateParam, D.getEllipsisLoc());
      }
    }
  }

  // Replace the 'auto' in the function parameter with this invented
  // template type parameter.
  // FIXME: Retain some type sugar to indicate that this was written
  //  as 'auto'?
  QualType Replacement(InventedTemplateParam->getTypeForDecl(), 0);
  QualType NewT = state.ReplaceAutoType(T, Replacement);
  TypeSourceInfo *NewTSI =
      TrailingTSI ? S.ReplaceAutoTypeSourceInfo(TrailingTSI, Replacement)
                  : nullptr;
  return {NewT, NewTSI};
}

static TypeSourceInfo *
GetTypeSourceInfoForDeclarator(TypeProcessingState &State,
                               QualType T, TypeSourceInfo *ReturnTypeInfo);

static QualType GetDeclSpecTypeForDeclarator(TypeProcessingState &state,
                                             TypeSourceInfo *&ReturnTypeInfo) {
  Sema &SemaRef = state.getSema();
  Declarator &D = state.getDeclarator();
  QualType T;
  ReturnTypeInfo = nullptr;

  // The TagDecl owned by the DeclSpec.
  TagDecl *OwnedTagDecl = nullptr;

  switch (D.getName().getKind()) {
  case UnqualifiedIdKind::IK_ImplicitSelfParam:
  case UnqualifiedIdKind::IK_OperatorFunctionId:
  case UnqualifiedIdKind::IK_Identifier:
  case UnqualifiedIdKind::IK_LiteralOperatorId:
  case UnqualifiedIdKind::IK_TemplateId:
    T = ConvertDeclSpecToType(state);

    if (!D.isInvalidType() && D.getDeclSpec().isTypeSpecOwned()) {
      OwnedTagDecl = cast<TagDecl>(D.getDeclSpec().getRepAsDecl());
      // Owned declaration is embedded in declarator.
      OwnedTagDecl->setEmbeddedInDeclarator(true);
    }
    break;

  case UnqualifiedIdKind::IK_ConstructorName:
  case UnqualifiedIdKind::IK_ConstructorTemplateId:
  case UnqualifiedIdKind::IK_DestructorName:
    // Constructors and destructors don't have return types. Use
    // "void" instead.
    T = SemaRef.Context.VoidTy;
    processTypeAttrs(state, T, TAL_DeclSpec,
                     D.getMutableDeclSpec().getAttributes());
    break;

  case UnqualifiedIdKind::IK_DeductionGuideName:
    // Deduction guides have a trailing return type and no type in their
    // decl-specifier sequence. Use a placeholder return type for now.
    T = SemaRef.Context.DependentTy;
    break;

  case UnqualifiedIdKind::IK_ConversionFunctionId:
    // The result type of a conversion function is the type that it
    // converts to.
    T = SemaRef.GetTypeFromParser(D.getName().ConversionFunctionId,
                                  &ReturnTypeInfo);
    break;
  }

  // Note: We don't need to distribute declaration attributes (i.e.
  // D.getDeclarationAttributes()) because those are always C++11 attributes,
  // and those don't get distributed.
  distributeTypeAttrsFromDeclarator(
      state, T, SemaRef.IdentifyCUDATarget(D.getAttributes()));

  // Find the deduced type in this type. Look in the trailing return type if we
  // have one, otherwise in the DeclSpec type.
  // FIXME: The standard wording doesn't currently describe this.
  DeducedType *Deduced = T->getContainedDeducedType();
  bool DeducedIsTrailingReturnType = false;
  if (Deduced && isa<AutoType>(Deduced) && D.hasTrailingReturnType()) {
    QualType T = SemaRef.GetTypeFromParser(D.getTrailingReturnType());
    Deduced = T.isNull() ? nullptr : T->getContainedDeducedType();
    DeducedIsTrailingReturnType = true;
  }

  // C++11 [dcl.spec.auto]p5: reject 'auto' if it is not in an allowed context.
  if (Deduced) {
    AutoType *Auto = dyn_cast<AutoType>(Deduced);
    int Error = -1;

    // Is this a 'auto' or 'decltype(auto)' type (as opposed to __auto_type or
    // class template argument deduction)?
    bool IsCXXAutoType =
        (Auto && Auto->getKeyword() != AutoTypeKeyword::GNUAutoType);
    bool IsDeducedReturnType = false;

    switch (D.getContext()) {
    case DeclaratorContext::LambdaExpr:
      // Declared return type of a lambda-declarator is implicit and is always
      // 'auto'.
      break;
    case DeclaratorContext::ObjCParameter:
    case DeclaratorContext::ObjCResult:
      Error = 0;
      break;
    case DeclaratorContext::RequiresExpr:
      Error = 22;
      break;
    case DeclaratorContext::Prototype:
    case DeclaratorContext::LambdaExprParameter: {
      InventedTemplateParameterInfo *Info = nullptr;
      if (D.getContext() == DeclaratorContext::Prototype) {
        // With concepts we allow 'auto' in function parameters.
        if (!SemaRef.getLangOpts().CPlusPlus20 || !Auto ||
            Auto->getKeyword() != AutoTypeKeyword::Auto) {
          Error = 0;
          break;
        } else if (!SemaRef.getCurScope()->isFunctionDeclarationScope()) {
          Error = 21;
          break;
        }

        Info = &SemaRef.InventedParameterInfos.back();
      } else {
        // In C++14, generic lambdas allow 'auto' in their parameters.
        if (!SemaRef.getLangOpts().CPlusPlus14 || !Auto ||
            Auto->getKeyword() != AutoTypeKeyword::Auto) {
          Error = 16;
          break;
        }
        Info = SemaRef.getCurLambda();
        assert(Info && "No LambdaScopeInfo on the stack!");
      }

      // We'll deal with inventing template parameters for 'auto' in trailing
      // return types when we pick up the trailing return type when processing
      // the function chunk.
      if (!DeducedIsTrailingReturnType)
        T = InventTemplateParameter(state, T, nullptr, Auto, *Info).first;
      break;
    }
    case DeclaratorContext::Member: {
      if (D.getDeclSpec().getStorageClassSpec() == DeclSpec::SCS_static ||
          D.isFunctionDeclarator())
        break;
      bool Cxx = SemaRef.getLangOpts().CPlusPlus;
      if (isa<ObjCContainerDecl>(SemaRef.CurContext)) {
        Error = 6; // Interface member.
      } else {
        switch (cast<TagDecl>(SemaRef.CurContext)->getTagKind()) {
        case TTK_Enum: llvm_unreachable("unhandled tag kind");
        case TTK_Struct: Error = Cxx ? 1 : 2; /* Struct member */ break;
        case TTK_Union:  Error = Cxx ? 3 : 4; /* Union member */ break;
        case TTK_Class:  Error = 5; /* Class member */ break;
        case TTK_Interface: Error = 6; /* Interface member */ break;
        }
      }
      if (D.getDeclSpec().isFriendSpecified())
        Error = 20; // Friend type
      break;
    }
    case DeclaratorContext::CXXCatch:
    case DeclaratorContext::ObjCCatch:
      Error = 7; // Exception declaration
      break;
    case DeclaratorContext::TemplateParam:
      if (isa<DeducedTemplateSpecializationType>(Deduced) &&
          !SemaRef.getLangOpts().CPlusPlus20)
        Error = 19; // Template parameter (until C++20)
      else if (!SemaRef.getLangOpts().CPlusPlus17)
        Error = 8; // Template parameter (until C++17)
      break;
    case DeclaratorContext::BlockLiteral:
      Error = 9; // Block literal
      break;
    case DeclaratorContext::TemplateArg:
      // Within a template argument list, a deduced template specialization
      // type will be reinterpreted as a template template argument.
      if (isa<DeducedTemplateSpecializationType>(Deduced) &&
          !D.getNumTypeObjects() &&
          D.getDeclSpec().getParsedSpecifiers() == DeclSpec::PQ_TypeSpecifier)
        break;
      [[fallthrough]];
    case DeclaratorContext::TemplateTypeArg:
      Error = 10; // Template type argument
      break;
    case DeclaratorContext::AliasDecl:
    case DeclaratorContext::AliasTemplate:
      Error = 12; // Type alias
      break;
    case DeclaratorContext::TrailingReturn:
    case DeclaratorContext::TrailingReturnVar:
      if (!SemaRef.getLangOpts().CPlusPlus14 || !IsCXXAutoType)
        Error = 13; // Function return type
      IsDeducedReturnType = true;
      break;
    case DeclaratorContext::ConversionId:
      if (!SemaRef.getLangOpts().CPlusPlus14 || !IsCXXAutoType)
        Error = 14; // conversion-type-id
      IsDeducedReturnType = true;
      break;
    case DeclaratorContext::FunctionalCast:
      if (isa<DeducedTemplateSpecializationType>(Deduced))
        break;
      if (SemaRef.getLangOpts().CPlusPlus23 && IsCXXAutoType &&
          !Auto->isDecltypeAuto())
        break; // auto(x)
      [[fallthrough]];
    case DeclaratorContext::TypeName:
    case DeclaratorContext::Association:
      Error = 15; // Generic
      break;
    case DeclaratorContext::File:
    case DeclaratorContext::Block:
    case DeclaratorContext::ForInit:
    case DeclaratorContext::SelectionInit:
    case DeclaratorContext::Condition:
      // FIXME: P0091R3 (erroneously) does not permit class template argument
      // deduction in conditions, for-init-statements, and other declarations
      // that are not simple-declarations.
      break;
    case DeclaratorContext::CXXNew:
      // FIXME: P0091R3 does not permit class template argument deduction here,
      // but we follow GCC and allow it anyway.
      if (!IsCXXAutoType && !isa<DeducedTemplateSpecializationType>(Deduced))
        Error = 17; // 'new' type
      break;
    case DeclaratorContext::KNRTypeList:
      Error = 18; // K&R function parameter
      break;
    }

    if (D.getDeclSpec().getStorageClassSpec() == DeclSpec::SCS_typedef)
      Error = 11;

    // In Objective-C it is an error to use 'auto' on a function declarator
    // (and everywhere for '__auto_type').
    if (D.isFunctionDeclarator() &&
        (!SemaRef.getLangOpts().CPlusPlus11 || !IsCXXAutoType))
      Error = 13;

    SourceRange AutoRange = D.getDeclSpec().getTypeSpecTypeLoc();
    if (D.getName().getKind() == UnqualifiedIdKind::IK_ConversionFunctionId)
      AutoRange = D.getName().getSourceRange();

    if (Error != -1) {
      unsigned Kind;
      if (Auto) {
        switch (Auto->getKeyword()) {
        case AutoTypeKeyword::Auto: Kind = 0; break;
        case AutoTypeKeyword::DecltypeAuto: Kind = 1; break;
        case AutoTypeKeyword::GNUAutoType: Kind = 2; break;
        }
      } else {
        assert(isa<DeducedTemplateSpecializationType>(Deduced) &&
               "unknown auto type");
        Kind = 3;
      }

      auto *DTST = dyn_cast<DeducedTemplateSpecializationType>(Deduced);
      TemplateName TN = DTST ? DTST->getTemplateName() : TemplateName();

      SemaRef.Diag(AutoRange.getBegin(), diag::err_auto_not_allowed)
        << Kind << Error << (int)SemaRef.getTemplateNameKindForDiagnostics(TN)
        << QualType(Deduced, 0) << AutoRange;
      if (auto *TD = TN.getAsTemplateDecl())
        SemaRef.Diag(TD->getLocation(), diag::note_template_decl_here);

      T = SemaRef.Context.IntTy;
      D.setInvalidType(true);
    } else if (Auto && D.getContext() != DeclaratorContext::LambdaExpr) {
      // If there was a trailing return type, we already got
      // warn_cxx98_compat_trailing_return_type in the parser.
      SemaRef.Diag(AutoRange.getBegin(),
                   D.getContext() == DeclaratorContext::LambdaExprParameter
                       ? diag::warn_cxx11_compat_generic_lambda
                   : IsDeducedReturnType
                       ? diag::warn_cxx11_compat_deduced_return_type
                       : diag::warn_cxx98_compat_auto_type_specifier)
          << AutoRange;
    }
  }

  if (SemaRef.getLangOpts().CPlusPlus &&
      OwnedTagDecl && OwnedTagDecl->isCompleteDefinition()) {
    // Check the contexts where C++ forbids the declaration of a new class
    // or enumeration in a type-specifier-seq.
    unsigned DiagID = 0;
    switch (D.getContext()) {
    case DeclaratorContext::TrailingReturn:
    case DeclaratorContext::TrailingReturnVar:
      // Class and enumeration definitions are syntactically not allowed in
      // trailing return types.
      llvm_unreachable("parser should not have allowed this");
      break;
    case DeclaratorContext::File:
    case DeclaratorContext::Member:
    case DeclaratorContext::Block:
    case DeclaratorContext::ForInit:
    case DeclaratorContext::SelectionInit:
    case DeclaratorContext::BlockLiteral:
    case DeclaratorContext::LambdaExpr:
      // C++11 [dcl.type]p3:
      //   A type-specifier-seq shall not define a class or enumeration unless
      //   it appears in the type-id of an alias-declaration (7.1.3) that is not
      //   the declaration of a template-declaration.
    case DeclaratorContext::AliasDecl:
      break;
    case DeclaratorContext::AliasTemplate:
      DiagID = diag::err_type_defined_in_alias_template;
      break;
    case DeclaratorContext::TypeName:
    case DeclaratorContext::FunctionalCast:
    case DeclaratorContext::ConversionId:
    case DeclaratorContext::TemplateParam:
    case DeclaratorContext::CXXNew:
    case DeclaratorContext::CXXCatch:
    case DeclaratorContext::ObjCCatch:
    case DeclaratorContext::TemplateArg:
    case DeclaratorContext::TemplateTypeArg:
    case DeclaratorContext::Association:
      DiagID = diag::err_type_defined_in_type_specifier;
      break;
    case DeclaratorContext::Prototype:
    case DeclaratorContext::LambdaExprParameter:
    case DeclaratorContext::ObjCParameter:
    case DeclaratorContext::ObjCResult:
    case DeclaratorContext::KNRTypeList:
    case DeclaratorContext::RequiresExpr:
      // C++ [dcl.fct]p6:
      //   Types shall not be defined in return or parameter types.
      DiagID = diag::err_type_defined_in_param_type;
      break;
    case DeclaratorContext::Condition:
      // C++ 6.4p2:
      // The type-specifier-seq shall not contain typedef and shall not declare
      // a new class or enumeration.
      DiagID = diag::err_type_defined_in_condition;
      break;
    }

    if (DiagID != 0) {
      SemaRef.Diag(OwnedTagDecl->getLocation(), DiagID)
          << SemaRef.Context.getTypeDeclType(OwnedTagDecl);
      D.setInvalidType(true);
    }
  }

  assert(!T.isNull() && "This function should not return a null type");
  return T;
}

/// Produce an appropriate diagnostic for an ambiguity between a function
/// declarator and a C++ direct-initializer.
static void warnAboutAmbiguousFunction(Sema &S, Declarator &D,
                                       DeclaratorChunk &DeclType, QualType RT) {
  const DeclaratorChunk::FunctionTypeInfo &FTI = DeclType.Fun;
  assert(FTI.isAmbiguous && "no direct-initializer / function ambiguity");

  // If the return type is void there is no ambiguity.
  if (RT->isVoidType())
    return;

  // An initializer for a non-class type can have at most one argument.
  if (!RT->isRecordType() && FTI.NumParams > 1)
    return;

  // An initializer for a reference must have exactly one argument.
  if (RT->isReferenceType() && FTI.NumParams != 1)
    return;

  // Only warn if this declarator is declaring a function at block scope, and
  // doesn't have a storage class (such as 'extern') specified.
  if (!D.isFunctionDeclarator() ||
      D.getFunctionDefinitionKind() != FunctionDefinitionKind::Declaration ||
      !S.CurContext->isFunctionOrMethod() ||
      D.getDeclSpec().getStorageClassSpec() != DeclSpec::SCS_unspecified)
    return;

  // Inside a condition, a direct initializer is not permitted. We allow one to
  // be parsed in order to give better diagnostics in condition parsing.
  if (D.getContext() == DeclaratorContext::Condition)
    return;

  SourceRange ParenRange(DeclType.Loc, DeclType.EndLoc);

  S.Diag(DeclType.Loc,
         FTI.NumParams ? diag::warn_parens_disambiguated_as_function_declaration
                       : diag::warn_empty_parens_are_function_decl)
      << ParenRange;

  // If the declaration looks like:
  //   T var1,
  //   f();
  // and name lookup finds a function named 'f', then the ',' was
  // probably intended to be a ';'.
  if (!D.isFirstDeclarator() && D.getIdentifier()) {
    FullSourceLoc Comma(D.getCommaLoc(), S.SourceMgr);
    FullSourceLoc Name(D.getIdentifierLoc(), S.SourceMgr);
    if (Comma.getFileID() != Name.getFileID() ||
        Comma.getSpellingLineNumber() != Name.getSpellingLineNumber()) {
      LookupResult Result(S, D.getIdentifier(), SourceLocation(),
                          Sema::LookupOrdinaryName);
      if (S.LookupName(Result, S.getCurScope()))
        S.Diag(D.getCommaLoc(), diag::note_empty_parens_function_call)
          << FixItHint::CreateReplacement(D.getCommaLoc(), ";")
          << D.getIdentifier();
      Result.suppressDiagnostics();
    }
  }

  if (FTI.NumParams > 0) {
    // For a declaration with parameters, eg. "T var(T());", suggest adding
    // parens around the first parameter to turn the declaration into a
    // variable declaration.
    SourceRange Range = FTI.Params[0].Param->getSourceRange();
    SourceLocation B = Range.getBegin();
    SourceLocation E = S.getLocForEndOfToken(Range.getEnd());
    // FIXME: Maybe we should suggest adding braces instead of parens
    // in C++11 for classes that don't have an initializer_list constructor.
    S.Diag(B, diag::note_additional_parens_for_variable_declaration)
      << FixItHint::CreateInsertion(B, "(")
      << FixItHint::CreateInsertion(E, ")");
  } else {
    // For a declaration without parameters, eg. "T var();", suggest replacing
    // the parens with an initializer to turn the declaration into a variable
    // declaration.
    const CXXRecordDecl *RD = RT->getAsCXXRecordDecl();

    // Empty parens mean value-initialization, and no parens mean
    // default initialization. These are equivalent if the default
    // constructor is user-provided or if zero-initialization is a
    // no-op.
    if (RD && RD->hasDefinition() &&
        (RD->isEmpty() || RD->hasUserProvidedDefaultConstructor()))
      S.Diag(DeclType.Loc, diag::note_empty_parens_default_ctor)
        << FixItHint::CreateRemoval(ParenRange);
    else {
      std::string Init =
          S.getFixItZeroInitializerForType(RT, ParenRange.getBegin());
      if (Init.empty() && S.LangOpts.CPlusPlus11)
        Init = "{}";
      if (!Init.empty())
        S.Diag(DeclType.Loc, diag::note_empty_parens_zero_initialize)
          << FixItHint::CreateReplacement(ParenRange, Init);
    }
  }
}

/// Produce an appropriate diagnostic for a declarator with top-level
/// parentheses.
static void warnAboutRedundantParens(Sema &S, Declarator &D, QualType T) {
  DeclaratorChunk &Paren = D.getTypeObject(D.getNumTypeObjects() - 1);
  assert(Paren.Kind == DeclaratorChunk::Paren &&
         "do not have redundant top-level parentheses");

  // This is a syntactic check; we're not interested in cases that arise
  // during template instantiation.
  if (S.inTemplateInstantiation())
    return;

  // Check whether this could be intended to be a construction of a temporary
  // object in C++ via a function-style cast.
  bool CouldBeTemporaryObject =
      S.getLangOpts().CPlusPlus && D.isExpressionContext() &&
      !D.isInvalidType() && D.getIdentifier() &&
      D.getDeclSpec().getParsedSpecifiers() == DeclSpec::PQ_TypeSpecifier &&
      (T->isRecordType() || T->isDependentType()) &&
      D.getDeclSpec().getTypeQualifiers() == 0 && D.isFirstDeclarator();

  bool StartsWithDeclaratorId = true;
  for (auto &C : D.type_objects()) {
    switch (C.Kind) {
    case DeclaratorChunk::Paren:
      if (&C == &Paren)
        continue;
      [[fallthrough]];
    case DeclaratorChunk::Pointer:
      StartsWithDeclaratorId = false;
      continue;

    case DeclaratorChunk::Array:
      if (!C.Arr.NumElts)
        CouldBeTemporaryObject = false;
      continue;

    case DeclaratorChunk::Reference:
      // FIXME: Suppress the warning here if there is no initializer; we're
      // going to give an error anyway.
      // We assume that something like 'T (&x) = y;' is highly likely to not
      // be intended to be a temporary object.
      CouldBeTemporaryObject = false;
      StartsWithDeclaratorId = false;
      continue;

    case DeclaratorChunk::Function:
      // In a new-type-id, function chunks require parentheses.
      if (D.getContext() == DeclaratorContext::CXXNew)
        return;
      // FIXME: "A(f())" deserves a vexing-parse warning, not just a
      // redundant-parens warning, but we don't know whether the function
      // chunk was syntactically valid as an expression here.
      CouldBeTemporaryObject = false;
      continue;

    case DeclaratorChunk::BlockPointer:
    case DeclaratorChunk::MemberPointer:
    case DeclaratorChunk::Pipe:
      // These cannot appear in expressions.
      CouldBeTemporaryObject = false;
      StartsWithDeclaratorId = false;
      continue;
    }
  }

  // FIXME: If there is an initializer, assume that this is not intended to be
  // a construction of a temporary object.

  // Check whether the name has already been declared; if not, this is not a
  // function-style cast.
  if (CouldBeTemporaryObject) {
    LookupResult Result(S, D.getIdentifier(), SourceLocation(),
                        Sema::LookupOrdinaryName);
    if (!S.LookupName(Result, S.getCurScope()))
      CouldBeTemporaryObject = false;
    Result.suppressDiagnostics();
  }

  SourceRange ParenRange(Paren.Loc, Paren.EndLoc);

  if (!CouldBeTemporaryObject) {
    // If we have A (::B), the parentheses affect the meaning of the program.
    // Suppress the warning in that case. Don't bother looking at the DeclSpec
    // here: even (e.g.) "int ::x" is visually ambiguous even though it's
    // formally unambiguous.
    if (StartsWithDeclaratorId && D.getCXXScopeSpec().isValid()) {
      for (NestedNameSpecifier *NNS = D.getCXXScopeSpec().getScopeRep(); NNS;
           NNS = NNS->getPrefix()) {
        if (NNS->getKind() == NestedNameSpecifier::Global)
          return;
      }
    }

    S.Diag(Paren.Loc, diag::warn_redundant_parens_around_declarator)
        << ParenRange << FixItHint::CreateRemoval(Paren.Loc)
        << FixItHint::CreateRemoval(Paren.EndLoc);
    return;
  }

  S.Diag(Paren.Loc, diag::warn_parens_disambiguated_as_variable_declaration)
      << ParenRange << D.getIdentifier();
  auto *RD = T->getAsCXXRecordDecl();
  if (!RD || !RD->hasDefinition() || RD->hasNonTrivialDestructor())
    S.Diag(Paren.Loc, diag::note_raii_guard_add_name)
        << FixItHint::CreateInsertion(Paren.Loc, " varname") << T
        << D.getIdentifier();
  // FIXME: A cast to void is probably a better suggestion in cases where it's
  // valid (when there is no initializer and we're not in a condition).
  S.Diag(D.getBeginLoc(), diag::note_function_style_cast_add_parentheses)
      << FixItHint::CreateInsertion(D.getBeginLoc(), "(")
      << FixItHint::CreateInsertion(S.getLocForEndOfToken(D.getEndLoc()), ")");
  S.Diag(Paren.Loc, diag::note_remove_parens_for_variable_declaration)
      << FixItHint::CreateRemoval(Paren.Loc)
      << FixItHint::CreateRemoval(Paren.EndLoc);
}

/// Helper for figuring out the default CC for a function declarator type.  If
/// this is the outermost chunk, then we can determine the CC from the
/// declarator context.  If not, then this could be either a member function
/// type or normal function type.
static CallingConv getCCForDeclaratorChunk(
    Sema &S, Declarator &D, const ParsedAttributesView &AttrList,
    const DeclaratorChunk::FunctionTypeInfo &FTI, unsigned ChunkIndex) {
  assert(D.getTypeObject(ChunkIndex).Kind == DeclaratorChunk::Function);

  // Check for an explicit CC attribute.
  for (const ParsedAttr &AL : AttrList) {
    switch (AL.getKind()) {
    CALLING_CONV_ATTRS_CASELIST : {
      // Ignore attributes that don't validate or can't apply to the
      // function type.  We'll diagnose the failure to apply them in
      // handleFunctionTypeAttr.
      CallingConv CC;
      if (!S.CheckCallingConvAttr(AL, CC, /*FunctionDecl=*/nullptr,
                                  S.IdentifyCUDATarget(D.getAttributes())) &&
          (!FTI.isVariadic || supportsVariadicCall(CC))) {
        return CC;
      }
      break;
    }

    default:
      break;
    }
  }

  bool IsCXXInstanceMethod = false;

  if (S.getLangOpts().CPlusPlus) {
    // Look inwards through parentheses to see if this chunk will form a
    // member pointer type or if we're the declarator.  Any type attributes
    // between here and there will override the CC we choose here.
    unsigned I = ChunkIndex;
    bool FoundNonParen = false;
    while (I && !FoundNonParen) {
      --I;
      if (D.getTypeObject(I).Kind != DeclaratorChunk::Paren)
        FoundNonParen = true;
    }

    if (FoundNonParen) {
      // If we're not the declarator, we're a regular function type unless we're
      // in a member pointer.
      IsCXXInstanceMethod =
          D.getTypeObject(I).Kind == DeclaratorChunk::MemberPointer;
    } else if (D.getContext() == DeclaratorContext::LambdaExpr) {
      // This can only be a call operator for a lambda, which is an instance
      // method, unless explicitly specified as 'static'.
      IsCXXInstanceMethod =
          D.getDeclSpec().getStorageClassSpec() != DeclSpec::SCS_static;
    } else {
      // We're the innermost decl chunk, so must be a function declarator.
      assert(D.isFunctionDeclarator());

      // If we're inside a record, we're declaring a method, but it could be
      // explicitly or implicitly static.
      IsCXXInstanceMethod =
          D.isFirstDeclarationOfMember() &&
          D.getDeclSpec().getStorageClassSpec() != DeclSpec::SCS_typedef &&
          !D.isStaticMember();
    }
  }

  CallingConv CC = S.Context.getDefaultCallingConvention(FTI.isVariadic,
                                                         IsCXXInstanceMethod);

  // Attribute AT_OpenCLKernel affects the calling convention for SPIR
  // and AMDGPU targets, hence it cannot be treated as a calling
  // convention attribute. This is the simplest place to infer
  // calling convention for OpenCL kernels.
  if (S.getLangOpts().OpenCL) {
    for (const ParsedAttr &AL : D.getDeclSpec().getAttributes()) {
      if (AL.getKind() == ParsedAttr::AT_OpenCLKernel) {
        CC = CC_OpenCLKernel;
        break;
      }
    }
  } else if (S.getLangOpts().CUDA) {
    // If we're compiling CUDA/HIP code and targeting SPIR-V we need to make
    // sure the kernels will be marked with the right calling convention so that
    // they will be visible by the APIs that ingest SPIR-V.
    llvm::Triple Triple = S.Context.getTargetInfo().getTriple();
    if (Triple.getArch() == llvm::Triple::spirv32 ||
        Triple.getArch() == llvm::Triple::spirv64) {
      for (const ParsedAttr &AL : D.getDeclSpec().getAttributes()) {
        if (AL.getKind() == ParsedAttr::AT_CUDAGlobal) {
          CC = CC_OpenCLKernel;
          break;
        }
      }
    }
  }

  return CC;
}

namespace {
  /// A simple notion of pointer kinds, which matches up with the various
  /// pointer declarators.
  enum class SimplePointerKind {
    Pointer,
    BlockPointer,
    MemberPointer,
    Array,
  };
} // end anonymous namespace

IdentifierInfo *Sema::getNullabilityKeyword(NullabilityKind nullability) {
  switch (nullability) {
  case NullabilityKind::NonNull:
    if (!Ident__Nonnull)
      Ident__Nonnull = PP.getIdentifierInfo("_Nonnull");
    return Ident__Nonnull;

  case NullabilityKind::Nullable:
    if (!Ident__Nullable)
      Ident__Nullable = PP.getIdentifierInfo("_Nullable");
    return Ident__Nullable;

  case NullabilityKind::NullableResult:
    if (!Ident__Nullable_result)
      Ident__Nullable_result = PP.getIdentifierInfo("_Nullable_result");
    return Ident__Nullable_result;

  case NullabilityKind::Unspecified:
    if (!Ident__Null_unspecified)
      Ident__Null_unspecified = PP.getIdentifierInfo("_Null_unspecified");
    return Ident__Null_unspecified;
  }
  llvm_unreachable("Unknown nullability kind.");
}

/// Retrieve the identifier "NSError".
IdentifierInfo *Sema::getNSErrorIdent() {
  if (!Ident_NSError)
    Ident_NSError = PP.getIdentifierInfo("NSError");

  return Ident_NSError;
}

/// Check whether there is a nullability attribute of any kind in the given
/// attribute list.
static bool hasNullabilityAttr(const ParsedAttributesView &attrs) {
  for (const ParsedAttr &AL : attrs) {
    if (AL.getKind() == ParsedAttr::AT_TypeNonNull ||
        AL.getKind() == ParsedAttr::AT_TypeNullable ||
        AL.getKind() == ParsedAttr::AT_TypeNullableResult ||
        AL.getKind() == ParsedAttr::AT_TypeNullUnspecified)
      return true;
  }

  return false;
}

namespace {
  /// Describes the kind of a pointer a declarator describes.
  enum class PointerDeclaratorKind {
    // Not a pointer.
    NonPointer,
    // Single-level pointer.
    SingleLevelPointer,
    // Multi-level pointer (of any pointer kind).
    MultiLevelPointer,
    // CFFooRef*
    MaybePointerToCFRef,
    // CFErrorRef*
    CFErrorRefPointer,
    // NSError**
    NSErrorPointerPointer,
  };

  /// Describes a declarator chunk wrapping a pointer that marks inference as
  /// unexpected.
  // These values must be kept in sync with diagnostics.
  enum class PointerWrappingDeclaratorKind {
    /// Pointer is top-level.
    None = -1,
    /// Pointer is an array element.
    Array = 0,
    /// Pointer is the referent type of a C++ reference.
    Reference = 1
  };
} // end anonymous namespace

/// Classify the given declarator, whose type-specified is \c type, based on
/// what kind of pointer it refers to.
///
/// This is used to determine the default nullability.
static PointerDeclaratorKind
classifyPointerDeclarator(Sema &S, QualType type, Declarator &declarator,
                          PointerWrappingDeclaratorKind &wrappingKind) {
  unsigned numNormalPointers = 0;

  // For any dependent type, we consider it a non-pointer.
  if (type->isDependentType())
    return PointerDeclaratorKind::NonPointer;

  // Look through the declarator chunks to identify pointers.
  for (unsigned i = 0, n = declarator.getNumTypeObjects(); i != n; ++i) {
    DeclaratorChunk &chunk = declarator.getTypeObject(i);
    switch (chunk.Kind) {
    case DeclaratorChunk::Array:
      if (numNormalPointers == 0)
        wrappingKind = PointerWrappingDeclaratorKind::Array;
      break;

    case DeclaratorChunk::Function:
    case DeclaratorChunk::Pipe:
      break;

    case DeclaratorChunk::BlockPointer:
    case DeclaratorChunk::MemberPointer:
      return numNormalPointers > 0 ? PointerDeclaratorKind::MultiLevelPointer
                                   : PointerDeclaratorKind::SingleLevelPointer;

    case DeclaratorChunk::Paren:
      break;

    case DeclaratorChunk::Reference:
      if (numNormalPointers == 0)
        wrappingKind = PointerWrappingDeclaratorKind::Reference;
      break;

    case DeclaratorChunk::Pointer:
      ++numNormalPointers;
      if (numNormalPointers > 2)
        return PointerDeclaratorKind::MultiLevelPointer;
      break;
    }
  }

  // Then, dig into the type specifier itself.
  unsigned numTypeSpecifierPointers = 0;
  do {
    // Decompose normal pointers.
    if (auto ptrType = type->getAs<PointerType>()) {
      ++numNormalPointers;

      if (numNormalPointers > 2)
        return PointerDeclaratorKind::MultiLevelPointer;

      type = ptrType->getPointeeType();
      ++numTypeSpecifierPointers;
      continue;
    }

    // Decompose block pointers.
    if (type->getAs<BlockPointerType>()) {
      return numNormalPointers > 0 ? PointerDeclaratorKind::MultiLevelPointer
                                   : PointerDeclaratorKind::SingleLevelPointer;
    }

    // Decompose member pointers.
    if (type->getAs<MemberPointerType>()) {
      return numNormalPointers > 0 ? PointerDeclaratorKind::MultiLevelPointer
                                   : PointerDeclaratorKind::SingleLevelPointer;
    }

    // Look at Objective-C object pointers.
    if (auto objcObjectPtr = type->getAs<ObjCObjectPointerType>()) {
      ++numNormalPointers;
      ++numTypeSpecifierPointers;

      // If this is NSError**, report that.
      if (auto objcClassDecl = objcObjectPtr->getInterfaceDecl()) {
        if (objcClassDecl->getIdentifier() == S.getNSErrorIdent() &&
            numNormalPointers == 2 && numTypeSpecifierPointers < 2) {
          return PointerDeclaratorKind::NSErrorPointerPointer;
        }
      }

      break;
    }

    // Look at Objective-C class types.
    if (auto objcClass = type->getAs<ObjCInterfaceType>()) {
      if (objcClass->getInterface()->getIdentifier() == S.getNSErrorIdent()) {
        if (numNormalPointers == 2 && numTypeSpecifierPointers < 2)
          return PointerDeclaratorKind::NSErrorPointerPointer;
      }

      break;
    }

    // If at this point we haven't seen a pointer, we won't see one.
    if (numNormalPointers == 0)
      return PointerDeclaratorKind::NonPointer;

    if (auto recordType = type->getAs<RecordType>()) {
      RecordDecl *recordDecl = recordType->getDecl();

      // If this is CFErrorRef*, report it as such.
      if (numNormalPointers == 2 && numTypeSpecifierPointers < 2 &&
          S.isCFError(recordDecl)) {
        return PointerDeclaratorKind::CFErrorRefPointer;
      }
      break;
    }

    break;
  } while (true);

  switch (numNormalPointers) {
  case 0:
    return PointerDeclaratorKind::NonPointer;

  case 1:
    return PointerDeclaratorKind::SingleLevelPointer;

  case 2:
    return PointerDeclaratorKind::MaybePointerToCFRef;

  default:
    return PointerDeclaratorKind::MultiLevelPointer;
  }
}

bool Sema::isCFError(RecordDecl *RD) {
  // If we already know about CFError, test it directly.
  if (CFError)
    return CFError == RD;

  // Check whether this is CFError, which we identify based on its bridge to
  // NSError. CFErrorRef used to be declared with "objc_bridge" but is now
  // declared with "objc_bridge_mutable", so look for either one of the two
  // attributes.
  if (RD->getTagKind() == TTK_Struct) {
    IdentifierInfo *bridgedType = nullptr;
    if (auto bridgeAttr = RD->getAttr<ObjCBridgeAttr>())
      bridgedType = bridgeAttr->getBridgedType();
    else if (auto bridgeAttr = RD->getAttr<ObjCBridgeMutableAttr>())
      bridgedType = bridgeAttr->getBridgedType();

    if (bridgedType == getNSErrorIdent()) {
      CFError = RD;
      return true;
    }
  }

  return false;
}

static FileID getNullabilityCompletenessCheckFileID(Sema &S,
                                                    SourceLocation loc) {
  // If we're anywhere in a function, method, or closure context, don't perform
  // completeness checks.
  for (DeclContext *ctx = S.CurContext; ctx; ctx = ctx->getParent()) {
    if (ctx->isFunctionOrMethod())
      return FileID();

    if (ctx->isFileContext())
      break;
  }

  // We only care about the expansion location.
  loc = S.SourceMgr.getExpansionLoc(loc);
  FileID file = S.SourceMgr.getFileID(loc);
  if (file.isInvalid())
    return FileID();

  // Retrieve file information.
  bool invalid = false;
  const SrcMgr::SLocEntry &sloc = S.SourceMgr.getSLocEntry(file, &invalid);
  if (invalid || !sloc.isFile())
    return FileID();

  // We don't want to perform completeness checks on the main file or in
  // system headers.
  const SrcMgr::FileInfo &fileInfo = sloc.getFile();
  if (fileInfo.getIncludeLoc().isInvalid())
    return FileID();
  if (fileInfo.getFileCharacteristic() != SrcMgr::C_User &&
      S.Diags.getSuppressSystemWarnings()) {
    return FileID();
  }

  return file;
}

/// Creates a fix-it to insert a C-style nullability keyword at \p pointerLoc,
/// taking into account whitespace before and after.
template <typename DiagBuilderT>
static void fixItNullability(Sema &S, DiagBuilderT &Diag,
                             SourceLocation PointerLoc,
                             NullabilityKind Nullability) {
  assert(PointerLoc.isValid());
  if (PointerLoc.isMacroID())
    return;

  SourceLocation FixItLoc = S.getLocForEndOfToken(PointerLoc);
  if (!FixItLoc.isValid() || FixItLoc == PointerLoc)
    return;

  const char *NextChar = S.SourceMgr.getCharacterData(FixItLoc);
  if (!NextChar)
    return;

  SmallString<32> InsertionTextBuf{" "};
  InsertionTextBuf += getNullabilitySpelling(Nullability);
  InsertionTextBuf += " ";
  StringRef InsertionText = InsertionTextBuf.str();

  if (isWhitespace(*NextChar)) {
    InsertionText = InsertionText.drop_back();
  } else if (NextChar[-1] == '[') {
    if (NextChar[0] == ']')
      InsertionText = InsertionText.drop_back().drop_front();
    else
      InsertionText = InsertionText.drop_front();
  } else if (!isAsciiIdentifierContinue(NextChar[0], /*allow dollar*/ true) &&
             !isAsciiIdentifierContinue(NextChar[-1], /*allow dollar*/ true)) {
    InsertionText = InsertionText.drop_back().drop_front();
  }

  Diag << FixItHint::CreateInsertion(FixItLoc, InsertionText);
}

static void emitNullabilityConsistencyWarning(Sema &S,
                                              SimplePointerKind PointerKind,
                                              SourceLocation PointerLoc,
                                              SourceLocation PointerEndLoc) {
  assert(PointerLoc.isValid());

  if (PointerKind == SimplePointerKind::Array) {
    S.Diag(PointerLoc, diag::warn_nullability_missing_array);
  } else {
    S.Diag(PointerLoc, diag::warn_nullability_missing)
      << static_cast<unsigned>(PointerKind);
  }

  auto FixItLoc = PointerEndLoc.isValid() ? PointerEndLoc : PointerLoc;
  if (FixItLoc.isMacroID())
    return;

  auto addFixIt = [&](NullabilityKind Nullability) {
    auto Diag = S.Diag(FixItLoc, diag::note_nullability_fix_it);
    Diag << static_cast<unsigned>(Nullability);
    Diag << static_cast<unsigned>(PointerKind);
    fixItNullability(S, Diag, FixItLoc, Nullability);
  };
  addFixIt(NullabilityKind::Nullable);
  addFixIt(NullabilityKind::NonNull);
}

/// Complains about missing nullability if the file containing \p pointerLoc
/// has other uses of nullability (either the keywords or the \c assume_nonnull
/// pragma).
///
/// If the file has \e not seen other uses of nullability, this particular
/// pointer is saved for possible later diagnosis. See recordNullabilitySeen().
static void
checkNullabilityConsistency(Sema &S, SimplePointerKind pointerKind,
                            SourceLocation pointerLoc,
                            SourceLocation pointerEndLoc = SourceLocation()) {
  // Determine which file we're performing consistency checking for.
  FileID file = getNullabilityCompletenessCheckFileID(S, pointerLoc);
  if (file.isInvalid())
    return;

  // If we haven't seen any type nullability in this file, we won't warn now
  // about anything.
  FileNullability &fileNullability = S.NullabilityMap[file];
  if (!fileNullability.SawTypeNullability) {
    // If this is the first pointer declarator in the file, and the appropriate
    // warning is on, record it in case we need to diagnose it retroactively.
    diag::kind diagKind;
    if (pointerKind == SimplePointerKind::Array)
      diagKind = diag::warn_nullability_missing_array;
    else
      diagKind = diag::warn_nullability_missing;

    if (fileNullability.PointerLoc.isInvalid() &&
        !S.Context.getDiagnostics().isIgnored(diagKind, pointerLoc)) {
      fileNullability.PointerLoc = pointerLoc;
      fileNullability.PointerEndLoc = pointerEndLoc;
      fileNullability.PointerKind = static_cast<unsigned>(pointerKind);
    }

    return;
  }

  // Complain about missing nullability.
  emitNullabilityConsistencyWarning(S, pointerKind, pointerLoc, pointerEndLoc);
}

/// Marks that a nullability feature has been used in the file containing
/// \p loc.
///
/// If this file already had pointer types in it that were missing nullability,
/// the first such instance is retroactively diagnosed.
///
/// \sa checkNullabilityConsistency
static void recordNullabilitySeen(Sema &S, SourceLocation loc) {
  FileID file = getNullabilityCompletenessCheckFileID(S, loc);
  if (file.isInvalid())
    return;

  FileNullability &fileNullability = S.NullabilityMap[file];
  if (fileNullability.SawTypeNullability)
    return;
  fileNullability.SawTypeNullability = true;

  // If we haven't seen any type nullability before, now we have. Retroactively
  // diagnose the first unannotated pointer, if there was one.
  if (fileNullability.PointerLoc.isInvalid())
    return;

  auto kind = static_cast<SimplePointerKind>(fileNullability.PointerKind);
  emitNullabilityConsistencyWarning(S, kind, fileNullability.PointerLoc,
                                    fileNullability.PointerEndLoc);
}

/// Returns true if any of the declarator chunks before \p endIndex include a
/// level of indirection: array, pointer, reference, or pointer-to-member.
///
/// Because declarator chunks are stored in outer-to-inner order, testing
/// every chunk before \p endIndex is testing all chunks that embed the current
/// chunk as part of their type.
///
/// It is legal to pass the result of Declarator::getNumTypeObjects() as the
/// end index, in which case all chunks are tested.
static bool hasOuterPointerLikeChunk(const Declarator &D, unsigned endIndex) {
  unsigned i = endIndex;
  while (i != 0) {
    // Walk outwards along the declarator chunks.
    --i;
    const DeclaratorChunk &DC = D.getTypeObject(i);
    switch (DC.Kind) {
    case DeclaratorChunk::Paren:
      break;
    case DeclaratorChunk::Array:
    case DeclaratorChunk::Pointer:
    case DeclaratorChunk::Reference:
    case DeclaratorChunk::MemberPointer:
      return true;
    case DeclaratorChunk::Function:
    case DeclaratorChunk::BlockPointer:
    case DeclaratorChunk::Pipe:
      // These are invalid anyway, so just ignore.
      break;
    }
  }
  return false;
}

static bool IsNoDerefableChunk(const DeclaratorChunk &Chunk) {
  return (Chunk.Kind == DeclaratorChunk::Pointer ||
          Chunk.Kind == DeclaratorChunk::Array);
}

template<typename AttrT>
static AttrT *createSimpleAttr(ASTContext &Ctx, ParsedAttr &AL) {
  AL.setUsedAsTypeAttr();
  return ::new (Ctx) AttrT(Ctx, AL);
}

static Attr *createNullabilityAttr(ASTContext &Ctx, ParsedAttr &Attr,
                                   NullabilityKind NK) {
  switch (NK) {
  case NullabilityKind::NonNull:
    return createSimpleAttr<TypeNonNullAttr>(Ctx, Attr);

  case NullabilityKind::Nullable:
    return createSimpleAttr<TypeNullableAttr>(Ctx, Attr);

  case NullabilityKind::NullableResult:
    return createSimpleAttr<TypeNullableResultAttr>(Ctx, Attr);

  case NullabilityKind::Unspecified:
    return createSimpleAttr<TypeNullUnspecifiedAttr>(Ctx, Attr);
  }
  llvm_unreachable("unknown NullabilityKind");
}

// Diagnose whether this is a case with the multiple addr spaces.
// Returns true if this is an invalid case.
// ISO/IEC TR 18037 S5.3 (amending C99 6.7.3): "No type shall be qualified
// by qualifiers for two or more different address spaces."
static bool DiagnoseMultipleAddrSpaceAttributes(Sema &S, LangAS ASOld,
                                                LangAS ASNew,
                                                SourceLocation AttrLoc) {
  if (ASOld != LangAS::Default) {
    if (ASOld != ASNew) {
      S.Diag(AttrLoc, diag::err_attribute_address_multiple_qualifiers);
      return true;
    }
    // Emit a warning if they are identical; it's likely unintended.
    S.Diag(AttrLoc,
           diag::warn_attribute_address_multiple_identical_qualifiers);
  }
  return false;
}

static TypeSourceInfo *GetFullTypeForDeclarator(TypeProcessingState &state,
                                                QualType declSpecType,
                                                TypeSourceInfo *TInfo) {
  // The TypeSourceInfo that this function returns will not be a null type.
  // If there is an error, this function will fill in a dummy type as fallback.
  QualType T = declSpecType;
  Declarator &D = state.getDeclarator();
  Sema &S = state.getSema();
  ASTContext &Context = S.Context;
  const LangOptions &LangOpts = S.getLangOpts();

  // The name we're declaring, if any.
  DeclarationName Name;
  if (D.getIdentifier())
    Name = D.getIdentifier();

  // Does this declaration declare a typedef-name?
  bool IsTypedefName =
      D.getDeclSpec().getStorageClassSpec() == DeclSpec::SCS_typedef ||
      D.getContext() == DeclaratorContext::AliasDecl ||
      D.getContext() == DeclaratorContext::AliasTemplate;

  // Does T refer to a function type with a cv-qualifier or a ref-qualifier?
  bool IsQualifiedFunction = T->isFunctionProtoType() &&
      (!T->castAs<FunctionProtoType>()->getMethodQuals().empty() ||
       T->castAs<FunctionProtoType>()->getRefQualifier() != RQ_None);

  // If T is 'decltype(auto)', the only declarators we can have are parens
  // and at most one function declarator if this is a function declaration.
  // If T is a deduced class template specialization type, we can have no
  // declarator chunks at all.
  if (auto *DT = T->getAs<DeducedType>()) {
    const AutoType *AT = T->getAs<AutoType>();
    bool IsClassTemplateDeduction = isa<DeducedTemplateSpecializationType>(DT);
    if ((AT && AT->isDecltypeAuto()) || IsClassTemplateDeduction) {
      for (unsigned I = 0, E = D.getNumTypeObjects(); I != E; ++I) {
        unsigned Index = E - I - 1;
        DeclaratorChunk &DeclChunk = D.getTypeObject(Index);
        unsigned DiagId = IsClassTemplateDeduction
                              ? diag::err_deduced_class_template_compound_type
                              : diag::err_decltype_auto_compound_type;
        unsigned DiagKind = 0;
        switch (DeclChunk.Kind) {
        case DeclaratorChunk::Paren:
          // FIXME: Rejecting this is a little silly.
          if (IsClassTemplateDeduction) {
            DiagKind = 4;
            break;
          }
          continue;
        case DeclaratorChunk::Function: {
          if (IsClassTemplateDeduction) {
            DiagKind = 3;
            break;
          }
          unsigned FnIndex;
          if (D.isFunctionDeclarationContext() &&
              D.isFunctionDeclarator(FnIndex) && FnIndex == Index)
            continue;
          DiagId = diag::err_decltype_auto_function_declarator_not_declaration;
          break;
        }
        case DeclaratorChunk::Pointer:
        case DeclaratorChunk::BlockPointer:
        case DeclaratorChunk::MemberPointer:
          DiagKind = 0;
          break;
        case DeclaratorChunk::Reference:
          DiagKind = 1;
          break;
        case DeclaratorChunk::Array:
          DiagKind = 2;
          break;
        case DeclaratorChunk::Pipe:
          break;
        }

        S.Diag(DeclChunk.Loc, DiagId) << DiagKind;
        D.setInvalidType(true);
        break;
      }
    }
  }

  // Determine whether we should infer _Nonnull on pointer types.
  std::optional<NullabilityKind> inferNullability;
  bool inferNullabilityCS = false;
  bool inferNullabilityInnerOnly = false;
  bool inferNullabilityInnerOnlyComplete = false;

  // Are we in an assume-nonnull region?
  bool inAssumeNonNullRegion = false;
  SourceLocation assumeNonNullLoc = S.PP.getPragmaAssumeNonNullLoc();
  if (assumeNonNullLoc.isValid()) {
    inAssumeNonNullRegion = true;
    recordNullabilitySeen(S, assumeNonNullLoc);
  }

  // Whether to complain about missing nullability specifiers or not.
  enum {
    /// Never complain.
    CAMN_No,
    /// Complain on the inner pointers (but not the outermost
    /// pointer).
    CAMN_InnerPointers,
    /// Complain about any pointers that don't have nullability
    /// specified or inferred.
    CAMN_Yes
  } complainAboutMissingNullability = CAMN_No;
  unsigned NumPointersRemaining = 0;
  auto complainAboutInferringWithinChunk = PointerWrappingDeclaratorKind::None;

  if (IsTypedefName) {
    // For typedefs, we do not infer any nullability (the default),
    // and we only complain about missing nullability specifiers on
    // inner pointers.
    complainAboutMissingNullability = CAMN_InnerPointers;

    if (T->canHaveNullability(/*ResultIfUnknown*/ false) &&
        !T->getNullability()) {
      // Note that we allow but don't require nullability on dependent types.
      ++NumPointersRemaining;
    }

    for (unsigned i = 0, n = D.getNumTypeObjects(); i != n; ++i) {
      DeclaratorChunk &chunk = D.getTypeObject(i);
      switch (chunk.Kind) {
      case DeclaratorChunk::Array:
      case DeclaratorChunk::Function:
      case DeclaratorChunk::Pipe:
        break;

      case DeclaratorChunk::BlockPointer:
      case DeclaratorChunk::MemberPointer:
        ++NumPointersRemaining;
        break;

      case DeclaratorChunk::Paren:
      case DeclaratorChunk::Reference:
        continue;

      case DeclaratorChunk::Pointer:
        ++NumPointersRemaining;
        continue;
      }
    }
  } else {
    bool isFunctionOrMethod = false;
    switch (auto context = state.getDeclarator().getContext()) {
    case DeclaratorContext::ObjCParameter:
    case DeclaratorContext::ObjCResult:
    case DeclaratorContext::Prototype:
    case DeclaratorContext::TrailingReturn:
    case DeclaratorContext::TrailingReturnVar:
      isFunctionOrMethod = true;
      [[fallthrough]];

    case DeclaratorContext::Member:
      if (state.getDeclarator().isObjCIvar() && !isFunctionOrMethod) {
        complainAboutMissingNullability = CAMN_No;
        break;
      }

      // Weak properties are inferred to be nullable.
      if (state.getDeclarator().isObjCWeakProperty()) {
        // Weak properties cannot be nonnull, and should not complain about
        // missing nullable attributes during completeness checks.
        complainAboutMissingNullability = CAMN_No;
        if (inAssumeNonNullRegion) {
          inferNullability = NullabilityKind::Nullable;
        }
        break;
      }

      [[fallthrough]];

    case DeclaratorContext::File:
    case DeclaratorContext::KNRTypeList: {
      complainAboutMissingNullability = CAMN_Yes;

      // Nullability inference depends on the type and declarator.
      auto wrappingKind = PointerWrappingDeclaratorKind::None;
      switch (classifyPointerDeclarator(S, T, D, wrappingKind)) {
      case PointerDeclaratorKind::NonPointer:
      case PointerDeclaratorKind::MultiLevelPointer:
        // Cannot infer nullability.
        break;

      case PointerDeclaratorKind::SingleLevelPointer:
        // Infer _Nonnull if we are in an assumes-nonnull region.
        if (inAssumeNonNullRegion) {
          complainAboutInferringWithinChunk = wrappingKind;
          inferNullability = NullabilityKind::NonNull;
          inferNullabilityCS = (context == DeclaratorContext::ObjCParameter ||
                                context == DeclaratorContext::ObjCResult);
        }
        break;

      case PointerDeclaratorKind::CFErrorRefPointer:
      case PointerDeclaratorKind::NSErrorPointerPointer:
        // Within a function or method signature, infer _Nullable at both
        // levels.
        if (isFunctionOrMethod && inAssumeNonNullRegion)
          inferNullability = NullabilityKind::Nullable;
        break;

      case PointerDeclaratorKind::MaybePointerToCFRef:
        if (isFunctionOrMethod) {
          // On pointer-to-pointer parameters marked cf_returns_retained or
          // cf_returns_not_retained, if the outer pointer is explicit then
          // infer the inner pointer as _Nullable.
          auto hasCFReturnsAttr =
              [](const ParsedAttributesView &AttrList) -> bool {
            return AttrList.hasAttribute(ParsedAttr::AT_CFReturnsRetained) ||
                   AttrList.hasAttribute(ParsedAttr::AT_CFReturnsNotRetained);
          };
          if (const auto *InnermostChunk = D.getInnermostNonParenChunk()) {
            if (hasCFReturnsAttr(D.getDeclarationAttributes()) ||
                hasCFReturnsAttr(D.getAttributes()) ||
                hasCFReturnsAttr(InnermostChunk->getAttrs()) ||
                hasCFReturnsAttr(D.getDeclSpec().getAttributes())) {
              inferNullability = NullabilityKind::Nullable;
              inferNullabilityInnerOnly = true;
            }
          }
        }
        break;
      }
      break;
    }

    case DeclaratorContext::ConversionId:
      complainAboutMissingNullability = CAMN_Yes;
      break;

    case DeclaratorContext::AliasDecl:
    case DeclaratorContext::AliasTemplate:
    case DeclaratorContext::Block:
    case DeclaratorContext::BlockLiteral:
    case DeclaratorContext::Condition:
    case DeclaratorContext::CXXCatch:
    case DeclaratorContext::CXXNew:
    case DeclaratorContext::ForInit:
    case DeclaratorContext::SelectionInit:
    case DeclaratorContext::LambdaExpr:
    case DeclaratorContext::LambdaExprParameter:
    case DeclaratorContext::ObjCCatch:
    case DeclaratorContext::TemplateParam:
    case DeclaratorContext::TemplateArg:
    case DeclaratorContext::TemplateTypeArg:
    case DeclaratorContext::TypeName:
    case DeclaratorContext::FunctionalCast:
    case DeclaratorContext::RequiresExpr:
    case DeclaratorContext::Association:
      // Don't infer in these contexts.
      break;
    }
  }

  // Local function that returns true if its argument looks like a va_list.
  auto isVaList = [&S](QualType T) -> bool {
    auto *typedefTy = T->getAs<TypedefType>();
    if (!typedefTy)
      return false;
    TypedefDecl *vaListTypedef = S.Context.getBuiltinVaListDecl();
    do {
      if (typedefTy->getDecl() == vaListTypedef)
        return true;
      if (auto *name = typedefTy->getDecl()->getIdentifier())
        if (name->isStr("va_list"))
          return true;
      typedefTy = typedefTy->desugar()->getAs<TypedefType>();
    } while (typedefTy);
    return false;
  };

  // Local function that checks the nullability for a given pointer declarator.
  // Returns true if _Nonnull was inferred.
  auto inferPointerNullability =
      [&](SimplePointerKind pointerKind, SourceLocation pointerLoc,
          SourceLocation pointerEndLoc,
          ParsedAttributesView &attrs, AttributePool &Pool) -> ParsedAttr * {
    // We've seen a pointer.
    if (NumPointersRemaining > 0)
      --NumPointersRemaining;

    // If a nullability attribute is present, there's nothing to do.
    if (hasNullabilityAttr(attrs))
      return nullptr;

    // If we're supposed to infer nullability, do so now.
    if (inferNullability && !inferNullabilityInnerOnlyComplete) {
      ParsedAttr::Form form =
          inferNullabilityCS
              ? ParsedAttr::Form::ContextSensitiveKeyword()
              : ParsedAttr::Form::Keyword(false /*IsAlignAs*/,
                                          false /*IsRegularKeywordAttribute*/);
      ParsedAttr *nullabilityAttr = Pool.create(
          S.getNullabilityKeyword(*inferNullability), SourceRange(pointerLoc),
          nullptr, SourceLocation(), nullptr, 0, form);

      attrs.addAtEnd(nullabilityAttr);

      if (inferNullabilityCS) {
        state.getDeclarator().getMutableDeclSpec().getObjCQualifiers()
          ->setObjCDeclQualifier(ObjCDeclSpec::DQ_CSNullability);
      }

      if (pointerLoc.isValid() &&
          complainAboutInferringWithinChunk !=
            PointerWrappingDeclaratorKind::None) {
        auto Diag =
            S.Diag(pointerLoc, diag::warn_nullability_inferred_on_nested_type);
        Diag << static_cast<int>(complainAboutInferringWithinChunk);
        fixItNullability(S, Diag, pointerLoc, NullabilityKind::NonNull);
      }

      if (inferNullabilityInnerOnly)
        inferNullabilityInnerOnlyComplete = true;
      return nullabilityAttr;
    }

    // If we're supposed to complain about missing nullability, do so
    // now if it's truly missing.
    switch (complainAboutMissingNullability) {
    case CAMN_No:
      break;

    case CAMN_InnerPointers:
      if (NumPointersRemaining == 0)
        break;
      [[fallthrough]];

    case CAMN_Yes:
      checkNullabilityConsistency(S, pointerKind, pointerLoc, pointerEndLoc);
    }
    return nullptr;
  };

  // If the type itself could have nullability but does not, infer pointer
  // nullability and perform consistency checking.
  if (S.CodeSynthesisContexts.empty()) {
    if (T->canHaveNullability(/*ResultIfUnknown*/ false) &&
        !T->getNullability()) {
      if (isVaList(T)) {
        // Record that we've seen a pointer, but do nothing else.
        if (NumPointersRemaining > 0)
          --NumPointersRemaining;
      } else {
        SimplePointerKind pointerKind = SimplePointerKind::Pointer;
        if (T->isBlockPointerType())
          pointerKind = SimplePointerKind::BlockPointer;
        else if (T->isMemberPointerType())
          pointerKind = SimplePointerKind::MemberPointer;

        if (auto *attr = inferPointerNullability(
                pointerKind, D.getDeclSpec().getTypeSpecTypeLoc(),
                D.getDeclSpec().getEndLoc(),
                D.getMutableDeclSpec().getAttributes(),
                D.getMutableDeclSpec().getAttributePool())) {
          T = state.getAttributedType(
              createNullabilityAttr(Context, *attr, *inferNullability), T, T);
        }
      }
    }

    if (complainAboutMissingNullability == CAMN_Yes && T->isArrayType() &&
        !T->getNullability() && !isVaList(T) && D.isPrototypeContext() &&
        !hasOuterPointerLikeChunk(D, D.getNumTypeObjects())) {
      checkNullabilityConsistency(S, SimplePointerKind::Array,
                                  D.getDeclSpec().getTypeSpecTypeLoc());
    }
  }

  bool ExpectNoDerefChunk =
      state.getCurrentAttributes().hasAttribute(ParsedAttr::AT_NoDeref);

  // Walk the DeclTypeInfo, building the recursive type as we go.
  // DeclTypeInfos are ordered from the identifier out, which is
  // opposite of what we want :).

  // Track if the produced type matches the structure of the declarator.
  // This is used later to decide if we can fill `TypeLoc` from
  // `DeclaratorChunk`s. E.g. it must be false if Clang recovers from
  // an error by replacing the type with `int`.
  bool AreDeclaratorChunksValid = true;
  for (unsigned i = 0, e = D.getNumTypeObjects(); i != e; ++i) {
    unsigned chunkIndex = e - i - 1;
    state.setCurrentChunkIndex(chunkIndex);
    DeclaratorChunk &DeclType = D.getTypeObject(chunkIndex);
    IsQualifiedFunction &= DeclType.Kind == DeclaratorChunk::Paren;
    switch (DeclType.Kind) {
    case DeclaratorChunk::Paren:
      if (i == 0)
        warnAboutRedundantParens(S, D, T);
      T = S.BuildParenType(T);
      break;
    case DeclaratorChunk::BlockPointer:
      // If blocks are disabled, emit an error.
      if (!LangOpts.Blocks)
        S.Diag(DeclType.Loc, diag::err_blocks_disable) << LangOpts.OpenCL;

      // Handle pointer nullability.
      inferPointerNullability(SimplePointerKind::BlockPointer, DeclType.Loc,
                              DeclType.EndLoc, DeclType.getAttrs(),
                              state.getDeclarator().getAttributePool());

      T = S.BuildBlockPointerType(T, D.getIdentifierLoc(), Name);
      if (DeclType.Cls.TypeQuals || LangOpts.OpenCL) {
        // OpenCL v2.0, s6.12.5 - Block variable declarations are implicitly
        // qualified with const.
        if (LangOpts.OpenCL)
          DeclType.Cls.TypeQuals |= DeclSpec::TQ_const;
        T = S.BuildQualifiedType(T, DeclType.Loc, DeclType.Cls.TypeQuals);
      }
      break;
    case DeclaratorChunk::Pointer:
      // Verify that we're not building a pointer to pointer to function with
      // exception specification.
      if (LangOpts.CPlusPlus && S.CheckDistantExceptionSpec(T)) {
        S.Diag(D.getIdentifierLoc(), diag::err_distant_exception_spec);
        D.setInvalidType(true);
        // Build the type anyway.
      }

      // Handle pointer nullability
      inferPointerNullability(SimplePointerKind::Pointer, DeclType.Loc,
                              DeclType.EndLoc, DeclType.getAttrs(),
                              state.getDeclarator().getAttributePool());

      if (LangOpts.ObjC && T->getAs<ObjCObjectType>()) {
        T = Context.getObjCObjectPointerType(T);
        if (DeclType.Ptr.TypeQuals)
          T = S.BuildQualifiedType(T, DeclType.Loc, DeclType.Ptr.TypeQuals);
        break;
      }

      // OpenCL v2.0 s6.9b - Pointer to image/sampler cannot be used.
      // OpenCL v2.0 s6.13.16.1 - Pointer to pipe cannot be used.
      // OpenCL v2.0 s6.12.5 - Pointers to Blocks are not allowed.
      if (LangOpts.OpenCL || LangOpts.SYCLIsDevice) {
        if (T->isImageType() || T->isSamplerT() || T->isPipeType() ||
            T->isBlockPointerType()) {
          S.Diag(D.getIdentifierLoc(), diag::err_opencl_pointer_to_type) << T;
          D.setInvalidType(true);
        }
      }

      T = S.BuildPointerType(T, DeclType.Loc, Name);
      if (DeclType.Ptr.TypeQuals)
        T = S.BuildQualifiedType(T, DeclType.Loc, DeclType.Ptr.TypeQuals);
      break;
    case DeclaratorChunk::Reference: {
      // Verify that we're not building a reference to pointer to function with
      // exception specification.
      if (LangOpts.CPlusPlus && S.CheckDistantExceptionSpec(T)) {
        S.Diag(D.getIdentifierLoc(), diag::err_distant_exception_spec);
        D.setInvalidType(true);
        // Build the type anyway.
      }
      T = S.BuildReferenceType(T, DeclType.Ref.LValueRef, DeclType.Loc, Name);

      if (DeclType.Ref.HasRestrict)
        T = S.BuildQualifiedType(T, DeclType.Loc, Qualifiers::Restrict);
      break;
    }
    case DeclaratorChunk::Array: {
      // Verify that we're not building an array of pointers to function with
      // exception specification.
      if (LangOpts.CPlusPlus && S.CheckDistantExceptionSpec(T)) {
        S.Diag(D.getIdentifierLoc(), diag::err_distant_exception_spec);
        D.setInvalidType(true);
        // Build the type anyway.
      }
      DeclaratorChunk::ArrayTypeInfo &ATI = DeclType.Arr;
      Expr *ArraySize = static_cast<Expr*>(ATI.NumElts);
      ArrayType::ArraySizeModifier ASM;

      // Microsoft property fields can have multiple sizeless array chunks
      // (i.e. int x[][][]). Skip all of these except one to avoid creating
      // bad incomplete array types.
      if (chunkIndex != 0 && !ArraySize &&
          D.getDeclSpec().getAttributes().hasMSPropertyAttr()) {
        // This is a sizeless chunk. If the next is also, skip this one.
        DeclaratorChunk &NextDeclType = D.getTypeObject(chunkIndex - 1);
        if (NextDeclType.Kind == DeclaratorChunk::Array &&
            !NextDeclType.Arr.NumElts)
          break;
      }

      if (ATI.isStar)
        ASM = ArrayType::Star;
      else if (ATI.hasStatic)
        ASM = ArrayType::Static;
      else
        ASM = ArrayType::Normal;
      if (ASM == ArrayType::Star && !D.isPrototypeContext()) {
        // FIXME: This check isn't quite right: it allows star in prototypes
        // for function definitions, and disallows some edge cases detailed
        // in http://gcc.gnu.org/ml/gcc-patches/2009-02/msg00133.html
        S.Diag(DeclType.Loc, diag::err_array_star_outside_prototype);
        ASM = ArrayType::Normal;
        D.setInvalidType(true);
      }

      // C99 6.7.5.2p1: The optional type qualifiers and the keyword static
      // shall appear only in a declaration of a function parameter with an
      // array type, ...
      if (ASM == ArrayType::Static || ATI.TypeQuals) {
        if (!(D.isPrototypeContext() ||
              D.getContext() == DeclaratorContext::KNRTypeList)) {
          S.Diag(DeclType.Loc, diag::err_array_static_outside_prototype) <<
              (ASM == ArrayType::Static ? "'static'" : "type qualifier");
          // Remove the 'static' and the type qualifiers.
          if (ASM == ArrayType::Static)
            ASM = ArrayType::Normal;
          ATI.TypeQuals = 0;
          D.setInvalidType(true);
        }

        // C99 6.7.5.2p1: ... and then only in the outermost array type
        // derivation.
        if (hasOuterPointerLikeChunk(D, chunkIndex)) {
          S.Diag(DeclType.Loc, diag::err_array_static_not_outermost) <<
            (ASM == ArrayType::Static ? "'static'" : "type qualifier");
          if (ASM == ArrayType::Static)
            ASM = ArrayType::Normal;
          ATI.TypeQuals = 0;
          D.setInvalidType(true);
        }
      }

      // Array parameters can be marked nullable as well, although it's not
      // necessary if they're marked 'static'.
      if (complainAboutMissingNullability == CAMN_Yes &&
          !hasNullabilityAttr(DeclType.getAttrs()) &&
          ASM != ArrayType::Static &&
          D.isPrototypeContext() &&
          !hasOuterPointerLikeChunk(D, chunkIndex)) {
        checkNullabilityConsistency(S, SimplePointerKind::Array, DeclType.Loc);
      }

      T = S.BuildArrayType(T, ASM, ArraySize, ATI.TypeQuals,
                           SourceRange(DeclType.Loc, DeclType.EndLoc), Name);
      break;
    }
    case DeclaratorChunk::Function: {
      // If the function declarator has a prototype (i.e. it is not () and
      // does not have a K&R-style identifier list), then the arguments are part
      // of the type, otherwise the argument list is ().
      DeclaratorChunk::FunctionTypeInfo &FTI = DeclType.Fun;
      IsQualifiedFunction =
          FTI.hasMethodTypeQualifiers() || FTI.hasRefQualifier();

      // Check for auto functions and trailing return type and adjust the
      // return type accordingly.
      if (!D.isInvalidType()) {
        // trailing-return-type is only required if we're declaring a function,
        // and not, for instance, a pointer to a function.
        if (D.getDeclSpec().hasAutoTypeSpec() &&
            !FTI.hasTrailingReturnType() && chunkIndex == 0) {
          if (!S.getLangOpts().CPlusPlus14) {
            S.Diag(D.getDeclSpec().getTypeSpecTypeLoc(),
                   D.getDeclSpec().getTypeSpecType() == DeclSpec::TST_auto
                       ? diag::err_auto_missing_trailing_return
                       : diag::err_deduced_return_type);
            T = Context.IntTy;
            D.setInvalidType(true);
            AreDeclaratorChunksValid = false;
          } else {
            S.Diag(D.getDeclSpec().getTypeSpecTypeLoc(),
                   diag::warn_cxx11_compat_deduced_return_type);
          }
        } else if (FTI.hasTrailingReturnType()) {
          // T must be exactly 'auto' at this point. See CWG issue 681.
          if (isa<ParenType>(T)) {
            S.Diag(D.getBeginLoc(), diag::err_trailing_return_in_parens)
                << T << D.getSourceRange();
            D.setInvalidType(true);
            // FIXME: recover and fill decls in `TypeLoc`s.
            AreDeclaratorChunksValid = false;
          } else if (D.getName().getKind() ==
                     UnqualifiedIdKind::IK_DeductionGuideName) {
            if (T != Context.DependentTy) {
              S.Diag(D.getDeclSpec().getBeginLoc(),
                     diag::err_deduction_guide_with_complex_decl)
                  << D.getSourceRange();
              D.setInvalidType(true);
              // FIXME: recover and fill decls in `TypeLoc`s.
              AreDeclaratorChunksValid = false;
            }
          } else if (D.getContext() != DeclaratorContext::LambdaExpr &&
                     (T.hasQualifiers() || !isa<AutoType>(T) ||
                      cast<AutoType>(T)->getKeyword() !=
                          AutoTypeKeyword::Auto ||
                      cast<AutoType>(T)->isConstrained())) {
            S.Diag(D.getDeclSpec().getTypeSpecTypeLoc(),
                   diag::err_trailing_return_without_auto)
                << T << D.getDeclSpec().getSourceRange();
            D.setInvalidType(true);
            // FIXME: recover and fill decls in `TypeLoc`s.
            AreDeclaratorChunksValid = false;
          }
          T = S.GetTypeFromParser(FTI.getTrailingReturnType(), &TInfo);
          if (T.isNull()) {
            // An error occurred parsing the trailing return type.
            T = Context.IntTy;
            D.setInvalidType(true);
          } else if (AutoType *Auto = T->getContainedAutoType()) {
            // If the trailing return type contains an `auto`, we may need to
            // invent a template parameter for it, for cases like
            // `auto f() -> C auto` or `[](auto (*p) -> auto) {}`.
            InventedTemplateParameterInfo *InventedParamInfo = nullptr;
            if (D.getContext() == DeclaratorContext::Prototype)
              InventedParamInfo = &S.InventedParameterInfos.back();
            else if (D.getContext() == DeclaratorContext::LambdaExprParameter)
              InventedParamInfo = S.getCurLambda();
            if (InventedParamInfo) {
              std::tie(T, TInfo) = InventTemplateParameter(
                  state, T, TInfo, Auto, *InventedParamInfo);
            }
          }
        } else {
          // This function type is not the type of the entity being declared,
          // so checking the 'auto' is not the responsibility of this chunk.
        }
      }

      // C99 6.7.5.3p1: The return type may not be a function or array type.
      // For conversion functions, we'll diagnose this particular error later.
      if (!D.isInvalidType() && (T->isArrayType() || T->isFunctionType()) &&
          (D.getName().getKind() !=
           UnqualifiedIdKind::IK_ConversionFunctionId)) {
        unsigned diagID = diag::err_func_returning_array_function;
        // Last processing chunk in block context means this function chunk
        // represents the block.
        if (chunkIndex == 0 &&
            D.getContext() == DeclaratorContext::BlockLiteral)
          diagID = diag::err_block_returning_array_function;
        S.Diag(DeclType.Loc, diagID) << T->isFunctionType() << T;
        T = Context.IntTy;
        D.setInvalidType(true);
        AreDeclaratorChunksValid = false;
      }

      // Do not allow returning half FP value.
      // FIXME: This really should be in BuildFunctionType.
      if (T->isHalfType()) {
        if (S.getLangOpts().OpenCL) {
          if (!S.getOpenCLOptions().isAvailableOption("cl_khr_fp16",
                                                      S.getLangOpts())) {
            S.Diag(D.getIdentifierLoc(), diag::err_opencl_invalid_return)
                << T << 0 /*pointer hint*/;
            D.setInvalidType(true);
          }
        } else if (!S.getLangOpts().NativeHalfArgsAndReturns &&
                   !S.Context.getTargetInfo().allowHalfArgsAndReturns()) {
          S.Diag(D.getIdentifierLoc(),
            diag::err_parameters_retval_cannot_have_fp16_type) << 1;
          D.setInvalidType(true);
        }
      }

      if (LangOpts.OpenCL) {
        // OpenCL v2.0 s6.12.5 - A pipe cannot be the return value of a
        // function. Disrespect this for SYCL.
        if (T->isPipeType()) {
          S.Diag(D.getIdentifierLoc(), diag::err_opencl_invalid_return)
              << T << 1 /*hint off*/;
          D.setInvalidType(true);
        }
      }

      if (LangOpts.OpenCL || LangOpts.SYCLIsDevice) {
        // OpenCL v2.0 s6.12.5 - A block cannot be the return value of a
        // function.
        if (!T->isSampledImageType() &&
            (T->isBlockPointerType() || T->isImageType() || T->isSamplerT())) {
          S.Diag(D.getIdentifierLoc(), diag::err_opencl_invalid_return)
              << T << 1 /*hint off*/;
          D.setInvalidType(true);
        }
        // OpenCL doesn't support variadic functions and blocks
        // (s6.9.e and s6.12.5 OpenCL v2.0) except for printf.
        // We also allow here any toolchain reserved identifiers.
        if (FTI.isVariadic &&
            !LangOpts.SYCLIsDevice &&
            !S.getOpenCLOptions().isAvailableOption(
                "__cl_clang_variadic_functions", S.getLangOpts()) &&
            !(D.getIdentifier() &&
              ((D.getIdentifier()->getName() == "printf" &&
                LangOpts.getOpenCLCompatibleVersion() >= 120) ||
               D.getIdentifier()->getName().startswith("__")))) {
          S.Diag(D.getIdentifierLoc(), diag::err_opencl_variadic_function);
          D.setInvalidType(true);
        }
      }

      // Methods cannot return interface types. All ObjC objects are
      // passed by reference.
      if (T->isObjCObjectType()) {
        SourceLocation DiagLoc, FixitLoc;
        if (TInfo) {
          DiagLoc = TInfo->getTypeLoc().getBeginLoc();
          FixitLoc = S.getLocForEndOfToken(TInfo->getTypeLoc().getEndLoc());
        } else {
          DiagLoc = D.getDeclSpec().getTypeSpecTypeLoc();
          FixitLoc = S.getLocForEndOfToken(D.getDeclSpec().getEndLoc());
        }
        S.Diag(DiagLoc, diag::err_object_cannot_be_passed_returned_by_value)
          << 0 << T
          << FixItHint::CreateInsertion(FixitLoc, "*");

        T = Context.getObjCObjectPointerType(T);
        if (TInfo) {
          TypeLocBuilder TLB;
          TLB.pushFullCopy(TInfo->getTypeLoc());
          ObjCObjectPointerTypeLoc TLoc = TLB.push<ObjCObjectPointerTypeLoc>(T);
          TLoc.setStarLoc(FixitLoc);
          TInfo = TLB.getTypeSourceInfo(Context, T);
        } else {
          AreDeclaratorChunksValid = false;
        }

        D.setInvalidType(true);
      }

      // cv-qualifiers on return types are pointless except when the type is a
      // class type in C++.
      if ((T.getCVRQualifiers() || T->isAtomicType()) &&
          !(S.getLangOpts().CPlusPlus &&
            (T->isDependentType() || T->isRecordType()))) {
        if (T->isVoidType() && !S.getLangOpts().CPlusPlus &&
            D.getFunctionDefinitionKind() ==
                FunctionDefinitionKind::Definition) {
          // [6.9.1/3] qualified void return is invalid on a C
          // function definition.  Apparently ok on declarations and
          // in C++ though (!)
          S.Diag(DeclType.Loc, diag::err_func_returning_qualified_void) << T;
        } else
          diagnoseRedundantReturnTypeQualifiers(S, T, D, chunkIndex);

        // C++2a [dcl.fct]p12:
        //   A volatile-qualified return type is deprecated
        if (T.isVolatileQualified() && S.getLangOpts().CPlusPlus20)
          S.Diag(DeclType.Loc, diag::warn_deprecated_volatile_return) << T;
      }

      // Objective-C ARC ownership qualifiers are ignored on the function
      // return type (by type canonicalization). Complain if this attribute
      // was written here.
      if (T.getQualifiers().hasObjCLifetime()) {
        SourceLocation AttrLoc;
        if (chunkIndex + 1 < D.getNumTypeObjects()) {
          DeclaratorChunk ReturnTypeChunk = D.getTypeObject(chunkIndex + 1);
          for (const ParsedAttr &AL : ReturnTypeChunk.getAttrs()) {
            if (AL.getKind() == ParsedAttr::AT_ObjCOwnership) {
              AttrLoc = AL.getLoc();
              break;
            }
          }
        }
        if (AttrLoc.isInvalid()) {
          for (const ParsedAttr &AL : D.getDeclSpec().getAttributes()) {
            if (AL.getKind() == ParsedAttr::AT_ObjCOwnership) {
              AttrLoc = AL.getLoc();
              break;
            }
          }
        }

        if (AttrLoc.isValid()) {
          // The ownership attributes are almost always written via
          // the predefined
          // __strong/__weak/__autoreleasing/__unsafe_unretained.
          if (AttrLoc.isMacroID())
            AttrLoc =
                S.SourceMgr.getImmediateExpansionRange(AttrLoc).getBegin();

          S.Diag(AttrLoc, diag::warn_arc_lifetime_result_type)
            << T.getQualifiers().getObjCLifetime();
        }
      }

      if (LangOpts.CPlusPlus && D.getDeclSpec().hasTagDefinition()) {
        // C++ [dcl.fct]p6:
        //   Types shall not be defined in return or parameter types.
        TagDecl *Tag = cast<TagDecl>(D.getDeclSpec().getRepAsDecl());
        S.Diag(Tag->getLocation(), diag::err_type_defined_in_result_type)
          << Context.getTypeDeclType(Tag);
      }

      // Exception specs are not allowed in typedefs. Complain, but add it
      // anyway.
      if (IsTypedefName && FTI.getExceptionSpecType() && !LangOpts.CPlusPlus17)
        S.Diag(FTI.getExceptionSpecLocBeg(),
               diag::err_exception_spec_in_typedef)
            << (D.getContext() == DeclaratorContext::AliasDecl ||
                D.getContext() == DeclaratorContext::AliasTemplate);

      // If we see "T var();" or "T var(T());" at block scope, it is probably
      // an attempt to initialize a variable, not a function declaration.
      if (FTI.isAmbiguous)
        warnAboutAmbiguousFunction(S, D, DeclType, T);

      FunctionType::ExtInfo EI(
          getCCForDeclaratorChunk(S, D, DeclType.getAttrs(), FTI, chunkIndex));

      // OpenCL disallows functions without a prototype, but it doesn't enforce
      // strict prototypes as in C23 because it allows a function definition to
      // have an identifier list. See OpenCL 3.0 6.11/g for more details.
      if (!FTI.NumParams && !FTI.isVariadic && !LangOpts.SYCLIsDevice &&
          !LangOpts.requiresStrictPrototypes() && !LangOpts.OpenCL) {
        // Simple void foo(), where the incoming T is the result type.
        T = Context.getFunctionNoProtoType(T, EI);
      } else {
        // We allow a zero-parameter variadic function in C if the
        // function is marked with the "overloadable" attribute. Scan
        // for this attribute now. We also allow it in C23 per WG14 N2975.
        if (!FTI.NumParams && FTI.isVariadic && !LangOpts.CPlusPlus) {
          if (LangOpts.C23)
            S.Diag(FTI.getEllipsisLoc(),
                   diag::warn_c17_compat_ellipsis_only_parameter);
          else if (!D.getDeclarationAttributes().hasAttribute(
                       ParsedAttr::AT_Overloadable) &&
                   !D.getAttributes().hasAttribute(
                       ParsedAttr::AT_Overloadable) &&
                   !D.getDeclSpec().getAttributes().hasAttribute(
                       ParsedAttr::AT_Overloadable))
            S.Diag(FTI.getEllipsisLoc(), diag::err_ellipsis_first_param);
        }

        if (FTI.NumParams && FTI.Params[0].Param == nullptr) {
          // C99 6.7.5.3p3: Reject int(x,y,z) when it's not a function
          // definition.
          S.Diag(FTI.Params[0].IdentLoc,
                 diag::err_ident_list_in_fn_declaration);
          D.setInvalidType(true);
          // Recover by creating a K&R-style function type, if possible.
          T = (!LangOpts.requiresStrictPrototypes() && !LangOpts.OpenCL)
                  ? Context.getFunctionNoProtoType(T, EI)
                  : Context.IntTy;
          AreDeclaratorChunksValid = false;
          break;
        }

        FunctionProtoType::ExtProtoInfo EPI;
        EPI.ExtInfo = EI;
        EPI.Variadic = FTI.isVariadic;
        EPI.EllipsisLoc = FTI.getEllipsisLoc();
        EPI.HasTrailingReturn = FTI.hasTrailingReturnType();
        EPI.TypeQuals.addCVRUQualifiers(
            FTI.MethodQualifiers ? FTI.MethodQualifiers->getTypeQualifiers()
                                 : 0);
        EPI.RefQualifier = !FTI.hasRefQualifier()? RQ_None
                    : FTI.RefQualifierIsLValueRef? RQ_LValue
                    : RQ_RValue;

        // Otherwise, we have a function with a parameter list that is
        // potentially variadic.
        SmallVector<QualType, 16> ParamTys;
        ParamTys.reserve(FTI.NumParams);

        SmallVector<FunctionProtoType::ExtParameterInfo, 16>
          ExtParameterInfos(FTI.NumParams);
        bool HasAnyInterestingExtParameterInfos = false;

        for (unsigned i = 0, e = FTI.NumParams; i != e; ++i) {
          ParmVarDecl *Param = cast<ParmVarDecl>(FTI.Params[i].Param);
          QualType ParamTy = Param->getType();
          assert(!ParamTy.isNull() && "Couldn't parse type?");

          // Look for 'void'.  void is allowed only as a single parameter to a
          // function with no other parameters (C99 6.7.5.3p10).  We record
          // int(void) as a FunctionProtoType with an empty parameter list.
          if (ParamTy->isVoidType()) {
            // If this is something like 'float(int, void)', reject it.  'void'
            // is an incomplete type (C99 6.2.5p19) and function decls cannot
            // have parameters of incomplete type.
            if (FTI.NumParams != 1 || FTI.isVariadic) {
              S.Diag(FTI.Params[i].IdentLoc, diag::err_void_only_param);
              ParamTy = Context.IntTy;
              Param->setType(ParamTy);
            } else if (FTI.Params[i].Ident) {
              // Reject, but continue to parse 'int(void abc)'.
              S.Diag(FTI.Params[i].IdentLoc, diag::err_param_with_void_type);
              ParamTy = Context.IntTy;
              Param->setType(ParamTy);
            } else {
              // Reject, but continue to parse 'float(const void)'.
              if (ParamTy.hasQualifiers())
                S.Diag(DeclType.Loc, diag::err_void_param_qualified);

              // Do not add 'void' to the list.
              break;
            }
          } else if (ParamTy->isHalfType()) {
            // Disallow half FP parameters.
            // FIXME: This really should be in BuildFunctionType.
            if (S.getLangOpts().OpenCL) {
              if (!S.getOpenCLOptions().isAvailableOption("cl_khr_fp16",
                                                          S.getLangOpts())) {
                S.Diag(Param->getLocation(), diag::err_opencl_invalid_param)
                    << ParamTy << 0;
                D.setInvalidType();
                Param->setInvalidDecl();
              }
            } else if (!S.getLangOpts().NativeHalfArgsAndReturns &&
                       !S.Context.getTargetInfo().allowHalfArgsAndReturns()) {
              S.Diag(Param->getLocation(),
                diag::err_parameters_retval_cannot_have_fp16_type) << 0;
              D.setInvalidType();
            }
          } else if (!FTI.hasPrototype) {
            if (Context.isPromotableIntegerType(ParamTy)) {
              ParamTy = Context.getPromotedIntegerType(ParamTy);
              Param->setKNRPromoted(true);
            } else if (const BuiltinType *BTy = ParamTy->getAs<BuiltinType>()) {
              if (BTy->getKind() == BuiltinType::Float) {
                ParamTy = Context.DoubleTy;
                Param->setKNRPromoted(true);
              }
            }
          } else if (S.getLangOpts().OpenCL && ParamTy->isBlockPointerType()) {
            // OpenCL 2.0 s6.12.5: A block cannot be a parameter of a function.
            S.Diag(Param->getLocation(), diag::err_opencl_invalid_param)
                << ParamTy << 1 /*hint off*/;
            D.setInvalidType();
          }

          if (LangOpts.ObjCAutoRefCount && Param->hasAttr<NSConsumedAttr>()) {
            ExtParameterInfos[i] = ExtParameterInfos[i].withIsConsumed(true);
            HasAnyInterestingExtParameterInfos = true;
          }

          if (auto attr = Param->getAttr<ParameterABIAttr>()) {
            ExtParameterInfos[i] =
              ExtParameterInfos[i].withABI(attr->getABI());
            HasAnyInterestingExtParameterInfos = true;
          }

          if (Param->hasAttr<PassObjectSizeAttr>()) {
            ExtParameterInfos[i] = ExtParameterInfos[i].withHasPassObjectSize();
            HasAnyInterestingExtParameterInfos = true;
          }

          if (Param->hasAttr<NoEscapeAttr>()) {
            ExtParameterInfos[i] = ExtParameterInfos[i].withIsNoEscape(true);
            HasAnyInterestingExtParameterInfos = true;
          }

          ParamTys.push_back(ParamTy);
        }

        if (HasAnyInterestingExtParameterInfos) {
          EPI.ExtParameterInfos = ExtParameterInfos.data();
          checkExtParameterInfos(S, ParamTys, EPI,
              [&](unsigned i) { return FTI.Params[i].Param->getLocation(); });
        }

        SmallVector<QualType, 4> Exceptions;
        SmallVector<ParsedType, 2> DynamicExceptions;
        SmallVector<SourceRange, 2> DynamicExceptionRanges;
        Expr *NoexceptExpr = nullptr;

        if (FTI.getExceptionSpecType() == EST_Dynamic) {
          // FIXME: It's rather inefficient to have to split into two vectors
          // here.
          unsigned N = FTI.getNumExceptions();
          DynamicExceptions.reserve(N);
          DynamicExceptionRanges.reserve(N);
          for (unsigned I = 0; I != N; ++I) {
            DynamicExceptions.push_back(FTI.Exceptions[I].Ty);
            DynamicExceptionRanges.push_back(FTI.Exceptions[I].Range);
          }
        } else if (isComputedNoexcept(FTI.getExceptionSpecType())) {
          NoexceptExpr = FTI.NoexceptExpr;
        }

        S.checkExceptionSpecification(D.isFunctionDeclarationContext(),
                                      FTI.getExceptionSpecType(),
                                      DynamicExceptions,
                                      DynamicExceptionRanges,
                                      NoexceptExpr,
                                      Exceptions,
                                      EPI.ExceptionSpec);

        // FIXME: Set address space from attrs for C++ mode here.
        // OpenCLCPlusPlus: A class member function has an address space.
        auto IsClassMember = [&]() {
          return (!state.getDeclarator().getCXXScopeSpec().isEmpty() &&
                  state.getDeclarator()
                          .getCXXScopeSpec()
                          .getScopeRep()
                          ->getKind() == NestedNameSpecifier::TypeSpec) ||
                 state.getDeclarator().getContext() ==
                     DeclaratorContext::Member ||
                 state.getDeclarator().getContext() ==
                     DeclaratorContext::LambdaExpr;
        };

        if (state.getSema().getLangOpts().OpenCLCPlusPlus && IsClassMember()) {
          LangAS ASIdx = LangAS::Default;
          // Take address space attr if any and mark as invalid to avoid adding
          // them later while creating QualType.
          if (FTI.MethodQualifiers)
            for (ParsedAttr &attr : FTI.MethodQualifiers->getAttributes()) {
              LangAS ASIdxNew = attr.asOpenCLLangAS();
              if (DiagnoseMultipleAddrSpaceAttributes(S, ASIdx, ASIdxNew,
                                                      attr.getLoc()))
                D.setInvalidType(true);
              else
                ASIdx = ASIdxNew;
            }
          // If a class member function's address space is not set, set it to
          // __generic.
          LangAS AS =
              (ASIdx == LangAS::Default ? S.getDefaultCXXMethodAddrSpace()
                                        : ASIdx);
          EPI.TypeQuals.addAddressSpace(AS);
        }
        T = Context.getFunctionType(T, ParamTys, EPI);
      }
      break;
    }
    case DeclaratorChunk::MemberPointer: {
      // The scope spec must refer to a class, or be dependent.
      CXXScopeSpec &SS = DeclType.Mem.Scope();
      QualType ClsType;

      // Handle pointer nullability.
      inferPointerNullability(SimplePointerKind::MemberPointer, DeclType.Loc,
                              DeclType.EndLoc, DeclType.getAttrs(),
                              state.getDeclarator().getAttributePool());

      if (SS.isInvalid()) {
        // Avoid emitting extra errors if we already errored on the scope.
        D.setInvalidType(true);
      } else if (S.isDependentScopeSpecifier(SS) ||
                 isa_and_nonnull<CXXRecordDecl>(S.computeDeclContext(SS))) {
        NestedNameSpecifier *NNS = SS.getScopeRep();
        NestedNameSpecifier *NNSPrefix = NNS->getPrefix();
        switch (NNS->getKind()) {
        case NestedNameSpecifier::Identifier:
          ClsType = Context.getDependentNameType(ETK_None, NNSPrefix,
                                                 NNS->getAsIdentifier());
          break;

        case NestedNameSpecifier::Namespace:
        case NestedNameSpecifier::NamespaceAlias:
        case NestedNameSpecifier::Global:
        case NestedNameSpecifier::Super:
          llvm_unreachable("Nested-name-specifier must name a type");

        case NestedNameSpecifier::TypeSpec:
        case NestedNameSpecifier::TypeSpecWithTemplate:
          ClsType = QualType(NNS->getAsType(), 0);
          // Note: if the NNS has a prefix and ClsType is a nondependent
          // TemplateSpecializationType, then the NNS prefix is NOT included
          // in ClsType; hence we wrap ClsType into an ElaboratedType.
          // NOTE: in particular, no wrap occurs if ClsType already is an
          // Elaborated, DependentName, or DependentTemplateSpecialization.
          if (isa<TemplateSpecializationType>(NNS->getAsType()))
            ClsType = Context.getElaboratedType(ETK_None, NNSPrefix, ClsType);
          break;
        }
      } else {
        S.Diag(DeclType.Mem.Scope().getBeginLoc(),
             diag::err_illegal_decl_mempointer_in_nonclass)
          << (D.getIdentifier() ? D.getIdentifier()->getName() : "type name")
          << DeclType.Mem.Scope().getRange();
        D.setInvalidType(true);
      }

      if (!ClsType.isNull())
        T = S.BuildMemberPointerType(T, ClsType, DeclType.Loc,
                                     D.getIdentifier());
      else
        AreDeclaratorChunksValid = false;

      if (T.isNull()) {
        T = Context.IntTy;
        D.setInvalidType(true);
        AreDeclaratorChunksValid = false;
      } else if (DeclType.Mem.TypeQuals) {
        T = S.BuildQualifiedType(T, DeclType.Loc, DeclType.Mem.TypeQuals);
      }
      break;
    }

    case DeclaratorChunk::Pipe: {
      T = S.BuildReadPipeType(T, DeclType.Loc);
      processTypeAttrs(state, T, TAL_DeclSpec,
                       D.getMutableDeclSpec().getAttributes());
      break;
    }
    }

    if (T.isNull()) {
      D.setInvalidType(true);
      T = Context.IntTy;
      AreDeclaratorChunksValid = false;
    }

    // See if there are any attributes on this declarator chunk.
    processTypeAttrs(state, T, TAL_DeclChunk, DeclType.getAttrs(),
                     S.IdentifyCUDATarget(D.getAttributes()));

    if (DeclType.Kind != DeclaratorChunk::Paren) {
      if (ExpectNoDerefChunk && !IsNoDerefableChunk(DeclType))
        S.Diag(DeclType.Loc, diag::warn_noderef_on_non_pointer_or_array);

      ExpectNoDerefChunk = state.didParseNoDeref();
    }
  }

  if (ExpectNoDerefChunk)
    S.Diag(state.getDeclarator().getBeginLoc(),
           diag::warn_noderef_on_non_pointer_or_array);

  // GNU warning -Wstrict-prototypes
  //   Warn if a function declaration or definition is without a prototype.
  //   This warning is issued for all kinds of unprototyped function
  //   declarations (i.e. function type typedef, function pointer etc.)
  //   C99 6.7.5.3p14:
  //   The empty list in a function declarator that is not part of a definition
  //   of that function specifies that no information about the number or types
  //   of the parameters is supplied.
  // See ActOnFinishFunctionBody() and MergeFunctionDecl() for handling of
  // function declarations whose behavior changes in C23.
  if (!LangOpts.requiresStrictPrototypes()) {
    bool IsBlock = false;
    for (const DeclaratorChunk &DeclType : D.type_objects()) {
      switch (DeclType.Kind) {
      case DeclaratorChunk::BlockPointer:
        IsBlock = true;
        break;
      case DeclaratorChunk::Function: {
        const DeclaratorChunk::FunctionTypeInfo &FTI = DeclType.Fun;
        // We suppress the warning when there's no LParen location, as this
        // indicates the declaration was an implicit declaration, which gets
        // warned about separately via -Wimplicit-function-declaration. We also
        // suppress the warning when we know the function has a prototype.
        if (!FTI.hasPrototype && FTI.NumParams == 0 && !FTI.isVariadic &&
            FTI.getLParenLoc().isValid())
          S.Diag(DeclType.Loc, diag::warn_strict_prototypes)
              << IsBlock
              << FixItHint::CreateInsertion(FTI.getRParenLoc(), "void");
        IsBlock = false;
        break;
      }
      default:
        break;
      }
    }
  }

  assert(!T.isNull() && "T must not be null after this point");

  if (LangOpts.CPlusPlus && T->isFunctionType()) {
    const FunctionProtoType *FnTy = T->getAs<FunctionProtoType>();
    assert(FnTy && "Why oh why is there not a FunctionProtoType here?");

    // C++ 8.3.5p4:
    //   A cv-qualifier-seq shall only be part of the function type
    //   for a nonstatic member function, the function type to which a pointer
    //   to member refers, or the top-level function type of a function typedef
    //   declaration.
    //
    // Core issue 547 also allows cv-qualifiers on function types that are
    // top-level template type arguments.
    enum {
      NonMember,
      Member,
      ExplicitObjectMember,
      DeductionGuide
    } Kind = NonMember;
    if (D.getName().getKind() == UnqualifiedIdKind::IK_DeductionGuideName)
      Kind = DeductionGuide;
    else if (!D.getCXXScopeSpec().isSet()) {
      if ((D.getContext() == DeclaratorContext::Member ||
           D.getContext() == DeclaratorContext::LambdaExpr) &&
          !D.getDeclSpec().isFriendSpecified())
        Kind = Member;
    } else {
      DeclContext *DC = S.computeDeclContext(D.getCXXScopeSpec());
      if (!DC || DC->isRecord())
        Kind = Member;
    }

    if (Kind == Member) {
      unsigned I;
      if (D.isFunctionDeclarator(I)) {
        const DeclaratorChunk &Chunk = D.getTypeObject(I);
        if (Chunk.Fun.NumParams) {
          auto *P = dyn_cast_or_null<ParmVarDecl>(Chunk.Fun.Params->Param);
          if (P && P->isExplicitObjectParameter())
            Kind = ExplicitObjectMember;
        }
      }
    }

    // C++11 [dcl.fct]p6 (w/DR1417):
    // An attempt to specify a function type with a cv-qualifier-seq or a
    // ref-qualifier (including by typedef-name) is ill-formed unless it is:
    //  - the function type for a non-static member function,
    //  - the function type to which a pointer to member refers,
    //  - the top-level function type of a function typedef declaration or
    //    alias-declaration,
    //  - the type-id in the default argument of a type-parameter, or
    //  - the type-id of a template-argument for a type-parameter
    //
    // FIXME: Checking this here is insufficient. We accept-invalid on:
    //
    //   template<typename T> struct S { void f(T); };
    //   S<int() const> s;
    //
    // ... for instance.
    if (IsQualifiedFunction &&
        !(Kind == Member && !D.isExplicitObjectMemberFunction() &&
          D.getDeclSpec().getStorageClassSpec() != DeclSpec::SCS_static) &&
        !IsTypedefName && D.getContext() != DeclaratorContext::TemplateArg &&
        D.getContext() != DeclaratorContext::TemplateTypeArg) {
      SourceLocation Loc = D.getBeginLoc();
      SourceRange RemovalRange;
      unsigned I;
      if (D.isFunctionDeclarator(I)) {
        SmallVector<SourceLocation, 4> RemovalLocs;
        const DeclaratorChunk &Chunk = D.getTypeObject(I);
        assert(Chunk.Kind == DeclaratorChunk::Function);

        if (Chunk.Fun.hasRefQualifier())
          RemovalLocs.push_back(Chunk.Fun.getRefQualifierLoc());

        if (Chunk.Fun.hasMethodTypeQualifiers())
          Chunk.Fun.MethodQualifiers->forEachQualifier(
              [&](DeclSpec::TQ TypeQual, StringRef QualName,
                  SourceLocation SL) { RemovalLocs.push_back(SL); });

        if (!RemovalLocs.empty()) {
          llvm::sort(RemovalLocs,
                     BeforeThanCompare<SourceLocation>(S.getSourceManager()));
          RemovalRange = SourceRange(RemovalLocs.front(), RemovalLocs.back());
          Loc = RemovalLocs.front();
        }
      }

      S.Diag(Loc, diag::err_invalid_qualified_function_type)
        << Kind << D.isFunctionDeclarator() << T
        << getFunctionQualifiersAsString(FnTy)
        << FixItHint::CreateRemoval(RemovalRange);

      // Strip the cv-qualifiers and ref-qualifiers from the type.
      FunctionProtoType::ExtProtoInfo EPI = FnTy->getExtProtoInfo();
      EPI.TypeQuals.removeCVRQualifiers();
      EPI.RefQualifier = RQ_None;

      T = Context.getFunctionType(FnTy->getReturnType(), FnTy->getParamTypes(),
                                  EPI);
      // Rebuild any parens around the identifier in the function type.
      for (unsigned i = 0, e = D.getNumTypeObjects(); i != e; ++i) {
        if (D.getTypeObject(i).Kind != DeclaratorChunk::Paren)
          break;
        T = S.BuildParenType(T);
      }
    }
  }

  // Apply any undistributed attributes from the declaration or declarator.
  ParsedAttributesView NonSlidingAttrs;
  for (ParsedAttr &AL : D.getDeclarationAttributes()) {
    if (!AL.slidesFromDeclToDeclSpecLegacyBehavior()) {
      NonSlidingAttrs.addAtEnd(&AL);
    }
  }
  processTypeAttrs(state, T, TAL_DeclName, NonSlidingAttrs);
  processTypeAttrs(state, T, TAL_DeclName, D.getAttributes());

  // Diagnose any ignored type attributes.
  state.diagnoseIgnoredTypeAttrs(T);

  // C++0x [dcl.constexpr]p9:
  //  A constexpr specifier used in an object declaration declares the object
  //  as const.
  if (D.getDeclSpec().getConstexprSpecifier() == ConstexprSpecKind::Constexpr &&
      T->isObjectType())
    T.addConst();

  // C++2a [dcl.fct]p4:
  //   A parameter with volatile-qualified type is deprecated
  if (T.isVolatileQualified() && S.getLangOpts().CPlusPlus20 &&
      (D.getContext() == DeclaratorContext::Prototype ||
       D.getContext() == DeclaratorContext::LambdaExprParameter))
    S.Diag(D.getIdentifierLoc(), diag::warn_deprecated_volatile_param) << T;

  // If there was an ellipsis in the declarator, the declaration declares a
  // parameter pack whose type may be a pack expansion type.
  if (D.hasEllipsis()) {
    // C++0x [dcl.fct]p13:
    //   A declarator-id or abstract-declarator containing an ellipsis shall
    //   only be used in a parameter-declaration. Such a parameter-declaration
    //   is a parameter pack (14.5.3). [...]
    switch (D.getContext()) {
    case DeclaratorContext::Prototype:
    case DeclaratorContext::LambdaExprParameter:
    case DeclaratorContext::RequiresExpr:
      // C++0x [dcl.fct]p13:
      //   [...] When it is part of a parameter-declaration-clause, the
      //   parameter pack is a function parameter pack (14.5.3). The type T
      //   of the declarator-id of the function parameter pack shall contain
      //   a template parameter pack; each template parameter pack in T is
      //   expanded by the function parameter pack.
      //
      // We represent function parameter packs as function parameters whose
      // type is a pack expansion.
      if (!T->containsUnexpandedParameterPack() &&
          (!LangOpts.CPlusPlus20 || !T->getContainedAutoType())) {
        S.Diag(D.getEllipsisLoc(),
             diag::err_function_parameter_pack_without_parameter_packs)
          << T <<  D.getSourceRange();
        D.setEllipsisLoc(SourceLocation());
      } else {
        T = Context.getPackExpansionType(T, std::nullopt,
                                         /*ExpectPackInType=*/false);
      }
      break;
    case DeclaratorContext::TemplateParam:
      // C++0x [temp.param]p15:
      //   If a template-parameter is a [...] is a parameter-declaration that
      //   declares a parameter pack (8.3.5), then the template-parameter is a
      //   template parameter pack (14.5.3).
      //
      // Note: core issue 778 clarifies that, if there are any unexpanded
      // parameter packs in the type of the non-type template parameter, then
      // it expands those parameter packs.
      if (T->containsUnexpandedParameterPack())
        T = Context.getPackExpansionType(T, std::nullopt);
      else
        S.Diag(D.getEllipsisLoc(),
               LangOpts.CPlusPlus11
                 ? diag::warn_cxx98_compat_variadic_templates
                 : diag::ext_variadic_templates);
      break;

    case DeclaratorContext::File:
    case DeclaratorContext::KNRTypeList:
    case DeclaratorContext::ObjCParameter: // FIXME: special diagnostic here?
    case DeclaratorContext::ObjCResult:    // FIXME: special diagnostic here?
    case DeclaratorContext::TypeName:
    case DeclaratorContext::FunctionalCast:
    case DeclaratorContext::CXXNew:
    case DeclaratorContext::AliasDecl:
    case DeclaratorContext::AliasTemplate:
    case DeclaratorContext::Member:
    case DeclaratorContext::Block:
    case DeclaratorContext::ForInit:
    case DeclaratorContext::SelectionInit:
    case DeclaratorContext::Condition:
    case DeclaratorContext::CXXCatch:
    case DeclaratorContext::ObjCCatch:
    case DeclaratorContext::BlockLiteral:
    case DeclaratorContext::LambdaExpr:
    case DeclaratorContext::ConversionId:
    case DeclaratorContext::TrailingReturn:
    case DeclaratorContext::TrailingReturnVar:
    case DeclaratorContext::TemplateArg:
    case DeclaratorContext::TemplateTypeArg:
    case DeclaratorContext::Association:
      // FIXME: We may want to allow parameter packs in block-literal contexts
      // in the future.
      S.Diag(D.getEllipsisLoc(),
             diag::err_ellipsis_in_declarator_not_parameter);
      D.setEllipsisLoc(SourceLocation());
      break;
    }
  }

  assert(!T.isNull() && "T must not be null at the end of this function");
  if (!AreDeclaratorChunksValid)
    return Context.getTrivialTypeSourceInfo(T);
  return GetTypeSourceInfoForDeclarator(state, T, TInfo);
}

/// GetTypeForDeclarator - Convert the type for the specified
/// declarator to Type instances.
///
/// The result of this call will never be null, but the associated
/// type may be a null type if there's an unrecoverable error.
TypeSourceInfo *Sema::GetTypeForDeclarator(Declarator &D, Scope *S) {
  // Determine the type of the declarator. Not all forms of declarator
  // have a type.

  TypeProcessingState state(*this, D);

  TypeSourceInfo *ReturnTypeInfo = nullptr;
  QualType T = GetDeclSpecTypeForDeclarator(state, ReturnTypeInfo);
  if (D.isPrototypeContext() && getLangOpts().ObjCAutoRefCount)
    inferARCWriteback(state, T);

  return GetFullTypeForDeclarator(state, T, ReturnTypeInfo);
}

static void transferARCOwnershipToDeclSpec(Sema &S,
                                           QualType &declSpecTy,
                                           Qualifiers::ObjCLifetime ownership) {
  if (declSpecTy->isObjCRetainableType() &&
      declSpecTy.getObjCLifetime() == Qualifiers::OCL_None) {
    Qualifiers qs;
    qs.addObjCLifetime(ownership);
    declSpecTy = S.Context.getQualifiedType(declSpecTy, qs);
  }
}

static void transferARCOwnershipToDeclaratorChunk(TypeProcessingState &state,
                                            Qualifiers::ObjCLifetime ownership,
                                            unsigned chunkIndex) {
  Sema &S = state.getSema();
  Declarator &D = state.getDeclarator();

  // Look for an explicit lifetime attribute.
  DeclaratorChunk &chunk = D.getTypeObject(chunkIndex);
  if (chunk.getAttrs().hasAttribute(ParsedAttr::AT_ObjCOwnership))
    return;

  const char *attrStr = nullptr;
  switch (ownership) {
  case Qualifiers::OCL_None: llvm_unreachable("no ownership!");
  case Qualifiers::OCL_ExplicitNone: attrStr = "none"; break;
  case Qualifiers::OCL_Strong: attrStr = "strong"; break;
  case Qualifiers::OCL_Weak: attrStr = "weak"; break;
  case Qualifiers::OCL_Autoreleasing: attrStr = "autoreleasing"; break;
  }

  IdentifierLoc *Arg = new (S.Context) IdentifierLoc;
  Arg->Ident = &S.Context.Idents.get(attrStr);
  Arg->Loc = SourceLocation();

  ArgsUnion Args(Arg);

  // If there wasn't one, add one (with an invalid source location
  // so that we don't make an AttributedType for it).
  ParsedAttr *attr = D.getAttributePool().create(
      &S.Context.Idents.get("objc_ownership"), SourceLocation(),
      /*scope*/ nullptr, SourceLocation(),
      /*args*/ &Args, 1, ParsedAttr::Form::GNU());
  chunk.getAttrs().addAtEnd(attr);
  // TODO: mark whether we did this inference?
}

/// Used for transferring ownership in casts resulting in l-values.
static void transferARCOwnership(TypeProcessingState &state,
                                 QualType &declSpecTy,
                                 Qualifiers::ObjCLifetime ownership) {
  Sema &S = state.getSema();
  Declarator &D = state.getDeclarator();

  int inner = -1;
  bool hasIndirection = false;
  for (unsigned i = 0, e = D.getNumTypeObjects(); i != e; ++i) {
    DeclaratorChunk &chunk = D.getTypeObject(i);
    switch (chunk.Kind) {
    case DeclaratorChunk::Paren:
      // Ignore parens.
      break;

    case DeclaratorChunk::Array:
    case DeclaratorChunk::Reference:
    case DeclaratorChunk::Pointer:
      if (inner != -1)
        hasIndirection = true;
      inner = i;
      break;

    case DeclaratorChunk::BlockPointer:
      if (inner != -1)
        transferARCOwnershipToDeclaratorChunk(state, ownership, i);
      return;

    case DeclaratorChunk::Function:
    case DeclaratorChunk::MemberPointer:
    case DeclaratorChunk::Pipe:
      return;
    }
  }

  if (inner == -1)
    return;

  DeclaratorChunk &chunk = D.getTypeObject(inner);
  if (chunk.Kind == DeclaratorChunk::Pointer) {
    if (declSpecTy->isObjCRetainableType())
      return transferARCOwnershipToDeclSpec(S, declSpecTy, ownership);
    if (declSpecTy->isObjCObjectType() && hasIndirection)
      return transferARCOwnershipToDeclaratorChunk(state, ownership, inner);
  } else {
    assert(chunk.Kind == DeclaratorChunk::Array ||
           chunk.Kind == DeclaratorChunk::Reference);
    return transferARCOwnershipToDeclSpec(S, declSpecTy, ownership);
  }
}

TypeSourceInfo *Sema::GetTypeForDeclaratorCast(Declarator &D, QualType FromTy) {
  TypeProcessingState state(*this, D);

  TypeSourceInfo *ReturnTypeInfo = nullptr;
  QualType declSpecTy = GetDeclSpecTypeForDeclarator(state, ReturnTypeInfo);

  if (getLangOpts().ObjC) {
    Qualifiers::ObjCLifetime ownership = Context.getInnerObjCOwnership(FromTy);
    if (ownership != Qualifiers::OCL_None)
      transferARCOwnership(state, declSpecTy, ownership);
  }

  return GetFullTypeForDeclarator(state, declSpecTy, ReturnTypeInfo);
}

static void fillAttributedTypeLoc(AttributedTypeLoc TL,
                                  TypeProcessingState &State) {
  TL.setAttr(State.takeAttrForAttributedType(TL.getTypePtr()));
}

static void fillMatrixTypeLoc(MatrixTypeLoc MTL,
                              const ParsedAttributesView &Attrs) {
  for (const ParsedAttr &AL : Attrs) {
    if (AL.getKind() == ParsedAttr::AT_MatrixType) {
      MTL.setAttrNameLoc(AL.getLoc());
      MTL.setAttrRowOperand(AL.getArgAsExpr(0));
      MTL.setAttrColumnOperand(AL.getArgAsExpr(1));
      MTL.setAttrOperandParensRange(SourceRange());
      return;
    }
  }

  llvm_unreachable("no matrix_type attribute found at the expected location!");
}

namespace {
  class TypeSpecLocFiller : public TypeLocVisitor<TypeSpecLocFiller> {
    Sema &SemaRef;
    ASTContext &Context;
    TypeProcessingState &State;
    const DeclSpec &DS;

  public:
    TypeSpecLocFiller(Sema &S, ASTContext &Context, TypeProcessingState &State,
                      const DeclSpec &DS)
        : SemaRef(S), Context(Context), State(State), DS(DS) {}

    void VisitAttributedTypeLoc(AttributedTypeLoc TL) {
      Visit(TL.getModifiedLoc());
      fillAttributedTypeLoc(TL, State);
    }
    void VisitBTFTagAttributedTypeLoc(BTFTagAttributedTypeLoc TL) {
      Visit(TL.getWrappedLoc());
    }
    void VisitMacroQualifiedTypeLoc(MacroQualifiedTypeLoc TL) {
      Visit(TL.getInnerLoc());
      TL.setExpansionLoc(
          State.getExpansionLocForMacroQualifiedType(TL.getTypePtr()));
    }
    void VisitQualifiedTypeLoc(QualifiedTypeLoc TL) {
      Visit(TL.getUnqualifiedLoc());
    }
    // Allow to fill pointee's type locations, e.g.,
    //   int __attr * __attr * __attr *p;
    void VisitPointerTypeLoc(PointerTypeLoc TL) { Visit(TL.getNextTypeLoc()); }
    void VisitTypedefTypeLoc(TypedefTypeLoc TL) {
      TL.setNameLoc(DS.getTypeSpecTypeLoc());
    }
    void VisitObjCInterfaceTypeLoc(ObjCInterfaceTypeLoc TL) {
      TL.setNameLoc(DS.getTypeSpecTypeLoc());
      // FIXME. We should have DS.getTypeSpecTypeEndLoc(). But, it requires
      // addition field. What we have is good enough for display of location
      // of 'fixit' on interface name.
      TL.setNameEndLoc(DS.getEndLoc());
    }
    void VisitObjCObjectTypeLoc(ObjCObjectTypeLoc TL) {
      TypeSourceInfo *RepTInfo = nullptr;
      Sema::GetTypeFromParser(DS.getRepAsType(), &RepTInfo);
      TL.copy(RepTInfo->getTypeLoc());
    }
    void VisitObjCObjectPointerTypeLoc(ObjCObjectPointerTypeLoc TL) {
      TypeSourceInfo *RepTInfo = nullptr;
      Sema::GetTypeFromParser(DS.getRepAsType(), &RepTInfo);
      TL.copy(RepTInfo->getTypeLoc());
    }
    void VisitTemplateSpecializationTypeLoc(TemplateSpecializationTypeLoc TL) {
      TypeSourceInfo *TInfo = nullptr;
      Sema::GetTypeFromParser(DS.getRepAsType(), &TInfo);

      // If we got no declarator info from previous Sema routines,
      // just fill with the typespec loc.
      if (!TInfo) {
        TL.initialize(Context, DS.getTypeSpecTypeNameLoc());
        return;
      }

      TypeLoc OldTL = TInfo->getTypeLoc();
      if (TInfo->getType()->getAs<ElaboratedType>()) {
        ElaboratedTypeLoc ElabTL = OldTL.castAs<ElaboratedTypeLoc>();
        TemplateSpecializationTypeLoc NamedTL = ElabTL.getNamedTypeLoc()
            .castAs<TemplateSpecializationTypeLoc>();
        TL.copy(NamedTL);
      } else {
        TL.copy(OldTL.castAs<TemplateSpecializationTypeLoc>());
        assert(TL.getRAngleLoc() == OldTL.castAs<TemplateSpecializationTypeLoc>().getRAngleLoc());
      }

    }
    void VisitTypeOfExprTypeLoc(TypeOfExprTypeLoc TL) {
      assert(DS.getTypeSpecType() == DeclSpec::TST_typeofExpr ||
             DS.getTypeSpecType() == DeclSpec::TST_typeof_unqualExpr);
      TL.setTypeofLoc(DS.getTypeSpecTypeLoc());
      TL.setParensRange(DS.getTypeofParensRange());
    }
    void VisitTypeOfTypeLoc(TypeOfTypeLoc TL) {
      assert(DS.getTypeSpecType() == DeclSpec::TST_typeofType ||
             DS.getTypeSpecType() == DeclSpec::TST_typeof_unqualType);
      TL.setTypeofLoc(DS.getTypeSpecTypeLoc());
      TL.setParensRange(DS.getTypeofParensRange());
      assert(DS.getRepAsType());
      TypeSourceInfo *TInfo = nullptr;
      Sema::GetTypeFromParser(DS.getRepAsType(), &TInfo);
      TL.setUnmodifiedTInfo(TInfo);
    }
    void VisitDecltypeTypeLoc(DecltypeTypeLoc TL) {
      assert(DS.getTypeSpecType() == DeclSpec::TST_decltype);
      TL.setDecltypeLoc(DS.getTypeSpecTypeLoc());
      TL.setRParenLoc(DS.getTypeofParensRange().getEnd());
    }
    void VisitUnaryTransformTypeLoc(UnaryTransformTypeLoc TL) {
      assert(DS.isTransformTypeTrait(DS.getTypeSpecType()));
      TL.setKWLoc(DS.getTypeSpecTypeLoc());
      TL.setParensRange(DS.getTypeofParensRange());
      assert(DS.getRepAsType());
      TypeSourceInfo *TInfo = nullptr;
      Sema::GetTypeFromParser(DS.getRepAsType(), &TInfo);
      TL.setUnderlyingTInfo(TInfo);
    }
    void VisitBuiltinTypeLoc(BuiltinTypeLoc TL) {
      // By default, use the source location of the type specifier.
      TL.setBuiltinLoc(DS.getTypeSpecTypeLoc());
      if (TL.needsExtraLocalData()) {
        // Set info for the written builtin specifiers.
        TL.getWrittenBuiltinSpecs() = DS.getWrittenBuiltinSpecs();
        // Try to have a meaningful source location.
        if (TL.getWrittenSignSpec() != TypeSpecifierSign::Unspecified)
          TL.expandBuiltinRange(DS.getTypeSpecSignLoc());
        if (TL.getWrittenWidthSpec() != TypeSpecifierWidth::Unspecified)
          TL.expandBuiltinRange(DS.getTypeSpecWidthRange());
      }
    }
    void VisitElaboratedTypeLoc(ElaboratedTypeLoc TL) {
      if (DS.getTypeSpecType() == TST_typename) {
        TypeSourceInfo *TInfo = nullptr;
        Sema::GetTypeFromParser(DS.getRepAsType(), &TInfo);
        if (TInfo)
          if (auto ETL = TInfo->getTypeLoc().getAs<ElaboratedTypeLoc>()) {
            TL.copy(ETL);
            return;
          }
      }
      const ElaboratedType *T = TL.getTypePtr();
      TL.setElaboratedKeywordLoc(T->getKeyword() != ETK_None
                                     ? DS.getTypeSpecTypeLoc()
                                     : SourceLocation());
      const CXXScopeSpec& SS = DS.getTypeSpecScope();
      TL.setQualifierLoc(SS.getWithLocInContext(Context));
      Visit(TL.getNextTypeLoc().getUnqualifiedLoc());
    }
    void VisitDependentNameTypeLoc(DependentNameTypeLoc TL) {
      assert(DS.getTypeSpecType() == TST_typename);
      TypeSourceInfo *TInfo = nullptr;
      Sema::GetTypeFromParser(DS.getRepAsType(), &TInfo);
      assert(TInfo);
      TL.copy(TInfo->getTypeLoc().castAs<DependentNameTypeLoc>());
    }
    void VisitDependentTemplateSpecializationTypeLoc(
                                 DependentTemplateSpecializationTypeLoc TL) {
      assert(DS.getTypeSpecType() == TST_typename);
      TypeSourceInfo *TInfo = nullptr;
      Sema::GetTypeFromParser(DS.getRepAsType(), &TInfo);
      assert(TInfo);
      TL.copy(
          TInfo->getTypeLoc().castAs<DependentTemplateSpecializationTypeLoc>());
    }
    void VisitAutoTypeLoc(AutoTypeLoc TL) {
      assert(DS.getTypeSpecType() == TST_auto ||
             DS.getTypeSpecType() == TST_decltype_auto ||
             DS.getTypeSpecType() == TST_auto_type ||
             DS.getTypeSpecType() == TST_unspecified);
      TL.setNameLoc(DS.getTypeSpecTypeLoc());
      if (DS.getTypeSpecType() == TST_decltype_auto)
        TL.setRParenLoc(DS.getTypeofParensRange().getEnd());
      if (!DS.isConstrainedAuto())
        return;
      TemplateIdAnnotation *TemplateId = DS.getRepAsTemplateId();
      if (!TemplateId)
        return;

      NestedNameSpecifierLoc NNS =
          (DS.getTypeSpecScope().isNotEmpty()
               ? DS.getTypeSpecScope().getWithLocInContext(Context)
               : NestedNameSpecifierLoc());
      TemplateArgumentListInfo TemplateArgsInfo(TemplateId->LAngleLoc,
                                                TemplateId->RAngleLoc);
      if (TemplateId->NumArgs > 0) {
        ASTTemplateArgsPtr TemplateArgsPtr(TemplateId->getTemplateArgs(),
                                           TemplateId->NumArgs);
        SemaRef.translateTemplateArguments(TemplateArgsPtr, TemplateArgsInfo);
      }
      DeclarationNameInfo DNI = DeclarationNameInfo(
          TL.getTypePtr()->getTypeConstraintConcept()->getDeclName(),
          TemplateId->TemplateNameLoc);
      auto *CR = ConceptReference::Create(
          Context, NNS, TemplateId->TemplateKWLoc, DNI,
          /*FoundDecl=*/nullptr,
          /*NamedDecl=*/TL.getTypePtr()->getTypeConstraintConcept(),
          ASTTemplateArgumentListInfo::Create(Context, TemplateArgsInfo));
      TL.setConceptReference(CR);
    }
    void VisitTagTypeLoc(TagTypeLoc TL) {
      TL.setNameLoc(DS.getTypeSpecTypeNameLoc());
    }
    void VisitAtomicTypeLoc(AtomicTypeLoc TL) {
      // An AtomicTypeLoc can come from either an _Atomic(...) type specifier
      // or an _Atomic qualifier.
      if (DS.getTypeSpecType() == DeclSpec::TST_atomic) {
        TL.setKWLoc(DS.getTypeSpecTypeLoc());
        TL.setParensRange(DS.getTypeofParensRange());

        TypeSourceInfo *TInfo = nullptr;
        Sema::GetTypeFromParser(DS.getRepAsType(), &TInfo);
        assert(TInfo);
        TL.getValueLoc().initializeFullCopy(TInfo->getTypeLoc());
      } else {
        TL.setKWLoc(DS.getAtomicSpecLoc());
        // No parens, to indicate this was spelled as an _Atomic qualifier.
        TL.setParensRange(SourceRange());
        Visit(TL.getValueLoc());
      }
    }

    void VisitPipeTypeLoc(PipeTypeLoc TL) {
      TL.setKWLoc(DS.getTypeSpecTypeLoc());

      TypeSourceInfo *TInfo = nullptr;
      Sema::GetTypeFromParser(DS.getRepAsType(), &TInfo);
      TL.getValueLoc().initializeFullCopy(TInfo->getTypeLoc());
    }

    void VisitExtIntTypeLoc(BitIntTypeLoc TL) {
      TL.setNameLoc(DS.getTypeSpecTypeLoc());
    }

    void VisitDependentExtIntTypeLoc(DependentBitIntTypeLoc TL) {
      TL.setNameLoc(DS.getTypeSpecTypeLoc());
    }

    void VisitTypeLoc(TypeLoc TL) {
      // FIXME: add other typespec types and change this to an assert.
      TL.initialize(Context, DS.getTypeSpecTypeLoc());
    }
  };

  class DeclaratorLocFiller : public TypeLocVisitor<DeclaratorLocFiller> {
    ASTContext &Context;
    TypeProcessingState &State;
    const DeclaratorChunk &Chunk;

  public:
    DeclaratorLocFiller(ASTContext &Context, TypeProcessingState &State,
                        const DeclaratorChunk &Chunk)
        : Context(Context), State(State), Chunk(Chunk) {}

    void VisitQualifiedTypeLoc(QualifiedTypeLoc TL) {
      llvm_unreachable("qualified type locs not expected here!");
    }
    void VisitDecayedTypeLoc(DecayedTypeLoc TL) {
      llvm_unreachable("decayed type locs not expected here!");
    }

    void VisitAttributedTypeLoc(AttributedTypeLoc TL) {
      fillAttributedTypeLoc(TL, State);
    }
    void VisitBTFTagAttributedTypeLoc(BTFTagAttributedTypeLoc TL) {
      // nothing
    }
    void VisitAdjustedTypeLoc(AdjustedTypeLoc TL) {
      // nothing
    }
    void VisitBlockPointerTypeLoc(BlockPointerTypeLoc TL) {
      assert(Chunk.Kind == DeclaratorChunk::BlockPointer);
      TL.setCaretLoc(Chunk.Loc);
    }
    void VisitPointerTypeLoc(PointerTypeLoc TL) {
      assert(Chunk.Kind == DeclaratorChunk::Pointer);
      TL.setStarLoc(Chunk.Loc);
    }
    void VisitObjCObjectPointerTypeLoc(ObjCObjectPointerTypeLoc TL) {
      assert(Chunk.Kind == DeclaratorChunk::Pointer);
      TL.setStarLoc(Chunk.Loc);
    }
    void VisitMemberPointerTypeLoc(MemberPointerTypeLoc TL) {
      assert(Chunk.Kind == DeclaratorChunk::MemberPointer);
      const CXXScopeSpec& SS = Chunk.Mem.Scope();
      NestedNameSpecifierLoc NNSLoc = SS.getWithLocInContext(Context);

      const Type* ClsTy = TL.getClass();
      QualType ClsQT = QualType(ClsTy, 0);
      TypeSourceInfo *ClsTInfo = Context.CreateTypeSourceInfo(ClsQT, 0);
      // Now copy source location info into the type loc component.
      TypeLoc ClsTL = ClsTInfo->getTypeLoc();
      switch (NNSLoc.getNestedNameSpecifier()->getKind()) {
      case NestedNameSpecifier::Identifier:
        assert(isa<DependentNameType>(ClsTy) && "Unexpected TypeLoc");
        {
          DependentNameTypeLoc DNTLoc = ClsTL.castAs<DependentNameTypeLoc>();
          DNTLoc.setElaboratedKeywordLoc(SourceLocation());
          DNTLoc.setQualifierLoc(NNSLoc.getPrefix());
          DNTLoc.setNameLoc(NNSLoc.getLocalBeginLoc());
        }
        break;

      case NestedNameSpecifier::TypeSpec:
      case NestedNameSpecifier::TypeSpecWithTemplate:
        if (isa<ElaboratedType>(ClsTy)) {
          ElaboratedTypeLoc ETLoc = ClsTL.castAs<ElaboratedTypeLoc>();
          ETLoc.setElaboratedKeywordLoc(SourceLocation());
          ETLoc.setQualifierLoc(NNSLoc.getPrefix());
          TypeLoc NamedTL = ETLoc.getNamedTypeLoc();
          NamedTL.initializeFullCopy(NNSLoc.getTypeLoc());
        } else {
          ClsTL.initializeFullCopy(NNSLoc.getTypeLoc());
        }
        break;

      case NestedNameSpecifier::Namespace:
      case NestedNameSpecifier::NamespaceAlias:
      case NestedNameSpecifier::Global:
      case NestedNameSpecifier::Super:
        llvm_unreachable("Nested-name-specifier must name a type");
      }

      // Finally fill in MemberPointerLocInfo fields.
      TL.setStarLoc(Chunk.Mem.StarLoc);
      TL.setClassTInfo(ClsTInfo);
    }
    void VisitLValueReferenceTypeLoc(LValueReferenceTypeLoc TL) {
      assert(Chunk.Kind == DeclaratorChunk::Reference);
      // 'Amp' is misleading: this might have been originally
      /// spelled with AmpAmp.
      TL.setAmpLoc(Chunk.Loc);
    }
    void VisitRValueReferenceTypeLoc(RValueReferenceTypeLoc TL) {
      assert(Chunk.Kind == DeclaratorChunk::Reference);
      assert(!Chunk.Ref.LValueRef);
      TL.setAmpAmpLoc(Chunk.Loc);
    }
    void VisitArrayTypeLoc(ArrayTypeLoc TL) {
      assert(Chunk.Kind == DeclaratorChunk::Array);
      TL.setLBracketLoc(Chunk.Loc);
      TL.setRBracketLoc(Chunk.EndLoc);
      TL.setSizeExpr(static_cast<Expr*>(Chunk.Arr.NumElts));
    }
    void VisitFunctionTypeLoc(FunctionTypeLoc TL) {
      assert(Chunk.Kind == DeclaratorChunk::Function);
      TL.setLocalRangeBegin(Chunk.Loc);
      TL.setLocalRangeEnd(Chunk.EndLoc);

      const DeclaratorChunk::FunctionTypeInfo &FTI = Chunk.Fun;
      TL.setLParenLoc(FTI.getLParenLoc());
      TL.setRParenLoc(FTI.getRParenLoc());
      for (unsigned i = 0, e = TL.getNumParams(), tpi = 0; i != e; ++i) {
        ParmVarDecl *Param = cast<ParmVarDecl>(FTI.Params[i].Param);
        TL.setParam(tpi++, Param);
      }
      TL.setExceptionSpecRange(FTI.getExceptionSpecRange());
    }
    void VisitParenTypeLoc(ParenTypeLoc TL) {
      assert(Chunk.Kind == DeclaratorChunk::Paren);
      TL.setLParenLoc(Chunk.Loc);
      TL.setRParenLoc(Chunk.EndLoc);
    }
    void VisitPipeTypeLoc(PipeTypeLoc TL) {
      assert(Chunk.Kind == DeclaratorChunk::Pipe);
      TL.setKWLoc(Chunk.Loc);
    }
    void VisitBitIntTypeLoc(BitIntTypeLoc TL) {
      TL.setNameLoc(Chunk.Loc);
    }
    void VisitMacroQualifiedTypeLoc(MacroQualifiedTypeLoc TL) {
      TL.setExpansionLoc(Chunk.Loc);
    }
    void VisitVectorTypeLoc(VectorTypeLoc TL) { TL.setNameLoc(Chunk.Loc); }
    void VisitDependentVectorTypeLoc(DependentVectorTypeLoc TL) {
      TL.setNameLoc(Chunk.Loc);
    }
    void VisitExtVectorTypeLoc(ExtVectorTypeLoc TL) {
      TL.setNameLoc(Chunk.Loc);
    }
    void
    VisitDependentSizedExtVectorTypeLoc(DependentSizedExtVectorTypeLoc TL) {
      TL.setNameLoc(Chunk.Loc);
    }
    void VisitMatrixTypeLoc(MatrixTypeLoc TL) {
      fillMatrixTypeLoc(TL, Chunk.getAttrs());
    }

    void VisitTypeLoc(TypeLoc TL) {
      llvm_unreachable("unsupported TypeLoc kind in declarator!");
    }
  };
} // end anonymous namespace

static void fillAtomicQualLoc(AtomicTypeLoc ATL, const DeclaratorChunk &Chunk) {
  SourceLocation Loc;
  switch (Chunk.Kind) {
  case DeclaratorChunk::Function:
  case DeclaratorChunk::Array:
  case DeclaratorChunk::Paren:
  case DeclaratorChunk::Pipe:
    llvm_unreachable("cannot be _Atomic qualified");

  case DeclaratorChunk::Pointer:
    Loc = Chunk.Ptr.AtomicQualLoc;
    break;

  case DeclaratorChunk::BlockPointer:
  case DeclaratorChunk::Reference:
  case DeclaratorChunk::MemberPointer:
    // FIXME: Provide a source location for the _Atomic keyword.
    break;
  }

  ATL.setKWLoc(Loc);
  ATL.setParensRange(SourceRange());
}

static void
fillDependentAddressSpaceTypeLoc(DependentAddressSpaceTypeLoc DASTL,
                                 const ParsedAttributesView &Attrs) {
  for (const ParsedAttr &AL : Attrs) {
    if (AL.getKind() == ParsedAttr::AT_AddressSpace) {
      DASTL.setAttrNameLoc(AL.getLoc());
      DASTL.setAttrExprOperand(AL.getArgAsExpr(0));
      DASTL.setAttrOperandParensRange(SourceRange());
      return;
    }
  }

  llvm_unreachable(
      "no address_space attribute found at the expected location!");
}

/// Create and instantiate a TypeSourceInfo with type source information.
///
/// \param T QualType referring to the type as written in source code.
///
/// \param ReturnTypeInfo For declarators whose return type does not show
/// up in the normal place in the declaration specifiers (such as a C++
/// conversion function), this pointer will refer to a type source information
/// for that return type.
static TypeSourceInfo *
GetTypeSourceInfoForDeclarator(TypeProcessingState &State,
                               QualType T, TypeSourceInfo *ReturnTypeInfo) {
  Sema &S = State.getSema();
  Declarator &D = State.getDeclarator();

  TypeSourceInfo *TInfo = S.Context.CreateTypeSourceInfo(T);
  UnqualTypeLoc CurrTL = TInfo->getTypeLoc().getUnqualifiedLoc();

  // Handle parameter packs whose type is a pack expansion.
  if (isa<PackExpansionType>(T)) {
    CurrTL.castAs<PackExpansionTypeLoc>().setEllipsisLoc(D.getEllipsisLoc());
    CurrTL = CurrTL.getNextTypeLoc().getUnqualifiedLoc();
  }

  for (unsigned i = 0, e = D.getNumTypeObjects(); i != e; ++i) {
    // Microsoft property fields can have multiple sizeless array chunks
    // (i.e. int x[][][]). Don't create more than one level of incomplete array.
    if (CurrTL.getTypeLocClass() == TypeLoc::IncompleteArray && e != 1 &&
        D.getDeclSpec().getAttributes().hasMSPropertyAttr())
      continue;

    // An AtomicTypeLoc might be produced by an atomic qualifier in this
    // declarator chunk.
    if (AtomicTypeLoc ATL = CurrTL.getAs<AtomicTypeLoc>()) {
      fillAtomicQualLoc(ATL, D.getTypeObject(i));
      CurrTL = ATL.getValueLoc().getUnqualifiedLoc();
    }

    bool HasDesugaredTypeLoc = true;
    while (HasDesugaredTypeLoc) {
      switch (CurrTL.getTypeLocClass()) {
      case TypeLoc::MacroQualified: {
        auto TL = CurrTL.castAs<MacroQualifiedTypeLoc>();
        TL.setExpansionLoc(
            State.getExpansionLocForMacroQualifiedType(TL.getTypePtr()));
        CurrTL = TL.getNextTypeLoc().getUnqualifiedLoc();
        break;
      }

      case TypeLoc::Attributed: {
        auto TL = CurrTL.castAs<AttributedTypeLoc>();
        fillAttributedTypeLoc(TL, State);
        CurrTL = TL.getNextTypeLoc().getUnqualifiedLoc();
        break;
      }

      case TypeLoc::Adjusted:
      case TypeLoc::BTFTagAttributed: {
        CurrTL = CurrTL.getNextTypeLoc().getUnqualifiedLoc();
        break;
      }

      case TypeLoc::DependentAddressSpace: {
        auto TL = CurrTL.castAs<DependentAddressSpaceTypeLoc>();
        fillDependentAddressSpaceTypeLoc(TL, D.getTypeObject(i).getAttrs());
        CurrTL = TL.getPointeeTypeLoc().getUnqualifiedLoc();
        break;
      }

      default:
        HasDesugaredTypeLoc = false;
        break;
      }
    }

    DeclaratorLocFiller(S.Context, State, D.getTypeObject(i)).Visit(CurrTL);
    CurrTL = CurrTL.getNextTypeLoc().getUnqualifiedLoc();
  }

  // If we have different source information for the return type, use
  // that.  This really only applies to C++ conversion functions.
  if (ReturnTypeInfo) {
    TypeLoc TL = ReturnTypeInfo->getTypeLoc();
    assert(TL.getFullDataSize() == CurrTL.getFullDataSize());
    memcpy(CurrTL.getOpaqueData(), TL.getOpaqueData(), TL.getFullDataSize());
  } else {
    TypeSpecLocFiller(S, S.Context, State, D.getDeclSpec()).Visit(CurrTL);
  }

  return TInfo;
}

/// Create a LocInfoType to hold the given QualType and TypeSourceInfo.
ParsedType Sema::CreateParsedType(QualType T, TypeSourceInfo *TInfo) {
  // FIXME: LocInfoTypes are "transient", only needed for passing to/from Parser
  // and Sema during declaration parsing. Try deallocating/caching them when
  // it's appropriate, instead of allocating them and keeping them around.
  LocInfoType *LocT = (LocInfoType *)BumpAlloc.Allocate(sizeof(LocInfoType),
                                                        alignof(LocInfoType));
  new (LocT) LocInfoType(T, TInfo);
  assert(LocT->getTypeClass() != T->getTypeClass() &&
         "LocInfoType's TypeClass conflicts with an existing Type class");
  return ParsedType::make(QualType(LocT, 0));
}

void LocInfoType::getAsStringInternal(std::string &Str,
                                      const PrintingPolicy &Policy) const {
  llvm_unreachable("LocInfoType leaked into the type system; an opaque TypeTy*"
         " was used directly instead of getting the QualType through"
         " GetTypeFromParser");
}

TypeResult Sema::ActOnTypeName(Scope *S, Declarator &D) {
  // C99 6.7.6: Type names have no identifier.  This is already validated by
  // the parser.
  assert(D.getIdentifier() == nullptr &&
         "Type name should have no identifier!");

  TypeSourceInfo *TInfo = GetTypeForDeclarator(D, S);
  QualType T = TInfo->getType();
  if (D.isInvalidType())
    return true;

  // Make sure there are no unused decl attributes on the declarator.
  // We don't want to do this for ObjC parameters because we're going
  // to apply them to the actual parameter declaration.
  // Likewise, we don't want to do this for alias declarations, because
  // we are actually going to build a declaration from this eventually.
  if (D.getContext() != DeclaratorContext::ObjCParameter &&
      D.getContext() != DeclaratorContext::AliasDecl &&
      D.getContext() != DeclaratorContext::AliasTemplate)
    checkUnusedDeclAttributes(D);

  if (getLangOpts().CPlusPlus) {
    // Check that there are no default arguments (C++ only).
    CheckExtraCXXDefaultArguments(D);
  }

  return CreateParsedType(T, TInfo);
}

ParsedType Sema::ActOnObjCInstanceType(SourceLocation Loc) {
  QualType T = Context.getObjCInstanceType();
  TypeSourceInfo *TInfo = Context.getTrivialTypeSourceInfo(T, Loc);
  return CreateParsedType(T, TInfo);
}

//===----------------------------------------------------------------------===//
// Type Attribute Processing
//===----------------------------------------------------------------------===//

/// Build an AddressSpace index from a constant expression and diagnose any
/// errors related to invalid address_spaces. Returns true on successfully
/// building an AddressSpace index.
static bool BuildAddressSpaceIndex(Sema &S, LangAS &ASIdx,
                                   const Expr *AddrSpace,
                                   SourceLocation AttrLoc) {
  if (!AddrSpace->isValueDependent()) {
    std::optional<llvm::APSInt> OptAddrSpace =
        AddrSpace->getIntegerConstantExpr(S.Context);
    if (!OptAddrSpace) {
      S.Diag(AttrLoc, diag::err_attribute_argument_type)
          << "'address_space'" << AANT_ArgumentIntegerConstant
          << AddrSpace->getSourceRange();
      return false;
    }
    llvm::APSInt &addrSpace = *OptAddrSpace;

    // Bounds checking.
    if (addrSpace.isSigned()) {
      if (addrSpace.isNegative()) {
        S.Diag(AttrLoc, diag::err_attribute_address_space_negative)
            << AddrSpace->getSourceRange();
        return false;
      }
      addrSpace.setIsSigned(false);
    }

    llvm::APSInt max(addrSpace.getBitWidth());
    max =
        Qualifiers::MaxAddressSpace - (unsigned)LangAS::FirstTargetAddressSpace;

    if (addrSpace > max) {
      S.Diag(AttrLoc, diag::err_attribute_address_space_too_high)
          << (unsigned)max.getZExtValue() << AddrSpace->getSourceRange();
      return false;
    }

    ASIdx =
        getLangASFromTargetAS(static_cast<unsigned>(addrSpace.getZExtValue()));
    return true;
  }

  // Default value for DependentAddressSpaceTypes
  ASIdx = LangAS::Default;
  return true;
}

/// BuildAddressSpaceAttr - Builds a DependentAddressSpaceType if an expression
/// is uninstantiated. If instantiated it will apply the appropriate address
/// space to the type. This function allows dependent template variables to be
/// used in conjunction with the address_space attribute
QualType Sema::BuildAddressSpaceAttr(QualType &T, LangAS ASIdx, Expr *AddrSpace,
                                     SourceLocation AttrLoc) {
  if (!AddrSpace->isValueDependent()) {
    if (DiagnoseMultipleAddrSpaceAttributes(*this, T.getAddressSpace(), ASIdx,
                                            AttrLoc))
      return QualType();

    return Context.getAddrSpaceQualType(T, ASIdx);
  }

  // A check with similar intentions as checking if a type already has an
  // address space except for on a dependent types, basically if the
  // current type is already a DependentAddressSpaceType then its already
  // lined up to have another address space on it and we can't have
  // multiple address spaces on the one pointer indirection
  if (T->getAs<DependentAddressSpaceType>()) {
    Diag(AttrLoc, diag::err_attribute_address_multiple_qualifiers);
    return QualType();
  }

  return Context.getDependentAddressSpaceType(T, AddrSpace, AttrLoc);
}

QualType Sema::BuildAddressSpaceAttr(QualType &T, Expr *AddrSpace,
                                     SourceLocation AttrLoc) {
  LangAS ASIdx;
  if (!BuildAddressSpaceIndex(*this, ASIdx, AddrSpace, AttrLoc))
    return QualType();
  return BuildAddressSpaceAttr(T, ASIdx, AddrSpace, AttrLoc);
}

static void HandleBTFTypeTagAttribute(QualType &Type, const ParsedAttr &Attr,
                                      TypeProcessingState &State) {
  Sema &S = State.getSema();

  // Check the number of attribute arguments.
  if (Attr.getNumArgs() != 1) {
    S.Diag(Attr.getLoc(), diag::err_attribute_wrong_number_arguments)
        << Attr << 1;
    Attr.setInvalid();
    return;
  }

  // Ensure the argument is a string.
  auto *StrLiteral = dyn_cast<StringLiteral>(Attr.getArgAsExpr(0));
  if (!StrLiteral) {
    S.Diag(Attr.getLoc(), diag::err_attribute_argument_type)
        << Attr << AANT_ArgumentString;
    Attr.setInvalid();
    return;
  }

  ASTContext &Ctx = S.Context;
  StringRef BTFTypeTag = StrLiteral->getString();
  Type = State.getBTFTagAttributedType(
      ::new (Ctx) BTFTypeTagAttr(Ctx, Attr, BTFTypeTag), Type);
}

/// HandleAddressSpaceTypeAttribute - Process an address_space attribute on the
/// specified type.  The attribute contains 1 argument, the id of the address
/// space for the type.
static void HandleAddressSpaceTypeAttribute(QualType &Type,
                                            const ParsedAttr &Attr,
                                            TypeProcessingState &State) {
  Sema &S = State.getSema();

  // ISO/IEC TR 18037 S5.3 (amending C99 6.7.3): "A function type shall not be
  // qualified by an address-space qualifier."
  if (Type->isFunctionType()) {
    S.Diag(Attr.getLoc(), diag::err_attribute_address_function_type);
    Attr.setInvalid();
    return;
  }

  LangAS ASIdx;
  if (Attr.getKind() == ParsedAttr::AT_AddressSpace) {

    // Check the attribute arguments.
    if (Attr.getNumArgs() != 1) {
      S.Diag(Attr.getLoc(), diag::err_attribute_wrong_number_arguments) << Attr
                                                                        << 1;
      Attr.setInvalid();
      return;
    }

    Expr *ASArgExpr = static_cast<Expr *>(Attr.getArgAsExpr(0));
    LangAS ASIdx;
    if (!BuildAddressSpaceIndex(S, ASIdx, ASArgExpr, Attr.getLoc())) {
      Attr.setInvalid();
      return;
    }

    ASTContext &Ctx = S.Context;
    auto *ASAttr =
        ::new (Ctx) AddressSpaceAttr(Ctx, Attr, static_cast<unsigned>(ASIdx));

    // If the expression is not value dependent (not templated), then we can
    // apply the address space qualifiers just to the equivalent type.
    // Otherwise, we make an AttributedType with the modified and equivalent
    // type the same, and wrap it in a DependentAddressSpaceType. When this
    // dependent type is resolved, the qualifier is added to the equivalent type
    // later.
    QualType T;
    if (!ASArgExpr->isValueDependent()) {
      QualType EquivType =
          S.BuildAddressSpaceAttr(Type, ASIdx, ASArgExpr, Attr.getLoc());
      if (EquivType.isNull()) {
        Attr.setInvalid();
        return;
      }
      T = State.getAttributedType(ASAttr, Type, EquivType);
    } else {
      T = State.getAttributedType(ASAttr, Type, Type);
      T = S.BuildAddressSpaceAttr(T, ASIdx, ASArgExpr, Attr.getLoc());
    }

    if (!T.isNull())
      Type = T;
    else
      Attr.setInvalid();
  } else {
    // The keyword-based type attributes imply which address space to use.
    ASIdx = S.getLangOpts().SYCLIsDevice ? Attr.asSYCLLangAS()
                                         : Attr.asOpenCLLangAS();
    if (S.getLangOpts().HLSL)
      ASIdx = Attr.asHLSLLangAS();

    if (ASIdx == LangAS::Default)
      llvm_unreachable("Invalid address space");

    if (DiagnoseMultipleAddrSpaceAttributes(S, Type.getAddressSpace(), ASIdx,
                                            Attr.getLoc())) {
      Attr.setInvalid();
      return;
    }

    Type = S.Context.getAddrSpaceQualType(Type, ASIdx);
  }
}

static void HandleSYCLPipeAttribute(QualType &Type, const ParsedAttr &Attr,
                                    TypeProcessingState &State) {
  Sema &S = State.getSema();
  ASTContext &Ctx = S.Context;

  // Check the attribute arguments.
  if (Attr.getNumArgs() != 1) {
    S.Diag(Attr.getLoc(), diag::err_attribute_wrong_number_arguments)
        << Attr << 1;
    Attr.setInvalid();
    return;
  }

  if (!Attr.isArgExpr(0)) {
    S.Diag(Attr.getLoc(), diag::err_attribute_argument_type)
        << Attr << AANT_ArgumentString;
    Attr.setInvalid();
    return;
  }

  StringRef Str;
  if (auto *SL = dyn_cast<StringLiteral>(Attr.getArgAsExpr(0))) {
    Str = SL->getString();
  } else {
    S.Diag(Attr.getLoc(), diag::err_attribute_argument_type)
        << Attr << AANT_ArgumentString;
    Attr.setInvalid();
    return;
  }

  bool isReadOnlyPipe;
  if (Str == "write_only")
    isReadOnlyPipe = false;
  else if (Str == "read_only")
    isReadOnlyPipe = true;
  else {
    S.Diag(Attr.getLoc(), diag::err_pipe_attribute_arg_not_allowed) << Str;
    Attr.setInvalid();
    return;
  }

  auto *PipeAttr = ::new (Ctx) SYCLIntelPipeAttr(Ctx, Attr, Str);

  // Apply pipe qualifiers just to the equivalent type, as the expression is not
  // value dependent (not templated).
  QualType EquivType = isReadOnlyPipe
                           ? S.BuildReadPipeType(Type, Attr.getLoc())
                           : S.BuildWritePipeType(Type, Attr.getLoc());
  if (EquivType.isNull()) {
    Attr.setInvalid();
    return;
  }

  QualType T = State.getAttributedType(PipeAttr, Type, EquivType);
  if (!T.isNull())
    Type = T;
  else
    Attr.setInvalid();
}

/// handleObjCOwnershipTypeAttr - Process an objc_ownership
/// attribute on the specified type.
///
/// Returns 'true' if the attribute was handled.
static bool handleObjCOwnershipTypeAttr(TypeProcessingState &state,
                                        ParsedAttr &attr, QualType &type) {
  bool NonObjCPointer = false;

  if (!type->isDependentType() && !type->isUndeducedType()) {
    if (const PointerType *ptr = type->getAs<PointerType>()) {
      QualType pointee = ptr->getPointeeType();
      if (pointee->isObjCRetainableType() || pointee->isPointerType())
        return false;
      // It is important not to lose the source info that there was an attribute
      // applied to non-objc pointer. We will create an attributed type but
      // its type will be the same as the original type.
      NonObjCPointer = true;
    } else if (!type->isObjCRetainableType()) {
      return false;
    }

    // Don't accept an ownership attribute in the declspec if it would
    // just be the return type of a block pointer.
    if (state.isProcessingDeclSpec()) {
      Declarator &D = state.getDeclarator();
      if (maybeMovePastReturnType(D, D.getNumTypeObjects(),
                                  /*onlyBlockPointers=*/true))
        return false;
    }
  }

  Sema &S = state.getSema();
  SourceLocation AttrLoc = attr.getLoc();
  if (AttrLoc.isMacroID())
    AttrLoc =
        S.getSourceManager().getImmediateExpansionRange(AttrLoc).getBegin();

  if (!attr.isArgIdent(0)) {
    S.Diag(AttrLoc, diag::err_attribute_argument_type) << attr
                                                       << AANT_ArgumentString;
    attr.setInvalid();
    return true;
  }

  IdentifierInfo *II = attr.getArgAsIdent(0)->Ident;
  Qualifiers::ObjCLifetime lifetime;
  if (II->isStr("none"))
    lifetime = Qualifiers::OCL_ExplicitNone;
  else if (II->isStr("strong"))
    lifetime = Qualifiers::OCL_Strong;
  else if (II->isStr("weak"))
    lifetime = Qualifiers::OCL_Weak;
  else if (II->isStr("autoreleasing"))
    lifetime = Qualifiers::OCL_Autoreleasing;
  else {
    S.Diag(AttrLoc, diag::warn_attribute_type_not_supported) << attr << II;
    attr.setInvalid();
    return true;
  }

  // Just ignore lifetime attributes other than __weak and __unsafe_unretained
  // outside of ARC mode.
  if (!S.getLangOpts().ObjCAutoRefCount &&
      lifetime != Qualifiers::OCL_Weak &&
      lifetime != Qualifiers::OCL_ExplicitNone) {
    return true;
  }

  SplitQualType underlyingType = type.split();

  // Check for redundant/conflicting ownership qualifiers.
  if (Qualifiers::ObjCLifetime previousLifetime
        = type.getQualifiers().getObjCLifetime()) {
    // If it's written directly, that's an error.
    if (S.Context.hasDirectOwnershipQualifier(type)) {
      S.Diag(AttrLoc, diag::err_attr_objc_ownership_redundant)
        << type;
      return true;
    }

    // Otherwise, if the qualifiers actually conflict, pull sugar off
    // and remove the ObjCLifetime qualifiers.
    if (previousLifetime != lifetime) {
      // It's possible to have multiple local ObjCLifetime qualifiers. We
      // can't stop after we reach a type that is directly qualified.
      const Type *prevTy = nullptr;
      while (!prevTy || prevTy != underlyingType.Ty) {
        prevTy = underlyingType.Ty;
        underlyingType = underlyingType.getSingleStepDesugaredType();
      }
      underlyingType.Quals.removeObjCLifetime();
    }
  }

  underlyingType.Quals.addObjCLifetime(lifetime);

  if (NonObjCPointer) {
    StringRef name = attr.getAttrName()->getName();
    switch (lifetime) {
    case Qualifiers::OCL_None:
    case Qualifiers::OCL_ExplicitNone:
      break;
    case Qualifiers::OCL_Strong: name = "__strong"; break;
    case Qualifiers::OCL_Weak: name = "__weak"; break;
    case Qualifiers::OCL_Autoreleasing: name = "__autoreleasing"; break;
    }
    S.Diag(AttrLoc, diag::warn_type_attribute_wrong_type) << name
      << TDS_ObjCObjOrBlock << type;
  }

  // Don't actually add the __unsafe_unretained qualifier in non-ARC files,
  // because having both 'T' and '__unsafe_unretained T' exist in the type
  // system causes unfortunate widespread consistency problems.  (For example,
  // they're not considered compatible types, and we mangle them identicially
  // as template arguments.)  These problems are all individually fixable,
  // but it's easier to just not add the qualifier and instead sniff it out
  // in specific places using isObjCInertUnsafeUnretainedType().
  //
  // Doing this does means we miss some trivial consistency checks that
  // would've triggered in ARC, but that's better than trying to solve all
  // the coexistence problems with __unsafe_unretained.
  if (!S.getLangOpts().ObjCAutoRefCount &&
      lifetime == Qualifiers::OCL_ExplicitNone) {
    type = state.getAttributedType(
        createSimpleAttr<ObjCInertUnsafeUnretainedAttr>(S.Context, attr),
        type, type);
    return true;
  }

  QualType origType = type;
  if (!NonObjCPointer)
    type = S.Context.getQualifiedType(underlyingType);

  // If we have a valid source location for the attribute, use an
  // AttributedType instead.
  if (AttrLoc.isValid()) {
    type = state.getAttributedType(::new (S.Context)
                                       ObjCOwnershipAttr(S.Context, attr, II),
                                   origType, type);
  }

  auto diagnoseOrDelay = [](Sema &S, SourceLocation loc,
                            unsigned diagnostic, QualType type) {
    if (S.DelayedDiagnostics.shouldDelayDiagnostics()) {
      S.DelayedDiagnostics.add(
          sema::DelayedDiagnostic::makeForbiddenType(
              S.getSourceManager().getExpansionLoc(loc),
              diagnostic, type, /*ignored*/ 0));
    } else {
      S.Diag(loc, diagnostic);
    }
  };

  // Sometimes, __weak isn't allowed.
  if (lifetime == Qualifiers::OCL_Weak &&
      !S.getLangOpts().ObjCWeak && !NonObjCPointer) {

    // Use a specialized diagnostic if the runtime just doesn't support them.
    unsigned diagnostic =
      (S.getLangOpts().ObjCWeakRuntime ? diag::err_arc_weak_disabled
                                       : diag::err_arc_weak_no_runtime);

    // In any case, delay the diagnostic until we know what we're parsing.
    diagnoseOrDelay(S, AttrLoc, diagnostic, type);

    attr.setInvalid();
    return true;
  }

  // Forbid __weak for class objects marked as
  // objc_arc_weak_reference_unavailable
  if (lifetime == Qualifiers::OCL_Weak) {
    if (const ObjCObjectPointerType *ObjT =
          type->getAs<ObjCObjectPointerType>()) {
      if (ObjCInterfaceDecl *Class = ObjT->getInterfaceDecl()) {
        if (Class->isArcWeakrefUnavailable()) {
          S.Diag(AttrLoc, diag::err_arc_unsupported_weak_class);
          S.Diag(ObjT->getInterfaceDecl()->getLocation(),
                 diag::note_class_declared);
        }
      }
    }
  }

  return true;
}

/// handleObjCGCTypeAttr - Process the __attribute__((objc_gc)) type
/// attribute on the specified type.  Returns true to indicate that
/// the attribute was handled, false to indicate that the type does
/// not permit the attribute.
static bool handleObjCGCTypeAttr(TypeProcessingState &state, ParsedAttr &attr,
                                 QualType &type) {
  Sema &S = state.getSema();

  // Delay if this isn't some kind of pointer.
  if (!type->isPointerType() &&
      !type->isObjCObjectPointerType() &&
      !type->isBlockPointerType())
    return false;

  if (type.getObjCGCAttr() != Qualifiers::GCNone) {
    S.Diag(attr.getLoc(), diag::err_attribute_multiple_objc_gc);
    attr.setInvalid();
    return true;
  }

  // Check the attribute arguments.
  if (!attr.isArgIdent(0)) {
    S.Diag(attr.getLoc(), diag::err_attribute_argument_type)
        << attr << AANT_ArgumentString;
    attr.setInvalid();
    return true;
  }
  Qualifiers::GC GCAttr;
  if (attr.getNumArgs() > 1) {
    S.Diag(attr.getLoc(), diag::err_attribute_wrong_number_arguments) << attr
                                                                      << 1;
    attr.setInvalid();
    return true;
  }

  IdentifierInfo *II = attr.getArgAsIdent(0)->Ident;
  if (II->isStr("weak"))
    GCAttr = Qualifiers::Weak;
  else if (II->isStr("strong"))
    GCAttr = Qualifiers::Strong;
  else {
    S.Diag(attr.getLoc(), diag::warn_attribute_type_not_supported)
        << attr << II;
    attr.setInvalid();
    return true;
  }

  QualType origType = type;
  type = S.Context.getObjCGCQualType(origType, GCAttr);

  // Make an attributed type to preserve the source information.
  if (attr.getLoc().isValid())
    type = state.getAttributedType(
        ::new (S.Context) ObjCGCAttr(S.Context, attr, II), origType, type);

  return true;
}

namespace {
  /// A helper class to unwrap a type down to a function for the
  /// purposes of applying attributes there.
  ///
  /// Use:
  ///   FunctionTypeUnwrapper unwrapped(SemaRef, T);
  ///   if (unwrapped.isFunctionType()) {
  ///     const FunctionType *fn = unwrapped.get();
  ///     // change fn somehow
  ///     T = unwrapped.wrap(fn);
  ///   }
  struct FunctionTypeUnwrapper {
    enum WrapKind {
      Desugar,
      Attributed,
      Parens,
      Array,
      Pointer,
      BlockPointer,
      Reference,
      MemberPointer,
      MacroQualified,
    };

    QualType Original;
    const FunctionType *Fn;
    SmallVector<unsigned char /*WrapKind*/, 8> Stack;

    FunctionTypeUnwrapper(Sema &S, QualType T) : Original(T) {
      while (true) {
        const Type *Ty = T.getTypePtr();
        if (isa<FunctionType>(Ty)) {
          Fn = cast<FunctionType>(Ty);
          return;
        } else if (isa<ParenType>(Ty)) {
          T = cast<ParenType>(Ty)->getInnerType();
          Stack.push_back(Parens);
        } else if (isa<ConstantArrayType>(Ty) || isa<VariableArrayType>(Ty) ||
                   isa<IncompleteArrayType>(Ty)) {
          T = cast<ArrayType>(Ty)->getElementType();
          Stack.push_back(Array);
        } else if (isa<PointerType>(Ty)) {
          T = cast<PointerType>(Ty)->getPointeeType();
          Stack.push_back(Pointer);
        } else if (isa<BlockPointerType>(Ty)) {
          T = cast<BlockPointerType>(Ty)->getPointeeType();
          Stack.push_back(BlockPointer);
        } else if (isa<MemberPointerType>(Ty)) {
          T = cast<MemberPointerType>(Ty)->getPointeeType();
          Stack.push_back(MemberPointer);
        } else if (isa<ReferenceType>(Ty)) {
          T = cast<ReferenceType>(Ty)->getPointeeType();
          Stack.push_back(Reference);
        } else if (isa<AttributedType>(Ty)) {
          T = cast<AttributedType>(Ty)->getEquivalentType();
          Stack.push_back(Attributed);
        } else if (isa<MacroQualifiedType>(Ty)) {
          T = cast<MacroQualifiedType>(Ty)->getUnderlyingType();
          Stack.push_back(MacroQualified);
        } else {
          const Type *DTy = Ty->getUnqualifiedDesugaredType();
          if (Ty == DTy) {
            Fn = nullptr;
            return;
          }

          T = QualType(DTy, 0);
          Stack.push_back(Desugar);
        }
      }
    }

    bool isFunctionType() const { return (Fn != nullptr); }
    const FunctionType *get() const { return Fn; }

    QualType wrap(Sema &S, const FunctionType *New) {
      // If T wasn't modified from the unwrapped type, do nothing.
      if (New == get()) return Original;

      Fn = New;
      return wrap(S.Context, Original, 0);
    }

  private:
    QualType wrap(ASTContext &C, QualType Old, unsigned I) {
      if (I == Stack.size())
        return C.getQualifiedType(Fn, Old.getQualifiers());

      // Build up the inner type, applying the qualifiers from the old
      // type to the new type.
      SplitQualType SplitOld = Old.split();

      // As a special case, tail-recurse if there are no qualifiers.
      if (SplitOld.Quals.empty())
        return wrap(C, SplitOld.Ty, I);
      return C.getQualifiedType(wrap(C, SplitOld.Ty, I), SplitOld.Quals);
    }

    QualType wrap(ASTContext &C, const Type *Old, unsigned I) {
      if (I == Stack.size()) return QualType(Fn, 0);

      switch (static_cast<WrapKind>(Stack[I++])) {
      case Desugar:
        // This is the point at which we potentially lose source
        // information.
        return wrap(C, Old->getUnqualifiedDesugaredType(), I);

      case Attributed:
        return wrap(C, cast<AttributedType>(Old)->getEquivalentType(), I);

      case Parens: {
        QualType New = wrap(C, cast<ParenType>(Old)->getInnerType(), I);
        return C.getParenType(New);
      }

      case MacroQualified:
        return wrap(C, cast<MacroQualifiedType>(Old)->getUnderlyingType(), I);

      case Array: {
        if (const auto *CAT = dyn_cast<ConstantArrayType>(Old)) {
          QualType New = wrap(C, CAT->getElementType(), I);
          return C.getConstantArrayType(New, CAT->getSize(), CAT->getSizeExpr(),
                                        CAT->getSizeModifier(),
                                        CAT->getIndexTypeCVRQualifiers());
        }

        if (const auto *VAT = dyn_cast<VariableArrayType>(Old)) {
          QualType New = wrap(C, VAT->getElementType(), I);
          return C.getVariableArrayType(
              New, VAT->getSizeExpr(), VAT->getSizeModifier(),
              VAT->getIndexTypeCVRQualifiers(), VAT->getBracketsRange());
        }

        const auto *IAT = cast<IncompleteArrayType>(Old);
        QualType New = wrap(C, IAT->getElementType(), I);
        return C.getIncompleteArrayType(New, IAT->getSizeModifier(),
                                        IAT->getIndexTypeCVRQualifiers());
      }

      case Pointer: {
        QualType New = wrap(C, cast<PointerType>(Old)->getPointeeType(), I);
        return C.getPointerType(New);
      }

      case BlockPointer: {
        QualType New = wrap(C, cast<BlockPointerType>(Old)->getPointeeType(),I);
        return C.getBlockPointerType(New);
      }

      case MemberPointer: {
        const MemberPointerType *OldMPT = cast<MemberPointerType>(Old);
        QualType New = wrap(C, OldMPT->getPointeeType(), I);
        return C.getMemberPointerType(New, OldMPT->getClass());
      }

      case Reference: {
        const ReferenceType *OldRef = cast<ReferenceType>(Old);
        QualType New = wrap(C, OldRef->getPointeeType(), I);
        if (isa<LValueReferenceType>(OldRef))
          return C.getLValueReferenceType(New, OldRef->isSpelledAsLValue());
        else
          return C.getRValueReferenceType(New);
      }
      }

      llvm_unreachable("unknown wrapping kind");
    }
  };
} // end anonymous namespace

static bool handleMSPointerTypeQualifierAttr(TypeProcessingState &State,
                                             ParsedAttr &PAttr, QualType &Type) {
  Sema &S = State.getSema();

  Attr *A;
  switch (PAttr.getKind()) {
  default: llvm_unreachable("Unknown attribute kind");
  case ParsedAttr::AT_Ptr32:
    A = createSimpleAttr<Ptr32Attr>(S.Context, PAttr);
    break;
  case ParsedAttr::AT_Ptr64:
    A = createSimpleAttr<Ptr64Attr>(S.Context, PAttr);
    break;
  case ParsedAttr::AT_SPtr:
    A = createSimpleAttr<SPtrAttr>(S.Context, PAttr);
    break;
  case ParsedAttr::AT_UPtr:
    A = createSimpleAttr<UPtrAttr>(S.Context, PAttr);
    break;
  }

  std::bitset<attr::LastAttr> Attrs;
  QualType Desugared = Type;
  for (;;) {
    if (const TypedefType *TT = dyn_cast<TypedefType>(Desugared)) {
      Desugared = TT->desugar();
      continue;
    } else if (const ElaboratedType *ET = dyn_cast<ElaboratedType>(Desugared)) {
      Desugared = ET->desugar();
      continue;
    }
    const AttributedType *AT = dyn_cast<AttributedType>(Desugared);
    if (!AT)
      break;
    Attrs[AT->getAttrKind()] = true;
    Desugared = AT->getModifiedType();
  }

  // You cannot specify duplicate type attributes, so if the attribute has
  // already been applied, flag it.
  attr::Kind NewAttrKind = A->getKind();
  if (Attrs[NewAttrKind]) {
    S.Diag(PAttr.getLoc(), diag::warn_duplicate_attribute_exact) << PAttr;
    return true;
  }
  Attrs[NewAttrKind] = true;

  // You cannot have both __sptr and __uptr on the same type, nor can you
  // have __ptr32 and __ptr64.
  if (Attrs[attr::Ptr32] && Attrs[attr::Ptr64]) {
    S.Diag(PAttr.getLoc(), diag::err_attributes_are_not_compatible)
        << "'__ptr32'"
        << "'__ptr64'" << /*isRegularKeyword=*/0;
    return true;
  } else if (Attrs[attr::SPtr] && Attrs[attr::UPtr]) {
    S.Diag(PAttr.getLoc(), diag::err_attributes_are_not_compatible)
        << "'__sptr'"
        << "'__uptr'" << /*isRegularKeyword=*/0;
    return true;
  }

  // Check the raw (i.e., desugared) Canonical type to see if it
  // is a pointer type.
  if (!isa<PointerType>(Desugared)) {
    // Pointer type qualifiers can only operate on pointer types, but not
    // pointer-to-member types.
    if (Type->isMemberPointerType())
      S.Diag(PAttr.getLoc(), diag::err_attribute_no_member_pointers) << PAttr;
    else
      S.Diag(PAttr.getLoc(), diag::err_attribute_pointers_only) << PAttr << 0;
    return true;
  }

  // Add address space to type based on its attributes.
  LangAS ASIdx = LangAS::Default;
  uint64_t PtrWidth =
      S.Context.getTargetInfo().getPointerWidth(LangAS::Default);
  if (PtrWidth == 32) {
    if (Attrs[attr::Ptr64])
      ASIdx = LangAS::ptr64;
    else if (Attrs[attr::UPtr])
      ASIdx = LangAS::ptr32_uptr;
  } else if (PtrWidth == 64 && Attrs[attr::Ptr32]) {
    if (Attrs[attr::UPtr])
      ASIdx = LangAS::ptr32_uptr;
    else
      ASIdx = LangAS::ptr32_sptr;
  }

  QualType Pointee = Type->getPointeeType();
  if (ASIdx != LangAS::Default)
    Pointee = S.Context.getAddrSpaceQualType(
        S.Context.removeAddrSpaceQualType(Pointee), ASIdx);
  Type = State.getAttributedType(A, Type, S.Context.getPointerType(Pointee));
  return false;
}

static bool HandleWebAssemblyFuncrefAttr(TypeProcessingState &State,
                                         QualType &QT, ParsedAttr &PAttr) {
  assert(PAttr.getKind() == ParsedAttr::AT_WebAssemblyFuncref);

  Sema &S = State.getSema();
  Attr *A = createSimpleAttr<WebAssemblyFuncrefAttr>(S.Context, PAttr);

  std::bitset<attr::LastAttr> Attrs;
  attr::Kind NewAttrKind = A->getKind();
  const auto *AT = dyn_cast<AttributedType>(QT);
  while (AT) {
    Attrs[AT->getAttrKind()] = true;
    AT = dyn_cast<AttributedType>(AT->getModifiedType());
  }

  // You cannot specify duplicate type attributes, so if the attribute has
  // already been applied, flag it.
  if (Attrs[NewAttrKind]) {
    S.Diag(PAttr.getLoc(), diag::warn_duplicate_attribute_exact) << PAttr;
    return true;
  }

  // Add address space to type based on its attributes.
  LangAS ASIdx = LangAS::wasm_funcref;
  QualType Pointee = QT->getPointeeType();
  Pointee = S.Context.getAddrSpaceQualType(
      S.Context.removeAddrSpaceQualType(Pointee), ASIdx);
  QT = State.getAttributedType(A, QT, S.Context.getPointerType(Pointee));
  return false;
}

/// Map a nullability attribute kind to a nullability kind.
static NullabilityKind mapNullabilityAttrKind(ParsedAttr::Kind kind) {
  switch (kind) {
  case ParsedAttr::AT_TypeNonNull:
    return NullabilityKind::NonNull;

  case ParsedAttr::AT_TypeNullable:
    return NullabilityKind::Nullable;

  case ParsedAttr::AT_TypeNullableResult:
    return NullabilityKind::NullableResult;

  case ParsedAttr::AT_TypeNullUnspecified:
    return NullabilityKind::Unspecified;

  default:
    llvm_unreachable("not a nullability attribute kind");
  }
}

/// Applies a nullability type specifier to the given type, if possible.
///
/// \param state The type processing state.
///
/// \param type The type to which the nullability specifier will be
/// added. On success, this type will be updated appropriately.
///
/// \param attr The attribute as written on the type.
///
/// \param allowOnArrayType Whether to accept nullability specifiers on an
/// array type (e.g., because it will decay to a pointer).
///
/// \returns true if a problem has been diagnosed, false on success.
static bool checkNullabilityTypeSpecifier(TypeProcessingState &state,
                                          QualType &type,
                                          ParsedAttr &attr,
                                          bool allowOnArrayType) {
  Sema &S = state.getSema();

  NullabilityKind nullability = mapNullabilityAttrKind(attr.getKind());
  SourceLocation nullabilityLoc = attr.getLoc();
  bool isContextSensitive = attr.isContextSensitiveKeywordAttribute();

  recordNullabilitySeen(S, nullabilityLoc);

  // Check for existing nullability attributes on the type.
  QualType desugared = type;
  while (auto attributed = dyn_cast<AttributedType>(desugared.getTypePtr())) {
    // Check whether there is already a null
    if (auto existingNullability = attributed->getImmediateNullability()) {
      // Duplicated nullability.
      if (nullability == *existingNullability) {
        S.Diag(nullabilityLoc, diag::warn_nullability_duplicate)
          << DiagNullabilityKind(nullability, isContextSensitive)
          << FixItHint::CreateRemoval(nullabilityLoc);

        break;
      }

      // Conflicting nullability.
      S.Diag(nullabilityLoc, diag::err_nullability_conflicting)
        << DiagNullabilityKind(nullability, isContextSensitive)
        << DiagNullabilityKind(*existingNullability, false);
      return true;
    }

    desugared = attributed->getModifiedType();
  }

  // If there is already a different nullability specifier, complain.
  // This (unlike the code above) looks through typedefs that might
  // have nullability specifiers on them, which means we cannot
  // provide a useful Fix-It.
  if (auto existingNullability = desugared->getNullability()) {
    if (nullability != *existingNullability) {
      S.Diag(nullabilityLoc, diag::err_nullability_conflicting)
        << DiagNullabilityKind(nullability, isContextSensitive)
        << DiagNullabilityKind(*existingNullability, false);

      // Try to find the typedef with the existing nullability specifier.
      if (auto typedefType = desugared->getAs<TypedefType>()) {
        TypedefNameDecl *typedefDecl = typedefType->getDecl();
        QualType underlyingType = typedefDecl->getUnderlyingType();
        if (auto typedefNullability
              = AttributedType::stripOuterNullability(underlyingType)) {
          if (*typedefNullability == *existingNullability) {
            S.Diag(typedefDecl->getLocation(), diag::note_nullability_here)
              << DiagNullabilityKind(*existingNullability, false);
          }
        }
      }

      return true;
    }
  }

  // If this definitely isn't a pointer type, reject the specifier.
  if (!desugared->canHaveNullability() &&
      !(allowOnArrayType && desugared->isArrayType())) {
    S.Diag(nullabilityLoc, diag::err_nullability_nonpointer)
      << DiagNullabilityKind(nullability, isContextSensitive) << type;
    return true;
  }

  // For the context-sensitive keywords/Objective-C property
  // attributes, require that the type be a single-level pointer.
  if (isContextSensitive) {
    // Make sure that the pointee isn't itself a pointer type.
    const Type *pointeeType = nullptr;
    if (desugared->isArrayType())
      pointeeType = desugared->getArrayElementTypeNoTypeQual();
    else if (desugared->isAnyPointerType())
      pointeeType = desugared->getPointeeType().getTypePtr();

    if (pointeeType && (pointeeType->isAnyPointerType() ||
                        pointeeType->isObjCObjectPointerType() ||
                        pointeeType->isMemberPointerType())) {
      S.Diag(nullabilityLoc, diag::err_nullability_cs_multilevel)
        << DiagNullabilityKind(nullability, true)
        << type;
      S.Diag(nullabilityLoc, diag::note_nullability_type_specifier)
        << DiagNullabilityKind(nullability, false)
        << type
        << FixItHint::CreateReplacement(nullabilityLoc,
                                        getNullabilitySpelling(nullability));
      return true;
    }
  }

  // Form the attributed type.
  type = state.getAttributedType(
      createNullabilityAttr(S.Context, attr, nullability), type, type);
  return false;
}

/// Check the application of the Objective-C '__kindof' qualifier to
/// the given type.
static bool checkObjCKindOfType(TypeProcessingState &state, QualType &type,
                                ParsedAttr &attr) {
  Sema &S = state.getSema();

  if (isa<ObjCTypeParamType>(type)) {
    // Build the attributed type to record where __kindof occurred.
    type = state.getAttributedType(
        createSimpleAttr<ObjCKindOfAttr>(S.Context, attr), type, type);
    return false;
  }

  // Find out if it's an Objective-C object or object pointer type;
  const ObjCObjectPointerType *ptrType = type->getAs<ObjCObjectPointerType>();
  const ObjCObjectType *objType = ptrType ? ptrType->getObjectType()
                                          : type->getAs<ObjCObjectType>();

  // If not, we can't apply __kindof.
  if (!objType) {
    // FIXME: Handle dependent types that aren't yet object types.
    S.Diag(attr.getLoc(), diag::err_objc_kindof_nonobject)
      << type;
    return true;
  }

  // Rebuild the "equivalent" type, which pushes __kindof down into
  // the object type.
  // There is no need to apply kindof on an unqualified id type.
  QualType equivType = S.Context.getObjCObjectType(
      objType->getBaseType(), objType->getTypeArgsAsWritten(),
      objType->getProtocols(),
      /*isKindOf=*/objType->isObjCUnqualifiedId() ? false : true);

  // If we started with an object pointer type, rebuild it.
  if (ptrType) {
    equivType = S.Context.getObjCObjectPointerType(equivType);
    if (auto nullability = type->getNullability()) {
      // We create a nullability attribute from the __kindof attribute.
      // Make sure that will make sense.
      assert(attr.getAttributeSpellingListIndex() == 0 &&
             "multiple spellings for __kindof?");
      Attr *A = createNullabilityAttr(S.Context, attr, *nullability);
      A->setImplicit(true);
      equivType = state.getAttributedType(A, equivType, equivType);
    }
  }

  // Build the attributed type to record where __kindof occurred.
  type = state.getAttributedType(
      createSimpleAttr<ObjCKindOfAttr>(S.Context, attr), type, equivType);
  return false;
}

/// Distribute a nullability type attribute that cannot be applied to
/// the type specifier to a pointer, block pointer, or member pointer
/// declarator, complaining if necessary.
///
/// \returns true if the nullability annotation was distributed, false
/// otherwise.
static bool distributeNullabilityTypeAttr(TypeProcessingState &state,
                                          QualType type, ParsedAttr &attr) {
  Declarator &declarator = state.getDeclarator();

  /// Attempt to move the attribute to the specified chunk.
  auto moveToChunk = [&](DeclaratorChunk &chunk, bool inFunction) -> bool {
    // If there is already a nullability attribute there, don't add
    // one.
    if (hasNullabilityAttr(chunk.getAttrs()))
      return false;

    // Complain about the nullability qualifier being in the wrong
    // place.
    enum {
      PK_Pointer,
      PK_BlockPointer,
      PK_MemberPointer,
      PK_FunctionPointer,
      PK_MemberFunctionPointer,
    } pointerKind
      = chunk.Kind == DeclaratorChunk::Pointer ? (inFunction ? PK_FunctionPointer
                                                             : PK_Pointer)
        : chunk.Kind == DeclaratorChunk::BlockPointer ? PK_BlockPointer
        : inFunction? PK_MemberFunctionPointer : PK_MemberPointer;

    auto diag = state.getSema().Diag(attr.getLoc(),
                                     diag::warn_nullability_declspec)
      << DiagNullabilityKind(mapNullabilityAttrKind(attr.getKind()),
                             attr.isContextSensitiveKeywordAttribute())
      << type
      << static_cast<unsigned>(pointerKind);

    // FIXME: MemberPointer chunks don't carry the location of the *.
    if (chunk.Kind != DeclaratorChunk::MemberPointer) {
      diag << FixItHint::CreateRemoval(attr.getLoc())
           << FixItHint::CreateInsertion(
                  state.getSema().getPreprocessor().getLocForEndOfToken(
                      chunk.Loc),
                  " " + attr.getAttrName()->getName().str() + " ");
    }

    moveAttrFromListToList(attr, state.getCurrentAttributes(),
                           chunk.getAttrs());
    return true;
  };

  // Move it to the outermost pointer, member pointer, or block
  // pointer declarator.
  for (unsigned i = state.getCurrentChunkIndex(); i != 0; --i) {
    DeclaratorChunk &chunk = declarator.getTypeObject(i-1);
    switch (chunk.Kind) {
    case DeclaratorChunk::Pointer:
    case DeclaratorChunk::BlockPointer:
    case DeclaratorChunk::MemberPointer:
      return moveToChunk(chunk, false);

    case DeclaratorChunk::Paren:
    case DeclaratorChunk::Array:
      continue;

    case DeclaratorChunk::Function:
      // Try to move past the return type to a function/block/member
      // function pointer.
      if (DeclaratorChunk *dest = maybeMovePastReturnType(
                                    declarator, i,
                                    /*onlyBlockPointers=*/false)) {
        return moveToChunk(*dest, true);
      }

      return false;

    // Don't walk through these.
    case DeclaratorChunk::Reference:
    case DeclaratorChunk::Pipe:
      return false;
    }
  }

  return false;
}

static Attr *getCCTypeAttr(ASTContext &Ctx, ParsedAttr &Attr) {
  assert(!Attr.isInvalid());
  switch (Attr.getKind()) {
  default:
    llvm_unreachable("not a calling convention attribute");
  case ParsedAttr::AT_CDecl:
    return createSimpleAttr<CDeclAttr>(Ctx, Attr);
  case ParsedAttr::AT_FastCall:
    return createSimpleAttr<FastCallAttr>(Ctx, Attr);
  case ParsedAttr::AT_StdCall:
    return createSimpleAttr<StdCallAttr>(Ctx, Attr);
  case ParsedAttr::AT_ThisCall:
    return createSimpleAttr<ThisCallAttr>(Ctx, Attr);
  case ParsedAttr::AT_RegCall:
    return createSimpleAttr<RegCallAttr>(Ctx, Attr);
  case ParsedAttr::AT_Pascal:
    return createSimpleAttr<PascalAttr>(Ctx, Attr);
  case ParsedAttr::AT_SwiftCall:
    return createSimpleAttr<SwiftCallAttr>(Ctx, Attr);
  case ParsedAttr::AT_SwiftAsyncCall:
    return createSimpleAttr<SwiftAsyncCallAttr>(Ctx, Attr);
  case ParsedAttr::AT_VectorCall:
    return createSimpleAttr<VectorCallAttr>(Ctx, Attr);
  case ParsedAttr::AT_AArch64VectorPcs:
    return createSimpleAttr<AArch64VectorPcsAttr>(Ctx, Attr);
  case ParsedAttr::AT_AArch64SVEPcs:
    return createSimpleAttr<AArch64SVEPcsAttr>(Ctx, Attr);
  case ParsedAttr::AT_ArmStreaming:
    return createSimpleAttr<ArmStreamingAttr>(Ctx, Attr);
  case ParsedAttr::AT_AMDGPUKernelCall:
    return createSimpleAttr<AMDGPUKernelCallAttr>(Ctx, Attr);
  case ParsedAttr::AT_Pcs: {
    // The attribute may have had a fixit applied where we treated an
    // identifier as a string literal.  The contents of the string are valid,
    // but the form may not be.
    StringRef Str;
    if (Attr.isArgExpr(0))
      Str = cast<StringLiteral>(Attr.getArgAsExpr(0))->getString();
    else
      Str = Attr.getArgAsIdent(0)->Ident->getName();
    PcsAttr::PCSType Type;
    if (!PcsAttr::ConvertStrToPCSType(Str, Type))
      llvm_unreachable("already validated the attribute");
    return ::new (Ctx) PcsAttr(Ctx, Attr, Type);
  }
  case ParsedAttr::AT_IntelOclBicc:
    return createSimpleAttr<IntelOclBiccAttr>(Ctx, Attr);
  case ParsedAttr::AT_MSABI:
    return createSimpleAttr<MSABIAttr>(Ctx, Attr);
  case ParsedAttr::AT_SysVABI:
    return createSimpleAttr<SysVABIAttr>(Ctx, Attr);
  case ParsedAttr::AT_PreserveMost:
    return createSimpleAttr<PreserveMostAttr>(Ctx, Attr);
  case ParsedAttr::AT_PreserveAll:
    return createSimpleAttr<PreserveAllAttr>(Ctx, Attr);
  case ParsedAttr::AT_M68kRTD:
    return createSimpleAttr<M68kRTDAttr>(Ctx, Attr);
  }
  llvm_unreachable("unexpected attribute kind!");
}

static bool checkMutualExclusion(TypeProcessingState &state,
                                 const FunctionProtoType::ExtProtoInfo &EPI,
                                 ParsedAttr &Attr,
                                 AttributeCommonInfo::Kind OtherKind) {
  auto OtherAttr = std::find_if(
      state.getCurrentAttributes().begin(), state.getCurrentAttributes().end(),
      [OtherKind](const ParsedAttr &A) { return A.getKind() == OtherKind; });
  if (OtherAttr == state.getCurrentAttributes().end() || OtherAttr->isInvalid())
    return false;

  Sema &S = state.getSema();
  S.Diag(Attr.getLoc(), diag::err_attributes_are_not_compatible)
      << *OtherAttr << Attr
      << (OtherAttr->isRegularKeywordAttribute() ||
          Attr.isRegularKeywordAttribute());
  S.Diag(OtherAttr->getLoc(), diag::note_conflicting_attribute);
  Attr.setInvalid();
  return true;
}

/// Process an individual function attribute.  Returns true to
/// indicate that the attribute was handled, false if it wasn't.
static bool handleFunctionTypeAttr(TypeProcessingState &state, ParsedAttr &attr,
                                   QualType &type,
                                   Sema::CUDAFunctionTarget CFT) {
  Sema &S = state.getSema();

  FunctionTypeUnwrapper unwrapped(S, type);

  if (attr.getKind() == ParsedAttr::AT_NoReturn) {
    if (S.CheckAttrNoArgs(attr))
      return true;

    // Delay if this is not a function type.
    if (!unwrapped.isFunctionType())
      return false;

    // Otherwise we can process right away.
    FunctionType::ExtInfo EI = unwrapped.get()->getExtInfo().withNoReturn(true);
    type = unwrapped.wrap(S, S.Context.adjustFunctionType(unwrapped.get(), EI));
    return true;
  }

  if (attr.getKind() == ParsedAttr::AT_CmseNSCall) {
    // Delay if this is not a function type.
    if (!unwrapped.isFunctionType())
      return false;

    // Ignore if we don't have CMSE enabled.
    if (!S.getLangOpts().Cmse) {
      S.Diag(attr.getLoc(), diag::warn_attribute_ignored) << attr;
      attr.setInvalid();
      return true;
    }

    // Otherwise we can process right away.
    FunctionType::ExtInfo EI =
        unwrapped.get()->getExtInfo().withCmseNSCall(true);
    type = unwrapped.wrap(S, S.Context.adjustFunctionType(unwrapped.get(), EI));
    return true;
  }

  // ns_returns_retained is not always a type attribute, but if we got
  // here, we're treating it as one right now.
  if (attr.getKind() == ParsedAttr::AT_NSReturnsRetained) {
    if (attr.getNumArgs()) return true;

    // Delay if this is not a function type.
    if (!unwrapped.isFunctionType())
      return false;

    // Check whether the return type is reasonable.
    if (S.checkNSReturnsRetainedReturnType(attr.getLoc(),
                                           unwrapped.get()->getReturnType()))
      return true;

    // Only actually change the underlying type in ARC builds.
    QualType origType = type;
    if (state.getSema().getLangOpts().ObjCAutoRefCount) {
      FunctionType::ExtInfo EI
        = unwrapped.get()->getExtInfo().withProducesResult(true);
      type = unwrapped.wrap(S, S.Context.adjustFunctionType(unwrapped.get(), EI));
    }
    type = state.getAttributedType(
        createSimpleAttr<NSReturnsRetainedAttr>(S.Context, attr),
        origType, type);
    return true;
  }

  if (attr.getKind() == ParsedAttr::AT_AnyX86NoCallerSavedRegisters) {
    if (S.CheckAttrTarget(attr) || S.CheckAttrNoArgs(attr))
      return true;

    // Delay if this is not a function type.
    if (!unwrapped.isFunctionType())
      return false;

    FunctionType::ExtInfo EI =
        unwrapped.get()->getExtInfo().withNoCallerSavedRegs(true);
    type = unwrapped.wrap(S, S.Context.adjustFunctionType(unwrapped.get(), EI));
    return true;
  }

  if (attr.getKind() == ParsedAttr::AT_AnyX86NoCfCheck) {
    if (!S.getLangOpts().CFProtectionBranch) {
      S.Diag(attr.getLoc(), diag::warn_nocf_check_attribute_ignored);
      attr.setInvalid();
      return true;
    }

    if (S.CheckAttrTarget(attr) || S.CheckAttrNoArgs(attr))
      return true;

    // If this is not a function type, warning will be asserted by subject
    // check.
    if (!unwrapped.isFunctionType())
      return true;

    FunctionType::ExtInfo EI =
      unwrapped.get()->getExtInfo().withNoCfCheck(true);
    type = unwrapped.wrap(S, S.Context.adjustFunctionType(unwrapped.get(), EI));
    return true;
  }

  if (attr.getKind() == ParsedAttr::AT_Regparm) {
    unsigned value;
    if (S.CheckRegparmAttr(attr, value))
      return true;

    // Delay if this is not a function type.
    if (!unwrapped.isFunctionType())
      return false;

    // Diagnose regparm with fastcall.
    const FunctionType *fn = unwrapped.get();
    CallingConv CC = fn->getCallConv();
    if (CC == CC_X86FastCall) {
      S.Diag(attr.getLoc(), diag::err_attributes_are_not_compatible)
          << FunctionType::getNameForCallConv(CC) << "regparm"
          << attr.isRegularKeywordAttribute();
      attr.setInvalid();
      return true;
    }

    FunctionType::ExtInfo EI =
      unwrapped.get()->getExtInfo().withRegParm(value);
    type = unwrapped.wrap(S, S.Context.adjustFunctionType(unwrapped.get(), EI));
    return true;
  }

  if (attr.getKind() == ParsedAttr::AT_ArmStreaming ||
      attr.getKind() == ParsedAttr::AT_ArmStreamingCompatible ||
      attr.getKind() == ParsedAttr::AT_ArmSharedZA ||
      attr.getKind() == ParsedAttr::AT_ArmPreservesZA){
    if (S.CheckAttrTarget(attr) || S.CheckAttrNoArgs(attr))
      return true;

    if (!unwrapped.isFunctionType())
      return false;

    const auto *FnTy = unwrapped.get()->getAs<FunctionProtoType>();
    if (!FnTy) {
      // SME ACLE attributes are not supported on K&R-style unprototyped C
      // functions.
      S.Diag(attr.getLoc(), diag::warn_attribute_wrong_decl_type) <<
        attr << attr.isRegularKeywordAttribute() << ExpectedFunctionWithProtoType;
      attr.setInvalid();
      return false;
    }

    FunctionProtoType::ExtProtoInfo EPI = FnTy->getExtProtoInfo();
    switch (attr.getKind()) {
    case ParsedAttr::AT_ArmStreaming:
      if (checkMutualExclusion(state, EPI, attr,
                               ParsedAttr::AT_ArmStreamingCompatible))
        return true;
      EPI.setArmSMEAttribute(FunctionType::SME_PStateSMEnabledMask);
      break;
    case ParsedAttr::AT_ArmStreamingCompatible:
      if (checkMutualExclusion(state, EPI, attr, ParsedAttr::AT_ArmStreaming))
        return true;
      EPI.setArmSMEAttribute(FunctionType::SME_PStateSMCompatibleMask);
      break;
    case ParsedAttr::AT_ArmSharedZA:
      EPI.setArmSMEAttribute(FunctionType::SME_PStateZASharedMask);
      break;
    case ParsedAttr::AT_ArmPreservesZA:
      EPI.setArmSMEAttribute(FunctionType::SME_PStateZAPreservedMask);
      break;
    default:
      llvm_unreachable("Unsupported attribute");
    }

    QualType newtype = S.Context.getFunctionType(FnTy->getReturnType(),
                                                 FnTy->getParamTypes(), EPI);
    type = unwrapped.wrap(S, newtype->getAs<FunctionType>());
    return true;
  }

  if (attr.getKind() == ParsedAttr::AT_NoThrow) {
    // Delay if this is not a function type.
    if (!unwrapped.isFunctionType())
      return false;

    if (S.CheckAttrNoArgs(attr)) {
      attr.setInvalid();
      return true;
    }

    // Otherwise we can process right away.
    auto *Proto = unwrapped.get()->castAs<FunctionProtoType>();

    // MSVC ignores nothrow if it is in conflict with an explicit exception
    // specification.
    if (Proto->hasExceptionSpec()) {
      switch (Proto->getExceptionSpecType()) {
      case EST_None:
        llvm_unreachable("This doesn't have an exception spec!");

      case EST_DynamicNone:
      case EST_BasicNoexcept:
      case EST_NoexceptTrue:
      case EST_NoThrow:
        // Exception spec doesn't conflict with nothrow, so don't warn.
        [[fallthrough]];
      case EST_Unparsed:
      case EST_Uninstantiated:
      case EST_DependentNoexcept:
      case EST_Unevaluated:
        // We don't have enough information to properly determine if there is a
        // conflict, so suppress the warning.
        break;
      case EST_Dynamic:
      case EST_MSAny:
      case EST_NoexceptFalse:
        S.Diag(attr.getLoc(), diag::warn_nothrow_attribute_ignored);
        break;
      }
      return true;
    }

    type = unwrapped.wrap(
        S, S.Context
               .getFunctionTypeWithExceptionSpec(
                   QualType{Proto, 0},
                   FunctionProtoType::ExceptionSpecInfo{EST_NoThrow})
               ->getAs<FunctionType>());
    return true;
  }

  // Delay if the type didn't work out to a function.
  if (!unwrapped.isFunctionType()) return false;

  // Otherwise, a calling convention.
  CallingConv CC;
  if (S.CheckCallingConvAttr(attr, CC, /*FunctionDecl=*/nullptr, CFT))
    return true;

  const FunctionType *fn = unwrapped.get();
  CallingConv CCOld = fn->getCallConv();
  Attr *CCAttr = getCCTypeAttr(S.Context, attr);

  if (CCOld != CC) {
    // Error out on when there's already an attribute on the type
    // and the CCs don't match.
    if (S.getCallingConvAttributedType(type)) {
      S.Diag(attr.getLoc(), diag::err_attributes_are_not_compatible)
          << FunctionType::getNameForCallConv(CC)
          << FunctionType::getNameForCallConv(CCOld)
          << attr.isRegularKeywordAttribute();
      attr.setInvalid();
      return true;
    }
  }

  // Diagnose use of variadic functions with calling conventions that
  // don't support them (e.g. because they're callee-cleanup).
  // We delay warning about this on unprototyped function declarations
  // until after redeclaration checking, just in case we pick up a
  // prototype that way.  And apparently we also "delay" warning about
  // unprototyped function types in general, despite not necessarily having
  // much ability to diagnose it later.
  if (!supportsVariadicCall(CC)) {
    const FunctionProtoType *FnP = dyn_cast<FunctionProtoType>(fn);
    // Disable these diagnostics for SYCL
    if (FnP && FnP->isVariadic() && !S.getLangOpts().SYCLIsDevice) {
      // stdcall and fastcall are ignored with a warning for GCC and MS
      // compatibility.
      if (CC == CC_X86StdCall || CC == CC_X86FastCall)
        return S.Diag(attr.getLoc(), diag::warn_cconv_unsupported)
               << FunctionType::getNameForCallConv(CC)
               << (int)Sema::CallingConventionIgnoredReason::VariadicFunction;

      attr.setInvalid();
      return S.Diag(attr.getLoc(), diag::err_cconv_varargs)
             << FunctionType::getNameForCallConv(CC);
    }
  }

  // Also diagnose fastcall with regparm.
  if (CC == CC_X86FastCall && fn->getHasRegParm()) {
    S.Diag(attr.getLoc(), diag::err_attributes_are_not_compatible)
        << "regparm" << FunctionType::getNameForCallConv(CC_X86FastCall)
        << attr.isRegularKeywordAttribute();
    attr.setInvalid();
    return true;
  }

  // Modify the CC from the wrapped function type, wrap it all back, and then
  // wrap the whole thing in an AttributedType as written.  The modified type
  // might have a different CC if we ignored the attribute.
  QualType Equivalent;
  if (CCOld == CC) {
    Equivalent = type;
  } else {
    auto EI = unwrapped.get()->getExtInfo().withCallingConv(CC);
    Equivalent =
      unwrapped.wrap(S, S.Context.adjustFunctionType(unwrapped.get(), EI));
  }
  type = state.getAttributedType(CCAttr, type, Equivalent);
  return true;
}

bool Sema::hasExplicitCallingConv(QualType T) {
  const AttributedType *AT;

  // Stop if we'd be stripping off a typedef sugar node to reach the
  // AttributedType.
  while ((AT = T->getAs<AttributedType>()) &&
         AT->getAs<TypedefType>() == T->getAs<TypedefType>()) {
    if (AT->isCallingConv())
      return true;
    T = AT->getModifiedType();
  }
  return false;
}

void Sema::adjustMemberFunctionCC(QualType &T, bool HasThisPointer,
                                  bool IsCtorOrDtor, SourceLocation Loc) {
  FunctionTypeUnwrapper Unwrapped(*this, T);
  const FunctionType *FT = Unwrapped.get();
  bool IsVariadic = (isa<FunctionProtoType>(FT) &&
                     cast<FunctionProtoType>(FT)->isVariadic());
  CallingConv CurCC = FT->getCallConv();
  CallingConv ToCC =
      Context.getDefaultCallingConvention(IsVariadic, HasThisPointer);

  if (CurCC == ToCC)
    return;

  // MS compiler ignores explicit calling convention attributes on structors. We
  // should do the same.
  if (Context.getTargetInfo().getCXXABI().isMicrosoft() && IsCtorOrDtor) {
    // Issue a warning on ignored calling convention -- except of __stdcall.
    // Again, this is what MS compiler does.
    if (CurCC != CC_X86StdCall)
      Diag(Loc, diag::warn_cconv_unsupported)
          << FunctionType::getNameForCallConv(CurCC)
          << (int)Sema::CallingConventionIgnoredReason::ConstructorDestructor;
  // Default adjustment.
  } else {
    // Only adjust types with the default convention.  For example, on Windows
    // we should adjust a __cdecl type to __thiscall for instance methods, and a
    // __thiscall type to __cdecl for static methods.
    CallingConv DefaultCC =
        Context.getDefaultCallingConvention(IsVariadic, !HasThisPointer);

    if (CurCC != DefaultCC)
      return;

    if (hasExplicitCallingConv(T))
      return;
  }

  FT = Context.adjustFunctionType(FT, FT->getExtInfo().withCallingConv(ToCC));
  QualType Wrapped = Unwrapped.wrap(*this, FT);
  T = Context.getAdjustedType(T, Wrapped);
}

/// HandleVectorSizeAttribute - this attribute is only applicable to integral
/// and float scalars, although arrays, pointers, and function return values are
/// allowed in conjunction with this construct. Aggregates with this attribute
/// are invalid, even if they are of the same size as a corresponding scalar.
/// The raw attribute should contain precisely 1 argument, the vector size for
/// the variable, measured in bytes. If curType and rawAttr are well formed,
/// this routine will return a new vector type.
static void HandleVectorSizeAttr(QualType &CurType, const ParsedAttr &Attr,
                                 Sema &S) {
  // Check the attribute arguments.
  if (Attr.getNumArgs() != 1) {
    S.Diag(Attr.getLoc(), diag::err_attribute_wrong_number_arguments) << Attr
                                                                      << 1;
    Attr.setInvalid();
    return;
  }

  Expr *SizeExpr = Attr.getArgAsExpr(0);
  QualType T = S.BuildVectorType(CurType, SizeExpr, Attr.getLoc());
  if (!T.isNull())
    CurType = T;
  else
    Attr.setInvalid();
}

/// Process the OpenCL-like ext_vector_type attribute when it occurs on
/// a type.
static void HandleExtVectorTypeAttr(QualType &CurType, const ParsedAttr &Attr,
                                    Sema &S) {
  // check the attribute arguments.
  if (Attr.getNumArgs() != 1) {
    S.Diag(Attr.getLoc(), diag::err_attribute_wrong_number_arguments) << Attr
                                                                      << 1;
    return;
  }

  Expr *SizeExpr = Attr.getArgAsExpr(0);
  QualType T = S.BuildExtVectorType(CurType, SizeExpr, Attr.getLoc());
  if (!T.isNull())
    CurType = T;
}

static bool isPermittedNeonBaseType(QualType &Ty,
                                    VectorType::VectorKind VecKind, Sema &S) {
  const BuiltinType *BTy = Ty->getAs<BuiltinType>();
  if (!BTy)
    return false;

  llvm::Triple Triple = S.Context.getTargetInfo().getTriple();

  // Signed poly is mathematically wrong, but has been baked into some ABIs by
  // now.
  bool IsPolyUnsigned = Triple.getArch() == llvm::Triple::aarch64 ||
                        Triple.getArch() == llvm::Triple::aarch64_32 ||
                        Triple.getArch() == llvm::Triple::aarch64_be;
  if (VecKind == VectorType::NeonPolyVector) {
    if (IsPolyUnsigned) {
      // AArch64 polynomial vectors are unsigned.
      return BTy->getKind() == BuiltinType::UChar ||
             BTy->getKind() == BuiltinType::UShort ||
             BTy->getKind() == BuiltinType::ULong ||
             BTy->getKind() == BuiltinType::ULongLong;
    } else {
      // AArch32 polynomial vectors are signed.
      return BTy->getKind() == BuiltinType::SChar ||
             BTy->getKind() == BuiltinType::Short ||
             BTy->getKind() == BuiltinType::LongLong;
    }
  }

  // Non-polynomial vector types: the usual suspects are allowed, as well as
  // float64_t on AArch64.
  if ((Triple.isArch64Bit() || Triple.getArch() == llvm::Triple::aarch64_32) &&
      BTy->getKind() == BuiltinType::Double)
    return true;

  return BTy->getKind() == BuiltinType::SChar ||
         BTy->getKind() == BuiltinType::UChar ||
         BTy->getKind() == BuiltinType::Short ||
         BTy->getKind() == BuiltinType::UShort ||
         BTy->getKind() == BuiltinType::Int ||
         BTy->getKind() == BuiltinType::UInt ||
         BTy->getKind() == BuiltinType::Long ||
         BTy->getKind() == BuiltinType::ULong ||
         BTy->getKind() == BuiltinType::LongLong ||
         BTy->getKind() == BuiltinType::ULongLong ||
         BTy->getKind() == BuiltinType::Float ||
         BTy->getKind() == BuiltinType::Half ||
         BTy->getKind() == BuiltinType::BFloat16;
}

static bool verifyValidIntegerConstantExpr(Sema &S, const ParsedAttr &Attr,
                                           llvm::APSInt &Result) {
  const auto *AttrExpr = Attr.getArgAsExpr(0);
  if (!AttrExpr->isTypeDependent()) {
    if (std::optional<llvm::APSInt> Res =
            AttrExpr->getIntegerConstantExpr(S.Context)) {
      Result = *Res;
      return true;
    }
  }
  S.Diag(Attr.getLoc(), diag::err_attribute_argument_type)
      << Attr << AANT_ArgumentIntegerConstant << AttrExpr->getSourceRange();
  Attr.setInvalid();
  return false;
}

/// HandleNeonVectorTypeAttr - The "neon_vector_type" and
/// "neon_polyvector_type" attributes are used to create vector types that
/// are mangled according to ARM's ABI.  Otherwise, these types are identical
/// to those created with the "vector_size" attribute.  Unlike "vector_size"
/// the argument to these Neon attributes is the number of vector elements,
/// not the vector size in bytes.  The vector width and element type must
/// match one of the standard Neon vector types.
static void HandleNeonVectorTypeAttr(QualType &CurType, const ParsedAttr &Attr,
                                     Sema &S, VectorType::VectorKind VecKind) {
  bool IsTargetCUDAAndHostARM = false;
  if (S.getLangOpts().CUDAIsDevice) {
    const TargetInfo *AuxTI = S.getASTContext().getAuxTargetInfo();
    IsTargetCUDAAndHostARM =
        AuxTI && (AuxTI->getTriple().isAArch64() || AuxTI->getTriple().isARM());
  }

  // Target must have NEON (or MVE, whose vectors are similar enough
  // not to need a separate attribute)
  if (!(S.Context.getTargetInfo().hasFeature("neon") ||
        S.Context.getTargetInfo().hasFeature("mve") ||
        IsTargetCUDAAndHostARM)) {
    S.Diag(Attr.getLoc(), diag::err_attribute_unsupported)
        << Attr << "'neon' or 'mve'";
    Attr.setInvalid();
    return;
  }
  // Check the attribute arguments.
  if (Attr.getNumArgs() != 1) {
    S.Diag(Attr.getLoc(), diag::err_attribute_wrong_number_arguments)
        << Attr << 1;
    Attr.setInvalid();
    return;
  }
  // The number of elements must be an ICE.
  llvm::APSInt numEltsInt(32);
  if (!verifyValidIntegerConstantExpr(S, Attr, numEltsInt))
    return;

  // Only certain element types are supported for Neon vectors.
  if (!isPermittedNeonBaseType(CurType, VecKind, S) &&
      !IsTargetCUDAAndHostARM) {
    S.Diag(Attr.getLoc(), diag::err_attribute_invalid_vector_type) << CurType;
    Attr.setInvalid();
    return;
  }

  // The total size of the vector must be 64 or 128 bits.
  unsigned typeSize = static_cast<unsigned>(S.Context.getTypeSize(CurType));
  unsigned numElts = static_cast<unsigned>(numEltsInt.getZExtValue());
  unsigned vecSize = typeSize * numElts;
  if (vecSize != 64 && vecSize != 128) {
    S.Diag(Attr.getLoc(), diag::err_attribute_bad_neon_vector_size) << CurType;
    Attr.setInvalid();
    return;
  }

  CurType = S.Context.getVectorType(CurType, numElts, VecKind);
}

/// HandleArmSveVectorBitsTypeAttr - The "arm_sve_vector_bits" attribute is
/// used to create fixed-length versions of sizeless SVE types defined by
/// the ACLE, such as svint32_t and svbool_t.
static void HandleArmSveVectorBitsTypeAttr(QualType &CurType, ParsedAttr &Attr,
                                           Sema &S) {
  // Target must have SVE.
  if (!S.Context.getTargetInfo().hasFeature("sve")) {
    S.Diag(Attr.getLoc(), diag::err_attribute_unsupported) << Attr << "'sve'";
    Attr.setInvalid();
    return;
  }

  // Attribute is unsupported if '-msve-vector-bits=<bits>' isn't specified, or
  // if <bits>+ syntax is used.
  if (!S.getLangOpts().VScaleMin ||
      S.getLangOpts().VScaleMin != S.getLangOpts().VScaleMax) {
    S.Diag(Attr.getLoc(), diag::err_attribute_arm_feature_sve_bits_unsupported)
        << Attr;
    Attr.setInvalid();
    return;
  }

  // Check the attribute arguments.
  if (Attr.getNumArgs() != 1) {
    S.Diag(Attr.getLoc(), diag::err_attribute_wrong_number_arguments)
        << Attr << 1;
    Attr.setInvalid();
    return;
  }

  // The vector size must be an integer constant expression.
  llvm::APSInt SveVectorSizeInBits(32);
  if (!verifyValidIntegerConstantExpr(S, Attr, SveVectorSizeInBits))
    return;

  unsigned VecSize = static_cast<unsigned>(SveVectorSizeInBits.getZExtValue());

  // The attribute vector size must match -msve-vector-bits.
  if (VecSize != S.getLangOpts().VScaleMin * 128) {
    S.Diag(Attr.getLoc(), diag::err_attribute_bad_sve_vector_size)
        << VecSize << S.getLangOpts().VScaleMin * 128;
    Attr.setInvalid();
    return;
  }

  // Attribute can only be attached to a single SVE vector or predicate type.
  if (!CurType->isSveVLSBuiltinType()) {
    S.Diag(Attr.getLoc(), diag::err_attribute_invalid_sve_type)
        << Attr << CurType;
    Attr.setInvalid();
    return;
  }

  const auto *BT = CurType->castAs<BuiltinType>();

  QualType EltType = CurType->getSveEltType(S.Context);
  unsigned TypeSize = S.Context.getTypeSize(EltType);
  VectorType::VectorKind VecKind = VectorType::SveFixedLengthDataVector;
  if (BT->getKind() == BuiltinType::SveBool) {
    // Predicates are represented as i8.
    VecSize /= S.Context.getCharWidth() * S.Context.getCharWidth();
    VecKind = VectorType::SveFixedLengthPredicateVector;
  } else
    VecSize /= TypeSize;
  CurType = S.Context.getVectorType(EltType, VecSize, VecKind);
}

static void HandleArmMveStrictPolymorphismAttr(TypeProcessingState &State,
                                               QualType &CurType,
                                               ParsedAttr &Attr) {
  const VectorType *VT = dyn_cast<VectorType>(CurType);
  if (!VT || VT->getVectorKind() != VectorType::NeonVector) {
    State.getSema().Diag(Attr.getLoc(),
                         diag::err_attribute_arm_mve_polymorphism);
    Attr.setInvalid();
    return;
  }

  CurType =
      State.getAttributedType(createSimpleAttr<ArmMveStrictPolymorphismAttr>(
                                  State.getSema().Context, Attr),
                              CurType, CurType);
}

/// HandleRISCVRVVVectorBitsTypeAttr - The "riscv_rvv_vector_bits" attribute is
/// used to create fixed-length versions of sizeless RVV types such as
/// vint8m1_t_t.
static void HandleRISCVRVVVectorBitsTypeAttr(QualType &CurType,
                                             ParsedAttr &Attr, Sema &S) {
  // Target must have vector extension.
  if (!S.Context.getTargetInfo().hasFeature("zve32x")) {
    S.Diag(Attr.getLoc(), diag::err_attribute_unsupported)
        << Attr << "'zve32x'";
    Attr.setInvalid();
    return;
  }

  auto VScale = S.Context.getTargetInfo().getVScaleRange(S.getLangOpts());
  if (!VScale || !VScale->first || VScale->first != VScale->second) {
    S.Diag(Attr.getLoc(), diag::err_attribute_riscv_rvv_bits_unsupported)
        << Attr;
    Attr.setInvalid();
    return;
  }

  // Check the attribute arguments.
  if (Attr.getNumArgs() != 1) {
    S.Diag(Attr.getLoc(), diag::err_attribute_wrong_number_arguments)
        << Attr << 1;
    Attr.setInvalid();
    return;
  }

  // The vector size must be an integer constant expression.
  llvm::APSInt RVVVectorSizeInBits(32);
  if (!verifyValidIntegerConstantExpr(S, Attr, RVVVectorSizeInBits))
    return;

  // Attribute can only be attached to a single RVV vector type.
  if (!CurType->isRVVVLSBuiltinType()) {
    S.Diag(Attr.getLoc(), diag::err_attribute_invalid_rvv_type)
        << Attr << CurType;
    Attr.setInvalid();
    return;
  }

  unsigned VecSize = static_cast<unsigned>(RVVVectorSizeInBits.getZExtValue());

  ASTContext::BuiltinVectorTypeInfo Info =
      S.Context.getBuiltinVectorTypeInfo(CurType->castAs<BuiltinType>());
  unsigned EltSize = S.Context.getTypeSize(Info.ElementType);
  unsigned MinElts = Info.EC.getKnownMinValue();

  // The attribute vector size must match -mrvv-vector-bits.
  unsigned ExpectedSize = VScale->first * MinElts * EltSize;
  if (VecSize != ExpectedSize) {
    S.Diag(Attr.getLoc(), diag::err_attribute_bad_rvv_vector_size)
        << VecSize << ExpectedSize;
    Attr.setInvalid();
    return;
  }

  VectorType::VectorKind VecKind = VectorType::RVVFixedLengthDataVector;
  VecSize /= EltSize;
  CurType = S.Context.getVectorType(Info.ElementType, VecSize, VecKind);
}

/// Handle OpenCL Access Qualifier Attribute.
static void HandleOpenCLAccessAttr(QualType &CurType, const ParsedAttr &Attr,
                                   Sema &S) {
  // OpenCL v2.0 s6.6 - Access qualifier can be used only for image and pipe type.
  if (!(CurType->isImageType() || CurType->isPipeType())) {
    S.Diag(Attr.getLoc(), diag::err_opencl_invalid_access_qualifier);
    Attr.setInvalid();
    return;
  }

  if (const TypedefType* TypedefTy = CurType->getAs<TypedefType>()) {
    QualType BaseTy = TypedefTy->desugar();

    std::string PrevAccessQual;
    if (BaseTy->isPipeType()) {
      if (TypedefTy->getDecl()->hasAttr<OpenCLAccessAttr>()) {
        OpenCLAccessAttr *Attr =
            TypedefTy->getDecl()->getAttr<OpenCLAccessAttr>();
        PrevAccessQual = Attr->getSpelling();
      } else {
        PrevAccessQual = "read_only";
      }
    } else if (const BuiltinType* ImgType = BaseTy->getAs<BuiltinType>()) {

      switch (ImgType->getKind()) {
        #define IMAGE_TYPE(ImgType, Id, SingletonId, Access, Suffix) \
      case BuiltinType::Id:                                          \
        PrevAccessQual = #Access;                                    \
        break;
        #include "clang/Basic/OpenCLImageTypes.def"
      default:
        llvm_unreachable("Unable to find corresponding image type.");
      }
    } else {
      llvm_unreachable("unexpected type");
    }
    StringRef AttrName = Attr.getAttrName()->getName();
    if (PrevAccessQual == AttrName.ltrim("_")) {
      // Duplicated qualifiers
      S.Diag(Attr.getLoc(), diag::warn_duplicate_declspec)
         << AttrName << Attr.getRange();
    } else {
      // Contradicting qualifiers
      S.Diag(Attr.getLoc(), diag::err_opencl_multiple_access_qualifiers);
    }

    S.Diag(TypedefTy->getDecl()->getBeginLoc(),
           diag::note_opencl_typedef_access_qualifier) << PrevAccessQual;
  } else if (CurType->isPipeType()) {
    if (Attr.getSemanticSpelling() == OpenCLAccessAttr::Keyword_write_only) {
      QualType ElemType = CurType->castAs<PipeType>()->getElementType();
      CurType = S.Context.getWritePipeType(ElemType);
    }
  }
}

/// HandleMatrixTypeAttr - "matrix_type" attribute, like ext_vector_type
static void HandleMatrixTypeAttr(QualType &CurType, const ParsedAttr &Attr,
                                 Sema &S) {
  if (!S.getLangOpts().MatrixTypes) {
    S.Diag(Attr.getLoc(), diag::err_builtin_matrix_disabled);
    return;
  }

  if (Attr.getNumArgs() != 2) {
    S.Diag(Attr.getLoc(), diag::err_attribute_wrong_number_arguments)
        << Attr << 2;
    return;
  }

  Expr *RowsExpr = Attr.getArgAsExpr(0);
  Expr *ColsExpr = Attr.getArgAsExpr(1);
  QualType T = S.BuildMatrixType(CurType, RowsExpr, ColsExpr, Attr.getLoc());
  if (!T.isNull())
    CurType = T;
}

static void HandleAnnotateTypeAttr(TypeProcessingState &State,
                                   QualType &CurType, const ParsedAttr &PA) {
  Sema &S = State.getSema();

  if (PA.getNumArgs() < 1) {
    S.Diag(PA.getLoc(), diag::err_attribute_too_few_arguments) << PA << 1;
    return;
  }

  // Make sure that there is a string literal as the annotation's first
  // argument.
  StringRef Str;
  if (!S.checkStringLiteralArgumentAttr(PA, 0, Str))
    return;

  llvm::SmallVector<Expr *, 4> Args;
  Args.reserve(PA.getNumArgs() - 1);
  for (unsigned Idx = 1; Idx < PA.getNumArgs(); Idx++) {
    assert(!PA.isArgIdent(Idx));
    Args.push_back(PA.getArgAsExpr(Idx));
  }
  if (!S.ConstantFoldAttrArgs(PA, Args))
    return;
  auto *AnnotateTypeAttr =
      AnnotateTypeAttr::Create(S.Context, Str, Args.data(), Args.size(), PA);
  CurType = State.getAttributedType(AnnotateTypeAttr, CurType, CurType);
}

static void HandleLifetimeBoundAttr(TypeProcessingState &State,
                                    QualType &CurType,
                                    ParsedAttr &Attr) {
  if (State.getDeclarator().isDeclarationOfFunction()) {
    CurType = State.getAttributedType(
        createSimpleAttr<LifetimeBoundAttr>(State.getSema().Context, Attr),
        CurType, CurType);
  }
}

static void processTypeAttrs(TypeProcessingState &state, QualType &type,
                             TypeAttrLocation TAL,
                             const ParsedAttributesView &attrs,
                             Sema::CUDAFunctionTarget CFT) {

  state.setParsedNoDeref(false);
  if (attrs.empty())
    return;

  // Scan through and apply attributes to this type where it makes sense.  Some
  // attributes (such as __address_space__, __vector_size__, etc) apply to the
  // type, but others can be present in the type specifiers even though they
  // apply to the decl.  Here we apply type attributes and ignore the rest.

  // This loop modifies the list pretty frequently, but we still need to make
  // sure we visit every element once. Copy the attributes list, and iterate
  // over that.
  ParsedAttributesView AttrsCopy{attrs};
  for (ParsedAttr &attr : AttrsCopy) {

    // Skip attributes that were marked to be invalid.
    if (attr.isInvalid())
      continue;

    if (attr.isStandardAttributeSyntax() || attr.isRegularKeywordAttribute()) {
      // [[gnu::...]] attributes are treated as declaration attributes, so may
      // not appertain to a DeclaratorChunk. If we handle them as type
      // attributes, accept them in that position and diagnose the GCC
      // incompatibility.
      if (attr.isGNUScope()) {
        assert(attr.isStandardAttributeSyntax());
        bool IsTypeAttr = attr.isTypeAttr();
        if (TAL == TAL_DeclChunk) {
          state.getSema().Diag(attr.getLoc(),
                               IsTypeAttr
                                   ? diag::warn_gcc_ignores_type_attr
                                   : diag::warn_cxx11_gnu_attribute_on_type)
              << attr;
          if (!IsTypeAttr)
            continue;
        }
      } else if (TAL != TAL_DeclSpec && TAL != TAL_DeclChunk &&
                 !attr.isTypeAttr()) {
        // Otherwise, only consider type processing for a C++11 attribute if
        // - it has actually been applied to a type (decl-specifier-seq or
        //   declarator chunk), or
        // - it is a type attribute, irrespective of where it was applied (so
        //   that we can support the legacy behavior of some type attributes
        //   that can be applied to the declaration name).
        continue;
      }
    }

    // If this is an attribute we can handle, do so now,
    // otherwise, add it to the FnAttrs list for rechaining.
    switch (attr.getKind()) {
    default:
      // A [[]] attribute on a declarator chunk must appertain to a type.
      if ((attr.isStandardAttributeSyntax() ||
           attr.isRegularKeywordAttribute()) && TAL == TAL_DeclChunk &&
          (!state.isProcessingLambdaExpr() ||
           !attr.supportsNonconformingLambdaSyntax())) {
        state.getSema().Diag(attr.getLoc(), diag::err_attribute_not_type_attr)
            << attr << attr.isRegularKeywordAttribute();
        attr.setUsedAsTypeAttr();
      }
      break;

    case ParsedAttr::UnknownAttribute:
      if (attr.isStandardAttributeSyntax()) {
        state.getSema().Diag(attr.getLoc(),
                             diag::warn_unknown_attribute_ignored)
            << attr << attr.getRange();
        // Mark the attribute as invalid so we don't emit the same diagnostic
        // multiple times.
        attr.setInvalid();
      }
      break;

    case ParsedAttr::IgnoredAttribute:
      break;

    case ParsedAttr::AT_BTFTypeTag:
      HandleBTFTypeTagAttribute(type, attr, state);
      attr.setUsedAsTypeAttr();
      break;

    case ParsedAttr::AT_MayAlias:
      // FIXME: This attribute needs to actually be handled, but if we ignore
      // it it breaks large amounts of Linux software.
      attr.setUsedAsTypeAttr();
      break;
    case ParsedAttr::AT_OpenCLPrivateAddressSpace:
    case ParsedAttr::AT_OpenCLGlobalAddressSpace:
    case ParsedAttr::AT_OpenCLGlobalDeviceAddressSpace:
    case ParsedAttr::AT_OpenCLGlobalHostAddressSpace:
    case ParsedAttr::AT_OpenCLLocalAddressSpace:
    case ParsedAttr::AT_OpenCLConstantAddressSpace:
    case ParsedAttr::AT_OpenCLGenericAddressSpace:
    case ParsedAttr::AT_HLSLGroupSharedAddressSpace:
    case ParsedAttr::AT_AddressSpace:
      HandleAddressSpaceTypeAttribute(type, attr, state);
      attr.setUsedAsTypeAttr();
      break;
    OBJC_POINTER_TYPE_ATTRS_CASELIST:
      if (!handleObjCPointerTypeAttr(state, attr, type))
        distributeObjCPointerTypeAttr(state, attr, type);
      attr.setUsedAsTypeAttr();
      break;
    case ParsedAttr::AT_VectorSize:
      HandleVectorSizeAttr(type, attr, state.getSema());
      attr.setUsedAsTypeAttr();
      break;
    case ParsedAttr::AT_ExtVectorType:
      HandleExtVectorTypeAttr(type, attr, state.getSema());
      attr.setUsedAsTypeAttr();
      break;
    case ParsedAttr::AT_NeonVectorType:
      HandleNeonVectorTypeAttr(type, attr, state.getSema(),
                               VectorType::NeonVector);
      attr.setUsedAsTypeAttr();
      break;
    case ParsedAttr::AT_NeonPolyVectorType:
      HandleNeonVectorTypeAttr(type, attr, state.getSema(),
                               VectorType::NeonPolyVector);
      attr.setUsedAsTypeAttr();
      break;
    case ParsedAttr::AT_ArmSveVectorBits:
      HandleArmSveVectorBitsTypeAttr(type, attr, state.getSema());
      attr.setUsedAsTypeAttr();
      break;
    case ParsedAttr::AT_ArmMveStrictPolymorphism: {
      HandleArmMveStrictPolymorphismAttr(state, type, attr);
      attr.setUsedAsTypeAttr();
      break;
    }
    case ParsedAttr::AT_RISCVRVVVectorBits:
      HandleRISCVRVVVectorBitsTypeAttr(type, attr, state.getSema());
      attr.setUsedAsTypeAttr();
      break;
    case ParsedAttr::AT_OpenCLAccess:
      HandleOpenCLAccessAttr(type, attr, state.getSema());
      attr.setUsedAsTypeAttr();
      break;
    case ParsedAttr::AT_SYCLIntelPipe:
      HandleSYCLPipeAttribute(type, attr, state);
      attr.setUsedAsTypeAttr();
      break;
    case ParsedAttr::AT_LifetimeBound:
      if (TAL == TAL_DeclChunk)
        HandleLifetimeBoundAttr(state, type, attr);
      break;

    case ParsedAttr::AT_NoDeref: {
      // FIXME: `noderef` currently doesn't work correctly in [[]] syntax.
      // See https://github.com/llvm/llvm-project/issues/55790 for details.
      // For the time being, we simply emit a warning that the attribute is
      // ignored.
      if (attr.isStandardAttributeSyntax()) {
        state.getSema().Diag(attr.getLoc(), diag::warn_attribute_ignored)
            << attr;
        break;
      }
      ASTContext &Ctx = state.getSema().Context;
      type = state.getAttributedType(createSimpleAttr<NoDerefAttr>(Ctx, attr),
                                     type, type);
      attr.setUsedAsTypeAttr();
      state.setParsedNoDeref(true);
      break;
    }

    case ParsedAttr::AT_MatrixType:
      HandleMatrixTypeAttr(type, attr, state.getSema());
      attr.setUsedAsTypeAttr();
      break;

    case ParsedAttr::AT_WebAssemblyFuncref: {
      if (!HandleWebAssemblyFuncrefAttr(state, type, attr))
        attr.setUsedAsTypeAttr();
      break;
    }

    MS_TYPE_ATTRS_CASELIST:
      if (!handleMSPointerTypeQualifierAttr(state, attr, type))
        attr.setUsedAsTypeAttr();
      break;


    NULLABILITY_TYPE_ATTRS_CASELIST:
      // Either add nullability here or try to distribute it.  We
      // don't want to distribute the nullability specifier past any
      // dependent type, because that complicates the user model.
      if (type->canHaveNullability() || type->isDependentType() ||
          type->isArrayType() ||
          !distributeNullabilityTypeAttr(state, type, attr)) {
        unsigned endIndex;
        if (TAL == TAL_DeclChunk)
          endIndex = state.getCurrentChunkIndex();
        else
          endIndex = state.getDeclarator().getNumTypeObjects();
        bool allowOnArrayType =
            state.getDeclarator().isPrototypeContext() &&
            !hasOuterPointerLikeChunk(state.getDeclarator(), endIndex);
        if (checkNullabilityTypeSpecifier(
              state,
              type,
              attr,
              allowOnArrayType)) {
          attr.setInvalid();
        }

        attr.setUsedAsTypeAttr();
      }
      break;

    case ParsedAttr::AT_ObjCKindOf:
      // '__kindof' must be part of the decl-specifiers.
      switch (TAL) {
      case TAL_DeclSpec:
        break;

      case TAL_DeclChunk:
      case TAL_DeclName:
        state.getSema().Diag(attr.getLoc(),
                             diag::err_objc_kindof_wrong_position)
            << FixItHint::CreateRemoval(attr.getLoc())
            << FixItHint::CreateInsertion(
                   state.getDeclarator().getDeclSpec().getBeginLoc(),
                   "__kindof ");
        break;
      }

      // Apply it regardless.
      if (checkObjCKindOfType(state, type, attr))
        attr.setInvalid();
      break;

    case ParsedAttr::AT_NoThrow:
    // Exception Specifications aren't generally supported in C mode throughout
    // clang, so revert to attribute-based handling for C.
      if (!state.getSema().getLangOpts().CPlusPlus)
        break;
      [[fallthrough]];
    FUNCTION_TYPE_ATTRS_CASELIST:
      attr.setUsedAsTypeAttr();

      // Attributes with standard syntax have strict rules for what they
      // appertain to and hence should not use the "distribution" logic below.
      if (attr.isStandardAttributeSyntax() ||
          attr.isRegularKeywordAttribute()) {
        if (!handleFunctionTypeAttr(state, attr, type, CFT)) {
          diagnoseBadTypeAttribute(state.getSema(), attr, type);
          attr.setInvalid();
        }
        break;
      }

      // Never process function type attributes as part of the
      // declaration-specifiers.
      if (TAL == TAL_DeclSpec)
        distributeFunctionTypeAttrFromDeclSpec(state, attr, type, CFT);

      // Otherwise, handle the possible delays.
      else if (!handleFunctionTypeAttr(state, attr, type, CFT))
        distributeFunctionTypeAttr(state, attr, type);
      break;
    case ParsedAttr::AT_AcquireHandle: {
      if (!type->isFunctionType())
        return;

      if (attr.getNumArgs() != 1) {
        state.getSema().Diag(attr.getLoc(),
                             diag::err_attribute_wrong_number_arguments)
            << attr << 1;
        attr.setInvalid();
        return;
      }

      StringRef HandleType;
      if (!state.getSema().checkStringLiteralArgumentAttr(attr, 0, HandleType))
        return;
      type = state.getAttributedType(
          AcquireHandleAttr::Create(state.getSema().Context, HandleType, attr),
          type, type);
      attr.setUsedAsTypeAttr();
      break;
    }
    case ParsedAttr::AT_AnnotateType: {
      HandleAnnotateTypeAttr(state, type, attr);
      attr.setUsedAsTypeAttr();
      break;
    }
    }

    // Handle attributes that are defined in a macro. We do not want this to be
    // applied to ObjC builtin attributes.
    if (isa<AttributedType>(type) && attr.hasMacroIdentifier() &&
        !type.getQualifiers().hasObjCLifetime() &&
        !type.getQualifiers().hasObjCGCAttr() &&
        attr.getKind() != ParsedAttr::AT_ObjCGC &&
        attr.getKind() != ParsedAttr::AT_ObjCOwnership) {
      const IdentifierInfo *MacroII = attr.getMacroIdentifier();
      type = state.getSema().Context.getMacroQualifiedType(type, MacroII);
      state.setExpansionLocForMacroQualifiedType(
          cast<MacroQualifiedType>(type.getTypePtr()),
          attr.getMacroExpansionLoc());
    }
  }
}

void Sema::completeExprArrayBound(Expr *E) {
  if (DeclRefExpr *DRE = dyn_cast<DeclRefExpr>(E->IgnoreParens())) {
    if (VarDecl *Var = dyn_cast<VarDecl>(DRE->getDecl())) {
      if (isTemplateInstantiation(Var->getTemplateSpecializationKind())) {
        auto *Def = Var->getDefinition();
        if (!Def) {
          SourceLocation PointOfInstantiation = E->getExprLoc();
          runWithSufficientStackSpace(PointOfInstantiation, [&] {
            InstantiateVariableDefinition(PointOfInstantiation, Var);
          });
          Def = Var->getDefinition();

          // If we don't already have a point of instantiation, and we managed
          // to instantiate a definition, this is the point of instantiation.
          // Otherwise, we don't request an end-of-TU instantiation, so this is
          // not a point of instantiation.
          // FIXME: Is this really the right behavior?
          if (Var->getPointOfInstantiation().isInvalid() && Def) {
            assert(Var->getTemplateSpecializationKind() ==
                       TSK_ImplicitInstantiation &&
                   "explicit instantiation with no point of instantiation");
            Var->setTemplateSpecializationKind(
                Var->getTemplateSpecializationKind(), PointOfInstantiation);
          }
        }

        // Update the type to the definition's type both here and within the
        // expression.
        if (Def) {
          DRE->setDecl(Def);
          QualType T = Def->getType();
          DRE->setType(T);
          // FIXME: Update the type on all intervening expressions.
          E->setType(T);
        }

        // We still go on to try to complete the type independently, as it
        // may also require instantiations or diagnostics if it remains
        // incomplete.
      }
    }
  }
}

QualType Sema::getCompletedType(Expr *E) {
  // Incomplete array types may be completed by the initializer attached to
  // their definitions. For static data members of class templates and for
  // variable templates, we need to instantiate the definition to get this
  // initializer and complete the type.
  if (E->getType()->isIncompleteArrayType())
    completeExprArrayBound(E);

  // FIXME: Are there other cases which require instantiating something other
  // than the type to complete the type of an expression?

  return E->getType();
}

/// Ensure that the type of the given expression is complete.
///
/// This routine checks whether the expression \p E has a complete type. If the
/// expression refers to an instantiable construct, that instantiation is
/// performed as needed to complete its type. Furthermore
/// Sema::RequireCompleteType is called for the expression's type (or in the
/// case of a reference type, the referred-to type).
///
/// \param E The expression whose type is required to be complete.
/// \param Kind Selects which completeness rules should be applied.
/// \param Diagnoser The object that will emit a diagnostic if the type is
/// incomplete.
///
/// \returns \c true if the type of \p E is incomplete and diagnosed, \c false
/// otherwise.
bool Sema::RequireCompleteExprType(Expr *E, CompleteTypeKind Kind,
                                   TypeDiagnoser &Diagnoser) {
  return RequireCompleteType(E->getExprLoc(), getCompletedType(E), Kind,
                             Diagnoser);
}

bool Sema::RequireCompleteExprType(Expr *E, unsigned DiagID) {
  BoundTypeDiagnoser<> Diagnoser(DiagID);
  return RequireCompleteExprType(E, CompleteTypeKind::Default, Diagnoser);
}

/// Ensure that the type T is a complete type.
///
/// This routine checks whether the type @p T is complete in any
/// context where a complete type is required. If @p T is a complete
/// type, returns false. If @p T is a class template specialization,
/// this routine then attempts to perform class template
/// instantiation. If instantiation fails, or if @p T is incomplete
/// and cannot be completed, issues the diagnostic @p diag (giving it
/// the type @p T) and returns true.
///
/// @param Loc  The location in the source that the incomplete type
/// diagnostic should refer to.
///
/// @param T  The type that this routine is examining for completeness.
///
/// @param Kind Selects which completeness rules should be applied.
///
/// @returns @c true if @p T is incomplete and a diagnostic was emitted,
/// @c false otherwise.
bool Sema::RequireCompleteType(SourceLocation Loc, QualType T,
                               CompleteTypeKind Kind,
                               TypeDiagnoser &Diagnoser) {
  if (RequireCompleteTypeImpl(Loc, T, Kind, &Diagnoser))
    return true;
  if (const TagType *Tag = T->getAs<TagType>()) {
    if (!Tag->getDecl()->isCompleteDefinitionRequired()) {
      Tag->getDecl()->setCompleteDefinitionRequired();
      Consumer.HandleTagDeclRequiredDefinition(Tag->getDecl());
    }
  }
  return false;
}

bool Sema::hasStructuralCompatLayout(Decl *D, Decl *Suggested) {
  llvm::DenseSet<std::pair<Decl *, Decl *>> NonEquivalentDecls;
  if (!Suggested)
    return false;

  // FIXME: Add a specific mode for C11 6.2.7/1 in StructuralEquivalenceContext
  // and isolate from other C++ specific checks.
  StructuralEquivalenceContext Ctx(
      D->getASTContext(), Suggested->getASTContext(), NonEquivalentDecls,
      StructuralEquivalenceKind::Default,
      false /*StrictTypeSpelling*/, true /*Complain*/,
      true /*ErrorOnTagTypeMismatch*/);
  return Ctx.IsEquivalent(D, Suggested);
}

bool Sema::hasAcceptableDefinition(NamedDecl *D, NamedDecl **Suggested,
                                   AcceptableKind Kind, bool OnlyNeedComplete) {
  // Easy case: if we don't have modules, all declarations are visible.
  if (!getLangOpts().Modules && !getLangOpts().ModulesLocalVisibility)
    return true;

  // If this definition was instantiated from a template, map back to the
  // pattern from which it was instantiated.
  if (isa<TagDecl>(D) && cast<TagDecl>(D)->isBeingDefined()) {
    // We're in the middle of defining it; this definition should be treated
    // as visible.
    return true;
  } else if (auto *RD = dyn_cast<CXXRecordDecl>(D)) {
    if (auto *Pattern = RD->getTemplateInstantiationPattern())
      RD = Pattern;
    D = RD->getDefinition();
  } else if (auto *ED = dyn_cast<EnumDecl>(D)) {
    if (auto *Pattern = ED->getTemplateInstantiationPattern())
      ED = Pattern;
    if (OnlyNeedComplete && (ED->isFixed() || getLangOpts().MSVCCompat)) {
      // If the enum has a fixed underlying type, it may have been forward
      // declared. In -fms-compatibility, `enum Foo;` will also forward declare
      // the enum and assign it the underlying type of `int`. Since we're only
      // looking for a complete type (not a definition), any visible declaration
      // of it will do.
      *Suggested = nullptr;
      for (auto *Redecl : ED->redecls()) {
        if (isAcceptable(Redecl, Kind))
          return true;
        if (Redecl->isThisDeclarationADefinition() ||
            (Redecl->isCanonicalDecl() && !*Suggested))
          *Suggested = Redecl;
      }

      return false;
    }
    D = ED->getDefinition();
  } else if (auto *FD = dyn_cast<FunctionDecl>(D)) {
    if (auto *Pattern = FD->getTemplateInstantiationPattern())
      FD = Pattern;
    D = FD->getDefinition();
  } else if (auto *VD = dyn_cast<VarDecl>(D)) {
    if (auto *Pattern = VD->getTemplateInstantiationPattern())
      VD = Pattern;
    D = VD->getDefinition();
  }

  assert(D && "missing definition for pattern of instantiated definition");

  *Suggested = D;

  auto DefinitionIsAcceptable = [&] {
    // The (primary) definition might be in a visible module.
    if (isAcceptable(D, Kind))
      return true;

    // A visible module might have a merged definition instead.
    if (D->isModulePrivate() ? hasMergedDefinitionInCurrentModule(D)
                             : hasVisibleMergedDefinition(D)) {
      if (CodeSynthesisContexts.empty() &&
          !getLangOpts().ModulesLocalVisibility) {
        // Cache the fact that this definition is implicitly visible because
        // there is a visible merged definition.
        D->setVisibleDespiteOwningModule();
      }
      return true;
    }

    return false;
  };

  if (DefinitionIsAcceptable())
    return true;

  // The external source may have additional definitions of this entity that are
  // visible, so complete the redeclaration chain now and ask again.
  if (auto *Source = Context.getExternalSource()) {
    Source->CompleteRedeclChain(D);
    return DefinitionIsAcceptable();
  }

  return false;
}

/// Determine whether there is any declaration of \p D that was ever a
///        definition (perhaps before module merging) and is currently visible.
/// \param D The definition of the entity.
/// \param Suggested Filled in with the declaration that should be made visible
///        in order to provide a definition of this entity.
/// \param OnlyNeedComplete If \c true, we only need the type to be complete,
///        not defined. This only matters for enums with a fixed underlying
///        type, since in all other cases, a type is complete if and only if it
///        is defined.
bool Sema::hasVisibleDefinition(NamedDecl *D, NamedDecl **Suggested,
                                bool OnlyNeedComplete) {
  return hasAcceptableDefinition(D, Suggested, Sema::AcceptableKind::Visible,
                                 OnlyNeedComplete);
}

/// Determine whether there is any declaration of \p D that was ever a
///        definition (perhaps before module merging) and is currently
///        reachable.
/// \param D The definition of the entity.
/// \param Suggested Filled in with the declaration that should be made
/// reachable
///        in order to provide a definition of this entity.
/// \param OnlyNeedComplete If \c true, we only need the type to be complete,
///        not defined. This only matters for enums with a fixed underlying
///        type, since in all other cases, a type is complete if and only if it
///        is defined.
bool Sema::hasReachableDefinition(NamedDecl *D, NamedDecl **Suggested,
                                  bool OnlyNeedComplete) {
  return hasAcceptableDefinition(D, Suggested, Sema::AcceptableKind::Reachable,
                                 OnlyNeedComplete);
}

/// Locks in the inheritance model for the given class and all of its bases.
static void assignInheritanceModel(Sema &S, CXXRecordDecl *RD) {
  RD = RD->getMostRecentNonInjectedDecl();
  if (!RD->hasAttr<MSInheritanceAttr>()) {
    MSInheritanceModel IM;
    bool BestCase = false;
    switch (S.MSPointerToMemberRepresentationMethod) {
    case LangOptions::PPTMK_BestCase:
      BestCase = true;
      IM = RD->calculateInheritanceModel();
      break;
    case LangOptions::PPTMK_FullGeneralitySingleInheritance:
      IM = MSInheritanceModel::Single;
      break;
    case LangOptions::PPTMK_FullGeneralityMultipleInheritance:
      IM = MSInheritanceModel::Multiple;
      break;
    case LangOptions::PPTMK_FullGeneralityVirtualInheritance:
      IM = MSInheritanceModel::Unspecified;
      break;
    }

    SourceRange Loc = S.ImplicitMSInheritanceAttrLoc.isValid()
                          ? S.ImplicitMSInheritanceAttrLoc
                          : RD->getSourceRange();
    RD->addAttr(MSInheritanceAttr::CreateImplicit(
        S.getASTContext(), BestCase, Loc, MSInheritanceAttr::Spelling(IM)));
    S.Consumer.AssignInheritanceModel(RD);
  }
}

/// The implementation of RequireCompleteType
bool Sema::RequireCompleteTypeImpl(SourceLocation Loc, QualType T,
                                   CompleteTypeKind Kind,
                                   TypeDiagnoser *Diagnoser) {
  // FIXME: Add this assertion to make sure we always get instantiation points.
  //  assert(!Loc.isInvalid() && "Invalid location in RequireCompleteType");
  // FIXME: Add this assertion to help us flush out problems with
  // checking for dependent types and type-dependent expressions.
  //
  //  assert(!T->isDependentType() &&
  //         "Can't ask whether a dependent type is complete");

  if (const MemberPointerType *MPTy = T->getAs<MemberPointerType>()) {
    if (!MPTy->getClass()->isDependentType()) {
      if (getLangOpts().CompleteMemberPointers &&
          !MPTy->getClass()->getAsCXXRecordDecl()->isBeingDefined() &&
          RequireCompleteType(Loc, QualType(MPTy->getClass(), 0), Kind,
                              diag::err_memptr_incomplete))
        return true;

      // We lock in the inheritance model once somebody has asked us to ensure
      // that a pointer-to-member type is complete.
      if (Context.getTargetInfo().getCXXABI().isMicrosoft()) {
        (void)isCompleteType(Loc, QualType(MPTy->getClass(), 0));
        assignInheritanceModel(*this, MPTy->getMostRecentCXXRecordDecl());
      }
    }
  }

  NamedDecl *Def = nullptr;
  bool AcceptSizeless = (Kind == CompleteTypeKind::AcceptSizeless);
  bool Incomplete = (T->isIncompleteType(&Def) ||
                     (!AcceptSizeless && T->isSizelessBuiltinType()));

  // Check that any necessary explicit specializations are visible. For an
  // enum, we just need the declaration, so don't check this.
  if (Def && !isa<EnumDecl>(Def))
    checkSpecializationReachability(Loc, Def);

  // If we have a complete type, we're done.
  if (!Incomplete) {
    NamedDecl *Suggested = nullptr;
    if (Def &&
        !hasReachableDefinition(Def, &Suggested, /*OnlyNeedComplete=*/true)) {
      // If the user is going to see an error here, recover by making the
      // definition visible.
      bool TreatAsComplete = Diagnoser && !isSFINAEContext();
      if (Diagnoser && Suggested)
        diagnoseMissingImport(Loc, Suggested, MissingImportKind::Definition,
                              /*Recover*/ TreatAsComplete);
      return !TreatAsComplete;
    } else if (Def && !TemplateInstCallbacks.empty()) {
      CodeSynthesisContext TempInst;
      TempInst.Kind = CodeSynthesisContext::Memoization;
      TempInst.Template = Def;
      TempInst.Entity = Def;
      TempInst.PointOfInstantiation = Loc;
      atTemplateBegin(TemplateInstCallbacks, *this, TempInst);
      atTemplateEnd(TemplateInstCallbacks, *this, TempInst);
    }

    return false;
  }

  TagDecl *Tag = dyn_cast_or_null<TagDecl>(Def);
  ObjCInterfaceDecl *IFace = dyn_cast_or_null<ObjCInterfaceDecl>(Def);

  // Give the external source a chance to provide a definition of the type.
  // This is kept separate from completing the redeclaration chain so that
  // external sources such as LLDB can avoid synthesizing a type definition
  // unless it's actually needed.
  if (Tag || IFace) {
    // Avoid diagnosing invalid decls as incomplete.
    if (Def->isInvalidDecl())
      return true;

    // Give the external AST source a chance to complete the type.
    if (auto *Source = Context.getExternalSource()) {
      if (Tag && Tag->hasExternalLexicalStorage())
          Source->CompleteType(Tag);
      if (IFace && IFace->hasExternalLexicalStorage())
          Source->CompleteType(IFace);
      // If the external source completed the type, go through the motions
      // again to ensure we're allowed to use the completed type.
      if (!T->isIncompleteType())
        return RequireCompleteTypeImpl(Loc, T, Kind, Diagnoser);
    }
  }

  // If we have a class template specialization or a class member of a
  // class template specialization, or an array with known size of such,
  // try to instantiate it.
  if (auto *RD = dyn_cast_or_null<CXXRecordDecl>(Tag)) {
    bool Instantiated = false;
    bool Diagnosed = false;
    if (RD->isDependentContext()) {
      // Don't try to instantiate a dependent class (eg, a member template of
      // an instantiated class template specialization).
      // FIXME: Can this ever happen?
    } else if (auto *ClassTemplateSpec =
            dyn_cast<ClassTemplateSpecializationDecl>(RD)) {
      if (ClassTemplateSpec->getSpecializationKind() == TSK_Undeclared) {
        runWithSufficientStackSpace(Loc, [&] {
          Diagnosed = InstantiateClassTemplateSpecialization(
              Loc, ClassTemplateSpec, TSK_ImplicitInstantiation,
              /*Complain=*/Diagnoser);
        });
        Instantiated = true;
      }
    } else {
      CXXRecordDecl *Pattern = RD->getInstantiatedFromMemberClass();
      if (!RD->isBeingDefined() && Pattern) {
        MemberSpecializationInfo *MSI = RD->getMemberSpecializationInfo();
        assert(MSI && "Missing member specialization information?");
        // This record was instantiated from a class within a template.
        if (MSI->getTemplateSpecializationKind() !=
            TSK_ExplicitSpecialization) {
          runWithSufficientStackSpace(Loc, [&] {
            Diagnosed = InstantiateClass(Loc, RD, Pattern,
                                         getTemplateInstantiationArgs(RD),
                                         TSK_ImplicitInstantiation,
                                         /*Complain=*/Diagnoser);
          });
          Instantiated = true;
        }
      }
    }

    if (Instantiated) {
      // Instantiate* might have already complained that the template is not
      // defined, if we asked it to.
      if (Diagnoser && Diagnosed)
        return true;
      // If we instantiated a definition, check that it's usable, even if
      // instantiation produced an error, so that repeated calls to this
      // function give consistent answers.
      if (!T->isIncompleteType())
        return RequireCompleteTypeImpl(Loc, T, Kind, Diagnoser);
    }
  }

  // FIXME: If we didn't instantiate a definition because of an explicit
  // specialization declaration, check that it's visible.

  if (!Diagnoser)
    return true;

  Diagnoser->diagnose(*this, Loc, T);

  // If the type was a forward declaration of a class/struct/union
  // type, produce a note.
  if (Tag && !Tag->isInvalidDecl() && !Tag->getLocation().isInvalid())
    Diag(Tag->getLocation(),
         Tag->isBeingDefined() ? diag::note_type_being_defined
                               : diag::note_forward_declaration)
      << Context.getTagDeclType(Tag);

  // If the Objective-C class was a forward declaration, produce a note.
  if (IFace && !IFace->isInvalidDecl() && !IFace->getLocation().isInvalid())
    Diag(IFace->getLocation(), diag::note_forward_class);

  // If we have external information that we can use to suggest a fix,
  // produce a note.
  if (ExternalSource)
    ExternalSource->MaybeDiagnoseMissingCompleteType(Loc, T);

  return true;
}

bool Sema::RequireCompleteType(SourceLocation Loc, QualType T,
                               CompleteTypeKind Kind, unsigned DiagID) {
  BoundTypeDiagnoser<> Diagnoser(DiagID);
  return RequireCompleteType(Loc, T, Kind, Diagnoser);
}

/// Get diagnostic %select index for tag kind for
/// literal type diagnostic message.
/// WARNING: Indexes apply to particular diagnostics only!
///
/// \returns diagnostic %select index.
static unsigned getLiteralDiagFromTagKind(TagTypeKind Tag) {
  switch (Tag) {
  case TTK_Struct: return 0;
  case TTK_Interface: return 1;
  case TTK_Class:  return 2;
  default: llvm_unreachable("Invalid tag kind for literal type diagnostic!");
  }
}

/// Ensure that the type T is a literal type.
///
/// This routine checks whether the type @p T is a literal type. If @p T is an
/// incomplete type, an attempt is made to complete it. If @p T is a literal
/// type, or @p AllowIncompleteType is true and @p T is an incomplete type,
/// returns false. Otherwise, this routine issues the diagnostic @p PD (giving
/// it the type @p T), along with notes explaining why the type is not a
/// literal type, and returns true.
///
/// @param Loc  The location in the source that the non-literal type
/// diagnostic should refer to.
///
/// @param T  The type that this routine is examining for literalness.
///
/// @param Diagnoser Emits a diagnostic if T is not a literal type.
///
/// @returns @c true if @p T is not a literal type and a diagnostic was emitted,
/// @c false otherwise.
bool Sema::RequireLiteralType(SourceLocation Loc, QualType T,
                              TypeDiagnoser &Diagnoser) {
  assert(!T->isDependentType() && "type should not be dependent");

  QualType ElemType = Context.getBaseElementType(T);
  if ((isCompleteType(Loc, ElemType) || ElemType->isVoidType()) &&
      T->isLiteralType(Context))
    return false;

  Diagnoser.diagnose(*this, Loc, T);

  if (T->isVariableArrayType())
    return true;

  const RecordType *RT = ElemType->getAs<RecordType>();
  if (!RT)
    return true;

  const CXXRecordDecl *RD = cast<CXXRecordDecl>(RT->getDecl());

  // A partially-defined class type can't be a literal type, because a literal
  // class type must have a trivial destructor (which can't be checked until
  // the class definition is complete).
  if (RequireCompleteType(Loc, ElemType, diag::note_non_literal_incomplete, T))
    return true;

  // [expr.prim.lambda]p3:
  //   This class type is [not] a literal type.
  if (RD->isLambda() && !getLangOpts().CPlusPlus17) {
    Diag(RD->getLocation(), diag::note_non_literal_lambda);
    return true;
  }

  // If the class has virtual base classes, then it's not an aggregate, and
  // cannot have any constexpr constructors or a trivial default constructor,
  // so is non-literal. This is better to diagnose than the resulting absence
  // of constexpr constructors.
  if (RD->getNumVBases()) {
    Diag(RD->getLocation(), diag::note_non_literal_virtual_base)
      << getLiteralDiagFromTagKind(RD->getTagKind()) << RD->getNumVBases();
    for (const auto &I : RD->vbases())
      Diag(I.getBeginLoc(), diag::note_constexpr_virtual_base_here)
          << I.getSourceRange();
  } else if (!RD->isAggregate() && !RD->hasConstexprNonCopyMoveConstructor() &&
             !RD->hasTrivialDefaultConstructor()) {
    Diag(RD->getLocation(), diag::note_non_literal_no_constexpr_ctors) << RD;
  } else if (RD->hasNonLiteralTypeFieldsOrBases()) {
    for (const auto &I : RD->bases()) {
      if (!I.getType()->isLiteralType(Context)) {
        Diag(I.getBeginLoc(), diag::note_non_literal_base_class)
            << RD << I.getType() << I.getSourceRange();
        return true;
      }
    }
    for (const auto *I : RD->fields()) {
      if (!I->getType()->isLiteralType(Context) ||
          I->getType().isVolatileQualified()) {
        Diag(I->getLocation(), diag::note_non_literal_field)
          << RD << I << I->getType()
          << I->getType().isVolatileQualified();
        return true;
      }
    }
  } else if (getLangOpts().CPlusPlus20 ? !RD->hasConstexprDestructor()
                                       : !RD->hasTrivialDestructor()) {
    // All fields and bases are of literal types, so have trivial or constexpr
    // destructors. If this class's destructor is non-trivial / non-constexpr,
    // it must be user-declared.
    CXXDestructorDecl *Dtor = RD->getDestructor();
    assert(Dtor && "class has literal fields and bases but no dtor?");
    if (!Dtor)
      return true;

    if (getLangOpts().CPlusPlus20) {
      Diag(Dtor->getLocation(), diag::note_non_literal_non_constexpr_dtor)
          << RD;
    } else {
      Diag(Dtor->getLocation(), Dtor->isUserProvided()
                                    ? diag::note_non_literal_user_provided_dtor
                                    : diag::note_non_literal_nontrivial_dtor)
          << RD;
      if (!Dtor->isUserProvided())
        SpecialMemberIsTrivial(Dtor, CXXDestructor, TAH_IgnoreTrivialABI,
                               /*Diagnose*/ true);
    }
  }

  return true;
}

bool Sema::RequireLiteralType(SourceLocation Loc, QualType T, unsigned DiagID) {
  BoundTypeDiagnoser<> Diagnoser(DiagID);
  return RequireLiteralType(Loc, T, Diagnoser);
}

/// Retrieve a version of the type 'T' that is elaborated by Keyword, qualified
/// by the nested-name-specifier contained in SS, and that is (re)declared by
/// OwnedTagDecl, which is nullptr if this is not a (re)declaration.
QualType Sema::getElaboratedType(ElaboratedTypeKeyword Keyword,
                                 const CXXScopeSpec &SS, QualType T,
                                 TagDecl *OwnedTagDecl) {
  if (T.isNull())
    return T;
  return Context.getElaboratedType(
      Keyword, SS.isValid() ? SS.getScopeRep() : nullptr, T, OwnedTagDecl);
}

QualType Sema::BuildTypeofExprType(Expr *E, TypeOfKind Kind) {
  assert(!E->hasPlaceholderType() && "unexpected placeholder");

  if (!getLangOpts().CPlusPlus && E->refersToBitField())
    Diag(E->getExprLoc(), diag::err_sizeof_alignof_typeof_bitfield)
        << (Kind == TypeOfKind::Unqualified ? 3 : 2);

  if (!E->isTypeDependent()) {
    QualType T = E->getType();
    if (const TagType *TT = T->getAs<TagType>())
      DiagnoseUseOfDecl(TT->getDecl(), E->getExprLoc());
  }
  return Context.getTypeOfExprType(E, Kind);
}

/// getDecltypeForExpr - Given an expr, will return the decltype for
/// that expression, according to the rules in C++11
/// [dcl.type.simple]p4 and C++11 [expr.lambda.prim]p18.
QualType Sema::getDecltypeForExpr(Expr *E) {
  if (E->isTypeDependent())
    return Context.DependentTy;

  Expr *IDExpr = E;
  if (auto *ImplCastExpr = dyn_cast<ImplicitCastExpr>(E))
    IDExpr = ImplCastExpr->getSubExpr();

  // C++11 [dcl.type.simple]p4:
  //   The type denoted by decltype(e) is defined as follows:

  // C++20:
  //     - if E is an unparenthesized id-expression naming a non-type
  //       template-parameter (13.2), decltype(E) is the type of the
  //       template-parameter after performing any necessary type deduction
  // Note that this does not pick up the implicit 'const' for a template
  // parameter object. This rule makes no difference before C++20 so we apply
  // it unconditionally.
  if (const auto *SNTTPE = dyn_cast<SubstNonTypeTemplateParmExpr>(IDExpr))
    return SNTTPE->getParameterType(Context);

  //     - if e is an unparenthesized id-expression or an unparenthesized class
  //       member access (5.2.5), decltype(e) is the type of the entity named
  //       by e. If there is no such entity, or if e names a set of overloaded
  //       functions, the program is ill-formed;
  //
  // We apply the same rules for Objective-C ivar and property references.
  if (const auto *DRE = dyn_cast<DeclRefExpr>(IDExpr)) {
    const ValueDecl *VD = DRE->getDecl();
    QualType T = VD->getType();
    return isa<TemplateParamObjectDecl>(VD) ? T.getUnqualifiedType() : T;
  }
  if (const auto *ME = dyn_cast<MemberExpr>(IDExpr)) {
    if (const auto *VD = ME->getMemberDecl())
      if (isa<FieldDecl>(VD) || isa<VarDecl>(VD))
        return VD->getType();
  } else if (const auto *IR = dyn_cast<ObjCIvarRefExpr>(IDExpr)) {
    return IR->getDecl()->getType();
  } else if (const auto *PR = dyn_cast<ObjCPropertyRefExpr>(IDExpr)) {
    if (PR->isExplicitProperty())
      return PR->getExplicitProperty()->getType();
  } else if (const auto *PE = dyn_cast<PredefinedExpr>(IDExpr)) {
    return PE->getType();
  }

  // C++11 [expr.lambda.prim]p18:
  //   Every occurrence of decltype((x)) where x is a possibly
  //   parenthesized id-expression that names an entity of automatic
  //   storage duration is treated as if x were transformed into an
  //   access to a corresponding data member of the closure type that
  //   would have been declared if x were an odr-use of the denoted
  //   entity.
  if (getCurLambda() && isa<ParenExpr>(IDExpr)) {
    if (auto *DRE = dyn_cast<DeclRefExpr>(IDExpr->IgnoreParens())) {
      if (auto *Var = dyn_cast<VarDecl>(DRE->getDecl())) {
        QualType T = getCapturedDeclRefType(Var, DRE->getLocation());
        if (!T.isNull())
          return Context.getLValueReferenceType(T);
      }
    }
  }

  return Context.getReferenceQualifiedType(E);
}

QualType Sema::BuildDecltypeType(Expr *E, bool AsUnevaluated) {
  assert(!E->hasPlaceholderType() && "unexpected placeholder");

  if (AsUnevaluated && CodeSynthesisContexts.empty() &&
      !E->isInstantiationDependent() && E->HasSideEffects(Context, false)) {
    // The expression operand for decltype is in an unevaluated expression
    // context, so side effects could result in unintended consequences.
    // Exclude instantiation-dependent expressions, because 'decltype' is often
    // used to build SFINAE gadgets.
    Diag(E->getExprLoc(), diag::warn_side_effects_unevaluated_context);
  }
  return Context.getDecltypeType(E, getDecltypeForExpr(E));
}

static QualType GetEnumUnderlyingType(Sema &S, QualType BaseType,
                                      SourceLocation Loc) {
  assert(BaseType->isEnumeralType());
  EnumDecl *ED = BaseType->castAs<EnumType>()->getDecl();
  assert(ED && "EnumType has no EnumDecl");

  S.DiagnoseUseOfDecl(ED, Loc);

  QualType Underlying = ED->getIntegerType();
  assert(!Underlying.isNull());

  return Underlying;
}

QualType Sema::BuiltinEnumUnderlyingType(QualType BaseType,
                                         SourceLocation Loc) {
  if (!BaseType->isEnumeralType()) {
    Diag(Loc, diag::err_only_enums_have_underlying_types);
    return QualType();
  }

  // The enum could be incomplete if we're parsing its definition or
  // recovering from an error.
  NamedDecl *FwdDecl = nullptr;
  if (BaseType->isIncompleteType(&FwdDecl)) {
    Diag(Loc, diag::err_underlying_type_of_incomplete_enum) << BaseType;
    Diag(FwdDecl->getLocation(), diag::note_forward_declaration) << FwdDecl;
    return QualType();
  }

  return GetEnumUnderlyingType(*this, BaseType, Loc);
}

QualType Sema::BuiltinAddPointer(QualType BaseType, SourceLocation Loc) {
  QualType Pointer = BaseType.isReferenceable() || BaseType->isVoidType()
                         ? BuildPointerType(BaseType.getNonReferenceType(), Loc,
                                            DeclarationName())
                         : BaseType;

  return Pointer.isNull() ? QualType() : Pointer;
}

QualType Sema::BuiltinRemovePointer(QualType BaseType, SourceLocation Loc) {
  // We don't want block pointers or ObjectiveC's id type.
  if (!BaseType->isAnyPointerType() || BaseType->isObjCIdType())
    return BaseType;

  return BaseType->getPointeeType();
}

QualType Sema::BuiltinDecay(QualType BaseType, SourceLocation Loc) {
  QualType Underlying = BaseType.getNonReferenceType();
  if (Underlying->isArrayType())
    return Context.getDecayedType(Underlying);

  if (Underlying->isFunctionType())
    return BuiltinAddPointer(BaseType, Loc);

  SplitQualType Split = Underlying.getSplitUnqualifiedType();
  // std::decay is supposed to produce 'std::remove_cv', but since 'restrict' is
  // in the same group of qualifiers as 'const' and 'volatile', we're extending
  // '__decay(T)' so that it removes all qualifiers.
  Split.Quals.removeCVRQualifiers();
  return Context.getQualifiedType(Split);
}

QualType Sema::BuiltinAddReference(QualType BaseType, UTTKind UKind,
                                   SourceLocation Loc) {
  assert(LangOpts.CPlusPlus);
  QualType Reference =
      BaseType.isReferenceable()
          ? BuildReferenceType(BaseType,
                               UKind == UnaryTransformType::AddLvalueReference,
                               Loc, DeclarationName())
          : BaseType;
  return Reference.isNull() ? QualType() : Reference;
}

QualType Sema::BuiltinRemoveExtent(QualType BaseType, UTTKind UKind,
                                   SourceLocation Loc) {
  if (UKind == UnaryTransformType::RemoveAllExtents)
    return Context.getBaseElementType(BaseType);

  if (const auto *AT = Context.getAsArrayType(BaseType))
    return AT->getElementType();

  return BaseType;
}

QualType Sema::BuiltinRemoveReference(QualType BaseType, UTTKind UKind,
                                      SourceLocation Loc) {
  assert(LangOpts.CPlusPlus);
  QualType T = BaseType.getNonReferenceType();
  if (UKind == UTTKind::RemoveCVRef &&
      (T.isConstQualified() || T.isVolatileQualified())) {
    Qualifiers Quals;
    QualType Unqual = Context.getUnqualifiedArrayType(T, Quals);
    Quals.removeConst();
    Quals.removeVolatile();
    T = Context.getQualifiedType(Unqual, Quals);
  }
  return T;
}

QualType Sema::BuiltinChangeCVRQualifiers(QualType BaseType, UTTKind UKind,
                                          SourceLocation Loc) {
  if ((BaseType->isReferenceType() && UKind != UTTKind::RemoveRestrict) ||
      BaseType->isFunctionType())
    return BaseType;

  Qualifiers Quals;
  QualType Unqual = Context.getUnqualifiedArrayType(BaseType, Quals);

  if (UKind == UTTKind::RemoveConst || UKind == UTTKind::RemoveCV)
    Quals.removeConst();
  if (UKind == UTTKind::RemoveVolatile || UKind == UTTKind::RemoveCV)
    Quals.removeVolatile();
  if (UKind == UTTKind::RemoveRestrict)
    Quals.removeRestrict();

  return Context.getQualifiedType(Unqual, Quals);
}

static QualType ChangeIntegralSignedness(Sema &S, QualType BaseType,
                                         bool IsMakeSigned,
                                         SourceLocation Loc) {
  if (BaseType->isEnumeralType()) {
    QualType Underlying = GetEnumUnderlyingType(S, BaseType, Loc);
    if (auto *BitInt = dyn_cast<BitIntType>(Underlying)) {
      unsigned int Bits = BitInt->getNumBits();
      if (Bits > 1)
        return S.Context.getBitIntType(!IsMakeSigned, Bits);

      S.Diag(Loc, diag::err_make_signed_integral_only)
          << IsMakeSigned << /*_BitInt(1)*/ true << BaseType << 1 << Underlying;
      return QualType();
    }
    if (Underlying->isBooleanType()) {
      S.Diag(Loc, diag::err_make_signed_integral_only)
          << IsMakeSigned << /*_BitInt(1)*/ false << BaseType << 1
          << Underlying;
      return QualType();
    }
  }

  bool Int128Unsupported = !S.Context.getTargetInfo().hasInt128Type();
  std::array<CanQualType *, 6> AllSignedIntegers = {
      &S.Context.SignedCharTy, &S.Context.ShortTy,    &S.Context.IntTy,
      &S.Context.LongTy,       &S.Context.LongLongTy, &S.Context.Int128Ty};
  ArrayRef<CanQualType *> AvailableSignedIntegers(
      AllSignedIntegers.data(), AllSignedIntegers.size() - Int128Unsupported);
  std::array<CanQualType *, 6> AllUnsignedIntegers = {
      &S.Context.UnsignedCharTy,     &S.Context.UnsignedShortTy,
      &S.Context.UnsignedIntTy,      &S.Context.UnsignedLongTy,
      &S.Context.UnsignedLongLongTy, &S.Context.UnsignedInt128Ty};
  ArrayRef<CanQualType *> AvailableUnsignedIntegers(AllUnsignedIntegers.data(),
                                                    AllUnsignedIntegers.size() -
                                                        Int128Unsupported);
  ArrayRef<CanQualType *> *Consider =
      IsMakeSigned ? &AvailableSignedIntegers : &AvailableUnsignedIntegers;

  uint64_t BaseSize = S.Context.getTypeSize(BaseType);
  auto *Result =
      llvm::find_if(*Consider, [&S, BaseSize](const CanQual<Type> *T) {
        return BaseSize == S.Context.getTypeSize(T->getTypePtr());
      });

  assert(Result != Consider->end());
  return QualType((*Result)->getTypePtr(), 0);
}

QualType Sema::BuiltinChangeSignedness(QualType BaseType, UTTKind UKind,
                                       SourceLocation Loc) {
  bool IsMakeSigned = UKind == UnaryTransformType::MakeSigned;
  if ((!BaseType->isIntegerType() && !BaseType->isEnumeralType()) ||
      BaseType->isBooleanType() ||
      (BaseType->isBitIntType() &&
       BaseType->getAs<BitIntType>()->getNumBits() < 2)) {
    Diag(Loc, diag::err_make_signed_integral_only)
        << IsMakeSigned << BaseType->isBitIntType() << BaseType << 0;
    return QualType();
  }

  bool IsNonIntIntegral =
      BaseType->isChar16Type() || BaseType->isChar32Type() ||
      BaseType->isWideCharType() || BaseType->isEnumeralType();

  QualType Underlying =
      IsNonIntIntegral
          ? ChangeIntegralSignedness(*this, BaseType, IsMakeSigned, Loc)
      : IsMakeSigned ? Context.getCorrespondingSignedType(BaseType)
                     : Context.getCorrespondingUnsignedType(BaseType);
  if (Underlying.isNull())
    return Underlying;
  return Context.getQualifiedType(Underlying, BaseType.getQualifiers());
}

QualType Sema::BuildUnaryTransformType(QualType BaseType, UTTKind UKind,
                                       SourceLocation Loc) {
  if (BaseType->isDependentType())
    return Context.getUnaryTransformType(BaseType, BaseType, UKind);
  QualType Result;
  switch (UKind) {
  case UnaryTransformType::EnumUnderlyingType: {
    Result = BuiltinEnumUnderlyingType(BaseType, Loc);
    break;
  }
  case UnaryTransformType::AddPointer: {
    Result = BuiltinAddPointer(BaseType, Loc);
    break;
  }
  case UnaryTransformType::RemovePointer: {
    Result = BuiltinRemovePointer(BaseType, Loc);
    break;
  }
  case UnaryTransformType::Decay: {
    Result = BuiltinDecay(BaseType, Loc);
    break;
  }
  case UnaryTransformType::AddLvalueReference:
  case UnaryTransformType::AddRvalueReference: {
    Result = BuiltinAddReference(BaseType, UKind, Loc);
    break;
  }
  case UnaryTransformType::RemoveAllExtents:
  case UnaryTransformType::RemoveExtent: {
    Result = BuiltinRemoveExtent(BaseType, UKind, Loc);
    break;
  }
  case UnaryTransformType::RemoveCVRef:
  case UnaryTransformType::RemoveReference: {
    Result = BuiltinRemoveReference(BaseType, UKind, Loc);
    break;
  }
  case UnaryTransformType::RemoveConst:
  case UnaryTransformType::RemoveCV:
  case UnaryTransformType::RemoveRestrict:
  case UnaryTransformType::RemoveVolatile: {
    Result = BuiltinChangeCVRQualifiers(BaseType, UKind, Loc);
    break;
  }
  case UnaryTransformType::MakeSigned:
  case UnaryTransformType::MakeUnsigned: {
    Result = BuiltinChangeSignedness(BaseType, UKind, Loc);
    break;
  }
  }

  return !Result.isNull()
             ? Context.getUnaryTransformType(BaseType, Result, UKind)
             : Result;
}

QualType Sema::BuildAtomicType(QualType T, SourceLocation Loc) {
  if (!isDependentOrGNUAutoType(T)) {
    // FIXME: It isn't entirely clear whether incomplete atomic types
    // are allowed or not; for simplicity, ban them for the moment.
    if (RequireCompleteType(Loc, T, diag::err_atomic_specifier_bad_type, 0))
      return QualType();

    int DisallowedKind = -1;
    if (T->isArrayType())
      DisallowedKind = 1;
    else if (T->isFunctionType())
      DisallowedKind = 2;
    else if (T->isReferenceType())
      DisallowedKind = 3;
    else if (T->isAtomicType())
      DisallowedKind = 4;
    else if (T.hasQualifiers())
      DisallowedKind = 5;
    else if (T->isSizelessType())
      DisallowedKind = 6;
    else if (!T.isTriviallyCopyableType(Context) && getLangOpts().CPlusPlus)
      // Some other non-trivially-copyable type (probably a C++ class)
      DisallowedKind = 7;
    else if (T->isBitIntType())
      DisallowedKind = 8;
    else if (getLangOpts().C23 && T->isUndeducedAutoType())
      // _Atomic auto is prohibited in C23
      DisallowedKind = 9;

    if (DisallowedKind != -1) {
      Diag(Loc, diag::err_atomic_specifier_bad_type) << DisallowedKind << T;
      return QualType();
    }

    // FIXME: Do we need any handling for ARC here?
  }

  // Build the pointer type.
  return Context.getAtomicType(T);
}<|MERGE_RESOLUTION|>--- conflicted
+++ resolved
@@ -2720,17 +2720,8 @@
     }
   }
 
-<<<<<<< HEAD
   // Delay diagnostic to SemaSYCL so only Kernel functions are diagnosed.
-  if (T->isVariableArrayType() && !Context.getTargetInfo().isVLASupported() &&
-      !getLangOpts().SYCLIsDevice) {
-    // CUDA device code and some other targets don't support VLAs.
-    bool IsCUDADevice = (getLangOpts().CUDA && getLangOpts().CUDAIsDevice);
-    targetDiag(Loc,
-               IsCUDADevice ? diag::err_cuda_vla : diag::err_vla_unsupported)
-        << (IsCUDADevice ? CurrentCUDATarget() : 0);
-=======
-  if (T->isVariableArrayType()) {
+  if (T->isVariableArrayType() && !getLangOpts().SYCLIsDevice) {
     if (!Context.getTargetInfo().isVLASupported()) {
       // CUDA device code and some other targets don't support VLAs.
       bool IsCUDADevice = (getLangOpts().CUDA && getLangOpts().CUDAIsDevice);
@@ -2742,7 +2733,6 @@
       // checking that the VLA is not being used within a coroutine.
       FSI->setHasVLA(Loc);
     }
->>>>>>> 09e8ef97
   }
 
   // If this is not C99, diagnose array size modifiers on non-VLAs.
