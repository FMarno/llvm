//===--- X86.h - Declare X86 target feature support -------------*- C++ -*-===//
//
// Part of the LLVM Project, under the Apache License v2.0 with LLVM Exceptions.
// See https://llvm.org/LICENSE.txt for license information.
// SPDX-License-Identifier: Apache-2.0 WITH LLVM-exception
//
//===----------------------------------------------------------------------===//
//
// This file declares X86 TargetInfo objects.
//
//===----------------------------------------------------------------------===//

#ifndef LLVM_CLANG_LIB_BASIC_TARGETS_X86_H
#define LLVM_CLANG_LIB_BASIC_TARGETS_X86_H

#include "OSTargets.h"
#include "clang/Basic/BitmaskEnum.h"
#include "clang/Basic/TargetInfo.h"
#include "clang/Basic/TargetOptions.h"
#include "llvm/ADT/Triple.h"
#include "llvm/Support/Compiler.h"
#include "llvm/Support/X86TargetParser.h"

namespace clang {
namespace targets {

static const unsigned X86AddrSpaceMap[] = {
    0,   // Default
    0,   // opencl_global
    0,   // opencl_local
    0,   // opencl_constant
    0,   // opencl_private
    0,   // opencl_generic
    0,   // opencl_global_device
    0,   // opencl_global_host
    0,   // cuda_device
    0,   // cuda_constant
    0,   // cuda_shared
    0,   // sycl_global
    0,   // sycl_global_device
    0,   // sycl_global_host
    0,   // sycl_local
    0,   // sycl_private
    270, // ptr32_sptr
    271, // ptr32_uptr
    272  // ptr64
};

// X86 target abstract base class; x86-32 and x86-64 are very close, so
// most of the implementation can be shared.
class LLVM_LIBRARY_VISIBILITY X86TargetInfo : public TargetInfo {

  enum X86SSEEnum {
    NoSSE,
    SSE1,
    SSE2,
    SSE3,
    SSSE3,
    SSE41,
    SSE42,
    AVX,
    AVX2,
    AVX512F
  } SSELevel = NoSSE;
  enum MMX3DNowEnum {
    NoMMX3DNow,
    MMX,
    AMD3DNow,
    AMD3DNowAthlon
  } MMX3DNowLevel = NoMMX3DNow;
  enum XOPEnum { NoXOP, SSE4A, FMA4, XOP } XOPLevel = NoXOP;
  enum AddrSpace { ptr32_sptr = 270, ptr32_uptr = 271, ptr64 = 272 };

  bool HasAES = false;
  bool HasVAES = false;
  bool HasPCLMUL = false;
  bool HasVPCLMULQDQ = false;
  bool HasGFNI = false;
  bool HasLZCNT = false;
  bool HasRDRND = false;
  bool HasFSGSBASE = false;
  bool HasBMI = false;
  bool HasBMI2 = false;
  bool HasPOPCNT = false;
  bool HasRTM = false;
  bool HasPRFCHW = false;
  bool HasRDSEED = false;
  bool HasADX = false;
  bool HasTBM = false;
  bool HasLWP = false;
  bool HasFMA = false;
  bool HasF16C = false;
  bool HasAVX512CD = false;
  bool HasAVX512VPOPCNTDQ = false;
  bool HasAVX512VNNI = false;
  bool HasAVX512FP16 = false;
  bool HasAVX512BF16 = false;
  bool HasAVX512ER = false;
  bool HasAVX512PF = false;
  bool HasAVX512DQ = false;
  bool HasAVX512BITALG = false;
  bool HasAVX512BW = false;
  bool HasAVX512VL = false;
  bool HasAVX512VBMI = false;
  bool HasAVX512VBMI2 = false;
  bool HasAVX512IFMA = false;
  bool HasAVX512VP2INTERSECT = false;
  bool HasSHA = false;
  bool HasSHSTK = false;
  bool HasSGX = false;
  bool HasCX8 = false;
  bool HasCX16 = false;
  bool HasFXSR = false;
  bool HasXSAVE = false;
  bool HasXSAVEOPT = false;
  bool HasXSAVEC = false;
  bool HasXSAVES = false;
  bool HasMWAITX = false;
  bool HasCLZERO = false;
  bool HasCLDEMOTE = false;
  bool HasPCONFIG = false;
  bool HasPKU = false;
  bool HasCLFLUSHOPT = false;
  bool HasCLWB = false;
  bool HasMOVBE = false;
  bool HasPREFETCHWT1 = false;
  bool HasRDPID = false;
  bool HasRetpolineExternalThunk = false;
  bool HasLAHFSAHF = false;
  bool HasWBNOINVD = false;
  bool HasWAITPKG = false;
  bool HasMOVDIRI = false;
  bool HasMOVDIR64B = false;
  bool HasPTWRITE = false;
  bool HasINVPCID = false;
  bool HasENQCMD = false;
  bool HasKL = false;      // For key locker
  bool HasWIDEKL = false; // For wide key locker
  bool HasHRESET = false;
  bool HasAVXVNNI = false;
  bool HasAMXTILE = false;
  bool HasAMXINT8 = false;
  bool HasAMXBF16 = false;
  bool HasSERIALIZE = false;
  bool HasTSXLDTRK = false;
  bool HasUINTR = false;
  bool HasCRC32 = false;
  bool HasX87 = false;

protected:
  llvm::X86::CPUKind CPU = llvm::X86::CK_None;

  enum FPMathKind { FP_Default, FP_SSE, FP_387 } FPMath = FP_Default;

public:
  X86TargetInfo(const llvm::Triple &Triple, const TargetOptions &)
      : TargetInfo(Triple) {
    LongDoubleFormat = &llvm::APFloat::x87DoubleExtended();
    AddrSpaceMap = &X86AddrSpaceMap;
    HasStrictFP = true;

    bool IsWinCOFF =
        getTriple().isOSWindows() && getTriple().isOSBinFormatCOFF();
    if (IsWinCOFF)
      MaxVectorAlign = MaxTLSAlign = 8192u * getCharWidth();
  }

  const char *getLongDoubleMangling() const override {
    return LongDoubleFormat == &llvm::APFloat::IEEEquad() ? "g" : "e";
  }

  LangOptions::FPEvalMethodKind getFPEvalMethod() const override {
    // X87 evaluates with 80 bits "long double" precision.
    return SSELevel == NoSSE ? LangOptions::FPEvalMethodKind::FEM_Extended
                             : LangOptions::FPEvalMethodKind::FEM_Source;
  }

  // EvalMethod `source` is not supported for targets with `NoSSE` feature.
  bool supportSourceEvalMethod() const override { return SSELevel > NoSSE; }

  ArrayRef<const char *> getGCCRegNames() const override;

  ArrayRef<TargetInfo::GCCRegAlias> getGCCRegAliases() const override {
    return None;
  }

  ArrayRef<TargetInfo::AddlRegName> getGCCAddlRegNames() const override;

  bool isSPRegName(StringRef RegName) const override {
    return RegName.equals("esp") || RegName.equals("rsp");
  }

  bool validateCpuSupports(StringRef Name) const override;

  bool validateCpuIs(StringRef Name) const override;

  bool validateCPUSpecificCPUDispatch(StringRef Name) const override;

  char CPUSpecificManglingCharacter(StringRef Name) const override;

  void getCPUSpecificCPUDispatchFeatures(
      StringRef Name,
      llvm::SmallVectorImpl<StringRef> &Features) const override;

  StringRef getCPUSpecificTuneName(StringRef Name) const override;

  Optional<unsigned> getCPUCacheLineSize() const override;

  bool validateAsmConstraint(const char *&Name,
                             TargetInfo::ConstraintInfo &info) const override;

  bool validateGlobalRegisterVariable(StringRef RegName, unsigned RegSize,
                                      bool &HasSizeMismatch) const override {
    // esp and ebp are the only 32-bit registers the x86 backend can currently
    // handle.
    if (RegName.equals("esp") || RegName.equals("ebp")) {
      // Check that the register size is 32-bit.
      HasSizeMismatch = RegSize != 32;
      return true;
    }

    return false;
  }

  bool validateOutputSize(const llvm::StringMap<bool> &FeatureMap,
                          StringRef Constraint, unsigned Size) const override;

  bool validateInputSize(const llvm::StringMap<bool> &FeatureMap,
                         StringRef Constraint, unsigned Size) const override;

  virtual bool
  checkCFProtectionReturnSupported(DiagnosticsEngine &Diags) const override {
    return true;
  };

  virtual bool
  checkCFProtectionBranchSupported(DiagnosticsEngine &Diags) const override {
    return true;
  };

  virtual bool validateOperandSize(const llvm::StringMap<bool> &FeatureMap,
                                   StringRef Constraint, unsigned Size) const;

  std::string convertConstraint(const char *&Constraint) const override;
  const char *getClobbers() const override {
    return "~{dirflag},~{fpsr},~{flags}";
  }

  StringRef getConstraintRegister(StringRef Constraint,
                                  StringRef Expression) const override {
    StringRef::iterator I, E;
    for (I = Constraint.begin(), E = Constraint.end(); I != E; ++I) {
      if (isalpha(*I) || *I == '@')
        break;
    }
    if (I == E)
      return "";
    switch (*I) {
    // For the register constraints, return the matching register name
    case 'a':
      return "ax";
    case 'b':
      return "bx";
    case 'c':
      return "cx";
    case 'd':
      return "dx";
    case 'S':
      return "si";
    case 'D':
      return "di";
    // In case the constraint is 'r' we need to return Expression
    case 'r':
      return Expression;
    // Double letters Y<x> constraints
    case 'Y':
      if ((++I != E) && ((*I == '0') || (*I == 'z')))
        return "xmm0";
      break;
    default:
      break;
    }
    return "";
  }

  bool useFP16ConversionIntrinsics() const override {
    return false;
  }

  void getTargetDefines(const LangOptions &Opts,
                        MacroBuilder &Builder) const override;

  void setFeatureEnabled(llvm::StringMap<bool> &Features, StringRef Name,
                         bool Enabled) const final;

  bool
  initFeatureMap(llvm::StringMap<bool> &Features, DiagnosticsEngine &Diags,
                 StringRef CPU,
                 const std::vector<std::string> &FeaturesVec) const override;

  bool isValidFeatureName(StringRef Name) const override;

  bool hasFeature(StringRef Feature) const final;

  bool handleTargetFeatures(std::vector<std::string> &Features,
                            DiagnosticsEngine &Diags) override;

  StringRef getABI() const override {
    if (getTriple().getArch() == llvm::Triple::x86_64 && SSELevel >= AVX512F)
      return "avx512";
    if (getTriple().getArch() == llvm::Triple::x86_64 && SSELevel >= AVX)
      return "avx";
    if (getTriple().getArch() == llvm::Triple::x86 &&
        MMX3DNowLevel == NoMMX3DNow)
      return "no-mmx";
    return "";
  }

  bool supportsTargetAttributeTune() const override {
    return true;
  }

  bool isValidCPUName(StringRef Name) const override {
    bool Only64Bit = getTriple().getArch() != llvm::Triple::x86;
    return llvm::X86::parseArchX86(Name, Only64Bit) != llvm::X86::CK_None;
  }

  bool isValidTuneCPUName(StringRef Name) const override {
    if (Name == "generic")
      return true;

    // Allow 32-bit only CPUs regardless of 64-bit mode unlike isValidCPUName.
    // NOTE: gcc rejects 32-bit mtune CPUs in 64-bit mode. But being lenient
    // since mtune was ignored by clang for so long.
    return llvm::X86::parseTuneCPU(Name) != llvm::X86::CK_None;
  }

  void fillValidCPUList(SmallVectorImpl<StringRef> &Values) const override;
  void fillValidTuneCPUList(SmallVectorImpl<StringRef> &Values) const override;

  bool setCPU(const std::string &Name) override {
    bool Only64Bit = getTriple().getArch() != llvm::Triple::x86;
    CPU = llvm::X86::parseArchX86(Name, Only64Bit);
    return CPU != llvm::X86::CK_None;
  }

  unsigned multiVersionSortPriority(StringRef Name) const override;

  bool setFPMath(StringRef Name) override;

  bool supportsExtendIntArgs() const override {
    return getTriple().getArch() != llvm::Triple::x86;
  }

  CallingConvCheckResult checkCallingConvention(CallingConv CC) const override {
    // Most of the non-ARM calling conventions are i386 conventions.
    switch (CC) {
    case CC_X86ThisCall:
    case CC_X86FastCall:
    case CC_X86StdCall:
    case CC_X86VectorCall:
    case CC_X86RegCall:
    case CC_C:
    case CC_PreserveMost:
    case CC_Swift:
    case CC_X86Pascal:
    case CC_IntelOclBicc:
    case CC_OpenCLKernel:
      return CCCR_OK;
    case CC_SwiftAsync:
      return CCCR_Error;
    default:
      return CCCR_Warning;
    }
  }

  bool checkArithmeticFenceSupported() const override { return true; }

  CallingConv getDefaultCallingConv() const override {
    return CC_C;
  }

  bool hasSjLjLowering() const override { return true; }

  void setSupportedOpenCLOpts() override { supportAllOpenCLOpts(); }

  uint64_t getPointerWidthV(unsigned AddrSpace) const override {
    if (AddrSpace == ptr32_sptr || AddrSpace == ptr32_uptr)
      return 32;
    if (AddrSpace == ptr64)
      return 64;
    return PointerWidth;
  }

  uint64_t getPointerAlignV(unsigned AddrSpace) const override {
    return getPointerWidthV(AddrSpace);
  }
};

// X86-32 generic target
class LLVM_LIBRARY_VISIBILITY X86_32TargetInfo : public X86TargetInfo {
public:
  X86_32TargetInfo(const llvm::Triple &Triple, const TargetOptions &Opts)
      : X86TargetInfo(Triple, Opts) {
    DoubleAlign = LongLongAlign = 32;
    LongDoubleWidth = 96;
    LongDoubleAlign = 32;
    SuitableAlign = 128;
    resetDataLayout(
        Triple.isOSBinFormatMachO()
            ? "e-m:o-p:32:32-p270:32:32-p271:32:32-p272:64:64-f64:32:64-"
              "f80:32-n8:16:32-S128"
            : "e-m:e-p:32:32-p270:32:32-p271:32:32-p272:64:64-f64:32:64-"
              "f80:32-n8:16:32-S128",
        Triple.isOSBinFormatMachO() ? "_" : "");
    SizeType = UnsignedInt;
    PtrDiffType = SignedInt;
    IntPtrType = SignedInt;
    RegParmMax = 3;

    // Use fpret for all types.
    RealTypeUsesObjCFPRetMask =
<<<<<<< HEAD
        ((1 << (int)FloatModeKind::Float) | (1 << (int)FloatModeKind::Double) |
         (1 << (int)FloatModeKind::LongDouble));
=======
        (int)(FloatModeKind::Float | FloatModeKind::Double |
              FloatModeKind::LongDouble);
>>>>>>> 3de04b6d

    // x86-32 has atomics up to 8 bytes
    MaxAtomicPromoteWidth = 64;
    MaxAtomicInlineWidth = 32;
  }

  BuiltinVaListKind getBuiltinVaListKind() const override {
    return TargetInfo::CharPtrBuiltinVaList;
  }

  int getEHDataRegisterNumber(unsigned RegNo) const override {
    if (RegNo == 0)
      return 0;
    if (RegNo == 1)
      return 2;
    return -1;
  }

  bool validateOperandSize(const llvm::StringMap<bool> &FeatureMap,
                           StringRef Constraint, unsigned Size) const override {
    switch (Constraint[0]) {
    default:
      break;
    case 'R':
    case 'q':
    case 'Q':
    case 'a':
    case 'b':
    case 'c':
    case 'd':
    case 'S':
    case 'D':
      return Size <= 32;
    case 'A':
      return Size <= 64;
    }

    return X86TargetInfo::validateOperandSize(FeatureMap, Constraint, Size);
  }

  void setMaxAtomicWidth() override {
    if (hasFeature("cx8"))
      MaxAtomicInlineWidth = 64;
  }

  ArrayRef<Builtin::Info> getTargetBuiltins() const override;

  bool hasBitIntType() const override { return true; }
};

class LLVM_LIBRARY_VISIBILITY NetBSDI386TargetInfo
    : public NetBSDTargetInfo<X86_32TargetInfo> {
public:
  NetBSDI386TargetInfo(const llvm::Triple &Triple, const TargetOptions &Opts)
      : NetBSDTargetInfo<X86_32TargetInfo>(Triple, Opts) {}

  LangOptions::FPEvalMethodKind getFPEvalMethod() const override {
    VersionTuple OsVersion = getTriple().getOSVersion();
    // New NetBSD uses the default rounding mode.
    if (OsVersion >= VersionTuple(6, 99, 26) || OsVersion.getMajor() == 0)
      return X86_32TargetInfo::getFPEvalMethod();
    // NetBSD before 6.99.26 defaults to "double" rounding.
    return LangOptions::FPEvalMethodKind::FEM_Double;
  }
};

class LLVM_LIBRARY_VISIBILITY OpenBSDI386TargetInfo
    : public OpenBSDTargetInfo<X86_32TargetInfo> {
public:
  OpenBSDI386TargetInfo(const llvm::Triple &Triple, const TargetOptions &Opts)
      : OpenBSDTargetInfo<X86_32TargetInfo>(Triple, Opts) {
    SizeType = UnsignedLong;
    IntPtrType = SignedLong;
    PtrDiffType = SignedLong;
  }
};

class LLVM_LIBRARY_VISIBILITY DarwinI386TargetInfo
    : public DarwinTargetInfo<X86_32TargetInfo> {
public:
  DarwinI386TargetInfo(const llvm::Triple &Triple, const TargetOptions &Opts)
      : DarwinTargetInfo<X86_32TargetInfo>(Triple, Opts) {
    LongDoubleWidth = 128;
    LongDoubleAlign = 128;
    SuitableAlign = 128;
    MaxVectorAlign = 256;
    // The watchOS simulator uses the builtin bool type for Objective-C.
    llvm::Triple T = llvm::Triple(Triple);
    if (T.isWatchOS())
      UseSignedCharForObjCBool = false;
    SizeType = UnsignedLong;
    IntPtrType = SignedLong;
    resetDataLayout("e-m:o-p:32:32-p270:32:32-p271:32:32-p272:64:64-f64:32:64-"
                    "f80:128-n8:16:32-S128", "_");
    HasAlignMac68kSupport = true;
  }

  bool handleTargetFeatures(std::vector<std::string> &Features,
                            DiagnosticsEngine &Diags) override {
    if (!DarwinTargetInfo<X86_32TargetInfo>::handleTargetFeatures(Features,
                                                                  Diags))
      return false;
    // We now know the features we have: we can decide how to align vectors.
    MaxVectorAlign =
        hasFeature("avx512f") ? 512 : hasFeature("avx") ? 256 : 128;
    return true;
  }
};

// x86-32 Windows target
class LLVM_LIBRARY_VISIBILITY WindowsX86_32TargetInfo
    : public WindowsTargetInfo<X86_32TargetInfo> {
public:
  WindowsX86_32TargetInfo(const llvm::Triple &Triple, const TargetOptions &Opts)
      : WindowsTargetInfo<X86_32TargetInfo>(Triple, Opts) {
    DoubleAlign = LongLongAlign = 64;
    bool IsWinCOFF =
        getTriple().isOSWindows() && getTriple().isOSBinFormatCOFF();
    bool IsMSVC = getTriple().isWindowsMSVCEnvironment();
    std::string Layout = IsWinCOFF ? "e-m:x" : "e-m:e";
    Layout += "-p:32:32-p270:32:32-p271:32:32-p272:64:64-i64:64-";
    Layout += IsMSVC ? "f80:128" : "f80:32";
    Layout += "-n8:16:32-a:0:32-S32";
    resetDataLayout(Layout, IsWinCOFF ? "_" : "");
  }
};

// x86-32 Windows Visual Studio target
class LLVM_LIBRARY_VISIBILITY MicrosoftX86_32TargetInfo
    : public WindowsX86_32TargetInfo {
public:
  MicrosoftX86_32TargetInfo(const llvm::Triple &Triple,
                            const TargetOptions &Opts)
      : WindowsX86_32TargetInfo(Triple, Opts) {
    LongDoubleWidth = LongDoubleAlign = 64;
    LongDoubleFormat = &llvm::APFloat::IEEEdouble();
  }

  void getTargetDefines(const LangOptions &Opts,
                        MacroBuilder &Builder) const override {
    WindowsX86_32TargetInfo::getTargetDefines(Opts, Builder);
    // The value of the following reflects processor type.
    // 300=386, 400=486, 500=Pentium, 600=Blend (default)
    // We lost the original triple, so we use the default.
    Builder.defineMacro("_M_IX86", "600");
  }
};

// x86-32 MinGW target
class LLVM_LIBRARY_VISIBILITY MinGWX86_32TargetInfo
    : public WindowsX86_32TargetInfo {
public:
  MinGWX86_32TargetInfo(const llvm::Triple &Triple, const TargetOptions &Opts)
      : WindowsX86_32TargetInfo(Triple, Opts) {
    HasFloat128 = true;
  }

  void getTargetDefines(const LangOptions &Opts,
                        MacroBuilder &Builder) const override {
    WindowsX86_32TargetInfo::getTargetDefines(Opts, Builder);
    Builder.defineMacro("_X86_");
  }
};

// x86-32 Cygwin target
class LLVM_LIBRARY_VISIBILITY CygwinX86_32TargetInfo : public X86_32TargetInfo {
public:
  CygwinX86_32TargetInfo(const llvm::Triple &Triple, const TargetOptions &Opts)
      : X86_32TargetInfo(Triple, Opts) {
    this->WCharType = TargetInfo::UnsignedShort;
    DoubleAlign = LongLongAlign = 64;
    resetDataLayout("e-m:x-p:32:32-p270:32:32-p271:32:32-p272:64:64-i64:64-f80:"
                    "32-n8:16:32-a:0:32-S32",
                    "_");
  }

  void getTargetDefines(const LangOptions &Opts,
                        MacroBuilder &Builder) const override {
    X86_32TargetInfo::getTargetDefines(Opts, Builder);
    Builder.defineMacro("_X86_");
    Builder.defineMacro("__CYGWIN__");
    Builder.defineMacro("__CYGWIN32__");
    addCygMingDefines(Opts, Builder);
    DefineStd(Builder, "unix", Opts);
    if (Opts.CPlusPlus)
      Builder.defineMacro("_GNU_SOURCE");
  }
};

// x86-32 Haiku target
class LLVM_LIBRARY_VISIBILITY HaikuX86_32TargetInfo
    : public HaikuTargetInfo<X86_32TargetInfo> {
public:
  HaikuX86_32TargetInfo(const llvm::Triple &Triple, const TargetOptions &Opts)
      : HaikuTargetInfo<X86_32TargetInfo>(Triple, Opts) {}

  void getTargetDefines(const LangOptions &Opts,
                        MacroBuilder &Builder) const override {
    HaikuTargetInfo<X86_32TargetInfo>::getTargetDefines(Opts, Builder);
    Builder.defineMacro("__INTEL__");
  }
};

// X86-32 MCU target
class LLVM_LIBRARY_VISIBILITY MCUX86_32TargetInfo : public X86_32TargetInfo {
public:
  MCUX86_32TargetInfo(const llvm::Triple &Triple, const TargetOptions &Opts)
      : X86_32TargetInfo(Triple, Opts) {
    LongDoubleWidth = 64;
    LongDoubleFormat = &llvm::APFloat::IEEEdouble();
    resetDataLayout("e-m:e-p:32:32-p270:32:32-p271:32:32-p272:64:64-i64:32-f64:"
                    "32-f128:32-n8:16:32-a:0:32-S32");
    WIntType = UnsignedInt;
  }

  CallingConvCheckResult checkCallingConvention(CallingConv CC) const override {
    // On MCU we support only C calling convention.
    return CC == CC_C ? CCCR_OK : CCCR_Warning;
  }

  void getTargetDefines(const LangOptions &Opts,
                        MacroBuilder &Builder) const override {
    X86_32TargetInfo::getTargetDefines(Opts, Builder);
    Builder.defineMacro("__iamcu");
    Builder.defineMacro("__iamcu__");
  }

  bool allowsLargerPreferedTypeAlignment() const override { return false; }
};

// x86-32 RTEMS target
class LLVM_LIBRARY_VISIBILITY RTEMSX86_32TargetInfo : public X86_32TargetInfo {
public:
  RTEMSX86_32TargetInfo(const llvm::Triple &Triple, const TargetOptions &Opts)
      : X86_32TargetInfo(Triple, Opts) {
    SizeType = UnsignedLong;
    IntPtrType = SignedLong;
    PtrDiffType = SignedLong;
  }

  void getTargetDefines(const LangOptions &Opts,
                        MacroBuilder &Builder) const override {
    X86_32TargetInfo::getTargetDefines(Opts, Builder);
    Builder.defineMacro("__INTEL__");
    Builder.defineMacro("__rtems__");
  }
};

// x86-64 generic target
class LLVM_LIBRARY_VISIBILITY X86_64TargetInfo : public X86TargetInfo {
public:
  X86_64TargetInfo(const llvm::Triple &Triple, const TargetOptions &Opts)
      : X86TargetInfo(Triple, Opts) {
    const bool IsX32 = getTriple().isX32();
    bool IsWinCOFF =
        getTriple().isOSWindows() && getTriple().isOSBinFormatCOFF();
    LongWidth = LongAlign = PointerWidth = PointerAlign = IsX32 ? 32 : 64;
    LongDoubleWidth = 128;
    LongDoubleAlign = 128;
    LargeArrayMinWidth = 128;
    LargeArrayAlign = 128;
    SuitableAlign = 128;
    SizeType = IsX32 ? UnsignedInt : UnsignedLong;
    PtrDiffType = IsX32 ? SignedInt : SignedLong;
    IntPtrType = IsX32 ? SignedInt : SignedLong;
    IntMaxType = IsX32 ? SignedLongLong : SignedLong;
    Int64Type = IsX32 ? SignedLongLong : SignedLong;
    RegParmMax = 6;

    // Pointers are 32-bit in x32.
    resetDataLayout(IsX32 ? "e-m:e-p:32:32-p270:32:32-p271:32:32-p272:64:64-"
                            "i64:64-f80:128-n8:16:32:64-S128"
                          : IsWinCOFF ? "e-m:w-p270:32:32-p271:32:32-p272:64:"
                                        "64-i64:64-f80:128-n8:16:32:64-S128"
                                      : "e-m:e-p270:32:32-p271:32:32-p272:64:"
                                        "64-i64:64-f80:128-n8:16:32:64-S128");

    // Use fpret only for long double.
<<<<<<< HEAD
    RealTypeUsesObjCFPRetMask = (1 << (int)FloatModeKind::LongDouble);
=======
    RealTypeUsesObjCFPRetMask = (int)FloatModeKind::LongDouble;
>>>>>>> 3de04b6d

    // Use fp2ret for _Complex long double.
    ComplexLongDoubleUsesFP2Ret = true;

    // Make __builtin_ms_va_list available.
    HasBuiltinMSVaList = true;

    // x86-64 has atomics up to 16 bytes.
    MaxAtomicPromoteWidth = 128;
    MaxAtomicInlineWidth = 64;
  }

  BuiltinVaListKind getBuiltinVaListKind() const override {
    return TargetInfo::X86_64ABIBuiltinVaList;
  }

  int getEHDataRegisterNumber(unsigned RegNo) const override {
    if (RegNo == 0)
      return 0;
    if (RegNo == 1)
      return 1;
    return -1;
  }

  CallingConvCheckResult checkCallingConvention(CallingConv CC) const override {
    switch (CC) {
    case CC_C:
    case CC_Swift:
    case CC_SwiftAsync:
    case CC_X86VectorCall:
    case CC_IntelOclBicc:
    case CC_Win64:
    case CC_PreserveMost:
    case CC_PreserveAll:
    case CC_X86RegCall:
    case CC_OpenCLKernel:
      return CCCR_OK;
    default:
      return CCCR_Warning;
    }
  }

  CallingConv getDefaultCallingConv() const override {
    return CC_C;
  }

  // for x32 we need it here explicitly
  bool hasInt128Type() const override { return true; }

  unsigned getUnwindWordWidth() const override { return 64; }

  unsigned getRegisterWidth() const override { return 64; }

  bool validateGlobalRegisterVariable(StringRef RegName, unsigned RegSize,
                                      bool &HasSizeMismatch) const override {
    // rsp and rbp are the only 64-bit registers the x86 backend can currently
    // handle.
    if (RegName.equals("rsp") || RegName.equals("rbp")) {
      // Check that the register size is 64-bit.
      HasSizeMismatch = RegSize != 64;
      return true;
    }

    // Check if the register is a 32-bit register the backend can handle.
    return X86TargetInfo::validateGlobalRegisterVariable(RegName, RegSize,
                                                         HasSizeMismatch);
  }

  void setMaxAtomicWidth() override {
    if (hasFeature("cx16"))
      MaxAtomicInlineWidth = 128;
  }

  ArrayRef<Builtin::Info> getTargetBuiltins() const override;

  bool hasBitIntType() const override { return true; }
};

// x86-64 Windows target
class LLVM_LIBRARY_VISIBILITY WindowsX86_64TargetInfo
    : public WindowsTargetInfo<X86_64TargetInfo> {
public:
  WindowsX86_64TargetInfo(const llvm::Triple &Triple, const TargetOptions &Opts)
      : WindowsTargetInfo<X86_64TargetInfo>(Triple, Opts) {
    LongWidth = LongAlign = 32;
    DoubleAlign = LongLongAlign = 64;
    IntMaxType = SignedLongLong;
    Int64Type = SignedLongLong;
    SizeType = UnsignedLongLong;
    PtrDiffType = SignedLongLong;
    IntPtrType = SignedLongLong;
  }

  BuiltinVaListKind getBuiltinVaListKind() const override {
    return TargetInfo::CharPtrBuiltinVaList;
  }

  CallingConvCheckResult checkCallingConvention(CallingConv CC) const override {
    switch (CC) {
    case CC_X86StdCall:
    case CC_X86ThisCall:
    case CC_X86FastCall:
      return CCCR_Ignore;
    case CC_C:
    case CC_X86VectorCall:
    case CC_IntelOclBicc:
    case CC_PreserveMost:
    case CC_PreserveAll:
    case CC_X86_64SysV:
    case CC_Swift:
    case CC_SwiftAsync:
    case CC_X86RegCall:
    case CC_OpenCLKernel:
      return CCCR_OK;
    default:
      return CCCR_Warning;
    }
  }
};

// x86-64 Windows Visual Studio target
class LLVM_LIBRARY_VISIBILITY MicrosoftX86_64TargetInfo
    : public WindowsX86_64TargetInfo {
public:
  MicrosoftX86_64TargetInfo(const llvm::Triple &Triple,
                            const TargetOptions &Opts)
      : WindowsX86_64TargetInfo(Triple, Opts) {
    LongDoubleWidth = LongDoubleAlign = 64;
    LongDoubleFormat = &llvm::APFloat::IEEEdouble();
  }

  void getTargetDefines(const LangOptions &Opts,
                        MacroBuilder &Builder) const override {
    WindowsX86_64TargetInfo::getTargetDefines(Opts, Builder);
    Builder.defineMacro("_M_X64", "100");
    Builder.defineMacro("_M_AMD64", "100");
  }

  TargetInfo::CallingConvKind
  getCallingConvKind(bool ClangABICompat4) const override {
    return CCK_MicrosoftWin64;
  }
};

// x86-64 MinGW target
class LLVM_LIBRARY_VISIBILITY MinGWX86_64TargetInfo
    : public WindowsX86_64TargetInfo {
public:
  MinGWX86_64TargetInfo(const llvm::Triple &Triple, const TargetOptions &Opts)
      : WindowsX86_64TargetInfo(Triple, Opts) {
    // Mingw64 rounds long double size and alignment up to 16 bytes, but sticks
    // with x86 FP ops. Weird.
    LongDoubleWidth = LongDoubleAlign = 128;
    LongDoubleFormat = &llvm::APFloat::x87DoubleExtended();
    HasFloat128 = true;
  }
};

// x86-64 Cygwin target
class LLVM_LIBRARY_VISIBILITY CygwinX86_64TargetInfo : public X86_64TargetInfo {
public:
  CygwinX86_64TargetInfo(const llvm::Triple &Triple, const TargetOptions &Opts)
      : X86_64TargetInfo(Triple, Opts) {
    this->WCharType = TargetInfo::UnsignedShort;
    TLSSupported = false;
  }

  void getTargetDefines(const LangOptions &Opts,
                        MacroBuilder &Builder) const override {
    X86_64TargetInfo::getTargetDefines(Opts, Builder);
    Builder.defineMacro("__x86_64__");
    Builder.defineMacro("__CYGWIN__");
    Builder.defineMacro("__CYGWIN64__");
    addCygMingDefines(Opts, Builder);
    DefineStd(Builder, "unix", Opts);
    if (Opts.CPlusPlus)
      Builder.defineMacro("_GNU_SOURCE");
  }
};

class LLVM_LIBRARY_VISIBILITY DarwinX86_64TargetInfo
    : public DarwinTargetInfo<X86_64TargetInfo> {
public:
  DarwinX86_64TargetInfo(const llvm::Triple &Triple, const TargetOptions &Opts)
      : DarwinTargetInfo<X86_64TargetInfo>(Triple, Opts) {
    Int64Type = SignedLongLong;
    // The 64-bit iOS simulator uses the builtin bool type for Objective-C.
    llvm::Triple T = llvm::Triple(Triple);
    if (T.isiOS())
      UseSignedCharForObjCBool = false;
    resetDataLayout("e-m:o-p270:32:32-p271:32:32-p272:64:64-i64:64-f80:128-n8:"
                    "16:32:64-S128", "_");
  }

  bool handleTargetFeatures(std::vector<std::string> &Features,
                            DiagnosticsEngine &Diags) override {
    if (!DarwinTargetInfo<X86_64TargetInfo>::handleTargetFeatures(Features,
                                                                  Diags))
      return false;
    // We now know the features we have: we can decide how to align vectors.
    MaxVectorAlign =
        hasFeature("avx512f") ? 512 : hasFeature("avx") ? 256 : 128;
    return true;
  }
};

class LLVM_LIBRARY_VISIBILITY OpenBSDX86_64TargetInfo
    : public OpenBSDTargetInfo<X86_64TargetInfo> {
public:
  OpenBSDX86_64TargetInfo(const llvm::Triple &Triple, const TargetOptions &Opts)
      : OpenBSDTargetInfo<X86_64TargetInfo>(Triple, Opts) {
    IntMaxType = SignedLongLong;
    Int64Type = SignedLongLong;
  }
};

// x86_32 Android target
class LLVM_LIBRARY_VISIBILITY AndroidX86_32TargetInfo
    : public LinuxTargetInfo<X86_32TargetInfo> {
public:
  AndroidX86_32TargetInfo(const llvm::Triple &Triple, const TargetOptions &Opts)
      : LinuxTargetInfo<X86_32TargetInfo>(Triple, Opts) {
    SuitableAlign = 32;
    LongDoubleWidth = 64;
    LongDoubleFormat = &llvm::APFloat::IEEEdouble();
  }
};

// x86_64 Android target
class LLVM_LIBRARY_VISIBILITY AndroidX86_64TargetInfo
    : public LinuxTargetInfo<X86_64TargetInfo> {
public:
  AndroidX86_64TargetInfo(const llvm::Triple &Triple, const TargetOptions &Opts)
      : LinuxTargetInfo<X86_64TargetInfo>(Triple, Opts) {
    LongDoubleFormat = &llvm::APFloat::IEEEquad();
  }
};
} // namespace targets
} // namespace clang
#endif // LLVM_CLANG_LIB_BASIC_TARGETS_X86_H<|MERGE_RESOLUTION|>--- conflicted
+++ resolved
@@ -420,13 +420,8 @@
 
     // Use fpret for all types.
     RealTypeUsesObjCFPRetMask =
-<<<<<<< HEAD
-        ((1 << (int)FloatModeKind::Float) | (1 << (int)FloatModeKind::Double) |
-         (1 << (int)FloatModeKind::LongDouble));
-=======
         (int)(FloatModeKind::Float | FloatModeKind::Double |
               FloatModeKind::LongDouble);
->>>>>>> 3de04b6d
 
     // x86-32 has atomics up to 8 bytes
     MaxAtomicPromoteWidth = 64;
@@ -705,11 +700,7 @@
                                         "64-i64:64-f80:128-n8:16:32:64-S128");
 
     // Use fpret only for long double.
-<<<<<<< HEAD
-    RealTypeUsesObjCFPRetMask = (1 << (int)FloatModeKind::LongDouble);
-=======
     RealTypeUsesObjCFPRetMask = (int)FloatModeKind::LongDouble;
->>>>>>> 3de04b6d
 
     // Use fp2ret for _Complex long double.
     ComplexLongDoubleUsesFP2Ret = true;
