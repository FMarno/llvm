//===- TableGen.cpp - Top-Level TableGen implementation for Clang ---------===//
//
// Part of the LLVM Project, under the Apache License v2.0 with LLVM Exceptions.
// See https://llvm.org/LICENSE.txt for license information.
// SPDX-License-Identifier: Apache-2.0 WITH LLVM-exception
//
//===----------------------------------------------------------------------===//
//
// This file contains the main function for Clang's TableGen.
//
//===----------------------------------------------------------------------===//

#include "TableGenBackends.h" // Declares all backends.
#include "ASTTableGen.h"
#include "llvm/Support/CommandLine.h"
#include "llvm/Support/PrettyStackTrace.h"
#include "llvm/Support/Signals.h"
#include "llvm/TableGen/Error.h"
#include "llvm/TableGen/Main.h"
#include "llvm/TableGen/Record.h"

using namespace llvm;
using namespace clang;

enum ActionType {
  PrintRecords,
  DumpJSON,
  GenClangAttrClasses,
  GenClangAttrParserStringSwitches,
  GenClangAttrSubjectMatchRulesParserStringSwitches,
  GenClangAttrImpl,
  GenClangAttrList,
  GenClangAttrSubjectMatchRuleList,
  GenClangAttrPCHRead,
  GenClangAttrPCHWrite,
  GenClangAttrHasAttributeImpl,
  GenClangAttrSpellingListIndex,
  GenClangAttrASTVisitor,
  GenClangAttrTemplateInstantiate,
  GenClangAttrParsedAttrList,
  GenClangAttrParsedAttrImpl,
  GenClangAttrParsedAttrKinds,
  GenClangAttrTextNodeDump,
  GenClangAttrNodeTraverse,
  GenClangBasicReader,
  GenClangBasicWriter,
  GenClangDiagsDefs,
  GenClangDiagGroups,
  GenClangDiagsIndexName,
  GenClangCommentNodes,
  GenClangDeclNodes,
  GenClangStmtNodes,
  GenClangTypeNodes,
  GenClangTypeReader,
  GenClangTypeWriter,
  GenClangOpcodes,
  GenClangSACheckers,
  GenClangSyntaxNodeList,
  GenClangCommentHTMLTags,
  GenClangCommentHTMLTagsProperties,
  GenClangCommentHTMLNamedCharacterReferences,
  GenClangCommentCommandInfo,
  GenClangCommentCommandList,
  GenClangOpenCLBuiltins,
  GenClangSPIRVBuiltins,
  GenArmNeon,
  GenArmFP16,
  GenArmBF16,
  GenArmNeonSema,
  GenArmNeonTest,
  GenArmMveHeader,
  GenArmMveBuiltinDef,
  GenArmMveBuiltinSema,
  GenArmMveBuiltinCG,
  GenArmMveBuiltinAliases,
  GenArmSveHeader,
  GenArmSveBuiltins,
  GenArmSveBuiltinCG,
  GenArmSveTypeFlags,
  GenArmSveRangeChecks,
  GenArmCdeHeader,
  GenArmCdeBuiltinDef,
  GenArmCdeBuiltinSema,
  GenArmCdeBuiltinCG,
  GenArmCdeBuiltinAliases,
  GenAttrDocs,
  GenDiagDocs,
  GenOptDocs,
  GenDataCollectors,
  GenTestPragmaAttributeSupportedAttributes
};

namespace {
cl::opt<ActionType> Action(
    cl::desc("Action to perform:"),
    cl::values(
        clEnumValN(PrintRecords, "print-records",
                   "Print all records to stdout (default)"),
        clEnumValN(DumpJSON, "dump-json",
                   "Dump all records as machine-readable JSON"),
        clEnumValN(GenClangAttrClasses, "gen-clang-attr-classes",
                   "Generate clang attribute clases"),
        clEnumValN(GenClangAttrParserStringSwitches,
                   "gen-clang-attr-parser-string-switches",
                   "Generate all parser-related attribute string switches"),
        clEnumValN(GenClangAttrSubjectMatchRulesParserStringSwitches,
                   "gen-clang-attr-subject-match-rules-parser-string-switches",
                   "Generate all parser-related attribute subject match rule"
                   "string switches"),
        clEnumValN(GenClangAttrImpl, "gen-clang-attr-impl",
                   "Generate clang attribute implementations"),
        clEnumValN(GenClangAttrList, "gen-clang-attr-list",
                   "Generate a clang attribute list"),
        clEnumValN(GenClangAttrSubjectMatchRuleList,
                   "gen-clang-attr-subject-match-rule-list",
                   "Generate a clang attribute subject match rule list"),
        clEnumValN(GenClangAttrPCHRead, "gen-clang-attr-pch-read",
                   "Generate clang PCH attribute reader"),
        clEnumValN(GenClangAttrPCHWrite, "gen-clang-attr-pch-write",
                   "Generate clang PCH attribute writer"),
        clEnumValN(GenClangAttrHasAttributeImpl,
                   "gen-clang-attr-has-attribute-impl",
                   "Generate a clang attribute spelling list"),
        clEnumValN(GenClangAttrSpellingListIndex,
                   "gen-clang-attr-spelling-index",
                   "Generate a clang attribute spelling index"),
        clEnumValN(GenClangAttrASTVisitor, "gen-clang-attr-ast-visitor",
                   "Generate a recursive AST visitor for clang attributes"),
        clEnumValN(GenClangAttrTemplateInstantiate,
                   "gen-clang-attr-template-instantiate",
                   "Generate a clang template instantiate code"),
        clEnumValN(GenClangAttrParsedAttrList,
                   "gen-clang-attr-parsed-attr-list",
                   "Generate a clang parsed attribute list"),
        clEnumValN(GenClangAttrParsedAttrImpl,
                   "gen-clang-attr-parsed-attr-impl",
                   "Generate the clang parsed attribute helpers"),
        clEnumValN(GenClangAttrParsedAttrKinds,
                   "gen-clang-attr-parsed-attr-kinds",
                   "Generate a clang parsed attribute kinds"),
        clEnumValN(GenClangAttrTextNodeDump, "gen-clang-attr-text-node-dump",
                   "Generate clang attribute text node dumper"),
        clEnumValN(GenClangAttrNodeTraverse, "gen-clang-attr-node-traverse",
                   "Generate clang attribute traverser"),
        clEnumValN(GenClangDiagsDefs, "gen-clang-diags-defs",
                   "Generate Clang diagnostics definitions"),
        clEnumValN(GenClangDiagGroups, "gen-clang-diag-groups",
                   "Generate Clang diagnostic groups"),
        clEnumValN(GenClangDiagsIndexName, "gen-clang-diags-index-name",
                   "Generate Clang diagnostic name index"),
        clEnumValN(GenClangBasicReader, "gen-clang-basic-reader",
                   "Generate Clang BasicReader classes"),
        clEnumValN(GenClangBasicWriter, "gen-clang-basic-writer",
                   "Generate Clang BasicWriter classes"),
        clEnumValN(GenClangCommentNodes, "gen-clang-comment-nodes",
                   "Generate Clang AST comment nodes"),
        clEnumValN(GenClangDeclNodes, "gen-clang-decl-nodes",
                   "Generate Clang AST declaration nodes"),
        clEnumValN(GenClangStmtNodes, "gen-clang-stmt-nodes",
                   "Generate Clang AST statement nodes"),
        clEnumValN(GenClangTypeNodes, "gen-clang-type-nodes",
                   "Generate Clang AST type nodes"),
        clEnumValN(GenClangTypeReader, "gen-clang-type-reader",
                   "Generate Clang AbstractTypeReader class"),
        clEnumValN(GenClangTypeWriter, "gen-clang-type-writer",
                   "Generate Clang AbstractTypeWriter class"),
        clEnumValN(GenClangOpcodes, "gen-clang-opcodes",
                   "Generate Clang constexpr interpreter opcodes"),
        clEnumValN(GenClangSACheckers, "gen-clang-sa-checkers",
                   "Generate Clang Static Analyzer checkers"),
        clEnumValN(GenClangSyntaxNodeList, "gen-clang-syntax-node-list",
                   "Generate list of Clang Syntax Tree node types"),
        clEnumValN(GenClangCommentHTMLTags, "gen-clang-comment-html-tags",
                   "Generate efficient matchers for HTML tag "
                   "names that are used in documentation comments"),
        clEnumValN(GenClangCommentHTMLTagsProperties,
                   "gen-clang-comment-html-tags-properties",
                   "Generate efficient matchers for HTML tag "
                   "properties"),
        clEnumValN(GenClangCommentHTMLNamedCharacterReferences,
                   "gen-clang-comment-html-named-character-references",
                   "Generate function to translate named character "
                   "references to UTF-8 sequences"),
        clEnumValN(GenClangCommentCommandInfo, "gen-clang-comment-command-info",
                   "Generate command properties for commands that "
                   "are used in documentation comments"),
        clEnumValN(GenClangCommentCommandList, "gen-clang-comment-command-list",
                   "Generate list of commands that are used in "
                   "documentation comments"),
        clEnumValN(GenClangOpenCLBuiltins, "gen-clang-opencl-builtins",
                   "Generate OpenCL builtin declaration handlers"),
        clEnumValN(GenClangSPIRVBuiltins, "gen-clang-spirv-builtins",
                   "Generate SPIR-V builtin declaration handlers"),
        clEnumValN(GenArmNeon, "gen-arm-neon", "Generate arm_neon.h for clang"),
        clEnumValN(GenArmFP16, "gen-arm-fp16", "Generate arm_fp16.h for clang"),
        clEnumValN(GenArmBF16, "gen-arm-bf16", "Generate arm_bf16.h for clang"),
        clEnumValN(GenArmNeonSema, "gen-arm-neon-sema",
                   "Generate ARM NEON sema support for clang"),
        clEnumValN(GenArmNeonTest, "gen-arm-neon-test",
                   "Generate ARM NEON tests for clang"),
        clEnumValN(GenArmSveHeader, "gen-arm-sve-header",
                   "Generate arm_sve.h for clang"),
        clEnumValN(GenArmSveBuiltins, "gen-arm-sve-builtins",
                   "Generate arm_sve_builtins.inc for clang"),
        clEnumValN(GenArmSveBuiltinCG, "gen-arm-sve-builtin-codegen",
                   "Generate arm_sve_builtin_cg_map.inc for clang"),
        clEnumValN(GenArmSveTypeFlags, "gen-arm-sve-typeflags",
                   "Generate arm_sve_typeflags.inc for clang"),
        clEnumValN(GenArmSveRangeChecks, "gen-arm-sve-sema-rangechecks",
                   "Generate arm_sve_sema_rangechecks.inc for clang"),
        clEnumValN(GenArmMveHeader, "gen-arm-mve-header",
                   "Generate arm_mve.h for clang"),
        clEnumValN(GenArmMveBuiltinDef, "gen-arm-mve-builtin-def",
                   "Generate ARM MVE builtin definitions for clang"),
        clEnumValN(GenArmMveBuiltinSema, "gen-arm-mve-builtin-sema",
                   "Generate ARM MVE builtin sema checks for clang"),
        clEnumValN(GenArmMveBuiltinCG, "gen-arm-mve-builtin-codegen",
                   "Generate ARM MVE builtin code-generator for clang"),
        clEnumValN(GenArmMveBuiltinAliases, "gen-arm-mve-builtin-aliases",
                   "Generate list of valid ARM MVE builtin aliases for clang"),
        clEnumValN(GenArmCdeHeader, "gen-arm-cde-header",
                   "Generate arm_cde.h for clang"),
        clEnumValN(GenArmCdeBuiltinDef, "gen-arm-cde-builtin-def",
                   "Generate ARM CDE builtin definitions for clang"),
        clEnumValN(GenArmCdeBuiltinSema, "gen-arm-cde-builtin-sema",
                   "Generate ARM CDE builtin sema checks for clang"),
        clEnumValN(GenArmCdeBuiltinCG, "gen-arm-cde-builtin-codegen",
                   "Generate ARM CDE builtin code-generator for clang"),
        clEnumValN(GenArmCdeBuiltinAliases, "gen-arm-cde-builtin-aliases",
                   "Generate list of valid ARM CDE builtin aliases for clang"),
        clEnumValN(GenAttrDocs, "gen-attr-docs",
                   "Generate attribute documentation"),
        clEnumValN(GenDiagDocs, "gen-diag-docs",
                   "Generate diagnostic documentation"),
        clEnumValN(GenOptDocs, "gen-opt-docs", "Generate option documentation"),
        clEnumValN(GenDataCollectors, "gen-clang-data-collectors",
                   "Generate data collectors for AST nodes"),
        clEnumValN(GenTestPragmaAttributeSupportedAttributes,
                   "gen-clang-test-pragma-attribute-supported-attributes",
                   "Generate a list of attributes supported by #pragma clang "
                   "attribute for testing purposes")));

cl::opt<std::string>
ClangComponent("clang-component",
               cl::desc("Only use warnings from specified component"),
               cl::value_desc("component"), cl::Hidden);

bool ClangTableGenMain(raw_ostream &OS, RecordKeeper &Records) {
  switch (Action) {
  case PrintRecords:
    OS << Records;           // No argument, dump all contents
    break;
  case DumpJSON:
    EmitJSON(Records, OS);
    break;
  case GenClangAttrClasses:
    EmitClangAttrClass(Records, OS);
    break;
  case GenClangAttrParserStringSwitches:
    EmitClangAttrParserStringSwitches(Records, OS);
    break;
  case GenClangAttrSubjectMatchRulesParserStringSwitches:
    EmitClangAttrSubjectMatchRulesParserStringSwitches(Records, OS);
    break;
  case GenClangAttrImpl:
    EmitClangAttrImpl(Records, OS);
    break;
  case GenClangAttrList:
    EmitClangAttrList(Records, OS);
    break;
  case GenClangAttrSubjectMatchRuleList:
    EmitClangAttrSubjectMatchRuleList(Records, OS);
    break;
  case GenClangAttrPCHRead:
    EmitClangAttrPCHRead(Records, OS);
    break;
  case GenClangAttrPCHWrite:
    EmitClangAttrPCHWrite(Records, OS);
    break;
  case GenClangAttrHasAttributeImpl:
    EmitClangAttrHasAttrImpl(Records, OS);
    break;
  case GenClangAttrSpellingListIndex:
    EmitClangAttrSpellingListIndex(Records, OS);
    break;
  case GenClangAttrASTVisitor:
    EmitClangAttrASTVisitor(Records, OS);
    break;
  case GenClangAttrTemplateInstantiate:
    EmitClangAttrTemplateInstantiate(Records, OS);
    break;
  case GenClangAttrParsedAttrList:
    EmitClangAttrParsedAttrList(Records, OS);
    break;
  case GenClangAttrParsedAttrImpl:
    EmitClangAttrParsedAttrImpl(Records, OS);
    break;
  case GenClangAttrParsedAttrKinds:
    EmitClangAttrParsedAttrKinds(Records, OS);
    break;
  case GenClangAttrTextNodeDump:
    EmitClangAttrTextNodeDump(Records, OS);
    break;
  case GenClangAttrNodeTraverse:
    EmitClangAttrNodeTraverse(Records, OS);
    break;
  case GenClangDiagsDefs:
    EmitClangDiagsDefs(Records, OS, ClangComponent);
    break;
  case GenClangDiagGroups:
    EmitClangDiagGroups(Records, OS);
    break;
  case GenClangDiagsIndexName:
    EmitClangDiagsIndexName(Records, OS);
    break;
  case GenClangCommentNodes:
    EmitClangASTNodes(Records, OS, CommentNodeClassName, "");
    break;
  case GenClangDeclNodes:
    EmitClangASTNodes(Records, OS, DeclNodeClassName, "Decl");
    EmitClangDeclContext(Records, OS);
    break;
  case GenClangStmtNodes:
    EmitClangASTNodes(Records, OS, StmtNodeClassName, "");
    break;
  case GenClangTypeNodes:
    EmitClangTypeNodes(Records, OS);
    break;
  case GenClangTypeReader:
    EmitClangTypeReader(Records, OS);
    break;
  case GenClangTypeWriter:
    EmitClangTypeWriter(Records, OS);
    break;
  case GenClangBasicReader:
    EmitClangBasicReader(Records, OS);
    break;
  case GenClangBasicWriter:
    EmitClangBasicWriter(Records, OS);
    break;
  case GenClangOpcodes:
    EmitClangOpcodes(Records, OS);
    break;
  case GenClangSACheckers:
    EmitClangSACheckers(Records, OS);
    break;
  case GenClangCommentHTMLTags:
    EmitClangCommentHTMLTags(Records, OS);
    break;
  case GenClangCommentHTMLTagsProperties:
    EmitClangCommentHTMLTagsProperties(Records, OS);
    break;
  case GenClangCommentHTMLNamedCharacterReferences:
    EmitClangCommentHTMLNamedCharacterReferences(Records, OS);
    break;
  case GenClangCommentCommandInfo:
    EmitClangCommentCommandInfo(Records, OS);
    break;
  case GenClangCommentCommandList:
    EmitClangCommentCommandList(Records, OS);
    break;
  case GenClangOpenCLBuiltins:
    EmitClangOpenCLBuiltins(Records, OS);
    break;
<<<<<<< HEAD
  case GenClangSPIRVBuiltins:
    EmitClangSPIRVBuiltins(Records, OS);
=======
  case GenClangSyntaxNodeList:
    EmitClangSyntaxNodeList(Records, OS);
>>>>>>> 454579e4
    break;
  case GenArmNeon:
    EmitNeon(Records, OS);
    break;
  case GenArmFP16:
    EmitFP16(Records, OS);
    break;
  case GenArmBF16:
    EmitBF16(Records, OS);
    break;
  case GenArmNeonSema:
    EmitNeonSema(Records, OS);
    break;
  case GenArmNeonTest:
    EmitNeonTest(Records, OS);
    break;
  case GenArmMveHeader:
    EmitMveHeader(Records, OS);
    break;
  case GenArmMveBuiltinDef:
    EmitMveBuiltinDef(Records, OS);
    break;
  case GenArmMveBuiltinSema:
    EmitMveBuiltinSema(Records, OS);
    break;
  case GenArmMveBuiltinCG:
    EmitMveBuiltinCG(Records, OS);
    break;
  case GenArmMveBuiltinAliases:
    EmitMveBuiltinAliases(Records, OS);
    break;
  case GenArmSveHeader:
    EmitSveHeader(Records, OS);
    break;
  case GenArmSveBuiltins:
    EmitSveBuiltins(Records, OS);
    break;
  case GenArmSveBuiltinCG:
    EmitSveBuiltinCG(Records, OS);
    break;
  case GenArmSveTypeFlags:
    EmitSveTypeFlags(Records, OS);
    break;
  case GenArmSveRangeChecks:
    EmitSveRangeChecks(Records, OS);
    break;
  case GenArmCdeHeader:
    EmitCdeHeader(Records, OS);
    break;
  case GenArmCdeBuiltinDef:
    EmitCdeBuiltinDef(Records, OS);
    break;
  case GenArmCdeBuiltinSema:
    EmitCdeBuiltinSema(Records, OS);
    break;
  case GenArmCdeBuiltinCG:
    EmitCdeBuiltinCG(Records, OS);
    break;
  case GenArmCdeBuiltinAliases:
    EmitCdeBuiltinAliases(Records, OS);
    break;
  case GenAttrDocs:
    EmitClangAttrDocs(Records, OS);
    break;
  case GenDiagDocs:
    EmitClangDiagDocs(Records, OS);
    break;
  case GenOptDocs:
    EmitClangOptDocs(Records, OS);
    break;
  case GenDataCollectors:
    EmitClangDataCollectors(Records, OS);
    break;
  case GenTestPragmaAttributeSupportedAttributes:
    EmitTestPragmaAttributeSupportedAttributes(Records, OS);
    break;
  }

  return false;
}
}

int main(int argc, char **argv) {
  sys::PrintStackTraceOnErrorSignal(argv[0]);
  PrettyStackTraceProgram X(argc, argv);
  cl::ParseCommandLineOptions(argc, argv);

  llvm_shutdown_obj Y;

  return TableGenMain(argv[0], &ClangTableGenMain);
}

#ifdef __has_feature
#if __has_feature(address_sanitizer)
#include <sanitizer/lsan_interface.h>
// Disable LeakSanitizer for this binary as it has too many leaks that are not
// very interesting to fix. See compiler-rt/include/sanitizer/lsan_interface.h .
int __lsan_is_turned_off() { return 1; }
#endif  // __has_feature(address_sanitizer)
#endif  // defined(__has_feature)<|MERGE_RESOLUTION|>--- conflicted
+++ resolved
@@ -362,13 +362,11 @@
   case GenClangOpenCLBuiltins:
     EmitClangOpenCLBuiltins(Records, OS);
     break;
-<<<<<<< HEAD
   case GenClangSPIRVBuiltins:
     EmitClangSPIRVBuiltins(Records, OS);
-=======
+    break;
   case GenClangSyntaxNodeList:
     EmitClangSyntaxNodeList(Records, OS);
->>>>>>> 454579e4
     break;
   case GenArmNeon:
     EmitNeon(Records, OS);
