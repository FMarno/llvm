//===- RISCV.cpp ----------------------------------------------------------===//
//
// Part of the LLVM Project, under the Apache License v2.0 with LLVM Exceptions.
// See https://llvm.org/LICENSE.txt for license information.
// SPDX-License-Identifier: Apache-2.0 WITH LLVM-exception
//
//===----------------------------------------------------------------------===//

#include "InputFiles.h"
#include "OutputSections.h"
#include "Symbols.h"
#include "SyntheticSections.h"
#include "Target.h"
#include "llvm/Support/ELFAttributes.h"
#include "llvm/Support/LEB128.h"
#include "llvm/Support/RISCVAttributeParser.h"
#include "llvm/Support/RISCVAttributes.h"
#include "llvm/Support/TimeProfiler.h"
#include "llvm/TargetParser/RISCVISAInfo.h"

using namespace llvm;
using namespace llvm::object;
using namespace llvm::support::endian;
using namespace llvm::ELF;
using namespace lld;
using namespace lld::elf;

namespace {

class RISCV final : public TargetInfo {
public:
  RISCV();
  uint32_t calcEFlags() const override;
  int64_t getImplicitAddend(const uint8_t *buf, RelType type) const override;
  void writeGotHeader(uint8_t *buf) const override;
  void writeGotPlt(uint8_t *buf, const Symbol &s) const override;
  void writeIgotPlt(uint8_t *buf, const Symbol &s) const override;
  void writePltHeader(uint8_t *buf) const override;
  void writePlt(uint8_t *buf, const Symbol &sym,
                uint64_t pltEntryAddr) const override;
  RelType getDynRel(RelType type) const override;
  RelExpr getRelExpr(RelType type, const Symbol &s,
                     const uint8_t *loc) const override;
  void relocate(uint8_t *loc, const Relocation &rel,
                uint64_t val) const override;
  void relocateAlloc(InputSectionBase &sec, uint8_t *buf) const override;
  bool relaxOnce(int pass) const override;
  void finalizeRelax(int passes) const override;
};

} // end anonymous namespace

// These are internal relocation numbers for GP relaxation. They aren't part
// of the psABI spec.
#define INTERNAL_R_RISCV_GPREL_I 256
#define INTERNAL_R_RISCV_GPREL_S 257

const uint64_t dtpOffset = 0x800;

namespace {
enum Op {
  ADDI = 0x13,
  AUIPC = 0x17,
  JALR = 0x67,
  LD = 0x3003,
  LUI = 0x37,
  LW = 0x2003,
  SRLI = 0x5013,
  SUB = 0x40000033,
};

enum Reg {
  X_RA = 1,
  X_GP = 3,
  X_TP = 4,
  X_T0 = 5,
  X_T1 = 6,
  X_T2 = 7,
  X_A0 = 10,
  X_T3 = 28,
};
} // namespace

static uint32_t hi20(uint32_t val) { return (val + 0x800) >> 12; }
static uint32_t lo12(uint32_t val) { return val & 4095; }

static uint32_t itype(uint32_t op, uint32_t rd, uint32_t rs1, uint32_t imm) {
  return op | (rd << 7) | (rs1 << 15) | (imm << 20);
}
static uint32_t rtype(uint32_t op, uint32_t rd, uint32_t rs1, uint32_t rs2) {
  return op | (rd << 7) | (rs1 << 15) | (rs2 << 20);
}
static uint32_t utype(uint32_t op, uint32_t rd, uint32_t imm) {
  return op | (rd << 7) | (imm << 12);
}

// Extract bits v[begin:end], where range is inclusive, and begin must be < 63.
static uint32_t extractBits(uint64_t v, uint32_t begin, uint32_t end) {
  return (v & ((1ULL << (begin + 1)) - 1)) >> end;
}

static uint32_t setLO12_I(uint32_t insn, uint32_t imm) {
  return (insn & 0xfffff) | (imm << 20);
}
static uint32_t setLO12_S(uint32_t insn, uint32_t imm) {
  return (insn & 0x1fff07f) | (extractBits(imm, 11, 5) << 25) |
         (extractBits(imm, 4, 0) << 7);
}

RISCV::RISCV() {
  copyRel = R_RISCV_COPY;
  pltRel = R_RISCV_JUMP_SLOT;
  relativeRel = R_RISCV_RELATIVE;
  iRelativeRel = R_RISCV_IRELATIVE;
  if (config->is64) {
    symbolicRel = R_RISCV_64;
    tlsModuleIndexRel = R_RISCV_TLS_DTPMOD64;
    tlsOffsetRel = R_RISCV_TLS_DTPREL64;
    tlsGotRel = R_RISCV_TLS_TPREL64;
  } else {
    symbolicRel = R_RISCV_32;
    tlsModuleIndexRel = R_RISCV_TLS_DTPMOD32;
    tlsOffsetRel = R_RISCV_TLS_DTPREL32;
    tlsGotRel = R_RISCV_TLS_TPREL32;
  }
  gotRel = symbolicRel;
  tlsDescRel = R_RISCV_TLSDESC;

  // .got[0] = _DYNAMIC
  gotHeaderEntriesNum = 1;

  // .got.plt[0] = _dl_runtime_resolve, .got.plt[1] = link_map
  gotPltHeaderEntriesNum = 2;

  pltHeaderSize = 32;
  pltEntrySize = 16;
  ipltEntrySize = 16;
}

static uint32_t getEFlags(InputFile *f) {
  if (config->is64)
    return cast<ObjFile<ELF64LE>>(f)->getObj().getHeader().e_flags;
  return cast<ObjFile<ELF32LE>>(f)->getObj().getHeader().e_flags;
}

uint32_t RISCV::calcEFlags() const {
  // If there are only binary input files (from -b binary), use a
  // value of 0 for the ELF header flags.
  if (ctx.objectFiles.empty())
    return 0;

  uint32_t target = getEFlags(ctx.objectFiles.front());

  for (InputFile *f : ctx.objectFiles) {
    uint32_t eflags = getEFlags(f);
    if (eflags & EF_RISCV_RVC)
      target |= EF_RISCV_RVC;

    if ((eflags & EF_RISCV_FLOAT_ABI) != (target & EF_RISCV_FLOAT_ABI))
      error(
          toString(f) +
          ": cannot link object files with different floating-point ABI from " +
          toString(ctx.objectFiles[0]));

    if ((eflags & EF_RISCV_RVE) != (target & EF_RISCV_RVE))
      error(toString(f) +
            ": cannot link object files with different EF_RISCV_RVE");
  }

  return target;
}

int64_t RISCV::getImplicitAddend(const uint8_t *buf, RelType type) const {
  switch (type) {
  default:
    internalLinkerError(getErrorLocation(buf),
                        "cannot read addend for relocation " + toString(type));
    return 0;
  case R_RISCV_32:
  case R_RISCV_TLS_DTPMOD32:
  case R_RISCV_TLS_DTPREL32:
  case R_RISCV_TLS_TPREL32:
    return SignExtend64<32>(read32le(buf));
  case R_RISCV_64:
  case R_RISCV_TLS_DTPMOD64:
  case R_RISCV_TLS_DTPREL64:
  case R_RISCV_TLS_TPREL64:
    return read64le(buf);
  case R_RISCV_RELATIVE:
  case R_RISCV_IRELATIVE:
    return config->is64 ? read64le(buf) : read32le(buf);
  case R_RISCV_NONE:
  case R_RISCV_JUMP_SLOT:
    // These relocations are defined as not having an implicit addend.
    return 0;
  case R_RISCV_TLSDESC:
    return config->is64 ? read64le(buf + 8) : read32le(buf + 4);
  }
}

void RISCV::writeGotHeader(uint8_t *buf) const {
  if (config->is64)
    write64le(buf, mainPart->dynamic->getVA());
  else
    write32le(buf, mainPart->dynamic->getVA());
}

void RISCV::writeGotPlt(uint8_t *buf, const Symbol &s) const {
  if (config->is64)
    write64le(buf, in.plt->getVA());
  else
    write32le(buf, in.plt->getVA());
}

void RISCV::writeIgotPlt(uint8_t *buf, const Symbol &s) const {
  if (config->writeAddends) {
    if (config->is64)
      write64le(buf, s.getVA());
    else
      write32le(buf, s.getVA());
  }
}

void RISCV::writePltHeader(uint8_t *buf) const {
  // 1: auipc t2, %pcrel_hi(.got.plt)
  // sub t1, t1, t3
  // l[wd] t3, %pcrel_lo(1b)(t2); t3 = _dl_runtime_resolve
  // addi t1, t1, -pltHeaderSize-12; t1 = &.plt[i] - &.plt[0]
  // addi t0, t2, %pcrel_lo(1b)
  // srli t1, t1, (rv64?1:2); t1 = &.got.plt[i] - &.got.plt[0]
  // l[wd] t0, Wordsize(t0); t0 = link_map
  // jr t3
  uint32_t offset = in.gotPlt->getVA() - in.plt->getVA();
  uint32_t load = config->is64 ? LD : LW;
  write32le(buf + 0, utype(AUIPC, X_T2, hi20(offset)));
  write32le(buf + 4, rtype(SUB, X_T1, X_T1, X_T3));
  write32le(buf + 8, itype(load, X_T3, X_T2, lo12(offset)));
  write32le(buf + 12, itype(ADDI, X_T1, X_T1, -target->pltHeaderSize - 12));
  write32le(buf + 16, itype(ADDI, X_T0, X_T2, lo12(offset)));
  write32le(buf + 20, itype(SRLI, X_T1, X_T1, config->is64 ? 1 : 2));
  write32le(buf + 24, itype(load, X_T0, X_T0, config->wordsize));
  write32le(buf + 28, itype(JALR, 0, X_T3, 0));
}

void RISCV::writePlt(uint8_t *buf, const Symbol &sym,
                     uint64_t pltEntryAddr) const {
  // 1: auipc t3, %pcrel_hi(f@.got.plt)
  // l[wd] t3, %pcrel_lo(1b)(t3)
  // jalr t1, t3
  // nop
  uint32_t offset = sym.getGotPltVA() - pltEntryAddr;
  write32le(buf + 0, utype(AUIPC, X_T3, hi20(offset)));
  write32le(buf + 4, itype(config->is64 ? LD : LW, X_T3, X_T3, lo12(offset)));
  write32le(buf + 8, itype(JALR, X_T1, X_T3, 0));
  write32le(buf + 12, itype(ADDI, 0, 0, 0));
}

RelType RISCV::getDynRel(RelType type) const {
  return type == target->symbolicRel ? type
                                     : static_cast<RelType>(R_RISCV_NONE);
}

RelExpr RISCV::getRelExpr(const RelType type, const Symbol &s,
                          const uint8_t *loc) const {
  switch (type) {
  case R_RISCV_NONE:
    return R_NONE;
  case R_RISCV_32:
  case R_RISCV_64:
  case R_RISCV_HI20:
  case R_RISCV_LO12_I:
  case R_RISCV_LO12_S:
  case R_RISCV_RVC_LUI:
    return R_ABS;
  case R_RISCV_ADD8:
  case R_RISCV_ADD16:
  case R_RISCV_ADD32:
  case R_RISCV_ADD64:
  case R_RISCV_SET6:
  case R_RISCV_SET8:
  case R_RISCV_SET16:
  case R_RISCV_SET32:
  case R_RISCV_SUB6:
  case R_RISCV_SUB8:
  case R_RISCV_SUB16:
  case R_RISCV_SUB32:
  case R_RISCV_SUB64:
    return R_RISCV_ADD;
  case R_RISCV_JAL:
  case R_RISCV_BRANCH:
  case R_RISCV_PCREL_HI20:
  case R_RISCV_RVC_BRANCH:
  case R_RISCV_RVC_JUMP:
  case R_RISCV_32_PCREL:
    return R_PC;
  case R_RISCV_CALL:
  case R_RISCV_CALL_PLT:
  case R_RISCV_PLT32:
    return R_PLT_PC;
  case R_RISCV_GOT_HI20:
  case R_RISCV_GOT32_PCREL:
    return R_GOT_PC;
  case R_RISCV_PCREL_LO12_I:
  case R_RISCV_PCREL_LO12_S:
    return R_RISCV_PC_INDIRECT;
  case R_RISCV_TLSDESC_HI20:
  case R_RISCV_TLSDESC_LOAD_LO12:
  case R_RISCV_TLSDESC_ADD_LO12:
    return R_TLSDESC_PC;
  case R_RISCV_TLSDESC_CALL:
    return R_TLSDESC_CALL;
  case R_RISCV_TLS_GD_HI20:
    return R_TLSGD_PC;
  case R_RISCV_TLS_GOT_HI20:
    return R_GOT_PC;
  case R_RISCV_TPREL_HI20:
  case R_RISCV_TPREL_LO12_I:
  case R_RISCV_TPREL_LO12_S:
    return R_TPREL;
  case R_RISCV_ALIGN:
    return R_RELAX_HINT;
  case R_RISCV_TPREL_ADD:
  case R_RISCV_RELAX:
    return config->relax ? R_RELAX_HINT : R_NONE;
  case R_RISCV_SET_ULEB128:
  case R_RISCV_SUB_ULEB128:
    return R_RISCV_LEB128;
  default:
    error(getErrorLocation(loc) + "unknown relocation (" + Twine(type) +
          ") against symbol " + toString(s));
    return R_NONE;
  }
}

void RISCV::relocate(uint8_t *loc, const Relocation &rel, uint64_t val) const {
  const unsigned bits = config->wordsize * 8;

  switch (rel.type) {
  case R_RISCV_32:
    write32le(loc, val);
    return;
  case R_RISCV_64:
    write64le(loc, val);
    return;

  case R_RISCV_RVC_BRANCH: {
    checkInt(loc, val, 9, rel);
    checkAlignment(loc, val, 2, rel);
    uint16_t insn = read16le(loc) & 0xE383;
    uint16_t imm8 = extractBits(val, 8, 8) << 12;
    uint16_t imm4_3 = extractBits(val, 4, 3) << 10;
    uint16_t imm7_6 = extractBits(val, 7, 6) << 5;
    uint16_t imm2_1 = extractBits(val, 2, 1) << 3;
    uint16_t imm5 = extractBits(val, 5, 5) << 2;
    insn |= imm8 | imm4_3 | imm7_6 | imm2_1 | imm5;

    write16le(loc, insn);
    return;
  }

  case R_RISCV_RVC_JUMP: {
    checkInt(loc, val, 12, rel);
    checkAlignment(loc, val, 2, rel);
    uint16_t insn = read16le(loc) & 0xE003;
    uint16_t imm11 = extractBits(val, 11, 11) << 12;
    uint16_t imm4 = extractBits(val, 4, 4) << 11;
    uint16_t imm9_8 = extractBits(val, 9, 8) << 9;
    uint16_t imm10 = extractBits(val, 10, 10) << 8;
    uint16_t imm6 = extractBits(val, 6, 6) << 7;
    uint16_t imm7 = extractBits(val, 7, 7) << 6;
    uint16_t imm3_1 = extractBits(val, 3, 1) << 3;
    uint16_t imm5 = extractBits(val, 5, 5) << 2;
    insn |= imm11 | imm4 | imm9_8 | imm10 | imm6 | imm7 | imm3_1 | imm5;

    write16le(loc, insn);
    return;
  }

  case R_RISCV_RVC_LUI: {
    int64_t imm = SignExtend64(val + 0x800, bits) >> 12;
    checkInt(loc, imm, 6, rel);
    if (imm == 0) { // `c.lui rd, 0` is illegal, convert to `c.li rd, 0`
      write16le(loc, (read16le(loc) & 0x0F83) | 0x4000);
    } else {
      uint16_t imm17 = extractBits(val + 0x800, 17, 17) << 12;
      uint16_t imm16_12 = extractBits(val + 0x800, 16, 12) << 2;
      write16le(loc, (read16le(loc) & 0xEF83) | imm17 | imm16_12);
    }
    return;
  }

  case R_RISCV_JAL: {
    checkInt(loc, val, 21, rel);
    checkAlignment(loc, val, 2, rel);

    uint32_t insn = read32le(loc) & 0xFFF;
    uint32_t imm20 = extractBits(val, 20, 20) << 31;
    uint32_t imm10_1 = extractBits(val, 10, 1) << 21;
    uint32_t imm11 = extractBits(val, 11, 11) << 20;
    uint32_t imm19_12 = extractBits(val, 19, 12) << 12;
    insn |= imm20 | imm10_1 | imm11 | imm19_12;

    write32le(loc, insn);
    return;
  }

  case R_RISCV_BRANCH: {
    checkInt(loc, val, 13, rel);
    checkAlignment(loc, val, 2, rel);

    uint32_t insn = read32le(loc) & 0x1FFF07F;
    uint32_t imm12 = extractBits(val, 12, 12) << 31;
    uint32_t imm10_5 = extractBits(val, 10, 5) << 25;
    uint32_t imm4_1 = extractBits(val, 4, 1) << 8;
    uint32_t imm11 = extractBits(val, 11, 11) << 7;
    insn |= imm12 | imm10_5 | imm4_1 | imm11;

    write32le(loc, insn);
    return;
  }

  // auipc + jalr pair
  case R_RISCV_CALL:
  case R_RISCV_CALL_PLT: {
    int64_t hi = SignExtend64(val + 0x800, bits) >> 12;
    checkInt(loc, hi, 20, rel);
    if (isInt<20>(hi)) {
      relocateNoSym(loc, R_RISCV_PCREL_HI20, val);
      relocateNoSym(loc + 4, R_RISCV_PCREL_LO12_I, val);
    }
    return;
  }

  case R_RISCV_GOT_HI20:
  case R_RISCV_PCREL_HI20:
  case R_RISCV_TLSDESC_HI20:
  case R_RISCV_TLS_GD_HI20:
  case R_RISCV_TLS_GOT_HI20:
  case R_RISCV_TPREL_HI20:
  case R_RISCV_HI20: {
    uint64_t hi = val + 0x800;
    checkInt(loc, SignExtend64(hi, bits) >> 12, 20, rel);
    write32le(loc, (read32le(loc) & 0xFFF) | (hi & 0xFFFFF000));
    return;
  }

  case R_RISCV_PCREL_LO12_I:
  case R_RISCV_TLSDESC_LOAD_LO12:
  case R_RISCV_TLSDESC_ADD_LO12:
  case R_RISCV_TPREL_LO12_I:
  case R_RISCV_LO12_I: {
    uint64_t hi = (val + 0x800) >> 12;
    uint64_t lo = val - (hi << 12);
    write32le(loc, setLO12_I(read32le(loc), lo & 0xfff));
    return;
  }

  case R_RISCV_PCREL_LO12_S:
  case R_RISCV_TPREL_LO12_S:
  case R_RISCV_LO12_S: {
    uint64_t hi = (val + 0x800) >> 12;
    uint64_t lo = val - (hi << 12);
    write32le(loc, setLO12_S(read32le(loc), lo));
    return;
  }

  case INTERNAL_R_RISCV_GPREL_I:
  case INTERNAL_R_RISCV_GPREL_S: {
    Defined *gp = ElfSym::riscvGlobalPointer;
    int64_t displace = SignExtend64(val - gp->getVA(), bits);
    checkInt(loc, displace, 12, rel);
    uint32_t insn = (read32le(loc) & ~(31 << 15)) | (X_GP << 15);
    if (rel.type == INTERNAL_R_RISCV_GPREL_I)
      insn = setLO12_I(insn, displace);
    else
      insn = setLO12_S(insn, displace);
    write32le(loc, insn);
    return;
  }

  case R_RISCV_ADD8:
    *loc += val;
    return;
  case R_RISCV_ADD16:
    write16le(loc, read16le(loc) + val);
    return;
  case R_RISCV_ADD32:
    write32le(loc, read32le(loc) + val);
    return;
  case R_RISCV_ADD64:
    write64le(loc, read64le(loc) + val);
    return;
  case R_RISCV_SUB6:
    *loc = (*loc & 0xc0) | (((*loc & 0x3f) - val) & 0x3f);
    return;
  case R_RISCV_SUB8:
    *loc -= val;
    return;
  case R_RISCV_SUB16:
    write16le(loc, read16le(loc) - val);
    return;
  case R_RISCV_SUB32:
    write32le(loc, read32le(loc) - val);
    return;
  case R_RISCV_SUB64:
    write64le(loc, read64le(loc) - val);
    return;
  case R_RISCV_SET6:
    *loc = (*loc & 0xc0) | (val & 0x3f);
    return;
  case R_RISCV_SET8:
    *loc = val;
    return;
  case R_RISCV_SET16:
    write16le(loc, val);
    return;
  case R_RISCV_SET32:
  case R_RISCV_32_PCREL:
  case R_RISCV_PLT32:
  case R_RISCV_GOT32_PCREL:
    checkInt(loc, val, 32, rel);
    write32le(loc, val);
    return;

  case R_RISCV_TLS_DTPREL32:
    write32le(loc, val - dtpOffset);
    break;
  case R_RISCV_TLS_DTPREL64:
    write64le(loc, val - dtpOffset);
    break;

  case R_RISCV_RELAX:
    return;
  case R_RISCV_TLSDESC:
    // The addend is stored in the second word.
    if (config->is64)
      write64le(loc + 8, val);
    else
      write32le(loc + 4, val);
    break;
  default:
    llvm_unreachable("unknown relocation");
  }
}

static bool relaxable(ArrayRef<Relocation> relocs, size_t i) {
  return i + 1 != relocs.size() && relocs[i + 1].type == R_RISCV_RELAX;
}

static void tlsdescToIe(uint8_t *loc, const Relocation &rel, uint64_t val) {
  switch (rel.type) {
  case R_RISCV_TLSDESC_HI20:
  case R_RISCV_TLSDESC_LOAD_LO12:
    write32le(loc, 0x00000013); // nop
    break;
  case R_RISCV_TLSDESC_ADD_LO12:
    write32le(loc, utype(AUIPC, X_A0, hi20(val))); // auipc a0,<hi20>
    break;
  case R_RISCV_TLSDESC_CALL:
    if (config->is64)
      write32le(loc, itype(LD, X_A0, X_A0, lo12(val))); // ld a0,<lo12>(a0)
    else
      write32le(loc, itype(LW, X_A0, X_A0, lo12(val))); // lw a0,<lo12>(a0)
    break;
  default:
    llvm_unreachable("unsupported relocation for TLSDESC to IE");
  }
}

static void tlsdescToLe(uint8_t *loc, const Relocation &rel, uint64_t val) {
  switch (rel.type) {
  case R_RISCV_TLSDESC_HI20:
  case R_RISCV_TLSDESC_LOAD_LO12:
    write32le(loc, 0x00000013); // nop
    return;
  case R_RISCV_TLSDESC_ADD_LO12:
    if (isInt<12>(val))
      write32le(loc, 0x00000013); // nop
    else
      write32le(loc, utype(LUI, X_A0, hi20(val))); // lui a0,<hi20>
    return;
  case R_RISCV_TLSDESC_CALL:
    if (isInt<12>(val))
      write32le(loc, itype(ADDI, X_A0, 0, val)); // addi a0,zero,<lo12>
    else
      write32le(loc, itype(ADDI, X_A0, X_A0, lo12(val))); // addi a0,a0,<lo12>
    return;
  default:
    llvm_unreachable("unsupported relocation for TLSDESC to LE");
  }
}

void RISCV::relocateAlloc(InputSectionBase &sec, uint8_t *buf) const {
  uint64_t secAddr = sec.getOutputSection()->addr;
  if (auto *s = dyn_cast<InputSection>(&sec))
    secAddr += s->outSecOff;
  else if (auto *ehIn = dyn_cast<EhInputSection>(&sec))
    secAddr += ehIn->getParent()->outSecOff;
  uint64_t tlsdescVal = 0;
  bool tlsdescRelax = false, isToLe = false;
  const ArrayRef<Relocation> relocs = sec.relocs();
  for (size_t i = 0, size = relocs.size(); i != size; ++i) {
    const Relocation &rel = relocs[i];
    uint8_t *loc = buf + rel.offset;
    uint64_t val =
        sec.getRelocTargetVA(sec.file, rel.type, rel.addend,
                             secAddr + rel.offset, *rel.sym, rel.expr);

    switch (rel.expr) {
    case R_RELAX_HINT:
      continue;
    case R_TLSDESC_PC:
      // For R_RISCV_TLSDESC_HI20, store &got(sym)-PC to be used by the
      // following two instructions L[DW] and ADDI.
      if (rel.type == R_RISCV_TLSDESC_HI20)
        tlsdescVal = val;
      else
        val = tlsdescVal;
      break;
    case R_RELAX_TLS_GD_TO_IE:
      // Only R_RISCV_TLSDESC_HI20 reaches here. tlsdescVal will be finalized
      // after we see R_RISCV_TLSDESC_ADD_LO12 in the R_RELAX_TLS_GD_TO_LE case.
      // The net effect is that tlsdescVal will be smaller than `val` to take
      // into account of NOP instructions (in the absence of R_RISCV_RELAX)
      // before AUIPC.
      tlsdescVal = val + rel.offset;
      isToLe = false;
      tlsdescRelax = relaxable(relocs, i);
      if (!tlsdescRelax)
        tlsdescToIe(loc, rel, val);
      continue;
    case R_RELAX_TLS_GD_TO_LE:
      // See the comment in handleTlsRelocation. For TLSDESC=>IE,
      // R_RISCV_TLSDESC_{LOAD_LO12,ADD_LO12,CALL} also reach here. If isToLe is
      // false, this is actually TLSDESC=>IE optimization.
      if (rel.type == R_RISCV_TLSDESC_HI20) {
        tlsdescVal = val;
        isToLe = true;
        tlsdescRelax = relaxable(relocs, i);
      } else {
        if (!isToLe && rel.type == R_RISCV_TLSDESC_ADD_LO12)
          tlsdescVal -= rel.offset;
        val = tlsdescVal;
      }
      // When NOP conversion is eligible and relaxation applies, don't write a
      // NOP in case an unrelated instruction follows the current instruction.
      if (tlsdescRelax &&
          (rel.type == R_RISCV_TLSDESC_HI20 ||
           rel.type == R_RISCV_TLSDESC_LOAD_LO12 ||
           (rel.type == R_RISCV_TLSDESC_ADD_LO12 && isToLe && !hi20(val))))
        continue;
      if (isToLe)
        tlsdescToLe(loc, rel, val);
      else
        tlsdescToIe(loc, rel, val);
      continue;
    case R_RISCV_LEB128:
      if (i + 1 < size) {
        const Relocation &rel1 = relocs[i + 1];
        if (rel.type == R_RISCV_SET_ULEB128 &&
            rel1.type == R_RISCV_SUB_ULEB128 && rel.offset == rel1.offset) {
          auto val = rel.sym->getVA(rel.addend) - rel1.sym->getVA(rel1.addend);
          if (overwriteULEB128(loc, val) >= 0x80)
            errorOrWarn(sec.getLocation(rel.offset) + ": ULEB128 value " +
                        Twine(val) + " exceeds available space; references '" +
                        lld::toString(*rel.sym) + "'");
          ++i;
          continue;
        }
      }
      errorOrWarn(sec.getLocation(rel.offset) +
                  ": R_RISCV_SET_ULEB128 not paired with R_RISCV_SUB_SET128");
      return;
    default:
      break;
    }
    relocate(loc, rel, val);
  }
}

void elf::initSymbolAnchors() {
  SmallVector<InputSection *, 0> storage;
  for (OutputSection *osec : outputSections) {
    if (!(osec->flags & SHF_EXECINSTR))
      continue;
    for (InputSection *sec : getInputSections(*osec, storage)) {
      sec->relaxAux = make<RelaxAux>();
      if (sec->relocs().size()) {
        sec->relaxAux->relocDeltas =
            std::make_unique<uint32_t[]>(sec->relocs().size());
        sec->relaxAux->relocTypes =
            std::make_unique<RelType[]>(sec->relocs().size());
      }
    }
  }
  // Store anchors (st_value and st_value+st_size) for symbols relative to text
  // sections.
  //
  // For a defined symbol foo, we may have `d->file != file` with --wrap=foo.
  // We should process foo, as the defining object file's symbol table may not
  // contain foo after redirectSymbols changed the foo entry to __wrap_foo. To
  // avoid adding a Defined that is undefined in one object file, use
  // `!d->scriptDefined` to exclude symbols that are definitely not wrapped.
  //
  // `relaxAux->anchors` may contain duplicate symbols, but that is fine.
  for (InputFile *file : ctx.objectFiles)
    for (Symbol *sym : file->getSymbols()) {
      auto *d = dyn_cast<Defined>(sym);
      if (!d || (d->file != file && !d->scriptDefined))
        continue;
      if (auto *sec = dyn_cast_or_null<InputSection>(d->section))
        if (sec->flags & SHF_EXECINSTR && sec->relaxAux) {
          // If sec is discarded, relaxAux will be nullptr.
          sec->relaxAux->anchors.push_back({d->value, d, false});
          sec->relaxAux->anchors.push_back({d->value + d->size, d, true});
        }
    }
  // Sort anchors by offset so that we can find the closest relocation
  // efficiently. For a zero size symbol, ensure that its start anchor precedes
  // its end anchor. For two symbols with anchors at the same offset, their
  // order does not matter.
  for (OutputSection *osec : outputSections) {
    if (!(osec->flags & SHF_EXECINSTR))
      continue;
    for (InputSection *sec : getInputSections(*osec, storage)) {
      llvm::sort(sec->relaxAux->anchors, [](auto &a, auto &b) {
        return std::make_pair(a.offset, a.end) <
               std::make_pair(b.offset, b.end);
      });
    }
  }
}

// Relax R_RISCV_CALL/R_RISCV_CALL_PLT auipc+jalr to c.j, c.jal, or jal.
static void relaxCall(const InputSection &sec, size_t i, uint64_t loc,
                      Relocation &r, uint32_t &remove) {
  const bool rvc = getEFlags(sec.file) & EF_RISCV_RVC;
  const Symbol &sym = *r.sym;
  const uint64_t insnPair = read64le(sec.content().data() + r.offset);
  const uint32_t rd = extractBits(insnPair, 32 + 11, 32 + 7);
  const uint64_t dest =
      (r.expr == R_PLT_PC ? sym.getPltVA() : sym.getVA()) + r.addend;
  const int64_t displace = dest - loc;

  if (rvc && isInt<12>(displace) && rd == 0) {
    sec.relaxAux->relocTypes[i] = R_RISCV_RVC_JUMP;
    sec.relaxAux->writes.push_back(0xa001); // c.j
    remove = 6;
  } else if (rvc && isInt<12>(displace) && rd == X_RA &&
             !config->is64) { // RV32C only
    sec.relaxAux->relocTypes[i] = R_RISCV_RVC_JUMP;
    sec.relaxAux->writes.push_back(0x2001); // c.jal
    remove = 6;
  } else if (isInt<21>(displace)) {
    sec.relaxAux->relocTypes[i] = R_RISCV_JAL;
    sec.relaxAux->writes.push_back(0x6f | rd << 7); // jal
    remove = 4;
  }
}

// Relax local-exec TLS when hi20 is zero.
static void relaxTlsLe(const InputSection &sec, size_t i, uint64_t loc,
                       Relocation &r, uint32_t &remove) {
  uint64_t val = r.sym->getVA(r.addend);
  if (hi20(val) != 0)
    return;
  uint32_t insn = read32le(sec.content().data() + r.offset);
  switch (r.type) {
  case R_RISCV_TPREL_HI20:
  case R_RISCV_TPREL_ADD:
    // Remove lui rd, %tprel_hi(x) and add rd, rd, tp, %tprel_add(x).
    sec.relaxAux->relocTypes[i] = R_RISCV_RELAX;
    remove = 4;
    break;
  case R_RISCV_TPREL_LO12_I:
    // addi rd, rd, %tprel_lo(x) => addi rd, tp, st_value(x)
    sec.relaxAux->relocTypes[i] = R_RISCV_32;
    insn = (insn & ~(31 << 15)) | (X_TP << 15);
    sec.relaxAux->writes.push_back(setLO12_I(insn, val));
    break;
  case R_RISCV_TPREL_LO12_S:
    // sw rs, %tprel_lo(x)(rd) => sw rs, st_value(x)(rd)
    sec.relaxAux->relocTypes[i] = R_RISCV_32;
    insn = (insn & ~(31 << 15)) | (X_TP << 15);
    sec.relaxAux->writes.push_back(setLO12_S(insn, val));
    break;
  }
}

static void relaxHi20Lo12(const InputSection &sec, size_t i, uint64_t loc,
                          Relocation &r, uint32_t &remove) {
  const Defined *gp = ElfSym::riscvGlobalPointer;
  if (!gp)
    return;

  if (!isInt<12>(r.sym->getVA(r.addend) - gp->getVA()))
    return;

  switch (r.type) {
  case R_RISCV_HI20:
    // Remove lui rd, %hi20(x).
    sec.relaxAux->relocTypes[i] = R_RISCV_RELAX;
    remove = 4;
    break;
  case R_RISCV_LO12_I:
    sec.relaxAux->relocTypes[i] = INTERNAL_R_RISCV_GPREL_I;
    break;
  case R_RISCV_LO12_S:
    sec.relaxAux->relocTypes[i] = INTERNAL_R_RISCV_GPREL_S;
    break;
  }
}

static bool relax(InputSection &sec) {
  const uint64_t secAddr = sec.getVA();
  const MutableArrayRef<Relocation> relocs = sec.relocs();
  auto &aux = *sec.relaxAux;
  bool changed = false;
  ArrayRef<SymbolAnchor> sa = ArrayRef(aux.anchors);
  uint64_t delta = 0;
  bool tlsdescRelax = false, toLeShortForm = false;

  std::fill_n(aux.relocTypes.get(), relocs.size(), R_RISCV_NONE);
  aux.writes.clear();
  for (auto [i, r] : llvm::enumerate(relocs)) {
    const uint64_t loc = secAddr + r.offset - delta;
    uint32_t &cur = aux.relocDeltas[i], remove = 0;
    switch (r.type) {
    case R_RISCV_ALIGN: {
      const uint64_t nextLoc = loc + r.addend;
      const uint64_t align = PowerOf2Ceil(r.addend + 2);
      // All bytes beyond the alignment boundary should be removed.
      remove = nextLoc - ((loc + align - 1) & -align);
      // If we can't satisfy this alignment, we've found a bad input.
      if (LLVM_UNLIKELY(static_cast<int32_t>(remove) < 0)) {
        errorOrWarn(getErrorLocation((const uint8_t*)loc) +
                    "insufficient padding bytes for " + lld::toString(r.type) +
                    ": " + Twine(r.addend) + " bytes available "
                    "for requested alignment of " + Twine(align) + " bytes");
        remove = 0;
      }
      break;
    }
    case R_RISCV_CALL:
    case R_RISCV_CALL_PLT:
      if (relaxable(relocs, i))
        relaxCall(sec, i, loc, r, remove);
      break;
    case R_RISCV_TPREL_HI20:
    case R_RISCV_TPREL_ADD:
    case R_RISCV_TPREL_LO12_I:
    case R_RISCV_TPREL_LO12_S:
      if (relaxable(relocs, i))
        relaxTlsLe(sec, i, loc, r, remove);
      break;
    case R_RISCV_HI20:
    case R_RISCV_LO12_I:
    case R_RISCV_LO12_S:
      if (relaxable(relocs, i))
        relaxHi20Lo12(sec, i, loc, r, remove);
      break;
    case R_RISCV_TLSDESC_HI20:
      // For TLSDESC=>LE, we can use the short form if hi20 is zero.
      tlsdescRelax = relaxable(relocs, i);
      toLeShortForm = tlsdescRelax && r.expr == R_RELAX_TLS_GD_TO_LE &&
                      !hi20(r.sym->getVA(r.addend));
      [[fallthrough]];
    case R_RISCV_TLSDESC_LOAD_LO12:
      // For TLSDESC=>LE/IE, AUIPC and L[DW] are removed if relaxable.
      if (tlsdescRelax && r.expr != R_TLSDESC_PC)
        remove = 4;
      break;
    case R_RISCV_TLSDESC_ADD_LO12:
      if (toLeShortForm)
        remove = 4;
      break;
    }

    // For all anchors whose offsets are <= r.offset, they are preceded by
    // the previous relocation whose `relocDeltas` value equals `delta`.
    // Decrease their st_value and update their st_size.
    for (; sa.size() && sa[0].offset <= r.offset; sa = sa.slice(1)) {
      if (sa[0].end)
        sa[0].d->size = sa[0].offset - delta - sa[0].d->value;
      else
        sa[0].d->value = sa[0].offset - delta;
    }
    delta += remove;
    if (delta != cur) {
      cur = delta;
      changed = true;
    }
  }

  for (const SymbolAnchor &a : sa) {
    if (a.end)
      a.d->size = a.offset - delta - a.d->value;
    else
      a.d->value = a.offset - delta;
  }
  // Inform assignAddresses that the size has changed.
  if (!isUInt<32>(delta))
    fatal("section size decrease is too large: " + Twine(delta));
  sec.bytesDropped = delta;
  return changed;
}

// When relaxing just R_RISCV_ALIGN, relocDeltas is usually changed only once in
// the absence of a linker script. For call and load/store R_RISCV_RELAX, code
// shrinkage may reduce displacement and make more relocations eligible for
// relaxation. Code shrinkage may increase displacement to a call/load/store
// target at a higher fixed address, invalidating an earlier relaxation. Any
// change in section sizes can have cascading effect and require another
// relaxation pass.
bool RISCV::relaxOnce(int pass) const {
  llvm::TimeTraceScope timeScope("RISC-V relaxOnce");
  if (config->relocatable)
    return false;

  if (pass == 0)
    initSymbolAnchors();

  SmallVector<InputSection *, 0> storage;
  bool changed = false;
  for (OutputSection *osec : outputSections) {
    if (!(osec->flags & SHF_EXECINSTR))
      continue;
    for (InputSection *sec : getInputSections(*osec, storage))
      changed |= relax(*sec);
  }
  return changed;
}

void RISCV::finalizeRelax(int passes) const {
  llvm::TimeTraceScope timeScope("Finalize RISC-V relaxation");
  log("relaxation passes: " + Twine(passes));
  SmallVector<InputSection *, 0> storage;
  for (OutputSection *osec : outputSections) {
    if (!(osec->flags & SHF_EXECINSTR))
      continue;
    for (InputSection *sec : getInputSections(*osec, storage)) {
      RelaxAux &aux = *sec->relaxAux;
      if (!aux.relocDeltas)
        continue;

      MutableArrayRef<Relocation> rels = sec->relocs();
      ArrayRef<uint8_t> old = sec->content();
      size_t newSize = old.size() - aux.relocDeltas[rels.size() - 1];
      size_t writesIdx = 0;
      uint8_t *p = context().bAlloc.Allocate<uint8_t>(newSize);
      uint64_t offset = 0;
      int64_t delta = 0;
      sec->content_ = p;
      sec->size = newSize;
      sec->bytesDropped = 0;

      // Update section content: remove NOPs for R_RISCV_ALIGN and rewrite
      // instructions for relaxed relocations.
      for (size_t i = 0, e = rels.size(); i != e; ++i) {
        uint32_t remove = aux.relocDeltas[i] - delta;
        delta = aux.relocDeltas[i];
        if (remove == 0 && aux.relocTypes[i] == R_RISCV_NONE)
          continue;

        // Copy from last location to the current relocated location.
        const Relocation &r = rels[i];
        uint64_t size = r.offset - offset;
        memcpy(p, old.data() + offset, size);
        p += size;

        // For R_RISCV_ALIGN, we will place `offset` in a location (among NOPs)
        // to satisfy the alignment requirement. If both `remove` and r.addend
        // are multiples of 4, it is as if we have skipped some NOPs. Otherwise
        // we are in the middle of a 4-byte NOP, and we need to rewrite the NOP
        // sequence.
        int64_t skip = 0;
        if (r.type == R_RISCV_ALIGN) {
          if (remove % 4 || r.addend % 4) {
            skip = r.addend - remove;
            int64_t j = 0;
            for (; j + 4 <= skip; j += 4)
              write32le(p + j, 0x00000013); // nop
            if (j != skip) {
              assert(j + 2 == skip);
              write16le(p + j, 0x0001); // c.nop
            }
          }
        } else if (RelType newType = aux.relocTypes[i]) {
          switch (newType) {
          case INTERNAL_R_RISCV_GPREL_I:
          case INTERNAL_R_RISCV_GPREL_S:
            break;
          case R_RISCV_RELAX:
            // Used by relaxTlsLe to indicate the relocation is ignored.
            break;
          case R_RISCV_RVC_JUMP:
            skip = 2;
            write16le(p, aux.writes[writesIdx++]);
            break;
          case R_RISCV_JAL:
            skip = 4;
            write32le(p, aux.writes[writesIdx++]);
            break;
          case R_RISCV_32:
            // Used by relaxTlsLe to write a uint32_t then suppress the handling
            // in relocateAlloc.
            skip = 4;
            write32le(p, aux.writes[writesIdx++]);
            aux.relocTypes[i] = R_RISCV_NONE;
            break;
          default:
            llvm_unreachable("unsupported type");
          }
        }

        p += skip;
        offset = r.offset + skip + remove;
      }
      memcpy(p, old.data() + offset, old.size() - offset);

      // Subtract the previous relocDeltas value from the relocation offset.
      // For a pair of R_RISCV_CALL/R_RISCV_RELAX with the same offset, decrease
      // their r_offset by the same delta.
      delta = 0;
      for (size_t i = 0, e = rels.size(); i != e;) {
        uint64_t cur = rels[i].offset;
        do {
          rels[i].offset -= delta;
          if (aux.relocTypes[i] != R_RISCV_NONE)
            rels[i].type = aux.relocTypes[i];
        } while (++i != e && rels[i].offset == cur);
        delta = aux.relocDeltas[i - 1];
      }
    }
  }
}

namespace {
// Representation of the merged .riscv.attributes input sections. The psABI
// specifies merge policy for attributes. E.g. if we link an object without an
// extension with an object with the extension, the output Tag_RISCV_arch shall
// contain the extension. Some tools like objdump parse .riscv.attributes and
// disabling some instructions if the first Tag_RISCV_arch does not contain an
// extension.
class RISCVAttributesSection final : public SyntheticSection {
public:
  RISCVAttributesSection()
      : SyntheticSection(0, SHT_RISCV_ATTRIBUTES, 1, ".riscv.attributes") {}

  size_t getSize() const override { return size; }
  void writeTo(uint8_t *buf) override;

  static constexpr StringRef vendor = "riscv";
  DenseMap<unsigned, unsigned> intAttr;
  DenseMap<unsigned, StringRef> strAttr;
  size_t size = 0;
};
} // namespace

static void mergeArch(RISCVISAUtils::OrderedExtensionMap &mergedExts,
                      unsigned &mergedXlen, const InputSectionBase *sec,
                      StringRef s) {
  auto maybeInfo = RISCVISAInfo::parseNormalizedArchString(s);
  if (!maybeInfo) {
    errorOrWarn(toString(sec) + ": " + s + ": " +
                llvm::toString(maybeInfo.takeError()));
    return;
  }

  // Merge extensions.
  RISCVISAInfo &info = **maybeInfo;
  if (mergedExts.empty()) {
    mergedExts = info.getExtensions();
    mergedXlen = info.getXLen();
  } else {
    for (const auto &ext : info.getExtensions()) {
      auto p = mergedExts.insert(ext);
      if (!p.second) {
        if (std::tie(p.first->second.Major, p.first->second.Minor) <
            std::tie(ext.second.Major, ext.second.Minor))
          p.first->second = ext.second;
      }
    }
  }
}

static void mergeAtomic(DenseMap<unsigned, unsigned>::iterator it,
                        const InputSectionBase *oldSection,
                        const InputSectionBase *newSection,
                        RISCVAttrs::RISCVAtomicAbiTag oldTag,
                        RISCVAttrs::RISCVAtomicAbiTag newTag) {
  using RISCVAttrs::RISCVAtomicAbiTag;
  // Same tags stay the same, and UNKNOWN is compatible with anything
  if (oldTag == newTag || newTag == RISCVAtomicAbiTag::UNKNOWN)
    return;

  auto reportAbiError = [&]() {
    errorOrWarn("atomic abi mismatch for " + oldSection->name + "\n>>> " +
                toString(oldSection) +
                ": atomic_abi=" + Twine(static_cast<unsigned>(oldTag)) +
                "\n>>> " + toString(newSection) +
                ": atomic_abi=" + Twine(static_cast<unsigned>(newTag)));
  };

  auto reportUnknownAbiError = [](const InputSectionBase *section,
                                  RISCVAtomicAbiTag tag) {
    switch (tag) {
    case RISCVAtomicAbiTag::UNKNOWN:
    case RISCVAtomicAbiTag::A6C:
    case RISCVAtomicAbiTag::A6S:
    case RISCVAtomicAbiTag::A7:
      return;
    };
    errorOrWarn("unknown atomic abi for " + section->name + "\n>>> " +
                toString(section) +
                ": atomic_abi=" + Twine(static_cast<unsigned>(tag)));
  };
  switch (oldTag) {
  case RISCVAtomicAbiTag::UNKNOWN:
    it->getSecond() = static_cast<unsigned>(newTag);
    return;
  case RISCVAtomicAbiTag::A6C:
    switch (newTag) {
    case RISCVAtomicAbiTag::A6S:
      it->getSecond() = static_cast<unsigned>(RISCVAtomicAbiTag::A6C);
      return;
    case RISCVAtomicAbiTag::A7:
      reportAbiError();
      return;
    case RISCVAttrs::RISCVAtomicAbiTag::UNKNOWN:
    case RISCVAttrs::RISCVAtomicAbiTag::A6C:
      return;
    };
<<<<<<< HEAD
=======
    break;
>>>>>>> 9c4aab8c

  case RISCVAtomicAbiTag::A6S:
    switch (newTag) {
    case RISCVAtomicAbiTag::A6C:
      it->getSecond() = static_cast<unsigned>(RISCVAtomicAbiTag::A6C);
      return;
    case RISCVAtomicAbiTag::A7:
      it->getSecond() = static_cast<unsigned>(RISCVAtomicAbiTag::A7);
      return;
    case RISCVAttrs::RISCVAtomicAbiTag::UNKNOWN:
    case RISCVAttrs::RISCVAtomicAbiTag::A6S:
      return;
    };
<<<<<<< HEAD
=======
    break;
>>>>>>> 9c4aab8c

  case RISCVAtomicAbiTag::A7:
    switch (newTag) {
    case RISCVAtomicAbiTag::A6S:
      it->getSecond() = static_cast<unsigned>(RISCVAtomicAbiTag::A7);
      return;
    case RISCVAtomicAbiTag::A6C:
      reportAbiError();
      return;
    case RISCVAttrs::RISCVAtomicAbiTag::UNKNOWN:
    case RISCVAttrs::RISCVAtomicAbiTag::A7:
      return;
    };
<<<<<<< HEAD
=======
    break;
>>>>>>> 9c4aab8c
  };

  // If we get here, then we have an invalid tag, so report it.
  // Putting these checks at the end allows us to only do these checks when we
  // need to, since this is expected to be a rare occurrence.
  reportUnknownAbiError(oldSection, oldTag);
  reportUnknownAbiError(newSection, newTag);
}

static RISCVAttributesSection *
mergeAttributesSection(const SmallVector<InputSectionBase *, 0> &sections) {
  using RISCVAttrs::RISCVAtomicAbiTag;
  RISCVISAUtils::OrderedExtensionMap exts;
  const InputSectionBase *firstStackAlign = nullptr;
  const InputSectionBase *firstAtomicAbi = nullptr;
  unsigned firstStackAlignValue = 0, xlen = 0;
  bool hasArch = false;

  in.riscvAttributes = std::make_unique<RISCVAttributesSection>();
  auto &merged = static_cast<RISCVAttributesSection &>(*in.riscvAttributes);

  // Collect all tags values from attributes section.
  const auto &attributesTags = RISCVAttrs::getRISCVAttributeTags();
  for (const InputSectionBase *sec : sections) {
    RISCVAttributeParser parser;
    if (Error e = parser.parse(sec->content(), llvm::endianness::little))
      warn(toString(sec) + ": " + llvm::toString(std::move(e)));
    for (const auto &tag : attributesTags) {
      switch (RISCVAttrs::AttrType(tag.attr)) {
        // Integer attributes.
      case RISCVAttrs::STACK_ALIGN:
        if (auto i = parser.getAttributeValue(tag.attr)) {
          auto r = merged.intAttr.try_emplace(tag.attr, *i);
          if (r.second) {
            firstStackAlign = sec;
            firstStackAlignValue = *i;
          } else if (r.first->second != *i) {
            errorOrWarn(toString(sec) + " has stack_align=" + Twine(*i) +
                        " but " + toString(firstStackAlign) +
                        " has stack_align=" + Twine(firstStackAlignValue));
          }
        }
        continue;
      case RISCVAttrs::UNALIGNED_ACCESS:
        if (auto i = parser.getAttributeValue(tag.attr))
          merged.intAttr[tag.attr] |= *i;
        continue;

        // String attributes.
      case RISCVAttrs::ARCH:
        if (auto s = parser.getAttributeString(tag.attr)) {
          hasArch = true;
          mergeArch(exts, xlen, sec, *s);
        }
        continue;

        // Attributes which use the default handling.
      case RISCVAttrs::PRIV_SPEC:
      case RISCVAttrs::PRIV_SPEC_MINOR:
      case RISCVAttrs::PRIV_SPEC_REVISION:
        break;

      case RISCVAttrs::AttrType::ATOMIC_ABI:
        if (auto i = parser.getAttributeValue(tag.attr)) {
          auto r = merged.intAttr.try_emplace(tag.attr, *i);
          if (r.second)
            firstAtomicAbi = sec;
          else
            mergeAtomic(r.first, firstAtomicAbi, sec,
                        static_cast<RISCVAtomicAbiTag>(r.first->getSecond()),
                        static_cast<RISCVAtomicAbiTag>(*i));
        }
        continue;
      }

      // Fallback for deprecated priv_spec* and other unknown attributes: retain
      // the attribute if all input sections agree on the value. GNU ld uses 0
      // and empty strings as default values which are not dumped to the output.
      // TODO Adjust after resolution to
      // https://github.com/riscv-non-isa/riscv-elf-psabi-doc/issues/352
      if (tag.attr % 2 == 0) {
        if (auto i = parser.getAttributeValue(tag.attr)) {
          auto r = merged.intAttr.try_emplace(tag.attr, *i);
          if (!r.second && r.first->second != *i)
            r.first->second = 0;
        }
      } else if (auto s = parser.getAttributeString(tag.attr)) {
        auto r = merged.strAttr.try_emplace(tag.attr, *s);
        if (!r.second && r.first->second != *s)
          r.first->second = {};
      }
    }
  }

  if (hasArch && xlen != 0) {
    if (auto result = RISCVISAInfo::createFromExtMap(xlen, exts)) {
      merged.strAttr.try_emplace(RISCVAttrs::ARCH,
                                 saver().save((*result)->toString()));
    } else {
      errorOrWarn(llvm::toString(result.takeError()));
    }
  }

  // The total size of headers: format-version [ <section-length> "vendor-name"
  // [ <file-tag> <size>.
  size_t size = 5 + merged.vendor.size() + 1 + 5;
  for (auto &attr : merged.intAttr)
    if (attr.second != 0)
      size += getULEB128Size(attr.first) + getULEB128Size(attr.second);
  for (auto &attr : merged.strAttr)
    if (!attr.second.empty())
      size += getULEB128Size(attr.first) + attr.second.size() + 1;
  merged.size = size;
  return &merged;
}

void RISCVAttributesSection::writeTo(uint8_t *buf) {
  const size_t size = getSize();
  uint8_t *const end = buf + size;
  *buf = ELFAttrs::Format_Version;
  write32(buf + 1, size - 1);
  buf += 5;

  memcpy(buf, vendor.data(), vendor.size());
  buf += vendor.size() + 1;

  *buf = ELFAttrs::File;
  write32(buf + 1, end - buf);
  buf += 5;

  for (auto &attr : intAttr) {
    if (attr.second == 0)
      continue;
    buf += encodeULEB128(attr.first, buf);
    buf += encodeULEB128(attr.second, buf);
  }
  for (auto &attr : strAttr) {
    if (attr.second.empty())
      continue;
    buf += encodeULEB128(attr.first, buf);
    memcpy(buf, attr.second.data(), attr.second.size());
    buf += attr.second.size() + 1;
  }
}

void elf::mergeRISCVAttributesSections() {
  // Find the first input SHT_RISCV_ATTRIBUTES; return if not found.
  size_t place =
      llvm::find_if(ctx.inputSections,
                    [](auto *s) { return s->type == SHT_RISCV_ATTRIBUTES; }) -
      ctx.inputSections.begin();
  if (place == ctx.inputSections.size())
    return;

  // Extract all SHT_RISCV_ATTRIBUTES sections into `sections`.
  SmallVector<InputSectionBase *, 0> sections;
  llvm::erase_if(ctx.inputSections, [&](InputSectionBase *s) {
    if (s->type != SHT_RISCV_ATTRIBUTES)
      return false;
    sections.push_back(s);
    return true;
  });

  // Add the merged section.
  ctx.inputSections.insert(ctx.inputSections.begin() + place,
                           mergeAttributesSection(sections));
}

TargetInfo *elf::getRISCVTargetInfo() {
  static RISCV target;
  return &target;
}<|MERGE_RESOLUTION|>--- conflicted
+++ resolved
@@ -1131,10 +1131,7 @@
     case RISCVAttrs::RISCVAtomicAbiTag::A6C:
       return;
     };
-<<<<<<< HEAD
-=======
-    break;
->>>>>>> 9c4aab8c
+    break;
 
   case RISCVAtomicAbiTag::A6S:
     switch (newTag) {
@@ -1148,10 +1145,7 @@
     case RISCVAttrs::RISCVAtomicAbiTag::A6S:
       return;
     };
-<<<<<<< HEAD
-=======
-    break;
->>>>>>> 9c4aab8c
+    break;
 
   case RISCVAtomicAbiTag::A7:
     switch (newTag) {
@@ -1165,10 +1159,7 @@
     case RISCVAttrs::RISCVAtomicAbiTag::A7:
       return;
     };
-<<<<<<< HEAD
-=======
-    break;
->>>>>>> 9c4aab8c
+    break;
   };
 
   // If we get here, then we have an invalid tag, so report it.
