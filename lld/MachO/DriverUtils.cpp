//===- DriverUtils.cpp ----------------------------------------------------===//
//
// Part of the LLVM Project, under the Apache License v2.0 with LLVM Exceptions.
// See https://llvm.org/LICENSE.txt for license information.
// SPDX-License-Identifier: Apache-2.0 WITH LLVM-exception
//
//===----------------------------------------------------------------------===//

#include "Config.h"
#include "Driver.h"
#include "InputFiles.h"
#include "ObjC.h"
#include "Target.h"

#include "lld/Common/Args.h"
#include "lld/Common/ErrorHandler.h"
#include "lld/Common/Memory.h"
#include "lld/Common/Reproduce.h"
#include "llvm/ADT/CachedHashString.h"
#include "llvm/ADT/DenseMap.h"
#include "llvm/Bitcode/BitcodeReader.h"
#include "llvm/LTO/LTO.h"
#include "llvm/Option/Arg.h"
#include "llvm/Option/ArgList.h"
#include "llvm/Option/Option.h"
#include "llvm/Support/CommandLine.h"
#include "llvm/Support/FileSystem.h"
#include "llvm/Support/Path.h"
#include "llvm/TextAPI/InterfaceFile.h"
#include "llvm/TextAPI/TextAPIReader.h"

using namespace llvm;
using namespace llvm::MachO;
using namespace llvm::opt;
using namespace llvm::sys;
using namespace lld;
using namespace lld::macho;

// Create prefix string literals used in Options.td
#define PREFIX(NAME, VALUE) const char *NAME[] = VALUE;
#include "Options.inc"
#undef PREFIX

// Create table mapping all options defined in Options.td
static const OptTable::Info optInfo[] = {
#define OPTION(X1, X2, ID, KIND, GROUP, ALIAS, X7, X8, X9, X10, X11, X12)      \
  {X1, X2, X10,         X11,         OPT_##ID, Option::KIND##Class,            \
   X9, X8, OPT_##GROUP, OPT_##ALIAS, X7,       X12},
#include "Options.inc"
#undef OPTION
};

MachOOptTable::MachOOptTable() : OptTable(optInfo) {}

// Set color diagnostics according to --color-diagnostics={auto,always,never}
// or --no-color-diagnostics flags.
static void handleColorDiagnostics(InputArgList &args) {
  const Arg *arg =
      args.getLastArg(OPT_color_diagnostics, OPT_color_diagnostics_eq,
                      OPT_no_color_diagnostics);
  if (!arg)
    return;
  if (arg->getOption().getID() == OPT_color_diagnostics) {
    lld::errs().enable_colors(true);
  } else if (arg->getOption().getID() == OPT_no_color_diagnostics) {
    lld::errs().enable_colors(false);
  } else {
    StringRef s = arg->getValue();
    if (s == "always")
      lld::errs().enable_colors(true);
    else if (s == "never")
      lld::errs().enable_colors(false);
    else if (s != "auto")
      error("unknown option: --color-diagnostics=" + s);
  }
}

InputArgList MachOOptTable::parse(ArrayRef<const char *> argv) {
  // Make InputArgList from string vectors.
  unsigned missingIndex;
  unsigned missingCount;
  SmallVector<const char *, 256> vec(argv.data(), argv.data() + argv.size());

  // Expand response files (arguments in the form of @<filename>)
  // and then parse the argument again.
  cl::ExpandResponseFiles(saver, cl::TokenizeGNUCommandLine, vec);
  InputArgList args = ParseArgs(vec, missingIndex, missingCount);

  // Handle -fatal_warnings early since it converts missing argument warnings
  // to errors.
  errorHandler().fatalWarnings = args.hasArg(OPT_fatal_warnings);

  if (missingCount)
    error(Twine(args.getArgString(missingIndex)) + ": missing argument");

  handleColorDiagnostics(args);

  for (const Arg *arg : args.filtered(OPT_UNKNOWN)) {
    std::string nearest;
    if (findNearest(arg->getAsString(args), nearest) > 1)
      error("unknown argument '" + arg->getAsString(args) + "'");
    else
      error("unknown argument '" + arg->getAsString(args) +
            "', did you mean '" + nearest + "'");
  }
  return args;
}

void MachOOptTable::printHelp(const char *argv0, bool showHidden) const {
  PrintHelp(lld::outs(), (std::string(argv0) + " [options] file...").c_str(),
            "LLVM Linker", showHidden);
  lld::outs() << "\n";
}

static std::string rewritePath(StringRef s) {
  if (fs::exists(s))
    return relativeToRoot(s);
  return std::string(s);
}

static std::string rewriteInputPath(StringRef s) {
  // Don't bother rewriting "absolute" paths that are actually under the
  // syslibroot; simply rewriting the syslibroot is sufficient.
  if (rerootPath(s) == s && fs::exists(s))
    return relativeToRoot(s);
  return std::string(s);
}

// Reconstructs command line arguments so that so that you can re-run
// the same command with the same inputs. This is for --reproduce.
std::string macho::createResponseFile(const InputArgList &args) {
  SmallString<0> data;
  raw_svector_ostream os(data);

  // Copy the command line to the output while rewriting paths.
  for (const Arg *arg : args) {
    switch (arg->getOption().getID()) {
    case OPT_reproduce:
      break;
    case OPT_INPUT:
      os << quote(rewriteInputPath(arg->getValue())) << "\n";
      break;
    case OPT_o:
      os << "-o " << quote(path::filename(arg->getValue())) << "\n";
      break;
    case OPT_filelist:
      if (Optional<MemoryBufferRef> buffer = readFile(arg->getValue()))
        for (StringRef path : args::getLines(*buffer))
          os << quote(rewriteInputPath(path)) << "\n";
      break;
<<<<<<< HEAD
=======
    case OPT_force_load:
    case OPT_weak_library:
      os << arg->getSpelling() << " "
         << quote(rewriteInputPath(arg->getValue())) << "\n";
      break;
>>>>>>> 3f9ee3c9
    case OPT_F:
    case OPT_L:
    case OPT_bundle_loader:
    case OPT_exported_symbols_list:
<<<<<<< HEAD
    case OPT_force_load:
=======
>>>>>>> 3f9ee3c9
    case OPT_order_file:
    case OPT_rpath:
    case OPT_syslibroot:
    case OPT_unexported_symbols_list:
      os << arg->getSpelling() << " " << quote(rewritePath(arg->getValue()))
         << "\n";
      break;
    case OPT_sectcreate:
      os << arg->getSpelling() << " " << quote(arg->getValue(0)) << " "
         << quote(arg->getValue(1)) << " "
         << quote(rewritePath(arg->getValue(2))) << "\n";
      break;
    default:
      os << toString(*arg) << "\n";
    }
  }
  return std::string(data.str());
}

Optional<std::string> macho::resolveDylibPath(StringRef path) {
  // TODO: if a tbd and dylib are both present, we should check to make sure
  // they are consistent.
  if (fs::exists(path))
    return std::string(path);
  else
    depTracker->logFileNotFound(path);

  SmallString<261> location = path;
  path::replace_extension(location, ".tbd");
  if (fs::exists(location))
    return std::string(location);
  else
    depTracker->logFileNotFound(location);
  return {};
}

// It's not uncommon to have multiple attempts to load a single dylib,
// especially if it's a commonly re-exported core library.
static DenseMap<CachedHashStringRef, DylibFile *> loadedDylibs;

Optional<DylibFile *> macho::loadDylib(MemoryBufferRef mbref,
                                       DylibFile *umbrella,
                                       bool isBundleLoader) {
  CachedHashStringRef path(mbref.getBufferIdentifier());
  DylibFile *file = loadedDylibs[path];
  if (file)
    return file;

  file_magic magic = identify_magic(mbref.getBuffer());
  if (magic == file_magic::tapi_file) {
    Expected<std::unique_ptr<InterfaceFile>> result = TextAPIReader::get(mbref);
    if (!result) {
      error("could not load TAPI file at " + mbref.getBufferIdentifier() +
            ": " + toString(result.takeError()));
      return {};
    }
    file = make<DylibFile>(**result, umbrella, isBundleLoader);
  } else {
    assert(magic == file_magic::macho_dynamically_linked_shared_lib ||
           magic == file_magic::macho_dynamically_linked_shared_lib_stub ||
           magic == file_magic::macho_executable ||
           magic == file_magic::macho_bundle);
    file = make<DylibFile>(mbref, umbrella, isBundleLoader);
  }
  // Note that DylibFile's ctor may recursively invoke loadDylib(), which can
  // cause loadedDylibs to get resized and its iterators invalidated. As such,
  // we redo the key lookup here instead of caching an iterator from our earlier
  // lookup at the start of the function.
  loadedDylibs[path] = file;
  return file;
}

Optional<StringRef>
macho::findPathCombination(const Twine &name,
                           const std::vector<StringRef> &roots,
                           ArrayRef<StringRef> extensions) {
  SmallString<261> base;
  for (StringRef dir : roots) {
    base = dir;
    path::append(base, name);
    for (StringRef ext : extensions) {
      Twine location = base + ext;
      if (fs::exists(location))
        return saver.save(location.str());
      else
        depTracker->logFileNotFound(location);
    }
  }
  return {};
}

StringRef macho::rerootPath(StringRef path) {
  if (!path::is_absolute(path, path::Style::posix) || path.endswith(".o"))
    return path;

  if (Optional<StringRef> rerootedPath =
          findPathCombination(path, config->systemLibraryRoots))
    return *rerootedPath;

  return path;
}

Optional<InputFile *> macho::loadArchiveMember(MemoryBufferRef mb,
                                               uint32_t modTime,
                                               StringRef archiveName,
                                               bool objCOnly) {
  switch (identify_magic(mb.getBuffer())) {
  case file_magic::macho_object:
    if (!objCOnly || hasObjCSection(mb))
      return make<ObjFile>(mb, modTime, archiveName);
    return None;
  case file_magic::bitcode:
    if (!objCOnly || check(isBitcodeContainingObjCCategory(mb)))
      return make<BitcodeFile>(mb);
    return None;
  default:
    error(archiveName + ": archive member " + mb.getBufferIdentifier() +
          " has unhandled file type");
    return None;
  }
}

uint32_t macho::getModTime(StringRef path) {
  fs::file_status stat;
  if (!fs::status(path, stat))
    if (fs::exists(stat))
      return toTimeT(stat.getLastModificationTime());

  warn("failed to get modification time of " + path);
  return 0;
}

void macho::printArchiveMemberLoad(StringRef reason, const InputFile *f) {
  if (config->printEachFile)
    message(toString(f));
  if (config->printWhyLoad)
    message(reason + " forced load of " + toString(f));
}

macho::DependencyTracker::DependencyTracker(StringRef path)
    : path(path), active(!path.empty()) {
  if (active && fs::exists(path) && !fs::can_write(path)) {
    warn("Ignoring dependency_info option since specified path is not "
         "writeable.");
    active = false;
  }
}

void macho::DependencyTracker::write(llvm::StringRef version,
                                     const llvm::SetVector<InputFile *> &inputs,
                                     llvm::StringRef output) {
  if (!active)
    return;

  std::error_code ec;
  llvm::raw_fd_ostream os(path, ec, llvm::sys::fs::OF_None);
  if (ec) {
    warn("Error writing dependency info to file");
    return;
  }

  auto addDep = [&os](DepOpCode opcode, const StringRef &path) {
    // XXX: Even though DepOpCode's underlying type is uint8_t,
    // this cast is still needed because Clang older than 10.x has a bug,
    // where it doesn't know to cast the enum to its underlying type.
    // Hence `<< DepOpCode` is ambiguous to it.
    os << static_cast<uint8_t>(opcode);
    os << path;
    os << '\0';
  };

  addDep(DepOpCode::Version, version);

  // Sort the input by its names.
  std::vector<StringRef> inputNames;
  inputNames.reserve(inputs.size());
  for (InputFile *f : inputs)
    inputNames.push_back(f->getName());
  llvm::sort(inputNames);

  for (const StringRef &in : inputNames)
    addDep(DepOpCode::Input, in);

  for (const std::string &f : notFounds)
    addDep(DepOpCode::NotFound, f);

  addDep(DepOpCode::Output, output);
}<|MERGE_RESOLUTION|>--- conflicted
+++ resolved
@@ -148,22 +148,15 @@
         for (StringRef path : args::getLines(*buffer))
           os << quote(rewriteInputPath(path)) << "\n";
       break;
-<<<<<<< HEAD
-=======
     case OPT_force_load:
     case OPT_weak_library:
       os << arg->getSpelling() << " "
          << quote(rewriteInputPath(arg->getValue())) << "\n";
       break;
->>>>>>> 3f9ee3c9
     case OPT_F:
     case OPT_L:
     case OPT_bundle_loader:
     case OPT_exported_symbols_list:
-<<<<<<< HEAD
-    case OPT_force_load:
-=======
->>>>>>> 3f9ee3c9
     case OPT_order_file:
     case OPT_rpath:
     case OPT_syslibroot:
