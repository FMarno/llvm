// -*- C++ -*-
//===----------------------------------------------------------------------===//
//
// Part of the LLVM Project, under the Apache License v2.0 with LLVM Exceptions.
// See https://llvm.org/LICENSE.txt for license information.
// SPDX-License-Identifier: Apache-2.0 WITH LLVM-exception
//
//===----------------------------------------------------------------------===//

#ifndef _LIBCPP_ALGORITHM
#define _LIBCPP_ALGORITHM

/*
    algorithm synopsis

#include <initializer_list>

namespace std
{

namespace ranges {

  // [algorithms.results], algorithm result types
  template <class I, class F>
    struct in_fun_result;     // since C++20

  template <class I1, class I2>
    struct in_in_result;      // since C++20

  template <class I, class O>
    struct in_out_result;  // since C++20

  template <class I1, class I2, class O>
    struct in_in_out_result;  // since C++20

  template <class I, class O1, class O2>
    struct in_out_out_result; // since C++20

  template <class I1, class I2>
    struct min_max_result;    // since C++20

  template <class I>
    struct in_found_result;   // since C++20

  template<forward_iterator I, sentinel_for<I> S, class Proj = identity,
    indirect_strict_weak_order<projected<I, Proj>> Comp = ranges::less>             // since C++20
  constexpr I min_element(I first, S last, Comp comp = {}, Proj proj = {});

  template<forward_range R, class Proj = identity,
    indirect_strict_weak_order<projected<iterator_t<R>, Proj>> Comp = ranges::less> // since C++20
  constexpr borrowed_iterator_t<R> min_element(R&& r, Comp comp = {}, Proj proj = {});

  template<forward_iterator I, sentinel_for<I> S, class Proj = identity,
    indirect_strict_weak_order<projected<I, Proj>> Comp = ranges::less>
  constexpr I ranges::max_element(I first, S last, Comp comp = {}, Proj proj = {});                        // since C++20

  template<forward_range R, class Proj = identity,
    indirect_strict_weak_order<projected<iterator_t<R>, Proj>> Comp = ranges::less>
  constexpr borrowed_iterator_t<R> ranges::max_element(R&& r, Comp comp = {}, Proj proj = {});             // since C++20

  template<class I1, class I2>
    using mismatch_result = in_in_result<I1, I2>;

  template <input_iterator I1, sentinel_for<_I1> S1, input_iterator I2, sentinel_for<_I2> S2,
          class Pred = ranges::equal_to, class Proj1 = identity, class Proj2 = identity>
    requires indirectly_comparable<I1, I2, Pred, Proj1, Proj2>
  constexpr mismatch_result<_I1, _I2>
  mismatch()(I1 first1, S1 last1, I2 first2, S2 last2, Pred pred = {}, Proj1 proj1 = {}, Proj2 proj2 = {}) // since C++20

  template <input_range R1, input_range R2,
          class Pred = ranges::equal_to, class Proj1 = identity, class Proj2 = identity>
    requires indirectly_comparable<iterator_t<R1>, iterator_t<R2>, Pred, Proj1, Proj2>
  constexpr mismatch_result<borrowed_iterator_t<R1>, borrowed_iterator_t<R2>>
  mismatch(R1&& r1, R2&& r2, Pred pred = {}, Proj1 proj1 = {}, Proj2 proj2 = {})                           // since C++20

    requires indirect_binary_predicate<ranges::equal_to, projected<I, Proj>, const T*>
    constexpr I find(I first, S last, const T& value, Proj proj = {});              // since C++20

  template<input_range R, class T, class Proj = identity>
    requires indirect_binary_predicate<ranges::equal_to, projected<iterator_t<R>, Proj>, const T*>
    constexpr borrowed_iterator_t<R>
      find(R&& r, const T& value, Proj proj = {});                                  // since C++20

  template<input_iterator I, sentinel_for<I> S, class Proj = identity,
           indirect_unary_predicate<projected<I, Proj>> Pred>
    constexpr I find_if(I first, S last, Pred pred, Proj proj = {});                // since C++20

  template<input_range R, class Proj = identity,
           indirect_unary_predicate<projected<iterator_t<R>, Proj>> Pred>
    constexpr borrowed_iterator_t<R>
      find_if(R&& r, Pred pred, Proj proj = {});                                    // since C++20

  template<input_iterator I, sentinel_for<I> S, class Proj = identity,
           indirect_unary_predicate<projected<I, Proj>> Pred>
    constexpr I find_if_not(I first, S last, Pred pred, Proj proj = {});            // since C++20

  template<input_range R, class Proj = identity,
           indirect_unary_predicate<projected<iterator_t<R>, Proj>> Pred>
    constexpr borrowed_iterator_t<R>
      find_if_not(R&& r, Pred pred, Proj proj = {});                                // since C++20

  template<class T, class Proj = identity,
           indirect_strict_weak_order<projected<const T*, Proj>> Comp = ranges::less>
    constexpr const T& min(const T& a, const T& b, Comp comp = {}, Proj proj = {}); // since C++20

  template<copyable T, class Proj = identity,
           indirect_strict_weak_order<projected<const T*, Proj>> Comp = ranges::less>
    constexpr T min(initializer_list<T> r, Comp comp = {}, Proj proj = {});         // since C++20

 template<input_range R, class Proj = identity,
          indirect_strict_weak_order<projected<iterator_t<R>, Proj>> Comp = ranges::less>
   requires indirectly_copyable_storable<iterator_t<R>, range_value_t<R>*>
   constexpr range_value_t<R>
     min(R&& r, Comp comp = {}, Proj proj = {});                                    // since C++20

  template<class T, class Proj = identity,
           indirect_strict_weak_order<projected<const T*, Proj>> Comp = ranges::less>
    constexpr const T& max(const T& a, const T& b, Comp comp = {}, Proj proj = {}); // since C++20

  template<copyable T, class Proj = identity,
           indirect_strict_weak_order<projected<const T*, Proj>> Comp = ranges::less>
    constexpr T max(initializer_list<T> r, Comp comp = {}, Proj proj = {});         // since C++20

  template<input_range R, class Proj = identity,
           indirect_strict_weak_order<projected<iterator_t<R>, Proj>> Comp = ranges::less>
    requires indirectly_copyable_storable<iterator_t<R>, range_value_t<R>*>
    constexpr range_value_t<R>
      max(R&& r, Comp comp = {}, Proj proj = {});                                   // since C++20

  template<class I, class O>
    using unary_transform_result = in_out_result<I, O>;                             // since C++20

  template<class I1, class I2, class O>
    using binary_transform_result = in_in_out_result<I1, I2, O>;                    // since C++20

  template<input_iterator I, sentinel_for<I> S, weakly_incrementable O,
           copy_constructible F, class Proj = identity>
    requires indirectly_writable<O, indirect_result_t<F&, projected<I, Proj>>>
    constexpr ranges::unary_transform_result<I, O>
      transform(I first1, S last1, O result, F op, Proj proj = {});                 // since C++20

  template<input_range R, weakly_incrementable O, copy_constructible F,
           class Proj = identity>
    requires indirectly_writable<O, indirect_result_t<F&, projected<iterator_t<R>, Proj>>>
    constexpr ranges::unary_transform_result<borrowed_iterator_t<R>, O>
      transform(R&& r, O result, F op, Proj proj = {});                             // since C++20

  template<input_iterator I1, sentinel_for<I1> S1, input_iterator I2, sentinel_for<I2> S2,
           weakly_incrementable O, copy_constructible F, class Proj1 = identity,
           class Proj2 = identity>
    requires indirectly_writable<O, indirect_result_t<F&, projected<I1, Proj1>,
                                           projected<I2, Proj2>>>
    constexpr ranges::binary_transform_result<I1, I2, O>
      transform(I1 first1, S1 last1, I2 first2, S2 last2, O result,
                        F binary_op, Proj1 proj1 = {}, Proj2 proj2 = {});           // since C++20

  template<input_range R1, input_range R2, weakly_incrementable O,
           copy_constructible F, class Proj1 = identity, class Proj2 = identity>
    requires indirectly_writable<O, indirect_result_t<F&, projected<iterator_t<R1>, Proj1>,
                                           projected<iterator_t<R2>, Proj2>>>
    constexpr ranges::binary_transform_result<borrowed_iterator_t<R1>, borrowed_iterator_t<R2>, O>
      transform(R1&& r1, R2&& r2, O result,
                        F binary_op, Proj1 proj1 = {}, Proj2 proj2 = {});           // since C++20

  template<input_iterator I, sentinel_for<I> S, class T, class Proj = identity>
    requires indirect_binary_predicate<ranges::equal_to, projected<I, Proj>, const T*>
    constexpr iter_difference_t<I>
      count(I first, S last, const T& value, Proj proj = {});                       // since C++20

  template<input_range R, class T, class Proj = identity>
    requires indirect_binary_predicate<ranges::equal_to, projected<iterator_t<R>, Proj>, const T*>
    constexpr range_difference_t<R>
      count(R&& r, const T& value, Proj proj = {});                                 // since C++20

  template<input_iterator I, sentinel_for<I> S, class Proj = identity,
           indirect_unary_predicate<projected<I, Proj>> Pred>
    constexpr iter_difference_t<I>
      count_if(I first, S last, Pred pred, Proj proj = {});                         // since C++20

  template<input_range R, class Proj = identity,
           indirect_unary_predicate<projected<iterator_t<R>, Proj>> Pred>
    constexpr range_difference_t<R>
      count_if(R&& r, Pred pred, Proj proj = {});                                   // since C++20

  template<class T>
  using minmax_result = min_max_result<T>;

  template<class T, class Proj = identity,
           indirect_strict_weak_order<projected<const T*, Proj>> Comp = ranges::less>
    constexpr ranges::minmax_result<const T&>
      minmax(const T& a, const T& b, Comp comp = {}, Proj proj = {});                     // since C++20

  template<copyable T, class Proj = identity,
           indirect_strict_weak_order<projected<const T*, Proj>> Comp = ranges::less>
    constexpr ranges::minmax_result<T>
      minmax(initializer_list<T> r, Comp comp = {}, Proj proj = {});                      // since C++20

  template<input_range R, class Proj = identity,
           indirect_strict_weak_order<projected<iterator_t<R>, Proj>> Comp = ranges::less>
    requires indirectly_copyable_storable<iterator_t<R>, range_value_t<R>*>
    constexpr ranges::minmax_result<range_value_t<R>>
      minmax(R&& r, Comp comp = {}, Proj proj = {});                                      // since C++20

  template<class I>
  using minmax_element_result = min_max_result<I>;

  template<forward_iterator I, sentinel_for<I> S, class Proj = identity,
           indirect_strict_weak_order<projected<I, Proj>> Comp = ranges::less>
    constexpr ranges::minmax_element_result<I>
      minmax_element(I first, S last, Comp comp = {}, Proj proj = {});                    // since C++20

  template<forward_range R, class Proj = identity,
           indirect_strict_weak_order<projected<iterator_t<R>, Proj>> Comp = ranges::less>
    constexpr ranges::minmax_element_result<borrowed_iterator_t<R>>
      minmax_element(R&& r, Comp comp = {}, Proj proj = {});                              // since C++20

  template<class I, class O>
    using copy_result = in_out_result<I, O>;                                              // since C++20

  template<class I, class O>
    using copy_n_result = in_out_result<I, O>;                                            // since C++20

  template<class I, class O>
    using copy_if_result = in_out_result<I, O>;                                             // since C++20

  template<class I1, class I2>
    using copy_backward_result = in_out_result<I1, I2>;                                     // since C++20

  template<input_iterator I, sentinel_for<I> S, weakly_incrementable O>
    requires indirectly_copyable<I, O>
    constexpr ranges::copy_result<I, O> ranges::copy(I first, S last, O result);            // since C++20

  template<input_range R, weakly_incrementable O>
    requires indirectly_copyable<iterator_t<R>, O>
    constexpr ranges::copy_result<borrowed_iterator_t<R>, O> ranges::copy(R&& r, O result); // since C++20

  template<input_iterator I, weakly_incrementable O>
    requires indirectly_copyable<I, O>
    constexpr ranges::copy_n_result<I, O>
      ranges::copy_n(I first, iter_difference_t<I> n, O result);                            // since C++20

  template<input_iterator I, sentinel_for<I> S, weakly_incrementable O, class Proj = identity,
           indirect_unary_predicate<projected<I, Proj>> Pred>
    requires indirectly_copyable<I, O>
    constexpr ranges::copy_if_result<I, O>
      ranges::copy_if(I first, S last, O result, Pred pred, Proj proj = {});                // since C++20

  template<input_range R, weakly_incrementable O, class Proj = identity,
           indirect_unary_predicate<projected<iterator_t<R>, Proj>> Pred>
    requires indirectly_copyable<iterator_t<R>, O>
    constexpr ranges::copy_if_result<borrowed_iterator_t<R>, O>
      ranges::copy_if(R&& r, O result, Pred pred, Proj proj = {});                          // since C++20

  template<bidirectional_iterator I1, sentinel_for<I1> S1, bidirectional_iterator I2>
    requires indirectly_copyable<I1, I2>
    constexpr ranges::copy_backward_result<I1, I2>
      ranges::copy_backward(I1 first, S1 last, I2 result);                                  // since C++20

  template<bidirectional_range R, bidirectional_iterator I>
    requires indirectly_copyable<iterator_t<R>, I>
    constexpr ranges::copy_backward_result<borrowed_iterator_t<R>, I>
      ranges::copy_backward(R&& r, I result);                                               // since C++20

  template<class I, class F>
    using for_each_result = in_fun_result<I, F>;                                            // since C++20

  template<input_iterator I, sentinel_for<I> S, class Proj = identity,
           indirectly_unary_invocable<projected<I, Proj>> Fun>
    constexpr ranges::for_each_result<I, Fun>
      ranges::for_each(I first, S last, Fun f, Proj proj = {});                             // since C++20

  template<input_range R, class Proj = identity,
           indirectly_unary_invocable<projected<iterator_t<R>, Proj>> Fun>
    constexpr ranges::for_each_result<borrowed_iterator_t<R>, Fun>
      ranges::for_each(R&& r, Fun f, Proj proj = {});                                       // since C++20

  template<input_iterator I, class Proj = identity,
           indirectly_unary_invocable<projected<I, Proj>> Fun>
    constexpr ranges::for_each_n_result<I, Fun>
      ranges::for_each_n(I first, iter_difference_t<I> n, Fun f, Proj proj = {});           // since C++20

  template<input_iterator I, sentinel_for<I> S, class Proj = identity,
           indirect_unary_predicate<projected<I, Proj>> Pred>
    constexpr bool ranges::is_partitioned(I first, S last, Pred pred, Proj proj = {});      // since C++20

  template<input_range R, class Proj = identity,
           indirect_unary_predicate<projected<iterator_t<R>, Proj>> Pred>
    constexpr bool ranges::is_partitioned(R&& r, Pred pred, Proj proj = {});                // since C++20

  template<bidirectional_iterator I, sentinel_for<I> S>
    requires permutable<I>
    constexpr I ranges::reverse(I first, S last);                                           // since C++20

  template<bidirectional_range R>
    requires permutable<iterator_t<R>>
    constexpr borrowed_iterator_t<R> ranges::reverse(R&& r);                                // since C++20

  template<random_access_iterator I, sentinel_for<I> S, class Comp = ranges::less,
            class Proj = identity>
    requires sortable<I, Comp, Proj>
    constexpr I
      ranges::sort(I first, S last, Comp comp = {}, Proj proj = {});                        // since C++20

  template<random_access_range R, class Comp = ranges::less, class Proj = identity>
    requires sortable<iterator_t<R>, Comp, Proj>
    constexpr borrowed_iterator_t<R>
      ranges::sort(R&& r, Comp comp = {}, Proj proj = {});                                  // since C++20

  template<random_access_iterator I, sentinel_for<I> S, class Comp = ranges::less,
          class Proj = identity>
    requires sortable<I, Comp, Proj>
    I ranges::stable_sort(I first, S last, Comp comp = {}, Proj proj = {});                 // since C++20

  template<random_access_range R, class Comp = ranges::less, class Proj = identity>
    requires sortable<iterator_t<R>, Comp, Proj>
    borrowed_iterator_t<R>
      ranges::stable_sort(R&& r, Comp comp = {}, Proj proj = {});                           // since C++20

  template<class T, output_iterator<const T&> O, sentinel_for<O> S>
    constexpr O ranges::fill(O first, S last, const T& value);                              // since C++20

  template<class T, output_range<const T&> R>
    constexpr borrowed_iterator_t<R> ranges::fill(R&& r, const T& value);                   // since C++20

  template<class T, output_iterator<const T&> O>
    constexpr O ranges::fill_n(O first, iter_difference_t<O> n, const T& value);            // since C++20

 template<input_iterator I1, sentinel_for<I1> S1, input_iterator I2, sentinel_for<I2> S2,
          class Pred = ranges::equal_to, class Proj1 = identity, class Proj2 = identity>
   requires indirectly_comparable<I1, I2, Pred, Proj1, Proj2>
   constexpr bool ranges::equal(I1 first1, S1 last1, I2 first2, S2 last2,
                                Pred pred = {},
                                Proj1 proj1 = {}, Proj2 proj2 = {});                        // since C++20

 template<input_range R1, input_range R2, class Pred = ranges::equal_to,
          class Proj1 = identity, class Proj2 = identity>
   requires indirectly_comparable<iterator_t<R1>, iterator_t<R2>, Pred, Proj1, Proj2>
   constexpr bool ranges::equal(R1&& r1, R2&& r2, Pred pred = {},
                                Proj1 proj1 = {}, Proj2 proj2 = {});                        // since C++20

  template<input_iterator I, sentinel_for<I> S, class Proj = identity,
           indirect_unary_predicate<projected<I, Proj>> Pred>
    constexpr bool ranges::all_of(I first, S last, Pred pred, Proj proj = {});      // since C++20

  template<input_range R, class Proj = identity,
           indirect_unary_predicate<projected<iterator_t<R>, Proj>> Pred>
    constexpr bool ranges::all_of(R&& r, Pred pred, Proj proj = {});                // since C++20

  template<input_iterator I, sentinel_for<I> S, class Proj = identity,
           indirect_unary_predicate<projected<I, Proj>> Pred>
    constexpr bool ranges::any_of(I first, S last, Pred pred, Proj proj = {});      // since C++20

  template<input_range R, class Proj = identity,
           indirect_unary_predicate<projected<iterator_t<R>, Proj>> Pred>
    constexpr bool ranges::any_of(R&& r, Pred pred, Proj proj = {});                // since C++20

  template<input_iterator I, sentinel_for<I> S, class Proj = identity,
           indirect_unary_predicate<projected<I, Proj>> Pred>
    constexpr bool ranges::none_of(I first, S last, Pred pred, Proj proj = {});     // since C++20

  template<input_range R, class Proj = identity,
           indirect_unary_predicate<projected<iterator_t<R>, Proj>> Pred>
    constexpr bool ranges::none_of(R&& r, Pred pred, Proj proj = {});               // since C++20

  template<forward_iterator I, sentinel_for<I> S, class Proj = identity,
           indirect_strict_weak_order<projected<I, Proj>> Comp = ranges::less>
    constexpr bool ranges::is_sorted(I first, S last, Comp comp = {}, Proj proj = {});      // since C++20

  template<forward_range R, class Proj = identity,
           indirect_strict_weak_order<projected<iterator_t<R>, Proj>> Comp = ranges::less>
    constexpr bool ranges::is_sorted(R&& r, Comp comp = {}, Proj proj = {});                // since C++20

  template<forward_iterator I, sentinel_for<I> S, class Proj = identity,
           indirect_strict_weak_order<projected<I, Proj>> Comp = ranges::less>
    constexpr I ranges::is_sorted_until(I first, S last, Comp comp = {}, Proj proj = {});   // since C++20

  template<forward_range R, class Proj = identity,
           indirect_strict_weak_order<projected<iterator_t<R>, Proj>> Comp = ranges::less>
    constexpr borrowed_iterator_t<R>
      ranges::is_sorted_until(R&& r, Comp comp = {}, Proj proj = {});                       // since C++20

  template<forward_iterator I, sentinel_for<I> S, class T, class Proj = identity,
           indirect_strict_weak_order<const T*, projected<I, Proj>> Comp = ranges::less>
    constexpr I upper_bound(I first, S last, const T& value, Comp comp = {}, Proj proj = {}); // since C++20

  template<forward_range R, class T, class Proj = identity,
           indirect_strict_weak_order<const T*, projected<iterator_t<R>, Proj>> Comp =
             ranges::less>
    constexpr borrowed_iterator_t<R>
      upper_bound(R&& r, const T& value, Comp comp = {}, Proj proj = {});                     // since C++20

  template<forward_iterator I, sentinel_for<I> S, class T, class Proj = identity,
           indirect_strict_weak_order<const T*, projected<I, Proj>> Comp = ranges::less>
    constexpr I lower_bound(I first, S last, const T& value, Comp comp = {},
                                    Proj proj = {});                                          // since C++20
  template<forward_range R, class T, class Proj = identity,
           indirect_strict_weak_order<const T*, projected<iterator_t<R>, Proj>> Comp =
             ranges::less>
    constexpr borrowed_iterator_t<R>
      lower_bound(R&& r, const T& value, Comp comp = {}, Proj proj = {});                     // since C++20

  template<forward_iterator I, sentinel_for<I> S, class T, class Proj = identity,
           indirect_strict_weak_order<const T*, projected<I, Proj>> Comp = ranges::less>
    constexpr bool binary_search(I first, S last, const T& value, Comp comp = {},
                                         Proj proj = {});                                     // since C++20

  template<forward_range R, class T, class Proj = identity,
           indirect_strict_weak_order<const T*, projected<iterator_t<R>, Proj>> Comp =
             ranges::less>
    constexpr bool binary_search(R&& r, const T& value, Comp comp = {},
                                         Proj proj = {});                                     // since C++20
  template<input_iterator I1, sentinel_for<I1> S1, forward_iterator I2, sentinel_for<I2> S2,
           class Pred = ranges::equal_to, class Proj1 = identity, class Proj2 = identity>
    requires indirectly_comparable<I1, I2, Pred, Proj1, Proj2>
    constexpr I1 ranges::find_first_of(I1 first1, S1 last1, I2 first2, S2 last2,
                                       Pred pred = {},
                                       Proj1 proj1 = {}, Proj2 proj2 = {});                 // since C++20

  template<input_range R1, forward_range R2,
           class Pred = ranges::equal_to, class Proj1 = identity, class Proj2 = identity>
    requires indirectly_comparable<iterator_t<R1>, iterator_t<R2>, Pred, Proj1, Proj2>
    constexpr borrowed_iterator_t<R1>
      ranges::find_first_of(R1&& r1, R2&& r2,
                            Pred pred = {},
                            Proj1 proj1 = {}, Proj2 proj2 = {});                            // since C++20

  template<forward_iterator I, sentinel_for<I> S, class Proj = identity,
           indirect_binary_predicate<projected<I, Proj>,
                                     projected<I, Proj>> Pred = ranges::equal_to>
    constexpr I ranges::adjacent_find(I first, S last, Pred pred = {}, Proj proj = {});     // since C+20

  template<forward_range R, class Proj = identity,
           indirect_binary_predicate<projected<iterator_t<R>, Proj>,
                                     projected<iterator_t<R>, Proj>> Pred = ranges::equal_to>
    constexpr borrowed_iterator_t<R> ranges::adjacent_find(R&& r, Pred pred = {}, Proj proj = {});  // since C++20

  template<input_iterator I, sentinel_for<I> S, class T1, class T2, class Proj = identity>
    requires indirectly_writable<I, const T2&> &&
             indirect_binary_predicate<ranges::equal_to, projected<I, Proj>, const T1*>
    constexpr I
      ranges::replace(I first, S last, const T1& old_value, const T2& new_value, Proj proj = {});   // since C++20

  template<input_range R, class T1, class T2, class Proj = identity>
    requires indirectly_writable<iterator_t<R>, const T2&> &&
             indirect_binary_predicate<ranges::equal_to, projected<iterator_t<R>, Proj>, const T1*>
    constexpr borrowed_iterator_t<R>
      ranges::replace(R&& r, const T1& old_value, const T2& new_value, Proj proj = {});             // since C++20

  template<input_iterator I, sentinel_for<I> S, class T, class Proj = identity,
           indirect_unary_predicate<projected<I, Proj>> Pred>
    requires indirectly_writable<I, const T&>
    constexpr I ranges::replace_if(I first, S last, Pred pred, const T& new_value, Proj proj = {}); // since C++20

  template<input_range R, class T, class Proj = identity,
           indirect_unary_predicate<projected<iterator_t<R>, Proj>> Pred>
    requires indirectly_writable<iterator_t<R>, const T&>
    constexpr borrowed_iterator_t<R>
      ranges::replace_if(R&& r, Pred pred, const T& new_value, Proj proj = {});                     // since C++20

  template<input_iterator I1, sentinel_for<I1> S1, input_iterator I2, sentinel_for<I2> S2,
           class Proj1 = identity, class Proj2 = identity,
           indirect_strict_weak_order<projected<I1, Proj1>,
                                      projected<I2, Proj2>> Comp = ranges::less>
    constexpr bool
      ranges::lexicographical_compare(I1 first1, S1 last1, I2 first2, S2 last2,
                                      Comp comp = {}, Proj1 proj1 = {}, Proj2 proj2 = {});    // since C++20

  template<input_range R1, input_range R2, class Proj1 = identity,
           class Proj2 = identity,
           indirect_strict_weak_order<projected<iterator_t<R1>, Proj1>,
                                      projected<iterator_t<R2>, Proj2>> Comp = ranges::less>
    constexpr bool
      ranges::lexicographical_compare(R1&& r1, R2&& r2, Comp comp = {},
                                      Proj1 proj1 = {}, Proj2 proj2 = {});                    // since C++20

  template<bidirectional_iterator I1, sentinel_for<I1> S1, bidirectional_iterator I2>
    requires indirectly_movable<I1, I2>
    constexpr ranges::move_backward_result<I1, I2>
      ranges::move_backward(I1 first, S1 last, I2 result);                                          // since C++20

  template<bidirectional_range R, bidirectional_iterator I>
    requires indirectly_movable<iterator_t<R>, I>
    constexpr ranges::move_backward_result<borrowed_iterator_t<R>, I>
      ranges::move_backward(R&& r, I result);                                                       // since C++20

  template<input_iterator I, sentinel_for<I> S, weakly_incrementable O>
    requires indirectly_movable<I, O>
    constexpr ranges::move_result<I, O>
      ranges::move(I first, S last, O result);                                                      // since C++20

  template<input_range R, weakly_incrementable O>
    requires indirectly_movable<iterator_t<R>, O>
    constexpr ranges::move_result<borrowed_iterator_t<R>, O>
      ranges::move(R&& r, O result);                                                                // since C++20

<<<<<<< HEAD
=======
  template<class I1, class I2, class O>
    using merge_result = in_in_out_result<I1, I2, O>;                                               // since C++20

  template<input_iterator I1, sentinel_for<I1> S1, input_iterator I2, sentinel_for<I2> S2,
           weakly_incrementable O, class Comp = ranges::less, class Proj1 = identity,
           class Proj2 = identity>
    requires mergeable<I1, I2, O, Comp, Proj1, Proj2>
    constexpr merge_result<I1, I2, O>
      merge(I1 first1, S1 last1, I2 first2, S2 last2, O result,
            Comp comp = {}, Proj1 proj1 = {}, Proj2 proj2 = {});                                    // since C++20

  template<input_range R1, input_range R2, weakly_incrementable O, class Comp = ranges::less,
           class Proj1 = identity, class Proj2 = identity>
    requires mergeable<iterator_t<R1>, iterator_t<R2>, O, Comp, Proj1, Proj2>
    constexpr merge_result<borrowed_iterator_t<R1>, borrowed_iterator_t<R2>, O>
      merge(R1&& r1, R2&& r2, O result,
            Comp comp = {}, Proj1 proj1 = {}, Proj2 proj2 = {});                                    // since C++20
>>>>>>> 3de04b6d

}

    constexpr bool     // constexpr in C++20
    all_of(InputIterator first, InputIterator last, Predicate pred);

template <class InputIterator, class Predicate>
    constexpr bool     // constexpr in C++20
    any_of(InputIterator first, InputIterator last, Predicate pred);

template <class InputIterator, class Predicate>
    constexpr bool     // constexpr in C++20
    none_of(InputIterator first, InputIterator last, Predicate pred);

template <class InputIterator, class Function>
    constexpr Function          // constexpr in C++20
    for_each(InputIterator first, InputIterator last, Function f);

template<class InputIterator, class Size, class Function>
    constexpr InputIterator     // constexpr in C++20
    for_each_n(InputIterator first, Size n, Function f); // C++17

template <class InputIterator, class T>
    constexpr InputIterator     // constexpr in C++20
    find(InputIterator first, InputIterator last, const T& value);

template <class InputIterator, class Predicate>
    constexpr InputIterator     // constexpr in C++20
    find_if(InputIterator first, InputIterator last, Predicate pred);

template<class InputIterator, class Predicate>
    constexpr InputIterator     // constexpr in C++20
    find_if_not(InputIterator first, InputIterator last, Predicate pred);

template <class ForwardIterator1, class ForwardIterator2>
    constexpr ForwardIterator1  // constexpr in C++20
    find_end(ForwardIterator1 first1, ForwardIterator1 last1,
             ForwardIterator2 first2, ForwardIterator2 last2);

template <class ForwardIterator1, class ForwardIterator2, class BinaryPredicate>
    constexpr ForwardIterator1  // constexpr in C++20
    find_end(ForwardIterator1 first1, ForwardIterator1 last1,
             ForwardIterator2 first2, ForwardIterator2 last2, BinaryPredicate pred);

template <class ForwardIterator1, class ForwardIterator2>
    constexpr ForwardIterator1  // constexpr in C++20
    find_first_of(ForwardIterator1 first1, ForwardIterator1 last1,
                  ForwardIterator2 first2, ForwardIterator2 last2);

template <class ForwardIterator1, class ForwardIterator2, class BinaryPredicate>
    constexpr ForwardIterator1  // constexpr in C++20
    find_first_of(ForwardIterator1 first1, ForwardIterator1 last1,
                  ForwardIterator2 first2, ForwardIterator2 last2, BinaryPredicate pred);

template <class ForwardIterator>
    constexpr ForwardIterator   // constexpr in C++20
    adjacent_find(ForwardIterator first, ForwardIterator last);

template <class ForwardIterator, class BinaryPredicate>
    constexpr ForwardIterator   // constexpr in C++20
    adjacent_find(ForwardIterator first, ForwardIterator last, BinaryPredicate pred);

template <class InputIterator, class T>
    constexpr typename iterator_traits<InputIterator>::difference_type  // constexpr in C++20
    count(InputIterator first, InputIterator last, const T& value);

template <class InputIterator, class Predicate>
    constexpr typename iterator_traits<InputIterator>::difference_type // constexpr in C++20
    count_if(InputIterator first, InputIterator last, Predicate pred);

template <class InputIterator1, class InputIterator2>
    constexpr pair<InputIterator1, InputIterator2>   // constexpr in C++20
    mismatch(InputIterator1 first1, InputIterator1 last1, InputIterator2 first2);

template <class InputIterator1, class InputIterator2>
    constexpr pair<InputIterator1, InputIterator2>   // constexpr in C++20
    mismatch(InputIterator1 first1, InputIterator1 last1,
             InputIterator2 first2, InputIterator2 last2); // **C++14**

template <class InputIterator1, class InputIterator2, class BinaryPredicate>
    constexpr pair<InputIterator1, InputIterator2>   // constexpr in C++20
    mismatch(InputIterator1 first1, InputIterator1 last1,
             InputIterator2 first2, BinaryPredicate pred);

template <class InputIterator1, class InputIterator2, class BinaryPredicate>
    constexpr pair<InputIterator1, InputIterator2>   // constexpr in C++20
    mismatch(InputIterator1 first1, InputIterator1 last1,
             InputIterator2 first2, InputIterator2 last2,
             BinaryPredicate pred); // **C++14**

template <class InputIterator1, class InputIterator2>
    constexpr bool      // constexpr in C++20
    equal(InputIterator1 first1, InputIterator1 last1, InputIterator2 first2);

template <class InputIterator1, class InputIterator2>
    constexpr bool      // constexpr in C++20
    equal(InputIterator1 first1, InputIterator1 last1,
          InputIterator2 first2, InputIterator2 last2); // **C++14**

template <class InputIterator1, class InputIterator2, class BinaryPredicate>
    constexpr bool      // constexpr in C++20
    equal(InputIterator1 first1, InputIterator1 last1,
          InputIterator2 first2, BinaryPredicate pred);

template <class InputIterator1, class InputIterator2, class BinaryPredicate>
    constexpr bool      // constexpr in C++20
    equal(InputIterator1 first1, InputIterator1 last1,
          InputIterator2 first2, InputIterator2 last2,
          BinaryPredicate pred); // **C++14**

template<class ForwardIterator1, class ForwardIterator2>
    constexpr bool      // constexpr in C++20
    is_permutation(ForwardIterator1 first1, ForwardIterator1 last1,
                   ForwardIterator2 first2);

template<class ForwardIterator1, class ForwardIterator2>
    constexpr bool      // constexpr in C++20
    is_permutation(ForwardIterator1 first1, ForwardIterator1 last1,
                   ForwardIterator2 first2, ForwardIterator2 last2); // **C++14**

template<class ForwardIterator1, class ForwardIterator2, class BinaryPredicate>
    constexpr bool      // constexpr in C++20
    is_permutation(ForwardIterator1 first1, ForwardIterator1 last1,
                   ForwardIterator2 first2, BinaryPredicate pred);

template<class ForwardIterator1, class ForwardIterator2, class BinaryPredicate>
    constexpr bool      // constexpr in C++20
    is_permutation(ForwardIterator1 first1, ForwardIterator1 last1,
                   ForwardIterator2 first2, ForwardIterator2 last2,
                   BinaryPredicate pred);  // **C++14**

template <class ForwardIterator1, class ForwardIterator2>
    constexpr ForwardIterator1      // constexpr in C++20
    search(ForwardIterator1 first1, ForwardIterator1 last1,
           ForwardIterator2 first2, ForwardIterator2 last2);

template <class ForwardIterator1, class ForwardIterator2, class BinaryPredicate>
    constexpr ForwardIterator1      // constexpr in C++20
    search(ForwardIterator1 first1, ForwardIterator1 last1,
           ForwardIterator2 first2, ForwardIterator2 last2, BinaryPredicate pred);

template <class ForwardIterator, class Size, class T>
    constexpr ForwardIterator       // constexpr in C++20
    search_n(ForwardIterator first, ForwardIterator last, Size count, const T& value);

template <class ForwardIterator, class Size, class T, class BinaryPredicate>
    constexpr ForwardIterator       // constexpr in C++20
    search_n(ForwardIterator first, ForwardIterator last,
             Size count, const T& value, BinaryPredicate pred);

template <class InputIterator, class OutputIterator>
    constexpr OutputIterator      // constexpr in C++20
    copy(InputIterator first, InputIterator last, OutputIterator result);

template<class InputIterator, class OutputIterator, class Predicate>
    constexpr OutputIterator      // constexpr in C++20
    copy_if(InputIterator first, InputIterator last,
            OutputIterator result, Predicate pred);

template<class InputIterator, class Size, class OutputIterator>
    constexpr OutputIterator      // constexpr in C++20
    copy_n(InputIterator first, Size n, OutputIterator result);

template <class BidirectionalIterator1, class BidirectionalIterator2>
    constexpr BidirectionalIterator2      // constexpr in C++20
    copy_backward(BidirectionalIterator1 first, BidirectionalIterator1 last,
                  BidirectionalIterator2 result);

// [alg.move], move
template<class InputIterator, class OutputIterator>
    constexpr OutputIterator move(InputIterator first, InputIterator last,
                                OutputIterator result);

template<class BidirectionalIterator1, class BidirectionalIterator2>
    constexpr BidirectionalIterator2
    move_backward(BidirectionalIterator1 first, BidirectionalIterator1 last,
                  BidirectionalIterator2 result);

template <class ForwardIterator1, class ForwardIterator2>
    constexpr ForwardIterator2    // constexpr in C++20
    swap_ranges(ForwardIterator1 first1, ForwardIterator1 last1, ForwardIterator2 first2);

namespace ranges {
    template<class I1, class I2>
    using swap_ranges_result = in_in_result<I1, I2>;

template<input_iterator I1, sentinel_for<I1> S1, input_iterator I2, sentinel_for<I2> S2>
        requires indirectly_swappable<I1, I2>
    constexpr ranges::swap_ranges_result<I1, I2>
        swap_ranges(I1 first1, S1 last1, I2 first2, S2 last2);

template<input_range R1, input_range R2>
        requires indirectly_swappable<iterator_t<R1>, iterator_t<R2>>
    constexpr ranges::swap_ranges_result<borrowed_iterator_t<R1>, borrowed_iterator_t<R2>>
        swap_ranges(R1&& r1, R2&& r2);
}

template <class ForwardIterator1, class ForwardIterator2>
    constexpr void                // constexpr in C++20
    iter_swap(ForwardIterator1 a, ForwardIterator2 b);

template <class InputIterator, class OutputIterator, class UnaryOperation>
    constexpr OutputIterator      // constexpr in C++20
    transform(InputIterator first, InputIterator last, OutputIterator result, UnaryOperation op);

template <class InputIterator1, class InputIterator2, class OutputIterator, class BinaryOperation>
    constexpr OutputIterator      // constexpr in C++20
    transform(InputIterator1 first1, InputIterator1 last1, InputIterator2 first2,
              OutputIterator result, BinaryOperation binary_op);

template <class ForwardIterator, class T>
    constexpr void      // constexpr in C++20
    replace(ForwardIterator first, ForwardIterator last, const T& old_value, const T& new_value);

template <class ForwardIterator, class Predicate, class T>
    constexpr void      // constexpr in C++20
    replace_if(ForwardIterator first, ForwardIterator last, Predicate pred, const T& new_value);

template <class InputIterator, class OutputIterator, class T>
    constexpr OutputIterator      // constexpr in C++20
    replace_copy(InputIterator first, InputIterator last, OutputIterator result,
                 const T& old_value, const T& new_value);

template <class InputIterator, class OutputIterator, class Predicate, class T>
    constexpr OutputIterator      // constexpr in C++20
    replace_copy_if(InputIterator first, InputIterator last, OutputIterator result, Predicate pred, const T& new_value);

template <class ForwardIterator, class T>
    constexpr void      // constexpr in C++20
    fill(ForwardIterator first, ForwardIterator last, const T& value);

template <class OutputIterator, class Size, class T>
    constexpr OutputIterator      // constexpr in C++20
    fill_n(OutputIterator first, Size n, const T& value);

template <class ForwardIterator, class Generator>
    constexpr void      // constexpr in C++20
    generate(ForwardIterator first, ForwardIterator last, Generator gen);

template <class OutputIterator, class Size, class Generator>
    constexpr OutputIterator      // constexpr in C++20
    generate_n(OutputIterator first, Size n, Generator gen);

template <class ForwardIterator, class T>
    constexpr ForwardIterator     // constexpr in C++20
    remove(ForwardIterator first, ForwardIterator last, const T& value);

template <class ForwardIterator, class Predicate>
    constexpr ForwardIterator     // constexpr in C++20
    remove_if(ForwardIterator first, ForwardIterator last, Predicate pred);

template <class InputIterator, class OutputIterator, class T>
    constexpr OutputIterator     // constexpr in C++20
    remove_copy(InputIterator first, InputIterator last, OutputIterator result, const T& value);

template <class InputIterator, class OutputIterator, class Predicate>
    constexpr OutputIterator     // constexpr in C++20
    remove_copy_if(InputIterator first, InputIterator last, OutputIterator result, Predicate pred);

template <class ForwardIterator>
    constexpr ForwardIterator    // constexpr in C++20
    unique(ForwardIterator first, ForwardIterator last);

template <class ForwardIterator, class BinaryPredicate>
    constexpr ForwardIterator    // constexpr in C++20
    unique(ForwardIterator first, ForwardIterator last, BinaryPredicate pred);

template <class InputIterator, class OutputIterator>
    constexpr OutputIterator     // constexpr in C++20
    unique_copy(InputIterator first, InputIterator last, OutputIterator result);

template <class InputIterator, class OutputIterator, class BinaryPredicate>
    constexpr OutputIterator     // constexpr in C++20
    unique_copy(InputIterator first, InputIterator last, OutputIterator result, BinaryPredicate pred);

template <class BidirectionalIterator>
    constexpr void               // constexpr in C++20
    reverse(BidirectionalIterator first, BidirectionalIterator last);

template <class BidirectionalIterator, class OutputIterator>
    constexpr OutputIterator       // constexpr in C++20
    reverse_copy(BidirectionalIterator first, BidirectionalIterator last, OutputIterator result);

template <class ForwardIterator>
    constexpr ForwardIterator      // constexpr in C++20
    rotate(ForwardIterator first, ForwardIterator middle, ForwardIterator last);

template <class ForwardIterator, class OutputIterator>
    constexpr OutputIterator       // constexpr in C++20
    rotate_copy(ForwardIterator first, ForwardIterator middle, ForwardIterator last, OutputIterator result);

template <class RandomAccessIterator>
    void
    random_shuffle(RandomAccessIterator first, RandomAccessIterator last); // deprecated in C++14, removed in C++17

template <class RandomAccessIterator, class RandomNumberGenerator>
    void
    random_shuffle(RandomAccessIterator first, RandomAccessIterator last,
                   RandomNumberGenerator& rand);  // deprecated in C++14, removed in C++17

template<class PopulationIterator, class SampleIterator,
         class Distance, class UniformRandomBitGenerator>
    SampleIterator sample(PopulationIterator first, PopulationIterator last,
                          SampleIterator out, Distance n,
                          UniformRandomBitGenerator&& g); // C++17

template<class RandomAccessIterator, class UniformRandomNumberGenerator>
    void shuffle(RandomAccessIterator first, RandomAccessIterator last,
                 UniformRandomNumberGenerator&& g);

template<class ForwardIterator>
  constexpr ForwardIterator
    shift_left(ForwardIterator first, ForwardIterator last,
               typename iterator_traits<ForwardIterator>::difference_type n); // C++20

template<class ForwardIterator>
  constexpr ForwardIterator
    shift_right(ForwardIterator first, ForwardIterator last,
                typename iterator_traits<ForwardIterator>::difference_type n); // C++20

template <class InputIterator, class Predicate>
    constexpr bool  // constexpr in C++20
    is_partitioned(InputIterator first, InputIterator last, Predicate pred);

template <class ForwardIterator, class Predicate>
    constexpr ForwardIterator  // constexpr in C++20
    partition(ForwardIterator first, ForwardIterator last, Predicate pred);

template <class InputIterator, class OutputIterator1,
          class OutputIterator2, class Predicate>
    constexpr pair<OutputIterator1, OutputIterator2>   // constexpr in C++20
    partition_copy(InputIterator first, InputIterator last,
                   OutputIterator1 out_true, OutputIterator2 out_false,
                   Predicate pred);

template <class ForwardIterator, class Predicate>
    ForwardIterator
    stable_partition(ForwardIterator first, ForwardIterator last, Predicate pred);

template<class ForwardIterator, class Predicate>
    constexpr ForwardIterator  // constexpr in C++20
    partition_point(ForwardIterator first, ForwardIterator last, Predicate pred);

template <class ForwardIterator>
    constexpr bool  // constexpr in C++20
    is_sorted(ForwardIterator first, ForwardIterator last);

template <class ForwardIterator, class Compare>
    constexpr bool  // constexpr in C++20
    is_sorted(ForwardIterator first, ForwardIterator last, Compare comp);

template<class ForwardIterator>
    constexpr ForwardIterator    // constexpr in C++20
    is_sorted_until(ForwardIterator first, ForwardIterator last);

template <class ForwardIterator, class Compare>
    constexpr ForwardIterator    // constexpr in C++20
    is_sorted_until(ForwardIterator first, ForwardIterator last, Compare comp);

template <class RandomAccessIterator>
    constexpr void               // constexpr in C++20
    sort(RandomAccessIterator first, RandomAccessIterator last);

template <class RandomAccessIterator, class Compare>
    constexpr void               // constexpr in C++20
    sort(RandomAccessIterator first, RandomAccessIterator last, Compare comp);

template <class RandomAccessIterator>
    void
    stable_sort(RandomAccessIterator first, RandomAccessIterator last);

template <class RandomAccessIterator, class Compare>
    void
    stable_sort(RandomAccessIterator first, RandomAccessIterator last, Compare comp);

template <class RandomAccessIterator>
    constexpr void                    // constexpr in C++20
    partial_sort(RandomAccessIterator first, RandomAccessIterator middle, RandomAccessIterator last);

template <class RandomAccessIterator, class Compare>
    constexpr void                    // constexpr in C++20
    partial_sort(RandomAccessIterator first, RandomAccessIterator middle, RandomAccessIterator last, Compare comp);

template <class InputIterator, class RandomAccessIterator>
    constexpr RandomAccessIterator    // constexpr in C++20
    partial_sort_copy(InputIterator first, InputIterator last,
                      RandomAccessIterator result_first, RandomAccessIterator result_last);

template <class InputIterator, class RandomAccessIterator, class Compare>
    constexpr RandomAccessIterator    // constexpr in C++20
    partial_sort_copy(InputIterator first, InputIterator last,
                      RandomAccessIterator result_first, RandomAccessIterator result_last, Compare comp);

template <class RandomAccessIterator>
    constexpr void                    // constexpr in C++20
    nth_element(RandomAccessIterator first, RandomAccessIterator nth, RandomAccessIterator last);

template <class RandomAccessIterator, class Compare>
    constexpr void                    // constexpr in C++20
    nth_element(RandomAccessIterator first, RandomAccessIterator nth, RandomAccessIterator last, Compare comp);

template <class ForwardIterator, class T>
    constexpr ForwardIterator                         // constexpr in C++20
    lower_bound(ForwardIterator first, ForwardIterator last, const T& value);

template <class ForwardIterator, class T, class Compare>
    constexpr ForwardIterator                         // constexpr in C++20
    lower_bound(ForwardIterator first, ForwardIterator last, const T& value, Compare comp);

template <class ForwardIterator, class T>
    constexpr ForwardIterator                         // constexpr in C++20
    upper_bound(ForwardIterator first, ForwardIterator last, const T& value);

template <class ForwardIterator, class T, class Compare>
    constexpr ForwardIterator                         // constexpr in C++20
    upper_bound(ForwardIterator first, ForwardIterator last, const T& value, Compare comp);

template <class ForwardIterator, class T>
    constexpr pair<ForwardIterator, ForwardIterator>  // constexpr in C++20
    equal_range(ForwardIterator first, ForwardIterator last, const T& value);

template <class ForwardIterator, class T, class Compare>
    constexpr pair<ForwardIterator, ForwardIterator>  // constexpr in C++20
    equal_range(ForwardIterator first, ForwardIterator last, const T& value, Compare comp);

template <class ForwardIterator, class T>
    constexpr bool                                    // constexpr in C++20
    binary_search(ForwardIterator first, ForwardIterator last, const T& value);

template <class ForwardIterator, class T, class Compare>
    constexpr bool                                    // constexpr in C++20
    binary_search(ForwardIterator first, ForwardIterator last, const T& value, Compare comp);

template <class InputIterator1, class InputIterator2, class OutputIterator>
    constexpr OutputIterator                          // constexpr in C++20
    merge(InputIterator1 first1, InputIterator1 last1,
          InputIterator2 first2, InputIterator2 last2, OutputIterator result);

template <class InputIterator1, class InputIterator2, class OutputIterator, class Compare>
    constexpr OutputIterator                          // constexpr in C++20
    merge(InputIterator1 first1, InputIterator1 last1,
          InputIterator2 first2, InputIterator2 last2, OutputIterator result, Compare comp);

template <class BidirectionalIterator>
    void
    inplace_merge(BidirectionalIterator first, BidirectionalIterator middle, BidirectionalIterator last);

template <class BidirectionalIterator, class Compare>
    void
    inplace_merge(BidirectionalIterator first, BidirectionalIterator middle, BidirectionalIterator last, Compare comp);

template <class InputIterator1, class InputIterator2>
    constexpr bool                                    // constexpr in C++20
    includes(InputIterator1 first1, InputIterator1 last1, InputIterator2 first2, InputIterator2 last2);

template <class InputIterator1, class InputIterator2, class Compare>
    constexpr bool                                    // constexpr in C++20
    includes(InputIterator1 first1, InputIterator1 last1, InputIterator2 first2, InputIterator2 last2, Compare comp);

template <class InputIterator1, class InputIterator2, class OutputIterator>
    constexpr OutputIterator                          // constexpr in C++20
    set_union(InputIterator1 first1, InputIterator1 last1,
              InputIterator2 first2, InputIterator2 last2, OutputIterator result);

template <class InputIterator1, class InputIterator2, class OutputIterator, class Compare>
    constexpr OutputIterator                          // constexpr in C++20
    set_union(InputIterator1 first1, InputIterator1 last1,
              InputIterator2 first2, InputIterator2 last2, OutputIterator result, Compare comp);

template <class InputIterator1, class InputIterator2, class OutputIterator>
    constexpr OutputIterator                         // constexpr in C++20
    set_intersection(InputIterator1 first1, InputIterator1 last1,
                     InputIterator2 first2, InputIterator2 last2, OutputIterator result);

template <class InputIterator1, class InputIterator2, class OutputIterator, class Compare>
    constexpr OutputIterator                         // constexpr in C++20
    set_intersection(InputIterator1 first1, InputIterator1 last1,
                     InputIterator2 first2, InputIterator2 last2, OutputIterator result, Compare comp);

template <class InputIterator1, class InputIterator2, class OutputIterator>
    constexpr OutputIterator                         // constexpr in C++20
    set_difference(InputIterator1 first1, InputIterator1 last1,
                   InputIterator2 first2, InputIterator2 last2, OutputIterator result);

template <class InputIterator1, class InputIterator2, class OutputIterator, class Compare>
    constexpr OutputIterator                         // constexpr in C++20
    set_difference(InputIterator1 first1, InputIterator1 last1,
                   InputIterator2 first2, InputIterator2 last2, OutputIterator result, Compare comp);

template <class InputIterator1, class InputIterator2, class OutputIterator>
    constexpr OutputIterator                         // constexpr in C++20
    set_symmetric_difference(InputIterator1 first1, InputIterator1 last1,
                             InputIterator2 first2, InputIterator2 last2, OutputIterator result);

template <class InputIterator1, class InputIterator2, class OutputIterator, class Compare>
    constexpr OutputIterator                         // constexpr in C++20
    set_symmetric_difference(InputIterator1 first1, InputIterator1 last1,
                             InputIterator2 first2, InputIterator2 last2, OutputIterator result, Compare comp);

template <class RandomAccessIterator>
    constexpr void                                   // constexpr in C++20
    push_heap(RandomAccessIterator first, RandomAccessIterator last);

template <class RandomAccessIterator, class Compare>
    constexpr void                                   // constexpr in C++20
    push_heap(RandomAccessIterator first, RandomAccessIterator last, Compare comp);

template <class RandomAccessIterator>
    constexpr void                                   // constexpr in C++20
    pop_heap(RandomAccessIterator first, RandomAccessIterator last);

template <class RandomAccessIterator, class Compare>
    constexpr void                                   // constexpr in C++20
    pop_heap(RandomAccessIterator first, RandomAccessIterator last, Compare comp);

template <class RandomAccessIterator>
    constexpr void                                   // constexpr in C++20
    make_heap(RandomAccessIterator first, RandomAccessIterator last);

template <class RandomAccessIterator, class Compare>
    constexpr void                                   // constexpr in C++20
    make_heap(RandomAccessIterator first, RandomAccessIterator last, Compare comp);

template <class RandomAccessIterator>
    constexpr void                                   // constexpr in C++20
    sort_heap(RandomAccessIterator first, RandomAccessIterator last);

template <class RandomAccessIterator, class Compare>
    constexpr void                                   // constexpr in C++20
    sort_heap(RandomAccessIterator first, RandomAccessIterator last, Compare comp);

template <class RandomAccessIterator>
    constexpr bool   // constexpr in C++20
    is_heap(RandomAccessIterator first, RandomAccessiterator last);

template <class RandomAccessIterator, class Compare>
    constexpr bool   // constexpr in C++20
    is_heap(RandomAccessIterator first, RandomAccessiterator last, Compare comp);

template <class RandomAccessIterator>
    constexpr RandomAccessIterator   // constexpr in C++20
    is_heap_until(RandomAccessIterator first, RandomAccessiterator last);

template <class RandomAccessIterator, class Compare>
    constexpr RandomAccessIterator   // constexpr in C++20
    is_heap_until(RandomAccessIterator first, RandomAccessiterator last, Compare comp);

template <class ForwardIterator>
    constexpr ForwardIterator        // constexpr in C++14
    min_element(ForwardIterator first, ForwardIterator last);

template <class ForwardIterator, class Compare>
    constexpr ForwardIterator        // constexpr in C++14
    min_element(ForwardIterator first, ForwardIterator last, Compare comp);

template <class T>
    constexpr const T&               // constexpr in C++14
    min(const T& a, const T& b);

template <class T, class Compare>
    constexpr const T&               // constexpr in C++14
    min(const T& a, const T& b, Compare comp);

template<class T>
    constexpr T                      // constexpr in C++14
    min(initializer_list<T> t);

template<class T, class Compare>
    constexpr T                      // constexpr in C++14
    min(initializer_list<T> t, Compare comp);

template<class T>
    constexpr const T& clamp(const T& v, const T& lo, const T& hi);               // C++17

template<class T, class Compare>
    constexpr const T& clamp(const T& v, const T& lo, const T& hi, Compare comp); // C++17

template <class ForwardIterator>
    constexpr ForwardIterator        // constexpr in C++14
    max_element(ForwardIterator first, ForwardIterator last);

template <class ForwardIterator, class Compare>
    constexpr ForwardIterator        // constexpr in C++14
    max_element(ForwardIterator first, ForwardIterator last, Compare comp);

template <class T>
    constexpr const T&               // constexpr in C++14
    max(const T& a, const T& b);

template <class T, class Compare>
    constexpr const T&               // constexpr in C++14
    max(const T& a, const T& b, Compare comp);

template<class T>
    constexpr T                      // constexpr in C++14
    max(initializer_list<T> t);

template<class T, class Compare>
    constexpr T                      // constexpr in C++14
    max(initializer_list<T> t, Compare comp);

template<class ForwardIterator>
    constexpr pair<ForwardIterator, ForwardIterator>  // constexpr in C++14
    minmax_element(ForwardIterator first, ForwardIterator last);

template<class ForwardIterator, class Compare>
    constexpr pair<ForwardIterator, ForwardIterator>  // constexpr in C++14
    minmax_element(ForwardIterator first, ForwardIterator last, Compare comp);

template<class T>
    constexpr pair<const T&, const T&>  // constexpr in C++14
    minmax(const T& a, const T& b);

template<class T, class Compare>
    constexpr pair<const T&, const T&>  // constexpr in C++14
    minmax(const T& a, const T& b, Compare comp);

template<class T>
    constexpr pair<T, T>                // constexpr in C++14
    minmax(initializer_list<T> t);

template<class T, class Compare>
    constexpr pair<T, T>                // constexpr in C++14
    minmax(initializer_list<T> t, Compare comp);

template <class InputIterator1, class InputIterator2>
    constexpr bool     // constexpr in C++20
    lexicographical_compare(InputIterator1 first1, InputIterator1 last1, InputIterator2 first2, InputIterator2 last2);

template <class InputIterator1, class InputIterator2, class Compare>
    constexpr bool     // constexpr in C++20
    lexicographical_compare(InputIterator1 first1, InputIterator1 last1,
                            InputIterator2 first2, InputIterator2 last2, Compare comp);

template <class BidirectionalIterator>
    constexpr bool     // constexpr in C++20
    next_permutation(BidirectionalIterator first, BidirectionalIterator last);

template <class BidirectionalIterator, class Compare>
    constexpr bool     // constexpr in C++20
    next_permutation(BidirectionalIterator first, BidirectionalIterator last, Compare comp);

template <class BidirectionalIterator>
    constexpr bool     // constexpr in C++20
    prev_permutation(BidirectionalIterator first, BidirectionalIterator last);

template <class BidirectionalIterator, class Compare>
    constexpr bool     // constexpr in C++20
    prev_permutation(BidirectionalIterator first, BidirectionalIterator last, Compare comp);
}  // std

*/

#include <__assert> // all public C++ headers provide the assertion handler
#include <__bits>
#include <__config>
#include <__debug>
#include <cstddef>
#include <cstring>
#include <memory>
#include <type_traits>
#include <version>

#include <__algorithm/adjacent_find.h>
#include <__algorithm/all_of.h>
#include <__algorithm/any_of.h>
#include <__algorithm/binary_search.h>
#include <__algorithm/clamp.h>
#include <__algorithm/comp.h>
#include <__algorithm/comp_ref_type.h>
#include <__algorithm/copy.h>
#include <__algorithm/copy_backward.h>
#include <__algorithm/copy_if.h>
#include <__algorithm/copy_n.h>
#include <__algorithm/count.h>
#include <__algorithm/count_if.h>
#include <__algorithm/equal.h>
#include <__algorithm/equal_range.h>
#include <__algorithm/fill.h>
#include <__algorithm/fill_n.h>
#include <__algorithm/find.h>
#include <__algorithm/find_end.h>
#include <__algorithm/find_first_of.h>
#include <__algorithm/find_if.h>
#include <__algorithm/find_if_not.h>
#include <__algorithm/for_each.h>
#include <__algorithm/for_each_n.h>
#include <__algorithm/generate.h>
#include <__algorithm/generate_n.h>
#include <__algorithm/half_positive.h>
#include <__algorithm/in_found_result.h>
#include <__algorithm/in_fun_result.h>
#include <__algorithm/in_in_out_result.h>
#include <__algorithm/in_in_result.h>
#include <__algorithm/in_out_out_result.h>
#include <__algorithm/in_out_result.h>
#include <__algorithm/includes.h>
#include <__algorithm/inplace_merge.h>
#include <__algorithm/is_heap.h>
#include <__algorithm/is_heap_until.h>
#include <__algorithm/is_partitioned.h>
#include <__algorithm/is_permutation.h>
#include <__algorithm/is_sorted.h>
#include <__algorithm/is_sorted_until.h>
#include <__algorithm/iter_swap.h>
#include <__algorithm/lexicographical_compare.h>
#include <__algorithm/lower_bound.h>
#include <__algorithm/make_heap.h>
#include <__algorithm/max.h>
#include <__algorithm/max_element.h>
#include <__algorithm/merge.h>
#include <__algorithm/min.h>
#include <__algorithm/min_element.h>
#include <__algorithm/min_max_result.h>
#include <__algorithm/minmax.h>
#include <__algorithm/minmax_element.h>
#include <__algorithm/mismatch.h>
#include <__algorithm/move.h>
#include <__algorithm/move_backward.h>
#include <__algorithm/next_permutation.h>
#include <__algorithm/none_of.h>
#include <__algorithm/nth_element.h>
#include <__algorithm/partial_sort.h>
#include <__algorithm/partial_sort_copy.h>
#include <__algorithm/partition.h>
#include <__algorithm/partition_copy.h>
#include <__algorithm/partition_point.h>
#include <__algorithm/pop_heap.h>
#include <__algorithm/prev_permutation.h>
#include <__algorithm/push_heap.h>
#include <__algorithm/ranges_adjacent_find.h>
#include <__algorithm/ranges_all_of.h>
#include <__algorithm/ranges_any_of.h>
#include <__algorithm/ranges_binary_search.h>
#include <__algorithm/ranges_copy.h>
#include <__algorithm/ranges_copy_backward.h>
#include <__algorithm/ranges_copy_if.h>
#include <__algorithm/ranges_copy_n.h>
#include <__algorithm/ranges_count.h>
#include <__algorithm/ranges_count_if.h>
#include <__algorithm/ranges_equal.h>
#include <__algorithm/ranges_fill.h>
#include <__algorithm/ranges_fill_n.h>
#include <__algorithm/ranges_find.h>
#include <__algorithm/ranges_find_first_of.h>
#include <__algorithm/ranges_find_if.h>
#include <__algorithm/ranges_find_if_not.h>
#include <__algorithm/ranges_for_each.h>
#include <__algorithm/ranges_for_each_n.h>
#include <__algorithm/ranges_is_partitioned.h>
#include <__algorithm/ranges_is_sorted.h>
#include <__algorithm/ranges_is_sorted_until.h>
#include <__algorithm/ranges_lexicographical_compare.h>
#include <__algorithm/ranges_lower_bound.h>
#include <__algorithm/ranges_max.h>
#include <__algorithm/ranges_max_element.h>
#include <__algorithm/ranges_merge.h>
#include <__algorithm/ranges_min.h>
#include <__algorithm/ranges_min_element.h>
#include <__algorithm/ranges_minmax.h>
#include <__algorithm/ranges_minmax_element.h>
#include <__algorithm/ranges_mismatch.h>
#include <__algorithm/ranges_move.h>
#include <__algorithm/ranges_move_backward.h>
#include <__algorithm/ranges_none_of.h>
#include <__algorithm/ranges_replace.h>
#include <__algorithm/ranges_replace_if.h>
#include <__algorithm/ranges_reverse.h>
#include <__algorithm/ranges_sort.h>
#include <__algorithm/ranges_stable_sort.h>
#include <__algorithm/ranges_swap_ranges.h>
#include <__algorithm/ranges_transform.h>
#include <__algorithm/ranges_upper_bound.h>
#include <__algorithm/remove.h>
#include <__algorithm/remove_copy.h>
#include <__algorithm/remove_copy_if.h>
#include <__algorithm/remove_if.h>
#include <__algorithm/replace.h>
#include <__algorithm/replace_copy.h>
#include <__algorithm/replace_copy_if.h>
#include <__algorithm/replace_if.h>
#include <__algorithm/reverse.h>
#include <__algorithm/reverse_copy.h>
#include <__algorithm/rotate.h>
#include <__algorithm/rotate_copy.h>
#include <__algorithm/sample.h>
#include <__algorithm/search.h>
#include <__algorithm/search_n.h>
#include <__algorithm/set_difference.h>
#include <__algorithm/set_intersection.h>
#include <__algorithm/set_symmetric_difference.h>
#include <__algorithm/set_union.h>
#include <__algorithm/shift_left.h>
#include <__algorithm/shift_right.h>
#include <__algorithm/shuffle.h>
#include <__algorithm/sift_down.h>
#include <__algorithm/sort.h>
#include <__algorithm/sort_heap.h>
#include <__algorithm/stable_partition.h>
#include <__algorithm/stable_sort.h>
#include <__algorithm/swap_ranges.h>
#include <__algorithm/transform.h>
#include <__algorithm/unique.h>
#include <__algorithm/unique_copy.h>
#include <__algorithm/unwrap_iter.h>
#include <__algorithm/upper_bound.h>

<<<<<<< HEAD
=======
#ifndef _LIBCPP_REMOVE_TRANSITIVE_INCLUDES
#  include <chrono>
#  include <iterator>
#  include <utility>
#endif

>>>>>>> 3de04b6d
// standard-mandated includes
#include <initializer_list>

#if !defined(_LIBCPP_HAS_NO_PRAGMA_SYSTEM_HEADER)
#  pragma GCC system_header
#endif

#if defined(_LIBCPP_HAS_PARALLEL_ALGORITHMS) && _LIBCPP_STD_VER >= 17
#   include <__pstl_algorithm>
#endif

#endif // _LIBCPP_ALGORITHM<|MERGE_RESOLUTION|>--- conflicted
+++ resolved
@@ -493,8 +493,6 @@
     constexpr ranges::move_result<borrowed_iterator_t<R>, O>
       ranges::move(R&& r, O result);                                                                // since C++20
 
-<<<<<<< HEAD
-=======
   template<class I1, class I2, class O>
     using merge_result = in_in_out_result<I1, I2, O>;                                               // since C++20
 
@@ -512,7 +510,6 @@
     constexpr merge_result<borrowed_iterator_t<R1>, borrowed_iterator_t<R2>, O>
       merge(R1&& r1, R2&& r2, O result,
             Comp comp = {}, Proj1 proj1 = {}, Proj2 proj2 = {});                                    // since C++20
->>>>>>> 3de04b6d
 
 }
 
@@ -1320,15 +1317,12 @@
 #include <__algorithm/unwrap_iter.h>
 #include <__algorithm/upper_bound.h>
 
-<<<<<<< HEAD
-=======
 #ifndef _LIBCPP_REMOVE_TRANSITIVE_INCLUDES
 #  include <chrono>
 #  include <iterator>
 #  include <utility>
 #endif
 
->>>>>>> 3de04b6d
 // standard-mandated includes
 #include <initializer_list>
 
