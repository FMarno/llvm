--- conflicted
+++ resolved
@@ -56,7 +56,6 @@
 // JSON-INDEX-NEXT:   ]
 // JSON-INDEX-NEXT: };
 // JSON-INDEX-NEXT: }
-<<<<<<< HEAD
 
 // HTML-SHAPE: <h1>class Shape</h1>
 // HTML-SHAPE: <p>Defined at line 8 of file {{.*}}Shape.h</p>
@@ -234,184 +233,5 @@
 // MD-ALL-FILES: # All Files
 // MD-ALL-FILES: ## [GlobalNamespace](GlobalNamespace{{[\/]}}index.md)
 
-=======
-
-// HTML-SHAPE: <h1>class Shape</h1>
-// HTML-SHAPE: <p>Defined at line 8 of file {{.*}}Shape.h</p>
-// HTML-SHAPE: <p> Provides a common interface for different types of shapes.</p>
-// HTML-SHAPE: <h2 id="Functions">Functions</h2>
-// HTML-SHAPE: <h3 id="{{([0-9A-F]{40})}}">~Shape</h3>
-// HTML-SHAPE: <p>public void ~Shape()</p>
-// HTML-SHAPE: <p>Defined at line 13 of file {{.*}}Shape.h</p>
-// HTML-SHAPE: <h3 id="{{([0-9A-F]{40})}}">area</h3>
-// HTML-SHAPE: <p>public double area()</p>
-// HTML-SHAPE: <h3 id="{{([0-9A-F]{40})}}">perimeter</h3>
-// HTML-SHAPE: <p>public double perimeter()</p>
-
-// HTML-CALC:  <h1>class Calculator</h1>
-// HTML-CALC:  <p>Defined at line 8 of file {{.*}}Calculator.h</p>
-// HTML-CALC:  <p> Provides basic arithmetic operations.</p>
-// HTML-CALC:  <h2 id="Functions">Functions</h2>
-// HTML-CALC:  <h3 id="{{([0-9A-F]{40})}}">add</h3>
-// HTML-CALC:  <p>public int add(int a, int b)</p>
-// HTML-CALC:  <p>Defined at line 3 of file {{.*}}Calculator.cpp</p>
-// HTML-CALC:  <h3 id="{{([0-9A-F]{40})}}">subtract</h3>
-// HTML-CALC:  <p>public int subtract(int a, int b)</p>
-// HTML-CALC:  <p>Defined at line 7 of file {{.*}}Calculator.cpp</p>
-// HTML-CALC:  <h3 id="{{([0-9A-F]{40})}}">multiply</h3>
-// HTML-CALC:  <p>public int multiply(int a, int b)</p>
-// HTML-CALC:  <p>Defined at line 11 of file {{.*}}Calculator.cpp</p>
-// HTML-CALC:  <h3 id="{{([0-9A-F]{40})}}">divide</h3>
-// HTML-CALC:  <p>public double divide(int a, int b)</p>
-// HTML-CALC:  <p>Defined at line 15 of file {{.*}}Calculator.cpp</p>
-
-// HTML-RECTANGLE: <h1>class Rectangle</h1>
-// HTML-RECTANGLE: <p>Defined at line 10 of file {{.*}}Rectangle.h</p>
-// HTML-RECTANGLE: <p> Represents a rectangle with a given width and height.</p
-// HTML-RECTANGLE: <p>
-// HTML-RECTANGLE:   Inherits from
-// HTML-RECTANGLE:   <a href="Shape.html">Shape</a>
-// HTML-RECTANGLE: </p>
-// HTML-RECTANGLE: <h2 id="Members">Members</h2>
-// HTML-RECTANGLE: <li>private double width_</li>
-// HTML-RECTANGLE: <li>private double height_</li>
-// HTML-RECTANGLE: <h2 id="Functions">Functions</h2>
-// HTML-RECTANGLE: <h3 id="{{([0-9A-F]{40})}}">Rectangle</h3>
-// HTML-RECTANGLE: <p>public void Rectangle(double width, double height)</p>
-// HTML-RECTANGLE: <p>Defined at line 3 of file {{.*}}Rectangle.cpp</p>
-// HTML-RECTANGLE: <h3 id="{{([0-9A-F]{40})}}">area</h3>
-// HTML-RECTANGLE: <p>public double area()</p>
-// HTML-RECTANGLE: <p>Defined at line 6 of file {{.*}}Rectangle.cpp</p>
-// HTML-RECTANGLE: <h3 id="{{([0-9A-F]{40})}}">perimeter</h3>
-// HTML-RECTANGLE: <p>public double perimeter()</p>
-// HTML-RECTANGLE: <p>Defined at line 10 of file {{.*}}Rectangle.cpp</p>
-
-// HTML-CIRCLE: <h1>class Circle</h1>
-// HTML-CIRCLE: <p>Defined at line 10 of file {{.*}}Circle.h</p>
-// HTML-CIRCLE: <p> Represents a circle with a given radius.</p>
-// HTML-CIRCLE: <p>
-// HTML-CIRCLE:   Inherits from
-// HTML-CIRCLE:   <a href="Shape.html">Shape</a>
-// HTML-CIRCLE: </p>
-// HTML-CIRCLE: <h2 id="Members">Members</h2>
-// HTML-CIRCLE: <li>private double radius_</li>
-// HTML-CIRCLE: <h2 id="Functions">Functions</h2>
-// HTML-CIRCLE: <h3 id="{{([0-9A-F]{40})}}">Circle</h3>
-// HTML-CIRCLE: <p>public void Circle(double radius)</p>
-// HTML-CIRCLE: <p>Defined at line 3 of file {{.*}}Circle.cpp</p>
-// HTML-CIRCLE: <h3 id="{{([0-9A-F]{40})}}">area</h3>
-// HTML-CIRCLE: <p>public double area()</p>
-// HTML-CIRCLE: <p>Defined at line 5 of file {{.*}}Circle.cpp</p>
-// HTML-CIRCLE: <h3 id="{{([0-9A-F]{40})}}">perimeter</h3>
-// HTML-CIRCLE: <p>public double perimeter()</p>
-// HTML-CIRCLE: <p>Defined at line 9 of file {{.*}}Circle.cpp</p>
-
-// MD-CALC: # class Calculator
-// MD-CALC: *Defined at .{{[\/]}}include{{[\/]}}Calculator.h#8*
-// MD-CALC: **brief** A simple calculator class.
-// MD-CALC:  Provides basic arithmetic operations.
-// MD-CALC: ## Functions
-// MD-CALC: ### add
-// MD-CALC: *public int add(int a, int b)*
-// MD-CALC: *Defined at .{{[\/]}}src{{[\/]}}Calculator.cpp#3*
-// MD-CALC: **brief** Adds two integers.
-// MD-CALC: **a** First integer.
-// MD-CALC: **b** Second integer.
-// MD-CALC: **return** int The sum of a and b.
-// MD-CALC: ### subtract
-// MD-CALC: *public int subtract(int a, int b)*
-// MD-CALC: *Defined at .{{[\/]}}src{{[\/]}}Calculator.cpp#7*
-// MD-CALC: **brief** Subtracts the second integer from the first.
-// MD-CALC: **a** First integer.
-// MD-CALC: **b** Second integer.
-// MD-CALC: **return** int The result of a - b.
-// MD-CALC: ### multiply
-// MD-CALC: *public int multiply(int a, int b)*
-// MD-CALC: *Defined at .{{[\/]}}src{{[\/]}}Calculator.cpp#11*
-// MD-CALC: **brief** Multiplies two integers.
-// MD-CALC: **a** First integer.
-// MD-CALC: **b** Second integer.
-// MD-CALC: **return** int The product of a and b.
-// MD-CALC: ### divide
-// MD-CALC: *public double divide(int a, int b)*
-// MD-CALC: *Defined at .{{[\/]}}src{{[\/]}}Calculator.cpp#15*
-// MD-CALC: **brief** Divides the first integer by the second.
-// MD-CALC: **a** First integer.
-// MD-CALC: **b** Second integer.
-// MD-CALC: **return** double The result of a / b.
-// MD-CALC: **throw**if b is zero.
-
-// MD-CIRCLE: # class Circle
-// MD-CIRCLE: *Defined at .{{[\/]}}include{{[\/]}}Circle.h#10*
-// MD-CIRCLE: **brief** Circle class derived from Shape.
-// MD-CIRCLE:  Represents a circle with a given radius.
-// MD-CIRCLE: Inherits from Shape
-// MD-CIRCLE: ## Members
-// MD-CIRCLE: private double radius_
-// MD-CIRCLE: ## Functions
-// MD-CIRCLE: ### Circle
-// MD-CIRCLE: *public void Circle(double radius)*
-// MD-CIRCLE: *Defined at .{{[\/]}}src{{[\/]}}Circle.cpp#3*
-// MD-CIRCLE: **brief** Constructs a new Circle object.
-// MD-CIRCLE: **radius** Radius of the circle.
-// MD-CIRCLE: ### area
-// MD-CIRCLE: *public double area()*
-// MD-CIRCLE: *Defined at .{{[\/]}}src{{[\/]}}Circle.cpp#5*
-// MD-CIRCLE: **brief** Calculates the area of the circle.
-// MD-CIRCLE: **return** double The area of the circle.
-// MD-CIRCLE: ### perimeter
-// MD-CIRCLE: *public double perimeter()*
-// MD-CIRCLE: *Defined at .{{[\/]}}src{{[\/]}}Circle.cpp#9*
-// MD-CIRCLE: **brief** Calculates the perimeter of the circle.
-// MD-CIRCLE: **return** double The perimeter of the circle.
-
-// MD-RECTANGLE: # class Rectangle
-// MD-RECTANGLE: *Defined at .{{[\/]}}include{{[\/]}}Rectangle.h#10*
-// MD-RECTANGLE: **brief** Rectangle class derived from Shape.
-// MD-RECTANGLE:  Represents a rectangle with a given width and height.
-// MD-RECTANGLE: Inherits from Shape
-// MD-RECTANGLE: ## Members
-// MD-RECTANGLE: private double width_
-// MD-RECTANGLE: private double height_
-// MD-RECTANGLE: ## Functions
-// MD-RECTANGLE: ### Rectangle
-// MD-RECTANGLE: *public void Rectangle(double width, double height)*
-// MD-RECTANGLE: *Defined at .{{[\/]}}src{{[\/]}}Rectangle.cpp#3*
-// MD-RECTANGLE: **brief** Constructs a new Rectangle object.
-// MD-RECTANGLE: **width** Width of the rectangle.
-// MD-RECTANGLE: **height** Height of the rectangle.
-// MD-RECTANGLE: ### area
-// MD-RECTANGLE: *public double area()*
-// MD-RECTANGLE: *Defined at .{{[\/]}}src{{[\/]}}Rectangle.cpp#6*
-// MD-RECTANGLE: **brief** Calculates the area of the rectangle.
-// MD-RECTANGLE: **return** double The area of the rectangle.
-// MD-RECTANGLE: ### perimeter
-// MD-RECTANGLE: *public double perimeter()*
-// MD-RECTANGLE: *Defined at .{{[\/]}}src{{[\/]}}Rectangle.cpp#10*
-// MD-RECTANGLE: **brief** Calculates the perimeter of the rectangle.
-// MD-RECTANGLE: **return** double The perimeter of the rectangle.
-
-// MD-SHAPE: # class Shape
-// MD-SHAPE: *Defined at .{{[\/]}}include{{[\/]}}Shape.h#8*
-// MD-SHAPE: **brief** Abstract base class for shapes.
-// MD-SHAPE:  Provides a common interface for different types of shapes.
-// MD-SHAPE: ## Functions
-// MD-SHAPE: ### ~Shape
-// MD-SHAPE: *public void ~Shape()*
-// MD-SHAPE: *Defined at .{{[\/]}}include{{[\/]}}Shape.h#13*
-// MD-SHAPE: **brief** Virtual destructor.
-// MD-SHAPE: ### area
-// MD-SHAPE: *public double area()*
-// MD-SHAPE: **brief** Calculates the area of the shape.
-// MD-SHAPE: **return** double The area of the shape.
-// MD-SHAPE: ### perimeter
-// MD-SHAPE: *public double perimeter()*
-// MD-SHAPE: **brief** Calculates the perimeter of the shape.
-// MD-SHAPE: **return** double The perimeter of the shape.
-
-// MD-ALL-FILES: # All Files
-// MD-ALL-FILES: ## [GlobalNamespace](GlobalNamespace{{[\/]}}index.md)
-
->>>>>>> 9c4aab8c
 // MD-INDEX: #  C/C++ Reference
 // MD-INDEX: * Namespace: [GlobalNamespace](GlobalNamespace)