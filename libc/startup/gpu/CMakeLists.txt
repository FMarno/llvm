function(add_startup_object name)
  cmake_parse_arguments(
    "ADD_STARTUP_OBJECT"
    "ALIAS" # Option argument
    "SRC"   # Single value arguments
    "DEPENDS;COMPILE_OPTIONS" # Multi value arguments
    ${ARGN}
  )

  get_fq_target_name(${name} fq_target_name)
  if(ADD_STARTUP_OBJECT_ALIAS)
    get_fq_deps_list(fq_dep_list ${ADD_STARTUP_OBJECT_DEPENDS})
    add_library(${fq_target_name} ALIAS ${fq_dep_list})
    return()
  endif()

  add_object_library(
    ${name}
    SRCS ${ADD_STARTUP_OBJECT_SRC}
    COMPILE_OPTIONS ${ADD_STARTUP_OBJECT_COMPILE_OPTIONS}
    ${ADD_STARTUP_OBJECT_UNPARSED_ARGUMENTS}
    DEPENDS ${ADD_STARTUP_OBJECT_DEPENDS}
  )
  set_target_properties(
    ${fq_target_name}
    PROPERTIES
      OUTPUT_NAME ${name}.o
  )

  # Make an executable target of relocatable bitcode for clang if needed.
  if(LLVM_ENABLE_PER_TARGET_RUNTIME_DIR)
    add_executable(${fq_target_name}.exe $<TARGET_OBJECTS:${fq_target_name}>)
    set_target_properties(${fq_target_name}.exe PROPERTIES
      RUNTIME_OUTPUT_DIRECTORY ${LIBC_LIBRARY_DIR}
      RUNTIME_OUTPUT_NAME ${name}.o)
    target_link_options(${fq_target_name}.exe PRIVATE
<<<<<<< HEAD
                        "-nostdlib" "-flto" "-Wl,--lto-emit-llvm")
=======
                        "-r" "-nostdlib" "-flto" "-Wl,--lto-emit-llvm")
>>>>>>> 98391913
  endif()
endfunction()

if(EXISTS ${CMAKE_CURRENT_SOURCE_DIR}/${LIBC_TARGET_ARCHITECTURE})
  add_subdirectory(${LIBC_TARGET_ARCHITECTURE})
endif()

add_startup_object(
  crt1
  ALIAS
  DEPENDS
  .${LIBC_TARGET_ARCHITECTURE}.crt1
)

add_custom_target(libc-startup)
set(startup_components crt1)
foreach(target IN LISTS startup_components)
  set(fq_target_name libc.startup.gpu.${target})
  add_dependencies(libc-startup ${fq_target_name})
  install(FILES $<TARGET_OBJECTS:${fq_target_name}>
          DESTINATION ${LIBC_INSTALL_LIBRARY_DIR}
          RENAME $<TARGET_PROPERTY:${fq_target_name},OUTPUT_NAME>
          COMPONENT libc)
endforeach()<|MERGE_RESOLUTION|>--- conflicted
+++ resolved
@@ -34,11 +34,7 @@
       RUNTIME_OUTPUT_DIRECTORY ${LIBC_LIBRARY_DIR}
       RUNTIME_OUTPUT_NAME ${name}.o)
     target_link_options(${fq_target_name}.exe PRIVATE
-<<<<<<< HEAD
-                        "-nostdlib" "-flto" "-Wl,--lto-emit-llvm")
-=======
                         "-r" "-nostdlib" "-flto" "-Wl,--lto-emit-llvm")
->>>>>>> 98391913
   endif()
 endfunction()
 
