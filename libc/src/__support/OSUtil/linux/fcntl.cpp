//===-- Implementation of internal fcntl ----------------------------------===//
//
// Part of the LLVM Project, under the Apache License v2.0 with LLVM Exceptions.
// See https://llvm.org/LICENSE.txt for license information.
// SPDX-License-Identifier: Apache-2.0 WITH LLVM-exception
//
//===----------------------------------------------------------------------===//

#include "src/__support/OSUtil/fcntl.h"

#include "hdr/fcntl_macros.h"
#include "hdr/types/off_t.h"
#include "hdr/types/struct_f_owner_ex.h"
#include "hdr/types/struct_flock.h"
#include "hdr/types/struct_flock64.h"
#include "src/__support/OSUtil/syscall.h" // For internal syscall function.
#include "src/__support/common.h"
#include "src/__support/macros/config.h"
#include "src/errno/libc_errno.h"

#include <stdarg.h>
#include <sys/syscall.h> // For syscall numbers.

namespace LIBC_NAMESPACE_DECL {
namespace internal {

int fcntl(int fd, int cmd, void *arg) {
#if SYS_fcntl
  constexpr auto FCNTL_SYSCALL_ID = SYS_fcntl;
#elif defined(SYS_fcntl64)
  constexpr auto FCNTL_SYSCALL_ID = SYS_fcntl64;
#else
#error "fcntl and fcntl64 syscalls not available."
#endif

<<<<<<< HEAD
  switch (cmd) {
=======
  int new_cmd = cmd;
  switch (new_cmd) {
>>>>>>> 9c4aab8c
  case F_OFD_SETLKW: {
    struct flock *flk = reinterpret_cast<struct flock *>(arg);
    // convert the struct to a flock64
    struct flock64 flk64;
    flk64.l_type = flk->l_type;
    flk64.l_whence = flk->l_whence;
    flk64.l_start = flk->l_start;
    flk64.l_len = flk->l_len;
    flk64.l_pid = flk->l_pid;
    // create a syscall
<<<<<<< HEAD
    return LIBC_NAMESPACE::syscall_impl<int>(FCNTL_SYSCALL_ID, fd, cmd, &flk64);
=======
    return LIBC_NAMESPACE::syscall_impl<int>(FCNTL_SYSCALL_ID, fd, new_cmd,
                                             &flk64);
>>>>>>> 9c4aab8c
  }
  case F_OFD_GETLK:
  case F_OFD_SETLK: {
    struct flock *flk = reinterpret_cast<struct flock *>(arg);
    // convert the struct to a flock64
    struct flock64 flk64;
    flk64.l_type = flk->l_type;
    flk64.l_whence = flk->l_whence;
    flk64.l_start = flk->l_start;
    flk64.l_len = flk->l_len;
    flk64.l_pid = flk->l_pid;
    // create a syscall
<<<<<<< HEAD
    int retVal =
        LIBC_NAMESPACE::syscall_impl<int>(FCNTL_SYSCALL_ID, fd, cmd, &flk64);
=======
    int retVal = LIBC_NAMESPACE::syscall_impl<int>(FCNTL_SYSCALL_ID, fd,
                                                   new_cmd, &flk64);
>>>>>>> 9c4aab8c
    // On failure, return
    if (retVal == -1)
      return -1;
    // Check for overflow, i.e. the offsets are not the same when cast
    // to off_t from off64_t.
    if (static_cast<off_t>(flk64.l_len) != flk64.l_len ||
        static_cast<off_t>(flk64.l_start) != flk64.l_start) {
      libc_errno = EOVERFLOW;
      return -1;
    }
    // Now copy back into flk, in case flk64 got modified
    flk->l_type = flk64.l_type;
    flk->l_whence = flk64.l_whence;
    flk->l_start = static_cast<decltype(flk->l_start)>(flk64.l_start);
    flk->l_len = static_cast<decltype(flk->l_len)>(flk64.l_len);
    flk->l_pid = flk64.l_pid;
    return retVal;
  }
  case F_GETOWN: {
    struct f_owner_ex fex;
    int ret = LIBC_NAMESPACE::syscall_impl<int>(FCNTL_SYSCALL_ID, fd,
                                                F_GETOWN_EX, &fex);
    if (ret >= 0)
      return fex.type == F_OWNER_PGRP ? -fex.pid : fex.pid;
    libc_errno = -ret;
    return -1;
  }
<<<<<<< HEAD
  // The general case
  default: {
    int retVal = LIBC_NAMESPACE::syscall_impl<int>(
        FCNTL_SYSCALL_ID, fd, cmd, reinterpret_cast<void *>(arg));
    if (retVal >= 0) {
      return retVal;
    }
    libc_errno = -retVal;
    return -1;
=======
#ifdef SYS_fcntl64
  case F_GETLK: {
    if constexpr (FCNTL_SYSCALL_ID == SYS_fcntl64)
      new_cmd = F_GETLK64;
    break;
>>>>>>> 9c4aab8c
  }
  case F_SETLK: {
    if constexpr (FCNTL_SYSCALL_ID == SYS_fcntl64)
      new_cmd = F_SETLK64;
    break;
  }
  case F_SETLKW: {
    if constexpr (FCNTL_SYSCALL_ID == SYS_fcntl64)
      new_cmd = F_SETLKW64;
    break;
  }
#endif
  }
  int retVal = LIBC_NAMESPACE::syscall_impl<int>(FCNTL_SYSCALL_ID, fd, new_cmd,
                                                 reinterpret_cast<void *>(arg));
  if (retVal >= 0) {
    return retVal;
  }
  libc_errno = -retVal;
  return -1;
}

} // namespace internal
} // namespace LIBC_NAMESPACE_DECL<|MERGE_RESOLUTION|>--- conflicted
+++ resolved
@@ -33,12 +33,8 @@
 #error "fcntl and fcntl64 syscalls not available."
 #endif
 
-<<<<<<< HEAD
-  switch (cmd) {
-=======
   int new_cmd = cmd;
   switch (new_cmd) {
->>>>>>> 9c4aab8c
   case F_OFD_SETLKW: {
     struct flock *flk = reinterpret_cast<struct flock *>(arg);
     // convert the struct to a flock64
@@ -49,12 +45,8 @@
     flk64.l_len = flk->l_len;
     flk64.l_pid = flk->l_pid;
     // create a syscall
-<<<<<<< HEAD
-    return LIBC_NAMESPACE::syscall_impl<int>(FCNTL_SYSCALL_ID, fd, cmd, &flk64);
-=======
     return LIBC_NAMESPACE::syscall_impl<int>(FCNTL_SYSCALL_ID, fd, new_cmd,
                                              &flk64);
->>>>>>> 9c4aab8c
   }
   case F_OFD_GETLK:
   case F_OFD_SETLK: {
@@ -67,13 +59,8 @@
     flk64.l_len = flk->l_len;
     flk64.l_pid = flk->l_pid;
     // create a syscall
-<<<<<<< HEAD
-    int retVal =
-        LIBC_NAMESPACE::syscall_impl<int>(FCNTL_SYSCALL_ID, fd, cmd, &flk64);
-=======
     int retVal = LIBC_NAMESPACE::syscall_impl<int>(FCNTL_SYSCALL_ID, fd,
                                                    new_cmd, &flk64);
->>>>>>> 9c4aab8c
     // On failure, return
     if (retVal == -1)
       return -1;
@@ -101,23 +88,11 @@
     libc_errno = -ret;
     return -1;
   }
-<<<<<<< HEAD
-  // The general case
-  default: {
-    int retVal = LIBC_NAMESPACE::syscall_impl<int>(
-        FCNTL_SYSCALL_ID, fd, cmd, reinterpret_cast<void *>(arg));
-    if (retVal >= 0) {
-      return retVal;
-    }
-    libc_errno = -retVal;
-    return -1;
-=======
 #ifdef SYS_fcntl64
   case F_GETLK: {
     if constexpr (FCNTL_SYSCALL_ID == SYS_fcntl64)
       new_cmd = F_GETLK64;
     break;
->>>>>>> 9c4aab8c
   }
   case F_SETLK: {
     if constexpr (FCNTL_SYSCALL_ID == SYS_fcntl64)
