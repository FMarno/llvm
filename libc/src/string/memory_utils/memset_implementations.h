//===-- Implementation of memset and bzero --------------------------------===//
//
// Part of the LLVM Project, under the Apache License v2.0 with LLVM Exceptions.
// See https://llvm.org/LICENSE.txt for license information.
// SPDX-License-Identifier: Apache-2.0 WITH LLVM-exception
//
//===----------------------------------------------------------------------===//

#ifndef LLVM_LIBC_SRC_STRING_MEMORY_UTILS_MEMSET_IMPLEMENTATIONS_H
#define LLVM_LIBC_SRC_STRING_MEMORY_UTILS_MEMSET_IMPLEMENTATIONS_H

#include "src/__support/architectures.h"
#include "src/string/memory_utils/op_aarch64.h"
#include "src/string/memory_utils/op_builtin.h"
#include "src/string/memory_utils/op_generic.h"
#include "src/string/memory_utils/op_x86.h"
#include "src/string/memory_utils/utils.h"

#include <stddef.h> // size_t

namespace __llvm_libc {

[[maybe_unused]] inline static void
inline_memset_embedded_tiny(Ptr dst, uint8_t value, size_t count) {
#pragma nounroll
  for (size_t offset = 0; offset < count; ++offset)
    generic::Memset<1, 1>::block(dst + offset, value);
}

#if defined(LLVM_LIBC_ARCH_X86)
template <size_t MaxSize>
[[maybe_unused]] inline static void inline_memset_x86(Ptr dst, uint8_t value,
                                                      size_t count) {
  if (count == 0)
    return;
  if (count == 1)
    return generic::Memset<1, MaxSize>::block(dst, value);
  if (count == 2)
    return generic::Memset<2, MaxSize>::block(dst, value);
  if (count == 3)
    return generic::Memset<3, MaxSize>::block(dst, value);
  if (count <= 8)
    return generic::Memset<4, MaxSize>::head_tail(dst, value, count);
  if (count <= 16)
    return generic::Memset<8, MaxSize>::head_tail(dst, value, count);
  if (count <= 32)
    return generic::Memset<16, MaxSize>::head_tail(dst, value, count);
  if (count <= 64)
    return generic::Memset<32, MaxSize>::head_tail(dst, value, count);
  if (count <= 128)
    return generic::Memset<64, MaxSize>::head_tail(dst, value, count);
  // Aligned loop
  generic::Memset<32, MaxSize>::block(dst, value);
  align_to_next_boundary<32>(dst, count);
  return generic::Memset<32, MaxSize>::loop_and_tail(dst, value, count);
}
#endif // defined(LLVM_LIBC_ARCH_X86)

#if defined(LLVM_LIBC_ARCH_AARCH64)
template <size_t MaxSize>
[[maybe_unused]] inline static void
inline_memset_aarch64(Ptr dst, uint8_t value, size_t count) {
  if (count == 0)
    return;
  if (count <= 3) {
    generic::Memset<1, MaxSize>::block(dst, value);
    if (count > 1)
      generic::Memset<2, MaxSize>::tail(dst, value, count);
    return;
  }
  if (count <= 8)
    return generic::Memset<4, MaxSize>::head_tail(dst, value, count);
  if (count <= 16)
    return generic::Memset<8, MaxSize>::head_tail(dst, value, count);
  if (count <= 32)
    return generic::Memset<16, MaxSize>::head_tail(dst, value, count);
  if (count <= (32 + 64)) {
    generic::Memset<32, MaxSize>::block(dst, value);
    if (count <= 64)
      return generic::Memset<32, MaxSize>::tail(dst, value, count);
    generic::Memset<32, MaxSize>::block(dst + 32, value);
    generic::Memset<32, MaxSize>::tail(dst, value, count);
    return;
  }
<<<<<<< HEAD
  if (count >= 448 && value == 0 && aarch64::neon::hasZva()) {
    generic::Memset<64, MaxSize>::block(dst, 0);
    align_to_next_boundary<64>(dst, count);
    return aarch64::neon::BzeroCacheLine<64>::loop_and_tail(dst, 0, count);
  } else {
    generic::Memset<16, MaxSize>::block(dst, value);
    align_to_next_boundary<16>(dst, count);
    return generic::Memset<64, MaxSize>::loop_and_tail(dst, value, count);
  }
}
#endif // defined(LLVM_LIBC_ARCH_AARCH64)
=======
  if (count >= 448 && value == 0 && hasZva())
    return splat_set<Align<_64, Arg::P1>::Then<Loop<Zva64, _64>>>(dst, 0,
                                                                  count);
  else
    return splat_set<Align<_16, Arg::P1>::Then<Loop<_64>>>(dst, value, count);
#else
  /////////////////////////////////////////////////////////////////////////////
  // Default
  /////////////////////////////////////////////////////////////////////////////
  using namespace ::__llvm_libc::scalar;
>>>>>>> e7aa6127

inline static void inline_memset(Ptr dst, uint8_t value, size_t count) {
#if defined(LLVM_LIBC_ARCH_X86)
  static constexpr size_t kMaxSize = x86::kAvx512F ? 64
                                     : x86::kAvx   ? 32
                                     : x86::kSse2  ? 16
                                                   : 8;
  return inline_memset_x86<kMaxSize>(dst, value, count);
#elif defined(LLVM_LIBC_ARCH_AARCH64)
  static constexpr size_t kMaxSize = aarch64::kNeon ? 16 : 8;
  return inline_memset_aarch64<kMaxSize>(dst, value, count);
#elif defined(LLVM_LIBC_ARCH_ARM)
  return inline_memset_embedded_tiny(dst, value, count);
#else
#error "Unsupported platform"
#endif
}

inline static void inline_memset(void *dst, uint8_t value, size_t count) {
  inline_memset(reinterpret_cast<Ptr>(dst), value, count);
}

} // namespace __llvm_libc

#endif // LLVM_LIBC_SRC_STRING_MEMORY_UTILS_MEMSET_IMPLEMENTATIONS_H<|MERGE_RESOLUTION|>--- conflicted
+++ resolved
@@ -10,91 +10,96 @@
 #define LLVM_LIBC_SRC_STRING_MEMORY_UTILS_MEMSET_IMPLEMENTATIONS_H
 
 #include "src/__support/architectures.h"
-#include "src/string/memory_utils/op_aarch64.h"
-#include "src/string/memory_utils/op_builtin.h"
-#include "src/string/memory_utils/op_generic.h"
-#include "src/string/memory_utils/op_x86.h"
+#include "src/string/memory_utils/elements.h"
 #include "src/string/memory_utils/utils.h"
 
 #include <stddef.h> // size_t
 
 namespace __llvm_libc {
 
-[[maybe_unused]] inline static void
-inline_memset_embedded_tiny(Ptr dst, uint8_t value, size_t count) {
-#pragma nounroll
-  for (size_t offset = 0; offset < count; ++offset)
-    generic::Memset<1, 1>::block(dst + offset, value);
-}
-
+// A general purpose implementation assuming cheap unaligned writes for sizes:
+// 1, 2, 4, 8, 16, 32 and 64 Bytes. Note that some architecture can't store 32
+// or 64 Bytes at a time, the compiler will expand them as needed.
+//
+// This implementation is subject to change as we benchmark more processors. We
+// may also want to customize it for processors with specialized instructions
+// that performs better (e.g. `rep stosb`).
+//
+// A note on the apparent discrepancy in the use of 32 vs 64 Bytes writes.
+// We want to balance two things here:
+//  - The number of redundant writes (when using `SetBlockOverlap`),
+//  - The number of conditionals for sizes <=128 (~90% of memset calls are for
+//    such sizes).
+//
+// For the range 64-128:
+//  - SetBlockOverlap<64> uses no conditionals but always writes 128 Bytes this
+//  is wasteful near 65 but efficient toward 128.
+//  - SetAlignedBlocks<32> would consume between 3 and 4 conditionals and write
+//  96 or 128 Bytes.
+//  - Another approach could be to use an hybrid approach copy<64>+Overlap<32>
+//  for 65-96 and copy<96>+Overlap<32> for 97-128
+//
+// Benchmarks showed that redundant writes were cheap (for Intel X86) but
+// conditional were expensive, even on processor that do not support writing 64B
+// at a time (pre-AVX512F). We also want to favor short functions that allow
+// more hot code to fit in the iL1 cache.
+//
+// Above 128 we have to use conditionals since we don't know the upper bound in
+// advance. SetAlignedBlocks<64> may waste up to 63 Bytes, SetAlignedBlocks<32>
+// may waste up to 31 Bytes. Benchmarks showed that SetAlignedBlocks<64> was not
+// superior for sizes that mattered.
+inline static void inline_memset(char *dst, unsigned char value, size_t count) {
 #if defined(LLVM_LIBC_ARCH_X86)
-template <size_t MaxSize>
-[[maybe_unused]] inline static void inline_memset_x86(Ptr dst, uint8_t value,
-                                                      size_t count) {
+  /////////////////////////////////////////////////////////////////////////////
+  // LLVM_LIBC_ARCH_X86
+  /////////////////////////////////////////////////////////////////////////////
+  using namespace __llvm_libc::x86;
   if (count == 0)
     return;
   if (count == 1)
-    return generic::Memset<1, MaxSize>::block(dst, value);
+    return splat_set<_1>(dst, value);
   if (count == 2)
-    return generic::Memset<2, MaxSize>::block(dst, value);
+    return splat_set<_2>(dst, value);
   if (count == 3)
-    return generic::Memset<3, MaxSize>::block(dst, value);
+    return splat_set<_3>(dst, value);
   if (count <= 8)
-    return generic::Memset<4, MaxSize>::head_tail(dst, value, count);
+    return splat_set<HeadTail<_4>>(dst, value, count);
   if (count <= 16)
-    return generic::Memset<8, MaxSize>::head_tail(dst, value, count);
+    return splat_set<HeadTail<_8>>(dst, value, count);
   if (count <= 32)
-    return generic::Memset<16, MaxSize>::head_tail(dst, value, count);
+    return splat_set<HeadTail<_16>>(dst, value, count);
   if (count <= 64)
-    return generic::Memset<32, MaxSize>::head_tail(dst, value, count);
+    return splat_set<HeadTail<_32>>(dst, value, count);
   if (count <= 128)
-    return generic::Memset<64, MaxSize>::head_tail(dst, value, count);
-  // Aligned loop
-  generic::Memset<32, MaxSize>::block(dst, value);
-  align_to_next_boundary<32>(dst, count);
-  return generic::Memset<32, MaxSize>::loop_and_tail(dst, value, count);
-}
-#endif // defined(LLVM_LIBC_ARCH_X86)
-
-#if defined(LLVM_LIBC_ARCH_AARCH64)
-template <size_t MaxSize>
-[[maybe_unused]] inline static void
-inline_memset_aarch64(Ptr dst, uint8_t value, size_t count) {
+    return splat_set<HeadTail<_64>>(dst, value, count);
+  return splat_set<Align<_32, Arg::Dst>::Then<Loop<_32>>>(dst, value, count);
+#elif defined(LLVM_LIBC_ARCH_AARCH64)
+  /////////////////////////////////////////////////////////////////////////////
+  // LLVM_LIBC_ARCH_AARCH64
+  /////////////////////////////////////////////////////////////////////////////
+  using namespace __llvm_libc::aarch64_memset;
   if (count == 0)
     return;
   if (count <= 3) {
-    generic::Memset<1, MaxSize>::block(dst, value);
+    splat_set<_1>(dst, value);
     if (count > 1)
-      generic::Memset<2, MaxSize>::tail(dst, value, count);
+      splat_set<Tail<_2>>(dst, value, count);
     return;
   }
   if (count <= 8)
-    return generic::Memset<4, MaxSize>::head_tail(dst, value, count);
+    return splat_set<HeadTail<_4>>(dst, value, count);
   if (count <= 16)
-    return generic::Memset<8, MaxSize>::head_tail(dst, value, count);
+    return splat_set<HeadTail<_8>>(dst, value, count);
   if (count <= 32)
-    return generic::Memset<16, MaxSize>::head_tail(dst, value, count);
+    return splat_set<HeadTail<_16>>(dst, value, count);
   if (count <= (32 + 64)) {
-    generic::Memset<32, MaxSize>::block(dst, value);
+    splat_set<_32>(dst, value);
     if (count <= 64)
-      return generic::Memset<32, MaxSize>::tail(dst, value, count);
-    generic::Memset<32, MaxSize>::block(dst + 32, value);
-    generic::Memset<32, MaxSize>::tail(dst, value, count);
+      return splat_set<Tail<_32>>(dst, value, count);
+    splat_set<Skip<32>::Then<_32>>(dst, value);
+    splat_set<Tail<_32>>(dst, value, count);
     return;
   }
-<<<<<<< HEAD
-  if (count >= 448 && value == 0 && aarch64::neon::hasZva()) {
-    generic::Memset<64, MaxSize>::block(dst, 0);
-    align_to_next_boundary<64>(dst, count);
-    return aarch64::neon::BzeroCacheLine<64>::loop_and_tail(dst, 0, count);
-  } else {
-    generic::Memset<16, MaxSize>::block(dst, value);
-    align_to_next_boundary<16>(dst, count);
-    return generic::Memset<64, MaxSize>::loop_and_tail(dst, value, count);
-  }
-}
-#endif // defined(LLVM_LIBC_ARCH_AARCH64)
-=======
   if (count >= 448 && value == 0 && hasZva())
     return splat_set<Align<_64, Arg::P1>::Then<Loop<Zva64, _64>>>(dst, 0,
                                                                   count);
@@ -105,27 +110,27 @@
   // Default
   /////////////////////////////////////////////////////////////////////////////
   using namespace ::__llvm_libc::scalar;
->>>>>>> e7aa6127
 
-inline static void inline_memset(Ptr dst, uint8_t value, size_t count) {
-#if defined(LLVM_LIBC_ARCH_X86)
-  static constexpr size_t kMaxSize = x86::kAvx512F ? 64
-                                     : x86::kAvx   ? 32
-                                     : x86::kSse2  ? 16
-                                                   : 8;
-  return inline_memset_x86<kMaxSize>(dst, value, count);
-#elif defined(LLVM_LIBC_ARCH_AARCH64)
-  static constexpr size_t kMaxSize = aarch64::kNeon ? 16 : 8;
-  return inline_memset_aarch64<kMaxSize>(dst, value, count);
-#elif defined(LLVM_LIBC_ARCH_ARM)
-  return inline_memset_embedded_tiny(dst, value, count);
-#else
-#error "Unsupported platform"
+  if (count == 0)
+    return;
+  if (count == 1)
+    return splat_set<_1>(dst, value);
+  if (count == 2)
+    return splat_set<_2>(dst, value);
+  if (count == 3)
+    return splat_set<_3>(dst, value);
+  if (count <= 8)
+    return splat_set<HeadTail<_4>>(dst, value, count);
+  if (count <= 16)
+    return splat_set<HeadTail<_8>>(dst, value, count);
+  if (count <= 32)
+    return splat_set<HeadTail<_16>>(dst, value, count);
+  if (count <= 64)
+    return splat_set<HeadTail<_32>>(dst, value, count);
+  if (count <= 128)
+    return splat_set<HeadTail<_64>>(dst, value, count);
+  return splat_set<Align<_32, Arg::Dst>::Then<Loop<_32>>>(dst, value, count);
 #endif
-}
-
-inline static void inline_memset(void *dst, uint8_t value, size_t count) {
-  inline_memset(reinterpret_cast<Ptr>(dst), value, count);
 }
 
 } // namespace __llvm_libc
