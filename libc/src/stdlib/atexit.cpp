//===-- Implementation of atexit ------------------------------------------===//
//
// Part of the LLVM Project, under the Apache License v2.0 with LLVM Exceptions.
// See https://llvm.org/LICENSE.txt for license information.
// SPDX-License-Identifier: Apache-2.0 WITH LLVM-exception
//
//===----------------------------------------------------------------------===//

#include "src/stdlib/atexit.h"
#include "hdr/types/atexithandler_t.h"
#include "src/__support/common.h"
#include "src/__support/macros/config.h"
#include "src/stdlib/exit_handler.h"

namespace LIBC_NAMESPACE_DECL {
<<<<<<< HEAD
=======

constinit ExitCallbackList atexit_callbacks;
Mutex handler_list_mtx(false, false, false, false);
>>>>>>> 9c4aab8c

extern "C" {

int __cxa_atexit(AtExitCallback *callback, void *payload, void *) {
  return add_atexit_unit(atexit_callbacks, {callback, payload});
}

void __cxa_finalize(void *dso) {
  if (!dso)
    call_exit_callbacks(atexit_callbacks);
}

} // extern "C"

LLVM_LIBC_FUNCTION(int, atexit, (__atexithandler_t callback)) {
  return add_atexit_unit(
      atexit_callbacks,
      {&stdc_at_exit_func, reinterpret_cast<void *>(callback)});
}

} // namespace LIBC_NAMESPACE_DECL<|MERGE_RESOLUTION|>--- conflicted
+++ resolved
@@ -13,12 +13,9 @@
 #include "src/stdlib/exit_handler.h"
 
 namespace LIBC_NAMESPACE_DECL {
-<<<<<<< HEAD
-=======
 
 constinit ExitCallbackList atexit_callbacks;
 Mutex handler_list_mtx(false, false, false, false);
->>>>>>> 9c4aab8c
 
 extern "C" {
 
