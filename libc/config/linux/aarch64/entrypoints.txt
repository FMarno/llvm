--- conflicted
+++ resolved
@@ -218,13 +218,6 @@
     libc.src.stdio.snprintf
     libc.src.stdio.sprintf
     libc.src.stdio.asprintf
-<<<<<<< HEAD
-    #libc.src.stdio.scanf
-    #libc.src.stdio.sscanf
-    libc.src.stdio.vsnprintf
-    libc.src.stdio.vsprintf
-    libc.src.stdio.vasprintf
-=======
     libc.src.stdio.sscanf
     libc.src.stdio.vsscanf
     libc.src.stdio.vfprintf
@@ -242,7 +235,6 @@
     # TODO: Need to check if pwait2 is available before providing.
     # https://github.com/llvm/llvm-project/issues/80060
     # libc.src.sys.epoll.epoll_pwait2
->>>>>>> 98391913
 
     # sys/mman.h entrypoints
     libc.src.sys.mman.madvise
@@ -397,10 +389,7 @@
     libc.src.math.coshf
     libc.src.math.cospif
     libc.src.math.daddl
-<<<<<<< HEAD
-=======
     libc.src.math.ddivl
->>>>>>> 98391913
     libc.src.math.dfmal
     libc.src.math.dmull
     libc.src.math.dsqrtl
@@ -419,11 +408,8 @@
     libc.src.math.fabsf
     libc.src.math.fabsl
     libc.src.math.fadd 
-<<<<<<< HEAD
-=======
     libc.src.math.faddl
     libc.src.math.fadd
->>>>>>> 98391913
     libc.src.math.fdim
     libc.src.math.fdimf
     libc.src.math.fdiml
@@ -478,16 +464,11 @@
     libc.src.math.fromfpxl
     libc.src.math.fsqrt
     libc.src.math.fsqrtl
-<<<<<<< HEAD
-    libc.src.math.getpayload
-    libc.src.math.getpayloadf
-=======
     libc.src.math.fsub
     libc.src.math.fsubl
     libc.src.math.getpayload
     libc.src.math.getpayloadf
     libc.src.math.getpayloadl
->>>>>>> 98391913
     libc.src.math.hypot
     libc.src.math.hypotf
     libc.src.math.ilogb
@@ -563,24 +544,18 @@
     libc.src.math.roundevenl
     libc.src.math.roundf
     libc.src.math.roundl
-<<<<<<< HEAD
-=======
     libc.src.math.scalbln
     libc.src.math.scalblnf
     libc.src.math.scalblnl
->>>>>>> 98391913
     libc.src.math.scalbn
     libc.src.math.scalbnf
     libc.src.math.scalbnl
     libc.src.math.setpayload
     libc.src.math.setpayloadf
-<<<<<<< HEAD
-=======
     libc.src.math.setpayloadl
     libc.src.math.setpayloadsig
     libc.src.math.setpayloadsigf
     libc.src.math.setpayloadsigl
->>>>>>> 98391913
     libc.src.math.sin
     libc.src.math.sincos
     libc.src.math.sincosf
@@ -595,10 +570,7 @@
     libc.src.math.tanhf
     libc.src.math.totalorder
     libc.src.math.totalorderf
-<<<<<<< HEAD
-=======
     libc.src.math.totalorderl
->>>>>>> 98391913
     libc.src.math.totalordermag
     libc.src.math.totalordermagf
     libc.src.math.totalordermagl
@@ -630,15 +602,10 @@
     # libc.src.math.f16divl
     libc.src.math.f16fma
     libc.src.math.f16fmaf
-<<<<<<< HEAD
-    libc.src.math.f16mul
-    libc.src.math.f16mulf
-=======
     # libc.src.math.f16fmal
     libc.src.math.f16mul
     libc.src.math.f16mulf
     # libc.src.math.f16mull
->>>>>>> 98391913
     libc.src.math.f16sqrt
     libc.src.math.f16sqrtf
     # libc.src.math.f16sqrtl
@@ -723,10 +690,7 @@
     libc.src.math.daddf128
     libc.src.math.ddivf128
     libc.src.math.dfmaf128
-<<<<<<< HEAD
-=======
     libc.src.math.dmulf128
->>>>>>> 98391913
     libc.src.math.dsqrtf128
     libc.src.math.dsubf128
     libc.src.math.fabsf128
@@ -750,11 +714,8 @@
     libc.src.math.frexpf128
     libc.src.math.fromfpf128
     libc.src.math.fromfpxf128
-<<<<<<< HEAD
-=======
     libc.src.math.fsqrtf128
     libc.src.math.fsubf128
->>>>>>> 98391913
     libc.src.math.getpayloadf128
     libc.src.math.ilogbf128
     libc.src.math.ldexpf128
@@ -778,10 +739,7 @@
     libc.src.math.scalblnf128
     libc.src.math.scalbnf128
     libc.src.math.setpayloadf128
-<<<<<<< HEAD
-=======
     libc.src.math.setpayloadsigf128
->>>>>>> 98391913
     libc.src.math.sqrtf128
     libc.src.math.totalorderf128
     libc.src.math.totalordermagf128
