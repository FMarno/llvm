--- conflicted
+++ resolved
@@ -63,11 +63,7 @@
           GuardedFunctionSpec<"dsqrtf128", RetValSpec<DoubleType>, [ArgSpec<Float128Type>], "LIBC_TYPES_HAS_FLOAT128">,
           GuardedFunctionSpec<"dsubf128", RetValSpec<DoubleType>, [ArgSpec<Float128Type>, ArgSpec<Float128Type>], "LIBC_TYPES_HAS_FLOAT128">,
 
-<<<<<<< HEAD
-	  
-=======
 
->>>>>>> 98391913
           GuardedFunctionSpec<"f16add", RetValSpec<Float16Type>, [ArgSpec<DoubleType>, ArgSpec<DoubleType>], "LIBC_TYPES_HAS_FLOAT16">,
           GuardedFunctionSpec<"f16addf", RetValSpec<Float16Type>, [ArgSpec<FloatType>, ArgSpec<FloatType>], "LIBC_TYPES_HAS_FLOAT16">,
           GuardedFunctionSpec<"f16addl", RetValSpec<Float16Type>, [ArgSpec<LongDoubleType>, ArgSpec<LongDoubleType>], "LIBC_TYPES_HAS_FLOAT16">,
@@ -81,14 +77,6 @@
           GuardedFunctionSpec<"fdivf128", RetValSpec<FloatType>, [ArgSpec<Float128Type>, ArgSpec<Float128Type>], "LIBC_TYPES_HAS_FLOAT128">,
 
           GuardedFunctionSpec<"ffmaf128", RetValSpec<FloatType>, [ArgSpec<Float128Type>, ArgSpec<Float128Type>, ArgSpec<Float128Type>], "LIBC_TYPES_HAS_FLOAT128">,
-
-          GuardedFunctionSpec<"fmulf128", RetValSpec<FloatType>, [ArgSpec<Float128Type>, ArgSpec<Float128Type>], "LIBC_TYPES_HAS_FLOAT128">,
-
-          GuardedFunctionSpec<"dmulf128", RetValSpec<DoubleType>, [ArgSpec<Float128Type>, ArgSpec<Float128Type>], "LIBC_TYPES_HAS_FLOAT128">,
-
-          GuardedFunctionSpec<"f16mul", RetValSpec<Float16Type>, [ArgSpec<DoubleType>, ArgSpec<DoubleType>], "LIBC_TYPES_HAS_FLOAT16">,
-          GuardedFunctionSpec<"f16mulf", RetValSpec<Float16Type>, [ArgSpec<FloatType>, ArgSpec<FloatType>], "LIBC_TYPES_HAS_FLOAT16">,
-          GuardedFunctionSpec<"f16mull", RetValSpec<Float16Type>, [ArgSpec<LongDoubleType>, ArgSpec<LongDoubleType>], "LIBC_TYPES_HAS_FLOAT16">,
 
           GuardedFunctionSpec<"fmulf128", RetValSpec<FloatType>, [ArgSpec<Float128Type>, ArgSpec<Float128Type>], "LIBC_TYPES_HAS_FLOAT128">,
 
@@ -112,11 +100,8 @@
 
           GuardedFunctionSpec<"fsqrtf128", RetValSpec<FloatType>, [ArgSpec<Float128Type>], "LIBC_TYPES_HAS_FLOAT128">,
 
-<<<<<<< HEAD
-=======
           GuardedFunctionSpec<"fsubf128", RetValSpec<FloatType>, [ArgSpec<Float128Type>, ArgSpec<Float128Type>], "LIBC_TYPES_HAS_FLOAT128">,
 
->>>>>>> 98391913
           FunctionSpec<"powi", RetValSpec<DoubleType>, [ArgSpec<DoubleType>, ArgSpec<IntType>]>,
           FunctionSpec<"powif", RetValSpec<FloatType>, [ArgSpec<FloatType>, ArgSpec<IntType>]>,
       ]
