--- conflicted
+++ resolved
@@ -186,14 +186,10 @@
 message( STATUS "libclc toolchain - llvm-link: ${LLVM_LINK}" )
 message( STATUS "libclc toolchain - opt: ${LLVM_OPT}" )
 message( STATUS "libclc toolchain - llvm-spirv: ${LLVM_SPIRV}" )
-<<<<<<< HEAD
-if( NOT LLVM_CLANG OR NOT LLVM_OPT OR NOT LLVM_AS OR NOT LLVM_LINK )
-=======
 message( STATUS "libclc toolchain - libclc-remangler: ${LIBCLC_REMANGLER}" )
 message( STATUS "" )
 if( NOT LLVM_CLANG OR NOT LLVM_OPT OR NOT LLVM_AS OR NOT LLVM_LINK
     OR NOT LIBCLC_REMANGLER )
->>>>>>> 1bd076b1
   message( FATAL_ERROR "libclc toolchain incomplete!" )
 endif()
 
