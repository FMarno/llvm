cmake_minimum_required(VERSION 3.20.0)

add_custom_target(libspirv-builtins COMMENT "Build libspirv builtins")
add_custom_target(libclc-builtins COMMENT "Build libclc builtins")

# Add path for custom modules
set(CMAKE_MODULE_PATH
  ${CMAKE_CURRENT_SOURCE_DIR}/cmake
  ${CMAKE_CURRENT_SOURCE_DIR}/cmake/modules
  ${CMAKE_MODULE_PATH})

# If we are not building as a part of LLVM, build libclc as an
# standalone project, using LLVM/Clang as external tools.
if( CMAKE_SOURCE_DIR STREQUAL CMAKE_CURRENT_SOURCE_DIR )
  project( libclc VERSION 0.2.0 LANGUAGES CXX C )

  set( LIBCLC_STANDALONE_BUILD 1 )

  include(HandleOutOfTreeLLVM)
else()
  include(HandleInLLVMTree)
endif()

set(CMAKE_CXX_STANDARD 17)

include( GNUInstallDirs )
set_property(DIRECTORY APPEND PROPERTY CMAKE_CONFIGURE_DEPENDS
  amdgcn-amdhsa/lib/SOURCES;
  amdgcn/lib/SOURCES;
  amdgcn-mesa3d/lib/SOURCES;
  amdgpu/lib/SOURCES;
  clspv/lib/SOURCES;
  clspv64/lib/SOURCES;
  generic/lib/SOURCES;
  ptx/lib/SOURCES;
  ptx-nvidiacl/lib/SOURCES;
  r600/lib/SOURCES;
  spirv/lib/SOURCES;
  spirv64/lib/SOURCES
)

<<<<<<< HEAD
include( AddLibclc )

# List of all targets
=======
set( LIBCLC_MIN_LLVM 3.9.0 )

set( LIBCLC_TARGETS_TO_BUILD "all"
    CACHE STRING "Semicolon-separated list of targets to build, or 'all'." )

option( ENABLE_RUNTIME_SUBNORMAL "Enable runtime linking of subnormal support." OFF )

find_package(LLVM REQUIRED HINTS "${LLVM_CMAKE_DIR}")
include(AddLLVM)

message( STATUS "libclc LLVM version: ${LLVM_PACKAGE_VERSION}" )

if( LLVM_PACKAGE_VERSION VERSION_LESS LIBCLC_MIN_LLVM )
  message( FATAL_ERROR "libclc needs at least LLVM ${LIBCLC_MIN_LLVM}" )
endif()

find_program( LLVM_CLANG clang PATHS ${LLVM_TOOLS_BINARY_DIR} NO_DEFAULT_PATH )
find_program( LLVM_AS llvm-as PATHS ${LLVM_TOOLS_BINARY_DIR} NO_DEFAULT_PATH )
find_program( LLVM_LINK llvm-link PATHS ${LLVM_TOOLS_BINARY_DIR} NO_DEFAULT_PATH )
find_program( LLVM_OPT opt PATHS ${LLVM_TOOLS_BINARY_DIR} NO_DEFAULT_PATH )
find_program( LLVM_SPIRV llvm-spirv PATHS ${LLVM_TOOLS_BINARY_DIR} NO_DEFAULT_PATH )

# Print toolchain
message( STATUS "libclc toolchain - clang: ${LLVM_CLANG}" )
message( STATUS "libclc toolchain - llvm-as: ${LLVM_AS}" )
message( STATUS "libclc toolchain - llvm-link: ${LLVM_LINK}" )
message( STATUS "libclc toolchain - opt: ${LLVM_OPT}" )
message( STATUS "libclc toolchain - llvm-spirv: ${LLVM_SPIRV}" )
if( NOT LLVM_CLANG OR NOT LLVM_OPT OR NOT LLVM_AS OR NOT LLVM_LINK )
  message( FATAL_ERROR "libclc toolchain incomplete!" )
endif()

# List of all targets. Note that some are added dynamically below.
>>>>>>> 338ecfba
set( LIBCLC_TARGETS_ALL
  amdgcn--
  amdgcn--amdhsa
  clspv--
  clspv64--
  r600--
  nvptx--
  nvptx64--
  nvptx--nvidiacl
  nvptx64--nvidiacl
  spirv-mesa3d-
  spirv64-mesa3d-
)
set( LIBCLC_TEST_TARGETS_ALL
  nvptx--nvidiacl
  nvptx64--nvidiacl
  amdgcn--amdhsa
)

<<<<<<< HEAD
set( LIBCLC_ROOT_DIR ${CMAKE_CURRENT_SOURCE_DIR} )
set( LIBCLC_BINARY_DIR ${CMAKE_CURRENT_BINARY_DIR} )
=======
# mesa3d environment is only available since LLVM 4.0
if( LLVM_PACKAGE_VERSION VERSION_GREATER_EQUAL 4.0.0 )
  list( APPEND LIBCLC_TARGETS_ALL amdgcn-mesa-mesa3d )
endif()
>>>>>>> 338ecfba

set( LIBCLC_TARGETS_TO_BUILD "all"
    CACHE STRING "Semicolon-separated list of targets to build, or 'all'." )

option( ENABLE_RUNTIME_SUBNORMAL "Enable runtime linking of subnormal support."
OFF )

option( LIBCLC_GENERATE_REMANGLED_VARIANTS
  "Generate remangled variants of enabled libclc targets." OFF )

# mesa3d environment is only available since LLVM 4.0
if( ${LLVM_VERSION} VERSION_GREATER "3.9.0" )
  set( LIBCLC_TARGETS_ALL ${LIBCLC_TARGETS_ALL} amdgcn-mesa-mesa3d )
endif()

if( LIBCLC_TARGETS_TO_BUILD STREQUAL "all" )
  set( LIBCLC_TARGETS_TO_BUILD ${LIBCLC_TARGETS_ALL} )
endif()

set(LIBCLC_TARGET_TO_TEST)

foreach ( t ${LIBCLC_TEST_TARGETS_ALL})
  if( ${t} IN_LIST LIBCLC_TARGETS_TO_BUILD )
    list( APPEND LIBCLC_TARGET_TO_TEST "${t}" )
  endif( ${t} IN_LIST LIBCLC_TARGETS_TO_BUILD )
endforeach(t)

execute_process( COMMAND ${LLVM_CONFIG} "--system-libs"
  OUTPUT_VARIABLE LLVM_SYSTEM_LIBS
  OUTPUT_STRIP_TRAILING_WHITESPACE )
separate_arguments( LLVM_SYSTEM_LIBS )
execute_process( COMMAND ${LLVM_CONFIG} "--libs" "core" "bitreader" "bitwriter"
  OUTPUT_VARIABLE LLVM_LIBS
  OUTPUT_STRIP_TRAILING_WHITESPACE )
separate_arguments( LLVM_LIBS )
execute_process( COMMAND ${LLVM_CONFIG} "--libdir"
  OUTPUT_VARIABLE LLVM_LIBDIR
  OUTPUT_STRIP_TRAILING_WHITESPACE )
execute_process( COMMAND ${LLVM_CONFIG} "--ldflags"
  OUTPUT_VARIABLE LLVM_LD_FLAGS
  OUTPUT_STRIP_TRAILING_WHITESPACE )
execute_process( COMMAND ${LLVM_CONFIG} "--cxxflags"
  OUTPUT_VARIABLE LLVM_CXX_FLAGS
  OUTPUT_STRIP_TRAILING_WHITESPACE )
separate_arguments( LLVM_CXX_FLAGS )
execute_process( COMMAND ${LLVM_CONFIG} "--bindir"
  OUTPUT_VARIABLE LLVM_BINDIR
  OUTPUT_STRIP_TRAILING_WHITESPACE )

# These were not properly reported in early LLVM and we don't need them
list( APPEND LLVM_CXX_FLAGS -fno-rtti -fno-exceptions )

# List containing all the toolchain variables.
list( APPEND BINARY_VARIABLES LLVM_CLANG LLVM_AS LLVM_LINK LLVM_OPT LLVM_SPIRV
      LIBCLC_REMANGLER )
# List containing all the names of toolchain binaries.
# NOTE: both lists (BINARY_VARIABLES and BINARY_NAMES) must be in sync.
list( APPEND BINARY_NAMES clang llvm-as llvm-link opt llvm-spirv
      libclc-remangler )

# find_program needs the variable to be cleared in order to perform a search.
# Make sure that the cached entries are cleared as well.
function( ClearVariables BINARY_VARIABLES_LIST )
  foreach( V ${BINARY_VARIABLES_LIST} )
    unset( ${V} CACHE )
    unset( ${V} PARENT_SCOPE )
  endforeach( V )
endfunction()

# Use find_program to locate toolchain binaries.
function( FindToolBinary BINARY_VARIABLES_LIST BINARY_NAMES_LIST PATH_NAME )
  list( LENGTH BINARY_NAMES_LIST COUNT )
  math( EXPR COUNT "${COUNT}-1" )
  foreach( I RANGE ${COUNT} )
    list( GET BINARY_VARIABLES_LIST ${I} BV )
    list( GET BINARY_NAMES_LIST ${I} BN )
    find_program( ${BV} ${BN} PATHS ${PATH_NAME} NO_DEFAULT_PATH )
  endforeach( I )
endfunction()

# Use custom toolchain to build libclc, this can be useful when dealing with
# debug builds, that do not need libclc bitcode to be built using debug tools.
if ( EXISTS ${LIBCLC_CUSTOM_LLVM_TOOLS_BINARY_DIR} )
  message( WARNING "Using custom LLVM tools to build libclc: "
    "${LIBCLC_CUSTOM_LLVM_TOOLS_BINARY_DIR}, "
    " make sure that the tools are up to date." )

  # First clear the variables,
  ClearVariables( "${BINARY_VARIABLES}" )
  # then set.
  FindToolBinary( "${BINARY_VARIABLES}" "${BINARY_NAMES}"
    ${LIBCLC_CUSTOM_LLVM_TOOLS_BINARY_DIR} )

  if( NOT LLVM_CLANG OR NOT LLVM_OPT OR NOT LLVM_AS OR NOT LLVM_LINK
      OR NOT LIBCLC_REMANGLER )
    message( FATAL_ERROR "Custom toolchain incomplete!" )
  endif()
endif()

# Print LLVM variables
message( "LLVM libdir: ${LLVM_LIBRARY_DIR}" )
message( "LLVM bindir: ${LLVM_TOOLS_BINARY_DIR}" )
message( "LLVM cxx flags: ${LLVM_CXX_FLAGS}" )
message( "" )

# It's OK to call find program again, if the variables have been set in the
# custom location clause, find_program returns immediately.
FindToolBinary( "${BINARY_VARIABLES}" "${BINARY_NAMES}"
  ${LLVM_TOOLS_BINARY_DIR} )

# Print toolchain
message( STATUS "libclc toolchain - clang: ${LLVM_CLANG}" )
message( STATUS "libclc toolchain - llvm-as: ${LLVM_AS}" )
message( STATUS "libclc toolchain - llvm-link: ${LLVM_LINK}" )
message( STATUS "libclc toolchain - opt: ${LLVM_OPT}" )
message( STATUS "libclc toolchain - llvm-spirv: ${LLVM_SPIRV}" )
if( NOT LLVM_CLANG OR NOT LLVM_OPT OR NOT LLVM_AS OR NOT LLVM_LINK )
  message( FATAL_ERROR "libclc toolchain incomplete!" )
endif()

list( SORT LIBCLC_TARGETS_TO_BUILD )

# Verify that the user hasn't requested mesa3d targets without an available
# llvm-spirv tool.
if( "spirv-mesa3d-" IN_LIST LIBCLC_TARGETS_TO_BUILD OR "spirv64-mesa3d-" IN_LIST LIBCLC_TARGETS_TO_BUILD )
  if( NOT LLVM_SPIRV )
    message( FATAL_ERROR "SPIR-V targets requested, but spirv-tools is not installed" )
  endif()
endif()

set( CMAKE_CLC_COMPILER ${LLVM_CLANG} )
set( CMAKE_CLC_ARCHIVE ${LLVM_LINK} )
set( CMAKE_LLAsm_PREPROCESSOR ${LLVM_CLANG} )
set( CMAKE_LLAsm_COMPILER ${LLVM_AS} )
set( CMAKE_LLAsm_ARCHIVE ${LLVM_LINK} )

# LLVM 13 enables standard includes by default
<<<<<<< HEAD
if( ${LLVM_VERSION} VERSION_GREATER "12.99.99" )
=======
if( LLVM_PACKAGE_VERSION VERSION_GREATER_EQUAL 13.0.0 )
>>>>>>> 338ecfba
  set( CMAKE_LLAsm_FLAGS "${CMAKE_LLAsm_FLAGS} -cl-no-stdinc" )
  set( CMAKE_CLC_FLAGS "${CMAKE_CLC_FLAGS} -cl-no-stdinc" )
endif()

enable_language( CLC LLAsm )

# Configure prepare_builtins
add_subdirectory(utils)

# Setup arch devices
set( r600--_devices cedar cypress barts cayman )
set( amdgcn--_devices tahiti )
set( amdgcn-mesa-mesa3d_devices ${amdgcn--_devices} )
set( amdgcn--amdhsa_devices none )
set( clspv--_devices none )
set( clspv64--_devices none )
set( nvptx--_devices none )
set( nvptx64--_devices none )
set( nvptx--nvidiacl_devices none )
set( nvptx64--nvidiacl_devices none )
set( spirv-mesa3d-_devices none )
set( spirv64-mesa3d-_devices none )
# TODO: Does this need to be set for each possible triple?
set( x86_64-unknown-linux-gnu_devices none )

# Setup aliases
set( cedar_aliases palm sumo sumo2 redwood juniper )
set( cypress_aliases hemlock )
set( barts_aliases turks caicos )
set( cayman_aliases aruba )
set( tahiti_aliases pitcairn verde oland hainan bonaire kabini kaveri hawaii
  mullins tonga tongapro iceland carrizo fiji stoney polaris10 polaris11
  gfx602 gfx705 gfx805
  gfx900 gfx902 gfx904 gfx906 gfx908 gfx909 gfx90a gfx90c gfx940 gfx941 gfx942
  gfx1010 gfx1011 gfx1012 gfx1013
  gfx1030 gfx1031 gfx1032 gfx1033 gfx1034 gfx1035 gfx1036
  gfx1100 gfx1101 gfx1102 gfx1103
  gfx1150 gfx1151
  gfx1200 gfx1201
)

# pkg-config file
configure_file( libclc.pc.in libclc.pc @ONLY )
install( FILES ${CMAKE_CURRENT_BINARY_DIR}/libclc.pc DESTINATION "${CMAKE_INSTALL_DATADIR}/pkgconfig" )
install( DIRECTORY generic/include/clc DESTINATION "${CMAKE_INSTALL_INCLUDEDIR}" )

if( ENABLE_RUNTIME_SUBNORMAL )
  add_library( subnormal_use_default STATIC
    generic/libspirv/subnormal_use_default.ll )
  add_library( subnormal_disable STATIC
    generic/libspirv/subnormal_disable.ll )
  install( TARGETS subnormal_use_default subnormal_disable ARCHIVE
    DESTINATION "${CMAKE_INSTALL_DATADIR}/clc" )
endif()

find_package( Python3 REQUIRED COMPONENTS Interpreter )
file( TO_CMAKE_PATH ${CMAKE_CURRENT_SOURCE_DIR}/generic/lib/gen_convert.py clc_script_loc )
file( TO_CMAKE_PATH ${CMAKE_CURRENT_SOURCE_DIR}/generic/libspirv/gen_core_convert.py core_script_loc )
file( TO_CMAKE_PATH ${CMAKE_CURRENT_SOURCE_DIR}/generic/libspirv/gen_convert.py spirv_script_loc )
file( TO_CMAKE_PATH ${PROJECT_SOURCE_DIR}/generic/lib/gen_convert.py script_loc )
add_custom_command(
  OUTPUT convert.cl
  COMMAND ${Python3_EXECUTABLE} ${script_loc} > convert.cl
  DEPENDS ${script_loc} )
add_custom_target( "generate_convert.cl" DEPENDS convert.cl )

add_custom_command(
  OUTPUT convert-core.cl
  COMMAND ${Python3_EXECUTABLE} ${core_script_loc} > convert-core.cl
  DEPENDS ${core_script_loc} )
add_custom_target( "generate_convert_core.cl" DEPENDS convert-core.cl )

add_custom_command(
  OUTPUT convert-spirv.cl
  COMMAND ${Python3_EXECUTABLE} ${spirv_script_loc} > convert-spirv.cl
  DEPENDS ${spirv_script_loc} )
add_custom_target( "generate_convert_spirv.cl" DEPENDS convert-spirv.cl )

add_custom_command(
  OUTPUT convert-clc.cl
  COMMAND ${Python3_EXECUTABLE} ${clc_script_loc} > convert-clc.cl
  DEPENDS ${clc_script_loc} )
add_custom_target( "generate_convert_clc.cl" DEPENDS convert-clc.cl )

add_custom_command(
	OUTPUT clspv-convert.cl
	COMMAND ${Python3_EXECUTABLE} ${script_loc} --clspv > clspv-convert.cl
	DEPENDS ${script_loc} )
add_custom_target( "clspv-generate_convert.cl" DEPENDS clspv-convert.cl )

enable_testing()

if (LIBCLC_STANDALONE_BUILD)
  set(LIBCLC_LIBRARY_OUTPUT_INTDIR ${CMAKE_CURRENT_BINARY_DIR}/${CMAKE_CFG_INTDIR}/lib${LLVM_LIBDIR_SUFFIX})
else(LIBCLC_STANDALONE_BUILD)
  set(LIBCLC_LIBRARY_OUTPUT_INTDIR ${LLVM_LIBRARY_OUTPUT_INTDIR})
endif(LIBCLC_STANDALONE_BUILD)
file( TO_CMAKE_PATH ${LIBCLC_LIBRARY_OUTPUT_INTDIR}/clc LIBCLC_LIBRARY_OUTPUT_INTDIR )

foreach( t ${LIBCLC_TARGETS_TO_BUILD} )
  message( STATUS "libclc target '${t}' is enabled" )
  string( REPLACE "-" ";" TRIPLE  ${t} )
  list( GET TRIPLE 0 ARCH )
  list( GET TRIPLE 1 VENDOR )
  list( GET TRIPLE 2 OS )

  set( dirs )

  if ( NOT ${ARCH} STREQUAL spirv AND NOT ${ARCH} STREQUAL spirv64 AND
       NOT ${ARCH} STREQUAL clspv AND NOT ${ARCH} STREQUAL clspv64)
    LIST( APPEND dirs generic )
  endif()

  if( ${ARCH} STREQUAL r600 OR ${ARCH} STREQUAL amdgcn )
    list( APPEND dirs amdgpu )
  endif()

  # nvptx is special
  if( ${ARCH} STREQUAL nvptx OR ${ARCH} STREQUAL nvptx64 )
    set( DARCH ptx )
  else()
    set( DARCH ${ARCH} )
  endif()

  set( lib_files )
  libclc_configure_lib_source(lib_files
    LIB_DIR lib
    DIRS ${dirs} ${DARCH} ${DARCH}-${OS} ${DARCH}-${VENDOR}-${OS}
    DEPS convert-clc.cl )
  set( libspirv_files )
  libclc_configure_lib_source(libspirv_files
    LIB_DIR libspirv
    DIRS ${dirs} ${DARCH} ${DARCH}-${OS} ${DARCH}-${VENDOR}-${OS}
    DEPS convert-spirv.cl convert-core.cl)
  # Enumerate SOURCES* files
  set( source_list )
  foreach( l ${dirs} ${DARCH} ${DARCH}-${OS} ${DARCH}-${VENDOR}-${OS} )
    foreach( s "SOURCES" "SOURCES_${LLVM_MAJOR}.${LLVM_MINOR}" )
      file( TO_CMAKE_PATH ${l}/lib/${s} file_loc )
      file( TO_CMAKE_PATH ${PROJECT_SOURCE_DIR}/${file_loc} loc )
      # Prepend the location to give higher priority to
      # specialized implementation
      if( EXISTS ${loc} )
        set( source_list ${file_loc} ${source_list} )
      endif()
    endforeach()
  endforeach()

  # Add the generated convert.cl here to prevent adding the one listed in
  # SOURCES
  if( NOT ${ARCH} STREQUAL "spirv" AND NOT ${ARCH} STREQUAL "spirv64" )
    set( rel_files convert.cl )
    set( objects convert.cl )
    if( NOT ENABLE_RUNTIME_SUBNORMAL AND NOT ${ARCH} STREQUAL "clspv" AND
        NOT ${ARCH} STREQUAL "clspv64" )
      list( APPEND rel_files generic/lib/subnormal_use_default.ll )
    endif()
  else()
    set( rel_files )
    set( objects )
  endif()

  foreach( l ${source_list} )
    file( READ ${l} file_list )
    string( REPLACE "\n" ";" file_list ${file_list} )
    get_filename_component( dir ${l} DIRECTORY )
    foreach( f ${file_list} )
      list( FIND objects ${f} found )
      if( found EQUAL  -1 )
        list( APPEND objects ${f} )
        list( APPEND rel_files ${dir}/${f} )
        # FIXME: This should really go away
        file( TO_CMAKE_PATH ${PROJECT_SOURCE_DIR}/${dir}/${f} src_loc )
        get_filename_component( fdir ${src_loc} DIRECTORY )

        set_source_files_properties( ${dir}/${f}
          PROPERTIES COMPILE_FLAGS "-I ${fdir}" )
      endif()
    endforeach()
  endforeach()

        # Please NOTE that variables in the foreach are not local and thus need
        # to be reset every iteration.
  foreach( d ${${t}_devices} )
    # Some targets don't have a specific GPU to target
    if( ${d} STREQUAL "none" OR ${ARCH} STREQUAL "spirv" OR ${ARCH} STREQUAL "spirv64" )
      # FIXME: Ideally we would not be tied to a specific PTX ISA version
      if( ${ARCH} STREQUAL nvptx OR ${ARCH} STREQUAL nvptx64 )
        # Disables NVVM reflection to defer to after linking
        set( flags "SHELL:-Xclang -target-feature" "SHELL:-Xclang +ptx72"
             "SHELL:-march=sm_86" "SHELL:-mllvm --nvvm-reflect-enable=false")
      elseif( ${ARCH} STREQUAL amdgcn )
        # AMDGCN needs libclc to be compiled to high bc version since all atomic
        # clang builtins need to be accessible
        set( flags "SHELL:-mcpu=gfx940")
      elseif( ${ARCH}  STREQUAL x86_64)
        # TODO: This is used by SYCL Native Cpu, we should define an option to set this flags
        set( flags "SHELL:-Xclang -target-feature -Xclang +avx"
            "SHELL:-Xclang -fsycl-is-native-cpu"
            "SHELL:-Xclang -target-feature -Xclang +avx512f")
      else()
        set ( flags )
      endif()
      set( arch_suffix "${t}" )
    else()
      set( flags "-mcpu=${d}" )
      set( arch_suffix "${d}-${t}" )
    endif()
    message( STATUS "  device: ${d} ( ${${d}_aliases} )" )

    set ( supports_generic_addrspace TRUE )
    if ( ${ARCH} STREQUAL "spirv" OR ${ARCH} STREQUAL "spirv64" )
      if( ${ARCH} STREQUAL "spirv" )
        set( t "spir--" )
      else()
        set( t "spir64--" )
      endif()
      set( build_flags -O0 -finline-hint-functions )
      set( opt_flags -O3 )
      set( spvflags --spirv-max-version=1.1 )
    elseif( ${ARCH} STREQUAL "clspv" )
      set( t "spir--" )
      set( build_flags "-Wno-unknown-assumption")
      set( opt_flags -O3 )
    elseif( ${ARCH} STREQUAL "nvptx" OR ${ARCH} STREQUAL "nvptx64" )
      set( build_flags )
      set( opt_flags -O3 "--nvvm-reflect-enable=false" )
      # Note: when declaring builtins, we don't consider NVIDIA as supporting
      # the generic address space. This is because it maps to the same target
      # address space as the private address space, resulting in a mangling
      # clash.
      # Since we can't declare builtins overloaded on both address spaces
      # simultaneously, we choose declare the builtins using the private space,
      # which will also work for the generic address space.
      set( supports_generic_addrspace FALSE )
    elseif( ${ARCH} STREQUAL "clspv64" )
      set( t "spir64--" )
      set( build_flags "-Wno-unknown-assumption")
      set( opt_flags -O3 )
    elseif( ${ARCH} STREQUAL "x86_64")
      set( supports_generic_addrspace FALSE )
    else()
      set( build_flags )
      set( opt_flags -O3 )
    endif()

    # Enable SPIR-V builtin function declarations, so they don't
    # have to be explicity declared in the soruce.
    list( APPEND flags -Xclang -fdeclare-spirv-builtins)

    # OpenCL 3.0 extensions
    list( APPEND flags -cl-std=CL3.0 "SHELL:-Xclang" )
    string(CONCAT CL_3_0_EXTENSIONS
      "-cl-ext="
      "+cl_khr_fp64,"
      "+cl_khr_fp16,"
      "+__opencl_c_3d_image_writes,"
      "+__opencl_c_images,"
      "+cl_khr_3d_image_writes")
    if(supports_generic_addrspace)
      string( APPEND CL_3_0_EXTENSIONS ",+__opencl_c_generic_address_space" )
    else()
      # Explictly disable opencl_c_generic_address_space (it may be enabled
      # by default on some targets). We also disable opencl_c_pipes and
      # opencl_c_device_enqueue since they require generic address space.
      string( APPEND CL_3_0_EXTENSIONS ",-__opencl_c_generic_address_space" )
      string( APPEND CL_3_0_EXTENSIONS ",-__opencl_c_pipes" )
      string( APPEND CL_3_0_EXTENSIONS ",-__opencl_c_device_enqueue" )
    endif()
    list( APPEND flags ${CL_3_0_EXTENSIONS})

    # Add platform specific flags
    if(WIN32)
      list(APPEND flags -D_WIN32)
    elseif(${CMAKE_SYSTEM_NAME} MATCHES "Darwin")
      list(APPEND flags -D__APPLE__)
    elseif(${CMAKE_SYSTEM_NAME} MATCHES "Linux")
      list(APPEND flags -D__unix__ -D__linux__)
    else()
      # Assume some UNIX system otherwise
      list(APPEND flags -D__unix__)
    endif()

    add_libclc_builtin_set(libspirv-${arch_suffix}
      TRIPLE ${t}
      TARGET_ENV libspirv
      COMPILE_OPT ${flags}
      OPT_FLAGS ${opt_flags}
      FILES ${libspirv_files}
      ALIASES ${${d}_aliases}
      GENERATE_TARGET "generate_convert_spirv.cl" "generate_convert_core.cl"
      PARENT_TARGET libspirv-builtins)

    add_libclc_builtin_set(clc-${arch_suffix}
      TRIPLE ${t}
      TARGET_ENV clc
      COMPILE_OPT ${flags}
      OPT_FLAGS ${opt_flags}
      FILES ${lib_files}
      LIB_DEP libspirv-${arch_suffix}
      ALIASES ${${d}_aliases}
      GENERATE_TARGET "generate_convert_clc.cl"
      PARENT_TARGET libclc-builtins)
  endforeach( d )
endforeach( t )

install(DIRECTORY ${LIBCLC_LIBRARY_OUTPUT_INTDIR}
  DESTINATION lib${LLVM_LIBDIR_SUFFIX}
  COMPONENT libspirv-builtins
  FILES_MATCHING PATTERN "libspirv-*")

install(DIRECTORY ${LIBCLC_LIBRARY_OUTPUT_INTDIR}
  DESTINATION lib${LLVM_LIBDIR_SUFFIX}
  COMPONENT clc-builtins
  FILES_MATCHING PATTERN "clc-*")

if( LIBCLC_GENERATE_REMANGLED_VARIANTS )
  install(DIRECTORY ${LIBCLC_LIBRARY_OUTPUT_INTDIR}
    DESTINATION lib${LLVM_LIBDIR_SUFFIX}
    COMPONENT libspirv-builtins
    FILES_MATCHING PATTERN "remangled-*libspirv-*")

  install(DIRECTORY ${LIBCLC_LIBRARY_OUTPUT_INTDIR}
    DESTINATION lib${LLVM_LIBDIR_SUFFIX}
    COMPONENT clc-builtins
    FILES_MATCHING PATTERN "remangled-*clc-*")
endif()

add_subdirectory(test)<|MERGE_RESOLUTION|>--- conflicted
+++ resolved
@@ -39,45 +39,9 @@
   spirv64/lib/SOURCES
 )
 
-<<<<<<< HEAD
 include( AddLibclc )
 
 # List of all targets
-=======
-set( LIBCLC_MIN_LLVM 3.9.0 )
-
-set( LIBCLC_TARGETS_TO_BUILD "all"
-    CACHE STRING "Semicolon-separated list of targets to build, or 'all'." )
-
-option( ENABLE_RUNTIME_SUBNORMAL "Enable runtime linking of subnormal support." OFF )
-
-find_package(LLVM REQUIRED HINTS "${LLVM_CMAKE_DIR}")
-include(AddLLVM)
-
-message( STATUS "libclc LLVM version: ${LLVM_PACKAGE_VERSION}" )
-
-if( LLVM_PACKAGE_VERSION VERSION_LESS LIBCLC_MIN_LLVM )
-  message( FATAL_ERROR "libclc needs at least LLVM ${LIBCLC_MIN_LLVM}" )
-endif()
-
-find_program( LLVM_CLANG clang PATHS ${LLVM_TOOLS_BINARY_DIR} NO_DEFAULT_PATH )
-find_program( LLVM_AS llvm-as PATHS ${LLVM_TOOLS_BINARY_DIR} NO_DEFAULT_PATH )
-find_program( LLVM_LINK llvm-link PATHS ${LLVM_TOOLS_BINARY_DIR} NO_DEFAULT_PATH )
-find_program( LLVM_OPT opt PATHS ${LLVM_TOOLS_BINARY_DIR} NO_DEFAULT_PATH )
-find_program( LLVM_SPIRV llvm-spirv PATHS ${LLVM_TOOLS_BINARY_DIR} NO_DEFAULT_PATH )
-
-# Print toolchain
-message( STATUS "libclc toolchain - clang: ${LLVM_CLANG}" )
-message( STATUS "libclc toolchain - llvm-as: ${LLVM_AS}" )
-message( STATUS "libclc toolchain - llvm-link: ${LLVM_LINK}" )
-message( STATUS "libclc toolchain - opt: ${LLVM_OPT}" )
-message( STATUS "libclc toolchain - llvm-spirv: ${LLVM_SPIRV}" )
-if( NOT LLVM_CLANG OR NOT LLVM_OPT OR NOT LLVM_AS OR NOT LLVM_LINK )
-  message( FATAL_ERROR "libclc toolchain incomplete!" )
-endif()
-
-# List of all targets. Note that some are added dynamically below.
->>>>>>> 338ecfba
 set( LIBCLC_TARGETS_ALL
   amdgcn--
   amdgcn--amdhsa
@@ -97,15 +61,15 @@
   amdgcn--amdhsa
 )
 
-<<<<<<< HEAD
 set( LIBCLC_ROOT_DIR ${CMAKE_CURRENT_SOURCE_DIR} )
 set( LIBCLC_BINARY_DIR ${CMAKE_CURRENT_BINARY_DIR} )
-=======
+
+# $&$ maybe delete
 # mesa3d environment is only available since LLVM 4.0
 if( LLVM_PACKAGE_VERSION VERSION_GREATER_EQUAL 4.0.0 )
   list( APPEND LIBCLC_TARGETS_ALL amdgcn-mesa-mesa3d )
 endif()
->>>>>>> 338ecfba
+# $&$ end delete
 
 set( LIBCLC_TARGETS_TO_BUILD "all"
     CACHE STRING "Semicolon-separated list of targets to build, or 'all'." )
@@ -243,11 +207,7 @@
 set( CMAKE_LLAsm_ARCHIVE ${LLVM_LINK} )
 
 # LLVM 13 enables standard includes by default
-<<<<<<< HEAD
-if( ${LLVM_VERSION} VERSION_GREATER "12.99.99" )
-=======
 if( LLVM_PACKAGE_VERSION VERSION_GREATER_EQUAL 13.0.0 )
->>>>>>> 338ecfba
   set( CMAKE_LLAsm_FLAGS "${CMAKE_LLAsm_FLAGS} -cl-no-stdinc" )
   set( CMAKE_CLC_FLAGS "${CMAKE_CLC_FLAGS} -cl-no-stdinc" )
 endif()
