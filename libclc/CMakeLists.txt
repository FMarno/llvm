--- conflicted
+++ resolved
@@ -39,7 +39,6 @@
   spirv64/lib/SOURCES
 )
 
-<<<<<<< HEAD
 include( AddLibclc )
 
 # List of all targets
@@ -64,9 +63,6 @@
 
 set( LIBCLC_ROOT_DIR ${CMAKE_CURRENT_SOURCE_DIR} )
 set( LIBCLC_BINARY_DIR ${CMAKE_CURRENT_BINARY_DIR} )
-=======
-set( LIBCLC_MIN_LLVM "3.9.0" )
->>>>>>> 61efea71
 
 set( LIBCLC_TARGETS_TO_BUILD "all"
     CACHE STRING "Semicolon-separated list of targets to build, or 'all'." )
@@ -77,7 +73,6 @@
 option( LIBCLC_GENERATE_REMANGLED_VARIANTS
   "Generate remangled variants of enabled libclc targets." OFF )
 
-<<<<<<< HEAD
 # mesa3d environment is only available since LLVM 4.0
 if( ${LLVM_VERSION} VERSION_GREATER "3.9.0" )
   set( LIBCLC_TARGETS_ALL ${LIBCLC_TARGETS_ALL} amdgcn-mesa-mesa3d )
@@ -177,13 +172,6 @@
 # custom location clause, find_program returns immediately.
 FindToolBinary( "${BINARY_VARIABLES}" "${BINARY_NAMES}"
   ${LLVM_TOOLS_BINARY_DIR} )
-=======
-find_program( LLVM_CLANG clang PATHS ${LLVM_TOOLS_BINARY_DIR} NO_DEFAULT_PATH )
-find_program( LLVM_AS llvm-as PATHS ${LLVM_TOOLS_BINARY_DIR} NO_DEFAULT_PATH )
-find_program( LLVM_LINK llvm-link PATHS ${LLVM_TOOLS_BINARY_DIR} NO_DEFAULT_PATH )
-find_program( LLVM_OPT opt PATHS ${LLVM_TOOLS_BINARY_DIR} NO_DEFAULT_PATH )
-find_program( LLVM_SPIRV llvm-spirv PATHS ${LLVM_TOOLS_BINARY_DIR} NO_DEFAULT_PATH )
->>>>>>> 61efea71
 
 # Print toolchain
 message( STATUS "libclc toolchain - clang: ${LLVM_CLANG}" )
@@ -195,34 +183,6 @@
   message( FATAL_ERROR "libclc toolchain incomplete!" )
 endif()
 
-# List of all targets. Note that some are added dynamically below.
-set( LIBCLC_TARGETS_ALL
-  amdgcn--
-  amdgcn--amdhsa
-  clspv--
-  clspv64--
-  r600--
-  nvptx--
-  nvptx64--
-  nvptx--nvidiacl
-  nvptx64--nvidiacl
-)
-
-# mesa3d environment is only available since LLVM 4.0
-if( ${LLVM_PACKAGE_VERSION} VERSION_GREATER "3.9.0" )
-  list( APPEND LIBCLC_TARGETS_ALL amdgcn-mesa-mesa3d )
-endif()
-
-# spirv-mesa3d and spirv64-mesa3d targets can only be built with the (optional)
-# llvm-spirv external tool.
-if( LLVM_SPIRV )
-  list( APPEND LIBCLC_TARGETS_ALL  spirv-mesa3d- spirv64-mesa3d- )
-endif()
-
-if( LIBCLC_TARGETS_TO_BUILD STREQUAL "all" )
-  set( LIBCLC_TARGETS_TO_BUILD ${LIBCLC_TARGETS_ALL} )
-endif()
-
 list( SORT LIBCLC_TARGETS_TO_BUILD )
 
 # Verify that the user hasn't requested mesa3d targets without an available
@@ -233,10 +193,6 @@
   endif()
 endif()
 
-<<<<<<< HEAD
-=======
-set( CMAKE_MODULE_PATH ${PROJECT_SOURCE_DIR}/cmake )
->>>>>>> 61efea71
 set( CMAKE_CLC_COMPILER ${LLVM_CLANG} )
 set( CMAKE_CLC_ARCHIVE ${LLVM_LINK} )
 set( CMAKE_LLAsm_PREPROCESSOR ${LLVM_CLANG} )
@@ -250,30 +206,9 @@
 endif()
 
 enable_language( CLC LLAsm )
-<<<<<<< HEAD
 
 # Configure prepare_builtins
 add_subdirectory(utils)
-=======
-# This needs to be set before any target that needs it
-# We need to use LLVM_INCLUDE_DIRS here, because if we are linking to an
-# llvm build directory, this includes $src/llvm/include which is where all the
-# headers are not $build/include/ which is what LLVM_INCLUDE_DIR is set to.
-include_directories( ${LLVM_INCLUDE_DIRS} )
-
-# Setup prepare_builtins tools
-set(LLVM_LINK_COMPONENTS
-  BitReader
-  BitWriter
-  Core
-  IRReader
-  Support
-)
-add_llvm_utility( prepare_builtins utils/prepare-builtins.cpp )
-target_compile_definitions( prepare_builtins PRIVATE ${LLVM_VERSION_DEFINE} )
-# These were not properly reported in early LLVM and we don't need them
-target_compile_options( prepare_builtins PRIVATE -fno-rtti -fno-exceptions )
->>>>>>> 61efea71
 
 # Setup arch devices
 set( r600--_devices cedar cypress barts cayman )
@@ -322,10 +257,15 @@
 endif()
 
 find_package( Python3 REQUIRED COMPONENTS Interpreter )
-<<<<<<< HEAD
 file( TO_CMAKE_PATH ${CMAKE_CURRENT_SOURCE_DIR}/generic/lib/gen_convert.py clc_script_loc )
 file( TO_CMAKE_PATH ${CMAKE_CURRENT_SOURCE_DIR}/generic/libspirv/gen_core_convert.py core_script_loc )
 file( TO_CMAKE_PATH ${CMAKE_CURRENT_SOURCE_DIR}/generic/libspirv/gen_convert.py spirv_script_loc )
+file( TO_CMAKE_PATH ${PROJECT_SOURCE_DIR}/generic/lib/gen_convert.py script_loc )
+add_custom_command(
+  OUTPUT convert.cl
+  COMMAND ${Python3_EXECUTABLE} ${script_loc} > convert.cl
+  DEPENDS ${script_loc} )
+add_custom_target( "generate_convert.cl" DEPENDS convert.cl )
 
 add_custom_command(
   OUTPUT convert-core.cl
@@ -339,9 +279,6 @@
   DEPENDS ${spirv_script_loc} )
 add_custom_target( "generate_convert_spirv.cl" DEPENDS convert-spirv.cl )
 
-=======
-file( TO_CMAKE_PATH ${PROJECT_SOURCE_DIR}/generic/lib/gen_convert.py script_loc )
->>>>>>> 61efea71
 add_custom_command(
   OUTPUT convert-clc.cl
   COMMAND ${Python3_EXECUTABLE} ${clc_script_loc} > convert-clc.cl
@@ -510,7 +447,6 @@
       set( opt_flags -O3 )
     endif()
 
-<<<<<<< HEAD
     # Enable SPIR-V builtin function declarations, so they don't
     # have to be explicity declared in the soruce.
     list( APPEND flags -Xclang -fdeclare-spirv-builtins)
@@ -533,68 +469,6 @@
       string( APPEND CL_3_0_EXTENSIONS ",-__opencl_c_generic_address_space" )
       string( APPEND CL_3_0_EXTENSIONS ",-__opencl_c_pipes" )
       string( APPEND CL_3_0_EXTENSIONS ",-__opencl_c_device_enqueue" )
-=======
-    set( builtins_link_lib_tgt builtins.link.${arch_suffix} )
-    add_library( ${builtins_link_lib_tgt} STATIC ${rel_files} )
-    # Make sure we depend on the pseudo target to prevent
-    # multiple invocations
-    add_dependencies( ${builtins_link_lib_tgt} generate_convert.cl )
-    add_dependencies( ${builtins_link_lib_tgt} clspv-generate_convert.cl )
-    # CMake will turn this include into absolute path
-    target_include_directories( ${builtins_link_lib_tgt} PRIVATE
-      "generic/include" )
-    target_compile_definitions( ${builtins_link_lib_tgt} PRIVATE
-      "__CLC_INTERNAL" )
-    string( TOUPPER "-DCLC_${ARCH}" CLC_TARGET_DEFINE )
-    target_compile_definitions( ${builtins_link_lib_tgt} PRIVATE
-      ${CLC_TARGET_DEFINE} )
-    target_compile_options( ${builtins_link_lib_tgt} PRIVATE  -target
-      ${t} ${mcpu} -fno-builtin -nostdlib ${build_flags} )
-    set_target_properties( ${builtins_link_lib_tgt} PROPERTIES
-      LINKER_LANGUAGE CLC )
-
-    set( obj_suffix ${arch_suffix}.bc )
-    set( builtins_opt_lib_tgt builtins.opt.${obj_suffix} )
-
-    # Add opt target
-    add_custom_command( OUTPUT ${builtins_opt_lib_tgt}
-      COMMAND ${LLVM_OPT} ${opt_flags} -o ${builtins_opt_lib_tgt}
-        $<TARGET_FILE:${builtins_link_lib_tgt}>
-      DEPENDS ${builtins_link_lib_tgt} )
-    add_custom_target( "opt.${obj_suffix}" ALL
-      DEPENDS ${builtins_opt_lib_tgt} )
-
-    if( ${ARCH} STREQUAL "spirv" OR ${ARCH} STREQUAL "spirv64" )
-      set( spv_suffix ${arch_suffix}.spv )
-      add_custom_command( OUTPUT "${spv_suffix}"
-        COMMAND ${LLVM_SPIRV} ${spvflags} -o "${spv_suffix}" ${builtins_opt_lib_tgt}
-        DEPENDS ${builtins_link_lib_tgt} )
-      add_custom_target( "prepare-${spv_suffix}" ALL DEPENDS "${spv_suffix}" )
-      install( FILES ${CMAKE_CURRENT_BINARY_DIR}/${spv_suffix}
-         DESTINATION "${CMAKE_INSTALL_DATADIR}/clc" )
-    else()
-      # Add prepare target
-      add_custom_command( OUTPUT "${obj_suffix}"
-        COMMAND prepare_builtins -o "${obj_suffix}" ${builtins_opt_lib_tgt}
-        DEPENDS "opt.${obj_suffix}" ${builtins_opt_lib_tgt} prepare_builtins )
-      add_custom_target( "prepare-${obj_suffix}" ALL DEPENDS "${obj_suffix}" )
-
-      # nvptx-- targets don't include workitem builtins
-      if( NOT ${t} MATCHES ".*ptx.*--$" )
-        add_test( NAME external-calls-${obj_suffix}
-          COMMAND ./check_external_calls.sh ${CMAKE_CURRENT_BINARY_DIR}/${obj_suffix} ${LLVM_TOOLS_BINARY_DIR}
-          WORKING_DIRECTORY ${PROJECT_SOURCE_DIR} )
-      endif()
-
-      install( FILES ${CMAKE_CURRENT_BINARY_DIR}/${obj_suffix} DESTINATION "${CMAKE_INSTALL_DATADIR}/clc" )
-      foreach( a ${${d}_aliases} )
-        set( alias_suffix "${a}-${t}.bc" )
-        add_custom_target( ${alias_suffix} ALL
-          COMMAND ${CMAKE_COMMAND} -E create_symlink ${obj_suffix} ${alias_suffix}
-          DEPENDS "prepare-${obj_suffix}" )
-        install( FILES ${CMAKE_CURRENT_BINARY_DIR}/${alias_suffix} DESTINATION "${CMAKE_INSTALL_DATADIR}/clc" )
-      endforeach( a )
->>>>>>> 61efea71
     endif()
     list( APPEND flags ${CL_3_0_EXTENSIONS})
 
