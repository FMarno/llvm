--- conflicted
+++ resolved
@@ -48,11 +48,8 @@
        - substring: A substring operator (offset, length) for CHARACTER.
        - LEN type parameters: A vector of runtime LEN type parameters that
          describe an correspond to the elemental derived type.
-<<<<<<< HEAD
-=======
        - sourceBox: A box to read information from such as CFI type,
          type descriptor or element size to populate the new descriptor.
->>>>>>> 98391913
        - allocator_idx: specify special allocator to use.
 
     The memref and shape arguments are mandatory. The rest are optional.
