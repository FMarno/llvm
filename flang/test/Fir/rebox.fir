--- conflicted
+++ resolved
@@ -125,11 +125,7 @@
   // CHECK: %[[STRIDE:.*]] = load i64, ptr %[[STRIDE_GEP]]
   // CHECK: %[[BASE_GEP:.*]] = getelementptr { ptr, i64, i32, i8, i8, i8, i8, [1 x [3 x i64]] }, ptr %[[INPUT]], i32 0, i32 0
   // CHECK: %[[BASE:.*]] = load ptr, ptr %[[BASE_GEP]]
-<<<<<<< HEAD
-  // CHECK: %[[NEWBOX1:.*]] = insertvalue {{{.*}}} { ptr undef, i64 ptrtoint (ptr getelementptr ([10 x i8], ptr null, i32 1) to i64), i32 20240719, i8 1, i8 40, i8 1, i8 0, [1 x [3 x i64]] [{{.*}} [i64 1, i64 undef, i64 undef]] }, i64 %[[EXTENT]], 7, 0, 1
-=======
   // CHECK: %[[NEWBOX1:.*]] = insertvalue { ptr, i64, i32, i8, i8, i8, i8, [1 x [3 x i64]] } %{{.*}}, i64 %[[EXTENT]], 7, 0, 1
->>>>>>> 98391913
   // CHECK: %[[NEWBOX2:.*]] = insertvalue { ptr, i64, i32, i8, i8, i8, i8, [1 x [3 x i64]] } %[[NEWBOX1]], i64 %[[STRIDE]], 7, 0, 2
   // CHECK: %[[NEWBOX3:.*]] = insertvalue { ptr, i64, i32, i8, i8, i8, i8, [1 x [3 x i64]] } %[[NEWBOX2]], ptr %[[BASE]], 0
   // CHECK: store { ptr, i64, i32, i8, i8, i8, i8, [1 x [3 x i64]] } %[[NEWBOX3]], ptr %[[NEWBOX_STORAGE]]
