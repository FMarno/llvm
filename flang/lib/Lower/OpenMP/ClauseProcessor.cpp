//===-- ClauseProcessor.cpp -------------------------------------*- C++ -*-===//
//
// Part of the LLVM Project, under the Apache License v2.0 with LLVM Exceptions.
// See https://llvm.org/LICENSE.txt for license information.
// SPDX-License-Identifier: Apache-2.0 WITH LLVM-exception
//
//===----------------------------------------------------------------------===//
//
// Coding style: https://mlir.llvm.org/getting_started/DeveloperGuide/
//
//===----------------------------------------------------------------------===//

#include "ClauseProcessor.h"
#include "Clauses.h"

#include "flang/Lower/PFTBuilder.h"
#include "flang/Parser/tools.h"
#include "flang/Semantics/tools.h"
#include "llvm/Frontend/OpenMP/OMPIRBuilder.h"

namespace Fortran {
namespace lower {
namespace omp {

/// Check for unsupported map operand types.
static void checkMapType(mlir::Location location, mlir::Type type) {
  if (auto refType = mlir::dyn_cast<fir::ReferenceType>(type))
    type = refType.getElementType();
  if (auto boxType = mlir::dyn_cast_or_null<fir::BoxType>(type))
    if (!mlir::isa<fir::PointerType>(boxType.getElementType()))
      TODO(location, "OMPD_target_data MapOperand BoxType");
}

static mlir::omp::ScheduleModifier
translateScheduleModifier(const omp::clause::Schedule::OrderingModifier &m) {
  switch (m) {
  case omp::clause::Schedule::OrderingModifier::Monotonic:
    return mlir::omp::ScheduleModifier::monotonic;
  case omp::clause::Schedule::OrderingModifier::Nonmonotonic:
    return mlir::omp::ScheduleModifier::nonmonotonic;
  }
  return mlir::omp::ScheduleModifier::none;
}

static mlir::omp::ScheduleModifier
getScheduleModifier(const omp::clause::Schedule &clause) {
  using Schedule = omp::clause::Schedule;
  const auto &modifier =
      std::get<std::optional<Schedule::OrderingModifier>>(clause.t);
  if (modifier)
    return translateScheduleModifier(*modifier);
  return mlir::omp::ScheduleModifier::none;
}

static mlir::omp::ScheduleModifier
getSimdModifier(const omp::clause::Schedule &clause) {
  using Schedule = omp::clause::Schedule;
  const auto &modifier =
      std::get<std::optional<Schedule::ChunkModifier>>(clause.t);
  if (modifier && *modifier == Schedule::ChunkModifier::Simd)
    return mlir::omp::ScheduleModifier::simd;
  return mlir::omp::ScheduleModifier::none;
}

static void
genAllocateClause(lower::AbstractConverter &converter,
                  const omp::clause::Allocate &clause,
                  llvm::SmallVectorImpl<mlir::Value> &allocatorOperands,
                  llvm::SmallVectorImpl<mlir::Value> &allocateOperands) {
  fir::FirOpBuilder &firOpBuilder = converter.getFirOpBuilder();
  mlir::Location currentLocation = converter.getCurrentLocation();
  lower::StatementContext stmtCtx;

  auto &objects = std::get<omp::ObjectList>(clause.t);

  using Allocate = omp::clause::Allocate;
  // ALIGN in this context is unimplemented
  if (std::get<std::optional<Allocate::AlignModifier>>(clause.t))
    TODO(currentLocation, "OmpAllocateClause ALIGN modifier");

  // Check if allocate clause has allocator specified. If so, add it
  // to list of allocators, otherwise, add default allocator to
  // list of allocators.
  using SimpleModifier = Allocate::AllocatorSimpleModifier;
  using ComplexModifier = Allocate::AllocatorComplexModifier;
  if (auto &mod = std::get<std::optional<SimpleModifier>>(clause.t)) {
    mlir::Value operand = fir::getBase(converter.genExprValue(*mod, stmtCtx));
    allocatorOperands.append(objects.size(), operand);
  } else if (auto &mod = std::get<std::optional<ComplexModifier>>(clause.t)) {
    mlir::Value operand = fir::getBase(converter.genExprValue(mod->v, stmtCtx));
    allocatorOperands.append(objects.size(), operand);
  } else {
    mlir::Value operand = firOpBuilder.createIntegerConstant(
        currentLocation, firOpBuilder.getI32Type(), 1);
    allocatorOperands.append(objects.size(), operand);
  }

  genObjectList(objects, converter, allocateOperands);
}

static mlir::omp::ClauseProcBindKindAttr
genProcBindKindAttr(fir::FirOpBuilder &firOpBuilder,
                    const omp::clause::ProcBind &clause) {
  mlir::omp::ClauseProcBindKind procBindKind;
  switch (clause.v) {
  case omp::clause::ProcBind::AffinityPolicy::Master:
    procBindKind = mlir::omp::ClauseProcBindKind::Master;
    break;
  case omp::clause::ProcBind::AffinityPolicy::Close:
    procBindKind = mlir::omp::ClauseProcBindKind::Close;
    break;
  case omp::clause::ProcBind::AffinityPolicy::Spread:
    procBindKind = mlir::omp::ClauseProcBindKind::Spread;
    break;
  case omp::clause::ProcBind::AffinityPolicy::Primary:
    procBindKind = mlir::omp::ClauseProcBindKind::Primary;
    break;
  }
  return mlir::omp::ClauseProcBindKindAttr::get(firOpBuilder.getContext(),
                                                procBindKind);
}

static mlir::omp::ClauseTaskDependAttr
genDependKindAttr(fir::FirOpBuilder &firOpBuilder,
                  const omp::clause::Depend::TaskDependenceType kind) {
  mlir::omp::ClauseTaskDepend pbKind;
  switch (kind) {
  case omp::clause::Depend::TaskDependenceType::In:
    pbKind = mlir::omp::ClauseTaskDepend::taskdependin;
    break;
  case omp::clause::Depend::TaskDependenceType::Out:
    pbKind = mlir::omp::ClauseTaskDepend::taskdependout;
    break;
  case omp::clause::Depend::TaskDependenceType::Inout:
    pbKind = mlir::omp::ClauseTaskDepend::taskdependinout;
    break;
  case omp::clause::Depend::TaskDependenceType::Mutexinoutset:
  case omp::clause::Depend::TaskDependenceType::Inoutset:
  case omp::clause::Depend::TaskDependenceType::Depobj:
    llvm_unreachable("unhandled parser task dependence type");
    break;
  }
  return mlir::omp::ClauseTaskDependAttr::get(firOpBuilder.getContext(),
                                              pbKind);
}

static mlir::Value
getIfClauseOperand(lower::AbstractConverter &converter,
                   const omp::clause::If &clause,
                   omp::clause::If::DirectiveNameModifier directiveName,
                   mlir::Location clauseLocation) {
  // Only consider the clause if it's intended for the given directive.
  auto &directive =
      std::get<std::optional<omp::clause::If::DirectiveNameModifier>>(clause.t);
  if (directive && directive.value() != directiveName)
    return nullptr;

  lower::StatementContext stmtCtx;
  fir::FirOpBuilder &firOpBuilder = converter.getFirOpBuilder();
  mlir::Value ifVal = fir::getBase(
      converter.genExprValue(std::get<omp::SomeExpr>(clause.t), stmtCtx));
  return firOpBuilder.createConvert(clauseLocation, firOpBuilder.getI1Type(),
                                    ifVal);
}

static void addUseDeviceClause(
    lower::AbstractConverter &converter, const omp::ObjectList &objects,
    llvm::SmallVectorImpl<mlir::Value> &operands,
    llvm::SmallVectorImpl<mlir::Type> &useDeviceTypes,
    llvm::SmallVectorImpl<mlir::Location> &useDeviceLocs,
    llvm::SmallVectorImpl<const semantics::Symbol *> &useDeviceSyms) {
  genObjectList(objects, converter, operands);
  for (mlir::Value &operand : operands) {
    checkMapType(operand.getLoc(), operand.getType());
    useDeviceTypes.push_back(operand.getType());
    useDeviceLocs.push_back(operand.getLoc());
  }
  for (const omp::Object &object : objects)
    useDeviceSyms.push_back(object.sym());
}

static void convertLoopBounds(lower::AbstractConverter &converter,
                              mlir::Location loc,
                              mlir::omp::LoopRelatedOps &result,
                              std::size_t loopVarTypeSize) {
  fir::FirOpBuilder &firOpBuilder = converter.getFirOpBuilder();
  // The types of lower bound, upper bound, and step are converted into the
  // type of the loop variable if necessary.
  mlir::Type loopVarType = getLoopVarType(converter, loopVarTypeSize);
  for (unsigned it = 0; it < (unsigned)result.loopLowerBounds.size(); it++) {
    result.loopLowerBounds[it] = firOpBuilder.createConvert(
        loc, loopVarType, result.loopLowerBounds[it]);
    result.loopUpperBounds[it] = firOpBuilder.createConvert(
        loc, loopVarType, result.loopUpperBounds[it]);
    result.loopSteps[it] =
        firOpBuilder.createConvert(loc, loopVarType, result.loopSteps[it]);
  }
}

//===----------------------------------------------------------------------===//
// ClauseProcessor unique clauses
//===----------------------------------------------------------------------===//

bool ClauseProcessor::processCollapse(
    mlir::Location currentLocation, lower::pft::Evaluation &eval,
    mlir::omp::LoopRelatedOps &result,
    llvm::SmallVectorImpl<const semantics::Symbol *> &iv) const {
  bool found = false;
  fir::FirOpBuilder &firOpBuilder = converter.getFirOpBuilder();

  // Collect the loops to collapse.
  lower::pft::Evaluation *doConstructEval = &eval.getFirstNestedEvaluation();
  if (doConstructEval->getIf<parser::DoConstruct>()->IsDoConcurrent()) {
    TODO(currentLocation, "Do Concurrent in Worksharing loop construct");
  }

  std::int64_t collapseValue = 1l;
  if (auto *clause = findUniqueClause<omp::clause::Collapse>()) {
    collapseValue = evaluate::ToInt64(clause->v).value();
    found = true;
  }

  std::size_t loopVarTypeSize = 0;
  do {
    lower::pft::Evaluation *doLoop =
        &doConstructEval->getFirstNestedEvaluation();
    auto *doStmt = doLoop->getIf<parser::NonLabelDoStmt>();
    assert(doStmt && "Expected do loop to be in the nested evaluation");
    const auto &loopControl =
        std::get<std::optional<parser::LoopControl>>(doStmt->t);
    const parser::LoopControl::Bounds *bounds =
        std::get_if<parser::LoopControl::Bounds>(&loopControl->u);
    assert(bounds && "Expected bounds for worksharing do loop");
    lower::StatementContext stmtCtx;
    result.loopLowerBounds.push_back(fir::getBase(
        converter.genExprValue(*semantics::GetExpr(bounds->lower), stmtCtx)));
    result.loopUpperBounds.push_back(fir::getBase(
        converter.genExprValue(*semantics::GetExpr(bounds->upper), stmtCtx)));
    if (bounds->step) {
      result.loopSteps.push_back(fir::getBase(
          converter.genExprValue(*semantics::GetExpr(bounds->step), stmtCtx)));
    } else { // If `step` is not present, assume it as `1`.
      result.loopSteps.push_back(firOpBuilder.createIntegerConstant(
          currentLocation, firOpBuilder.getIntegerType(32), 1));
    }
    iv.push_back(bounds->name.thing.symbol);
    loopVarTypeSize = std::max(loopVarTypeSize,
                               bounds->name.thing.symbol->GetUltimate().size());
    collapseValue--;
    doConstructEval =
        &*std::next(doConstructEval->getNestedEvaluations().begin());
  } while (collapseValue > 0);

  convertLoopBounds(converter, currentLocation, result, loopVarTypeSize);

  return found;
}

bool ClauseProcessor::processDefault() const {
  if (auto *clause = findUniqueClause<omp::clause::Default>()) {
    // Private, Firstprivate, Shared, None
    switch (clause->v) {
    case omp::clause::Default::DataSharingAttribute::Shared:
    case omp::clause::Default::DataSharingAttribute::None:
      // Default clause with shared or none do not require any handling since
      // Shared is the default behavior in the IR and None is only required
      // for semantic checks.
      break;
    case omp::clause::Default::DataSharingAttribute::Private:
      // TODO Support default(private)
      break;
    case omp::clause::Default::DataSharingAttribute::Firstprivate:
      // TODO Support default(firstprivate)
      break;
    }
    return true;
  }
  return false;
}

bool ClauseProcessor::processDevice(lower::StatementContext &stmtCtx,
                                    mlir::omp::DeviceClauseOps &result) const {
  const parser::CharBlock *source = nullptr;
  if (auto *clause = findUniqueClause<omp::clause::Device>(&source)) {
    mlir::Location clauseLocation = converter.genLocation(*source);
    if (auto deviceModifier =
            std::get<std::optional<omp::clause::Device::DeviceModifier>>(
                clause->t)) {
      if (deviceModifier == omp::clause::Device::DeviceModifier::Ancestor) {
        TODO(clauseLocation, "OMPD_target Device Modifier Ancestor");
      }
    }
    const auto &deviceExpr = std::get<omp::SomeExpr>(clause->t);
    result.device = fir::getBase(converter.genExprValue(deviceExpr, stmtCtx));
    return true;
  }
  return false;
}

bool ClauseProcessor::processDeviceType(
    mlir::omp::DeviceTypeClauseOps &result) const {
  if (auto *clause = findUniqueClause<omp::clause::DeviceType>()) {
    // Case: declare target ... device_type(any | host | nohost)
    switch (clause->v) {
    case omp::clause::DeviceType::DeviceTypeDescription::Nohost:
      result.deviceType = mlir::omp::DeclareTargetDeviceType::nohost;
      break;
    case omp::clause::DeviceType::DeviceTypeDescription::Host:
      result.deviceType = mlir::omp::DeclareTargetDeviceType::host;
      break;
    case omp::clause::DeviceType::DeviceTypeDescription::Any:
      result.deviceType = mlir::omp::DeclareTargetDeviceType::any;
      break;
    }
    return true;
  }
  return false;
}

bool ClauseProcessor::processDistSchedule(
    lower::StatementContext &stmtCtx,
    mlir::omp::DistScheduleClauseOps &result) const {
  if (auto *clause = findUniqueClause<omp::clause::DistSchedule>()) {
    result.distScheduleStatic = converter.getFirOpBuilder().getUnitAttr();
    const auto &chunkSize = std::get<std::optional<ExprTy>>(clause->t);
    if (chunkSize)
      result.distScheduleChunkSize =
          fir::getBase(converter.genExprValue(*chunkSize, stmtCtx));
    return true;
  }
  return false;
}

bool ClauseProcessor::processFilter(lower::StatementContext &stmtCtx,
                                    mlir::omp::FilterClauseOps &result) const {
  if (auto *clause = findUniqueClause<omp::clause::Filter>()) {
<<<<<<< HEAD
    result.filteredThreadIdVar =
=======
    result.filteredThreadId =
>>>>>>> 9c4aab8c
        fir::getBase(converter.genExprValue(clause->v, stmtCtx));
    return true;
  }
  return false;
}

bool ClauseProcessor::processFinal(lower::StatementContext &stmtCtx,
                                   mlir::omp::FinalClauseOps &result) const {
  const parser::CharBlock *source = nullptr;
  if (auto *clause = findUniqueClause<omp::clause::Final>(&source)) {
    fir::FirOpBuilder &firOpBuilder = converter.getFirOpBuilder();
    mlir::Location clauseLocation = converter.genLocation(*source);

    mlir::Value finalVal =
        fir::getBase(converter.genExprValue(clause->v, stmtCtx));
    result.final = firOpBuilder.createConvert(
        clauseLocation, firOpBuilder.getI1Type(), finalVal);
    return true;
  }
  return false;
}

bool ClauseProcessor::processHint(mlir::omp::HintClauseOps &result) const {
  if (auto *clause = findUniqueClause<omp::clause::Hint>()) {
    fir::FirOpBuilder &firOpBuilder = converter.getFirOpBuilder();
    int64_t hintValue = *evaluate::ToInt64(clause->v);
    result.hint = firOpBuilder.getI64IntegerAttr(hintValue);
    return true;
  }
  return false;
}

bool ClauseProcessor::processMergeable(
    mlir::omp::MergeableClauseOps &result) const {
  return markClauseOccurrence<omp::clause::Mergeable>(result.mergeable);
}

bool ClauseProcessor::processNowait(mlir::omp::NowaitClauseOps &result) const {
  return markClauseOccurrence<omp::clause::Nowait>(result.nowait);
}

bool ClauseProcessor::processNumTeams(
    lower::StatementContext &stmtCtx,
    mlir::omp::NumTeamsClauseOps &result) const {
  // TODO Get lower and upper bounds for num_teams when parser is updated to
  // accept both.
  if (auto *clause = findUniqueClause<omp::clause::NumTeams>()) {
    // auto lowerBound = std::get<std::optional<ExprTy>>(clause->t);
    auto &upperBound = std::get<ExprTy>(clause->t);
    result.numTeamsUpper =
        fir::getBase(converter.genExprValue(upperBound, stmtCtx));
    return true;
  }
  return false;
}

bool ClauseProcessor::processNumThreads(
    lower::StatementContext &stmtCtx,
    mlir::omp::NumThreadsClauseOps &result) const {
  if (auto *clause = findUniqueClause<omp::clause::NumThreads>()) {
    // OMPIRBuilder expects `NUM_THREADS` clause as a `Value`.
    result.numThreads =
        fir::getBase(converter.genExprValue(clause->v, stmtCtx));
    return true;
  }
  return false;
}

bool ClauseProcessor::processOrder(mlir::omp::OrderClauseOps &result) const {
  using Order = omp::clause::Order;
  if (auto *clause = findUniqueClause<Order>()) {
    fir::FirOpBuilder &firOpBuilder = converter.getFirOpBuilder();
<<<<<<< HEAD
    result.orderAttr = mlir::omp::ClauseOrderKindAttr::get(
=======
    result.order = mlir::omp::ClauseOrderKindAttr::get(
>>>>>>> 9c4aab8c
        firOpBuilder.getContext(), mlir::omp::ClauseOrderKind::Concurrent);
    const auto &modifier =
        std::get<std::optional<Order::OrderModifier>>(clause->t);
    if (modifier && *modifier == Order::OrderModifier::Unconstrained) {
<<<<<<< HEAD
      result.orderModAttr = mlir::omp::OrderModifierAttr::get(
=======
      result.orderMod = mlir::omp::OrderModifierAttr::get(
>>>>>>> 9c4aab8c
          firOpBuilder.getContext(), mlir::omp::OrderModifier::unconstrained);
    } else {
      // "If order-modifier is not unconstrained, the behavior is as if the
      // reproducible modifier is present."
<<<<<<< HEAD
      result.orderModAttr = mlir::omp::OrderModifierAttr::get(
=======
      result.orderMod = mlir::omp::OrderModifierAttr::get(
>>>>>>> 9c4aab8c
          firOpBuilder.getContext(), mlir::omp::OrderModifier::reproducible);
    }
    return true;
  }
  return false;
}

bool ClauseProcessor::processOrdered(
    mlir::omp::OrderedClauseOps &result) const {
  if (auto *clause = findUniqueClause<omp::clause::Ordered>()) {
    fir::FirOpBuilder &firOpBuilder = converter.getFirOpBuilder();
    int64_t orderedClauseValue = 0l;
    if (clause->v.has_value())
      orderedClauseValue = *evaluate::ToInt64(*clause->v);
    result.ordered = firOpBuilder.getI64IntegerAttr(orderedClauseValue);
    return true;
  }
  return false;
}

bool ClauseProcessor::processPriority(
    lower::StatementContext &stmtCtx,
    mlir::omp::PriorityClauseOps &result) const {
  if (auto *clause = findUniqueClause<omp::clause::Priority>()) {
    result.priority = fir::getBase(converter.genExprValue(clause->v, stmtCtx));
    return true;
  }
  return false;
}

bool ClauseProcessor::processProcBind(
    mlir::omp::ProcBindClauseOps &result) const {
  if (auto *clause = findUniqueClause<omp::clause::ProcBind>()) {
    fir::FirOpBuilder &firOpBuilder = converter.getFirOpBuilder();
    result.procBindKind = genProcBindKindAttr(firOpBuilder, *clause);
    return true;
  }
  return false;
}

bool ClauseProcessor::processSafelen(
    mlir::omp::SafelenClauseOps &result) const {
  if (auto *clause = findUniqueClause<omp::clause::Safelen>()) {
    fir::FirOpBuilder &firOpBuilder = converter.getFirOpBuilder();
    const std::optional<std::int64_t> safelenVal = evaluate::ToInt64(clause->v);
    result.safelen = firOpBuilder.getI64IntegerAttr(*safelenVal);
    return true;
  }
  return false;
}

bool ClauseProcessor::processSchedule(
    lower::StatementContext &stmtCtx,
    mlir::omp::ScheduleClauseOps &result) const {
  if (auto *clause = findUniqueClause<omp::clause::Schedule>()) {
    fir::FirOpBuilder &firOpBuilder = converter.getFirOpBuilder();
    mlir::MLIRContext *context = firOpBuilder.getContext();
    const auto &scheduleType = std::get<omp::clause::Schedule::Kind>(clause->t);

    mlir::omp::ClauseScheduleKind scheduleKind;
    switch (scheduleType) {
    case omp::clause::Schedule::Kind::Static:
      scheduleKind = mlir::omp::ClauseScheduleKind::Static;
      break;
    case omp::clause::Schedule::Kind::Dynamic:
      scheduleKind = mlir::omp::ClauseScheduleKind::Dynamic;
      break;
    case omp::clause::Schedule::Kind::Guided:
      scheduleKind = mlir::omp::ClauseScheduleKind::Guided;
      break;
    case omp::clause::Schedule::Kind::Auto:
      scheduleKind = mlir::omp::ClauseScheduleKind::Auto;
      break;
    case omp::clause::Schedule::Kind::Runtime:
      scheduleKind = mlir::omp::ClauseScheduleKind::Runtime;
      break;
    }

    result.scheduleKind =
        mlir::omp::ClauseScheduleKindAttr::get(context, scheduleKind);

    mlir::omp::ScheduleModifier scheduleMod = getScheduleModifier(*clause);
    if (scheduleMod != mlir::omp::ScheduleModifier::none)
      result.scheduleMod =
          mlir::omp::ScheduleModifierAttr::get(context, scheduleMod);

    if (getSimdModifier(*clause) != mlir::omp::ScheduleModifier::none)
      result.scheduleSimd = firOpBuilder.getUnitAttr();

    if (const auto &chunkExpr = std::get<omp::MaybeExpr>(clause->t))
      result.scheduleChunk =
          fir::getBase(converter.genExprValue(*chunkExpr, stmtCtx));

    return true;
  }
  return false;
}

bool ClauseProcessor::processSimdlen(
    mlir::omp::SimdlenClauseOps &result) const {
  if (auto *clause = findUniqueClause<omp::clause::Simdlen>()) {
    fir::FirOpBuilder &firOpBuilder = converter.getFirOpBuilder();
    const std::optional<std::int64_t> simdlenVal = evaluate::ToInt64(clause->v);
    result.simdlen = firOpBuilder.getI64IntegerAttr(*simdlenVal);
    return true;
  }
  return false;
}

bool ClauseProcessor::processThreadLimit(
    lower::StatementContext &stmtCtx,
    mlir::omp::ThreadLimitClauseOps &result) const {
  if (auto *clause = findUniqueClause<omp::clause::ThreadLimit>()) {
    result.threadLimit =
        fir::getBase(converter.genExprValue(clause->v, stmtCtx));
    return true;
  }
  return false;
}

bool ClauseProcessor::processUntied(mlir::omp::UntiedClauseOps &result) const {
  return markClauseOccurrence<omp::clause::Untied>(result.untied);
}

//===----------------------------------------------------------------------===//
// ClauseProcessor repeatable clauses
//===----------------------------------------------------------------------===//
static llvm::StringMap<bool> getTargetFeatures(mlir::ModuleOp module) {
  llvm::StringMap<bool> featuresMap;
  llvm::SmallVector<llvm::StringRef> targetFeaturesVec;
  if (mlir::LLVM::TargetFeaturesAttr features =
          fir::getTargetFeatures(module)) {
    llvm::ArrayRef<mlir::StringAttr> featureAttrs = features.getFeatures();
    for (auto &featureAttr : featureAttrs) {
      llvm::StringRef featureKeyString = featureAttr.strref();
      featuresMap[featureKeyString.substr(1)] = (featureKeyString[0] == '+');
    }
  }
  return featuresMap;
}

static void
addAlignedClause(lower::AbstractConverter &converter,
                 const omp::clause::Aligned &clause,
                 llvm::SmallVectorImpl<mlir::Value> &alignedVars,
                 llvm::SmallVectorImpl<mlir::Attribute> &alignments) {
  using Aligned = omp::clause::Aligned;
  lower::StatementContext stmtCtx;
  mlir::IntegerAttr alignmentValueAttr;
  int64_t alignment = 0;
  fir::FirOpBuilder &builder = converter.getFirOpBuilder();

  if (auto &alignmentValueParserExpr =
          std::get<std::optional<Aligned::Alignment>>(clause.t)) {
    mlir::Value operand = fir::getBase(
        converter.genExprValue(*alignmentValueParserExpr, stmtCtx));
    alignment = *fir::getIntIfConstant(operand);
  } else {
    llvm::StringMap<bool> featuresMap = getTargetFeatures(builder.getModule());
    llvm::Triple triple = fir::getTargetTriple(builder.getModule());
    alignment =
        llvm::OpenMPIRBuilder::getOpenMPDefaultSimdAlign(triple, featuresMap);
  }

  // The default alignment for some targets is equal to 0.
  // Do not generate alignment assumption if alignment is less than or equal to
  // 0.
  if (alignment > 0) {
    auto &objects = std::get<omp::ObjectList>(clause.t);
    if (!objects.empty())
      genObjectList(objects, converter, alignedVars);
    alignmentValueAttr = builder.getI64IntegerAttr(alignment);
    // All the list items in a aligned clause will have same alignment
    for (std::size_t i = 0; i < objects.size(); i++)
      alignments.push_back(alignmentValueAttr);
  }
}

bool ClauseProcessor::processAligned(
    mlir::omp::AlignedClauseOps &result) const {
  return findRepeatableClause<omp::clause::Aligned>(
      [&](const omp::clause::Aligned &clause, const parser::CharBlock &) {
        addAlignedClause(converter, clause, result.alignedVars,
                         result.alignments);
      });
}

bool ClauseProcessor::processAllocate(
    mlir::omp::AllocateClauseOps &result) const {
  return findRepeatableClause<omp::clause::Allocate>(
      [&](const omp::clause::Allocate &clause, const parser::CharBlock &) {
        genAllocateClause(converter, clause, result.allocatorVars,
                          result.allocateVars);
      });
}

bool ClauseProcessor::processCopyin() const {
  fir::FirOpBuilder &firOpBuilder = converter.getFirOpBuilder();
  mlir::OpBuilder::InsertPoint insPt = firOpBuilder.saveInsertionPoint();
  firOpBuilder.setInsertionPointToStart(firOpBuilder.getAllocaBlock());
  auto checkAndCopyHostAssociateVar =
      [&](semantics::Symbol *sym,
          mlir::OpBuilder::InsertPoint *copyAssignIP = nullptr) {
        assert(sym->has<semantics::HostAssocDetails>() &&
               "No host-association found");
        if (converter.isPresentShallowLookup(*sym))
          converter.copyHostAssociateVar(*sym, copyAssignIP);
      };
  bool hasCopyin = findRepeatableClause<omp::clause::Copyin>(
      [&](const omp::clause::Copyin &clause, const parser::CharBlock &) {
        for (const omp::Object &object : clause.v) {
          semantics::Symbol *sym = object.sym();
          assert(sym && "Expecting symbol");
          if (const auto *commonDetails =
                  sym->detailsIf<semantics::CommonBlockDetails>()) {
            for (const auto &mem : commonDetails->objects())
              checkAndCopyHostAssociateVar(&*mem, &insPt);
            break;
          }
          if (semantics::IsAllocatableOrObjectPointer(&sym->GetUltimate()))
            TODO(converter.getCurrentLocation(),
                 "pointer or allocatable variables in Copyin clause");
          assert(sym->has<semantics::HostAssocDetails>() &&
                 "No host-association found");
          checkAndCopyHostAssociateVar(sym);
        }
      });

  // [OMP 5.0, 2.19.6.1] The copy is done after the team is formed and prior to
  // the execution of the associated structured block. Emit implicit barrier to
  // synchronize threads and avoid data races on propagation master's thread
  // values of threadprivate variables to local instances of that variables of
  // all other implicit threads.

  // All copies are inserted at either "insPt" (i.e. immediately before it),
  // or at some earlier point (as determined by "copyHostAssociateVar").
  // Unless the insertion point is given to "copyHostAssociateVar" explicitly,
  // it will not restore the builder's insertion point. Since the copies may be
  // inserted in any order (not following the execution order), make sure the
  // barrier is inserted following all of them.
  firOpBuilder.restoreInsertionPoint(insPt);
  if (hasCopyin)
    firOpBuilder.create<mlir::omp::BarrierOp>(converter.getCurrentLocation());
  return hasCopyin;
}

/// Class that extracts information from the specified type.
class TypeInfo {
public:
  TypeInfo(mlir::Type ty) { typeScan(ty); }

  // Returns the length of character types.
  std::optional<fir::CharacterType::LenType> getCharLength() const {
    return charLen;
  }

  // Returns the shape of array types.
  llvm::ArrayRef<int64_t> getShape() const { return shape; }

  // Is the type inside a box?
  bool isBox() const { return inBox; }

private:
  void typeScan(mlir::Type type);

  std::optional<fir::CharacterType::LenType> charLen;
  llvm::SmallVector<int64_t> shape;
  bool inBox = false;
};

void TypeInfo::typeScan(mlir::Type ty) {
  if (auto sty = mlir::dyn_cast<fir::SequenceType>(ty)) {
    assert(shape.empty() && !sty.getShape().empty());
    shape = llvm::SmallVector<int64_t>(sty.getShape());
    typeScan(sty.getEleTy());
  } else if (auto bty = mlir::dyn_cast<fir::BoxType>(ty)) {
    inBox = true;
    typeScan(bty.getEleTy());
  } else if (auto cty = mlir::dyn_cast<fir::CharacterType>(ty)) {
    charLen = cty.getLen();
  } else if (auto hty = mlir::dyn_cast<fir::HeapType>(ty)) {
    typeScan(hty.getEleTy());
  } else if (auto pty = mlir::dyn_cast<fir::PointerType>(ty)) {
    typeScan(pty.getEleTy());
  } else {
    // The scan ends when reaching any built-in or record type.
    assert(ty.isIntOrIndexOrFloat() || mlir::isa<fir::ComplexType>(ty) ||
           mlir::isa<fir::LogicalType>(ty) || mlir::isa<fir::RecordType>(ty));
  }
}

// Create a function that performs a copy between two variables, compatible
// with their types and attributes.
static mlir::func::FuncOp
createCopyFunc(mlir::Location loc, lower::AbstractConverter &converter,
               mlir::Type varType, fir::FortranVariableFlagsEnum varAttrs) {
  fir::FirOpBuilder &builder = converter.getFirOpBuilder();
  mlir::ModuleOp module = builder.getModule();
  mlir::Type eleTy = mlir::cast<fir::ReferenceType>(varType).getEleTy();
  TypeInfo typeInfo(eleTy);
  std::string copyFuncName =
      fir::getTypeAsString(eleTy, builder.getKindMap(), "_copy");

  if (auto decl = module.lookupSymbol<mlir::func::FuncOp>(copyFuncName))
    return decl;

  // create function
  mlir::OpBuilder::InsertionGuard guard(builder);
  mlir::OpBuilder modBuilder(module.getBodyRegion());
  llvm::SmallVector<mlir::Type> argsTy = {varType, varType};
  auto funcType = mlir::FunctionType::get(builder.getContext(), argsTy, {});
  mlir::func::FuncOp funcOp =
      modBuilder.create<mlir::func::FuncOp>(loc, copyFuncName, funcType);
  funcOp.setVisibility(mlir::SymbolTable::Visibility::Private);
  builder.createBlock(&funcOp.getRegion(), funcOp.getRegion().end(), argsTy,
                      {loc, loc});
  builder.setInsertionPointToStart(&funcOp.getRegion().back());
  // generate body
  fir::FortranVariableFlagsAttr attrs;
  if (varAttrs != fir::FortranVariableFlagsEnum::None)
    attrs = fir::FortranVariableFlagsAttr::get(builder.getContext(), varAttrs);
  llvm::SmallVector<mlir::Value> typeparams;
  if (typeInfo.getCharLength().has_value()) {
    mlir::Value charLen = builder.createIntegerConstant(
        loc, builder.getCharacterLengthType(), *typeInfo.getCharLength());
    typeparams.push_back(charLen);
  }
  mlir::Value shape;
  if (!typeInfo.isBox() && !typeInfo.getShape().empty()) {
    llvm::SmallVector<mlir::Value> extents;
    for (auto extent : typeInfo.getShape())
      extents.push_back(
          builder.createIntegerConstant(loc, builder.getIndexType(), extent));
    shape = builder.create<fir::ShapeOp>(loc, extents);
  }
  auto declDst = builder.create<hlfir::DeclareOp>(
      loc, funcOp.getArgument(0), copyFuncName + "_dst", shape, typeparams,
      /*dummy_scope=*/nullptr, attrs);
  auto declSrc = builder.create<hlfir::DeclareOp>(
      loc, funcOp.getArgument(1), copyFuncName + "_src", shape, typeparams,
      /*dummy_scope=*/nullptr, attrs);
  converter.copyVar(loc, declDst.getBase(), declSrc.getBase(), varAttrs);
  builder.create<mlir::func::ReturnOp>(loc);
  return funcOp;
}

bool ClauseProcessor::processCopyprivate(
    mlir::Location currentLocation,
    mlir::omp::CopyprivateClauseOps &result) const {
  auto addCopyPrivateVar = [&](semantics::Symbol *sym) {
    mlir::Value symVal = converter.getSymbolAddress(*sym);
    auto declOp = symVal.getDefiningOp<hlfir::DeclareOp>();
    if (!declOp)
      fir::emitFatalError(currentLocation,
                          "COPYPRIVATE is supported only in HLFIR mode");
    symVal = declOp.getBase();
    mlir::Type symType = symVal.getType();
    fir::FortranVariableFlagsEnum attrs =
        declOp.getFortranAttrs().has_value()
            ? *declOp.getFortranAttrs()
            : fir::FortranVariableFlagsEnum::None;
    mlir::Value cpVar = symVal;

    // CopyPrivate variables must be passed by reference. However, in the case
    // of assumed shapes/vla the type is not a !fir.ref, but a !fir.box.
    // In these cases to retrieve the appropriate !fir.ref<!fir.box<...>> to
    // access the data we need we must perform an alloca and then store to it
    // and retrieve the data from the new alloca.
    if (mlir::isa<fir::BaseBoxType>(symType)) {
      fir::FirOpBuilder &builder = converter.getFirOpBuilder();
      auto alloca = builder.create<fir::AllocaOp>(currentLocation, symType);
      builder.create<fir::StoreOp>(currentLocation, symVal, alloca);
      cpVar = alloca;
    }

    result.copyprivateVars.push_back(cpVar);
    mlir::func::FuncOp funcOp =
        createCopyFunc(currentLocation, converter, cpVar.getType(), attrs);
    result.copyprivateSyms.push_back(mlir::SymbolRefAttr::get(funcOp));
  };

  bool hasCopyPrivate = findRepeatableClause<clause::Copyprivate>(
      [&](const clause::Copyprivate &clause, const parser::CharBlock &) {
        for (const Object &object : clause.v) {
          semantics::Symbol *sym = object.sym();
          if (const auto *commonDetails =
                  sym->detailsIf<semantics::CommonBlockDetails>()) {
            for (const auto &mem : commonDetails->objects())
              addCopyPrivateVar(&*mem);
            break;
          }
          addCopyPrivateVar(sym);
        }
      });

  return hasCopyPrivate;
}

bool ClauseProcessor::processDepend(mlir::omp::DependClauseOps &result) const {
  fir::FirOpBuilder &firOpBuilder = converter.getFirOpBuilder();

  return findRepeatableClause<omp::clause::Depend>(
      [&](const omp::clause::Depend &clause, const parser::CharBlock &) {
        using Depend = omp::clause::Depend;
        assert(std::holds_alternative<Depend::WithLocators>(clause.u) &&
               "Only the modern form is handled at the moment");
        auto &modern = std::get<Depend::WithLocators>(clause.u);
        auto kind = std::get<Depend::TaskDependenceType>(modern.t);
        auto &objects = std::get<omp::ObjectList>(modern.t);

        mlir::omp::ClauseTaskDependAttr dependTypeOperand =
            genDependKindAttr(firOpBuilder, kind);
        result.dependKinds.append(objects.size(), dependTypeOperand);

        for (const omp::Object &object : objects) {
          assert(object.ref() && "Expecting designator");

          if (evaluate::ExtractSubstring(*object.ref())) {
            TODO(converter.getCurrentLocation(),
                 "substring not supported for task depend");
          } else if (evaluate::IsArrayElement(*object.ref())) {
            TODO(converter.getCurrentLocation(),
                 "array sections not supported for task depend");
          }

          semantics::Symbol *sym = object.sym();
          const mlir::Value variable = converter.getSymbolAddress(*sym);
          result.dependVars.push_back(variable);
        }
      });
}

bool ClauseProcessor::processHasDeviceAddr(
    mlir::omp::HasDeviceAddrClauseOps &result,
    llvm::SmallVectorImpl<mlir::Type> &isDeviceTypes,
    llvm::SmallVectorImpl<mlir::Location> &isDeviceLocs,
    llvm::SmallVectorImpl<const semantics::Symbol *> &isDeviceSymbols) const {
  return findRepeatableClause<omp::clause::HasDeviceAddr>(
      [&](const omp::clause::HasDeviceAddr &devAddrClause,
          const parser::CharBlock &) {
        addUseDeviceClause(converter, devAddrClause.v, result.hasDeviceAddrVars,
                           isDeviceTypes, isDeviceLocs, isDeviceSymbols);
      });
}

bool ClauseProcessor::processIf(
    omp::clause::If::DirectiveNameModifier directiveName,
    mlir::omp::IfClauseOps &result) const {
  bool found = false;
  findRepeatableClause<omp::clause::If>([&](const omp::clause::If &clause,
                                            const parser::CharBlock &source) {
    mlir::Location clauseLocation = converter.genLocation(source);
    mlir::Value operand =
        getIfClauseOperand(converter, clause, directiveName, clauseLocation);
    // Assume that, at most, a single 'if' clause will be applicable to the
    // given directive.
    if (operand) {
      result.ifVar = operand;
      found = true;
    }
  });
  return found;
}

bool ClauseProcessor::processIsDevicePtr(
    mlir::omp::IsDevicePtrClauseOps &result,
    llvm::SmallVectorImpl<mlir::Type> &isDeviceTypes,
    llvm::SmallVectorImpl<mlir::Location> &isDeviceLocs,
    llvm::SmallVectorImpl<const semantics::Symbol *> &isDeviceSymbols) const {
  return findRepeatableClause<omp::clause::IsDevicePtr>(
      [&](const omp::clause::IsDevicePtr &devPtrClause,
          const parser::CharBlock &) {
        addUseDeviceClause(converter, devPtrClause.v, result.isDevicePtrVars,
                           isDeviceTypes, isDeviceLocs, isDeviceSymbols);
      });
}

bool ClauseProcessor::processLink(
    llvm::SmallVectorImpl<DeclareTargetCapturePair> &result) const {
  return findRepeatableClause<omp::clause::Link>(
      [&](const omp::clause::Link &clause, const parser::CharBlock &) {
        // Case: declare target link(var1, var2)...
        gatherFuncAndVarSyms(
            clause.v, mlir::omp::DeclareTargetCaptureClause::link, result);
      });
}

bool ClauseProcessor::processMap(
    mlir::Location currentLocation, lower::StatementContext &stmtCtx,
    mlir::omp::MapClauseOps &result,
    llvm::SmallVectorImpl<const semantics::Symbol *> *mapSyms,
    llvm::SmallVectorImpl<mlir::Location> *mapSymLocs,
    llvm::SmallVectorImpl<mlir::Type> *mapSymTypes) const {
  fir::FirOpBuilder &firOpBuilder = converter.getFirOpBuilder();
  // We always require tracking of symbols, even if the caller does not,
  // so we create an optionally used local set of symbols when the mapSyms
  // argument is not present.
  llvm::SmallVector<const semantics::Symbol *> localMapSyms;
  llvm::SmallVectorImpl<const semantics::Symbol *> *ptrMapSyms =
      mapSyms ? mapSyms : &localMapSyms;
  std::map<const semantics::Symbol *,
           llvm::SmallVector<OmpMapMemberIndicesData>>
      parentMemberIndices;

  bool clauseFound = findRepeatableClause<omp::clause::Map>(
      [&](const omp::clause::Map &clause, const parser::CharBlock &source) {
        using Map = omp::clause::Map;
        mlir::Location clauseLocation = converter.genLocation(source);
        const auto &mapType = std::get<std::optional<Map::MapType>>(clause.t);
        llvm::omp::OpenMPOffloadMappingFlags mapTypeBits =
            llvm::omp::OpenMPOffloadMappingFlags::OMP_MAP_NONE;
        // If the map type is specified, then process it else Tofrom is the
        // default.
        if (mapType) {
          switch (*mapType) {
          case Map::MapType::To:
            mapTypeBits |= llvm::omp::OpenMPOffloadMappingFlags::OMP_MAP_TO;
            break;
          case Map::MapType::From:
            mapTypeBits |= llvm::omp::OpenMPOffloadMappingFlags::OMP_MAP_FROM;
            break;
          case Map::MapType::Tofrom:
            mapTypeBits |= llvm::omp::OpenMPOffloadMappingFlags::OMP_MAP_TO |
                           llvm::omp::OpenMPOffloadMappingFlags::OMP_MAP_FROM;
            break;
          case Map::MapType::Alloc:
          case Map::MapType::Release:
            // alloc and release is the default map_type for the Target Data
            // Ops, i.e. if no bits for map_type is supplied then alloc/release
            // is implicitly assumed based on the target directive. Default
            // value for Target Data and Enter Data is alloc and for Exit Data
            // it is release.
            break;
          case Map::MapType::Delete:
            mapTypeBits |= llvm::omp::OpenMPOffloadMappingFlags::OMP_MAP_DELETE;
          }

          auto &modTypeMods =
              std::get<std::optional<Map::MapTypeModifiers>>(clause.t);
          if (modTypeMods) {
            if (llvm::is_contained(*modTypeMods, Map::MapTypeModifier::Always))
              mapTypeBits |=
                  llvm::omp::OpenMPOffloadMappingFlags::OMP_MAP_ALWAYS;
          }
        } else {
          mapTypeBits |= llvm::omp::OpenMPOffloadMappingFlags::OMP_MAP_TO |
                         llvm::omp::OpenMPOffloadMappingFlags::OMP_MAP_FROM;
        }

        for (const omp::Object &object : std::get<omp::ObjectList>(clause.t)) {
          llvm::SmallVector<mlir::Value> bounds;
          std::stringstream asFortran;

          lower::AddrAndBoundsInfo info =
              lower::gatherDataOperandAddrAndBounds<mlir::omp::MapBoundsOp,
                                                    mlir::omp::MapBoundsType>(
                  converter, firOpBuilder, semaCtx, stmtCtx, *object.sym(),
                  object.ref(), clauseLocation, asFortran, bounds,
                  treatIndexAsSection);

          auto origSymbol = converter.getSymbolAddress(*object.sym());
          mlir::Value symAddr = info.addr;
          if (origSymbol && fir::isTypeWithDescriptor(origSymbol.getType()))
            symAddr = origSymbol;

          // Explicit map captures are captured ByRef by default,
          // optimisation passes may alter this to ByCopy or other capture
          // types to optimise
          auto location = mlir::NameLoc::get(
              mlir::StringAttr::get(firOpBuilder.getContext(), asFortran.str()),
              symAddr.getLoc());
          mlir::omp::MapInfoOp mapOp = createMapInfoOp(
              firOpBuilder, location, symAddr,
              /*varPtrPtr=*/mlir::Value{}, asFortran.str(), bounds,
              /*members=*/{}, /*membersIndex=*/mlir::DenseIntElementsAttr{},
              static_cast<
                  std::underlying_type_t<llvm::omp::OpenMPOffloadMappingFlags>>(
                  mapTypeBits),
              mlir::omp::VariableCaptureKind::ByRef, symAddr.getType());

          if (object.sym()->owner().IsDerivedType()) {
            addChildIndexAndMapToParent(object, parentMemberIndices, mapOp,
                                        semaCtx);
          } else {
            result.mapVars.push_back(mapOp);
            ptrMapSyms->push_back(object.sym());
            if (mapSymTypes)
              mapSymTypes->push_back(symAddr.getType());
            if (mapSymLocs)
              mapSymLocs->push_back(symAddr.getLoc());
          }
        }
      });

  insertChildMapInfoIntoParent(converter, parentMemberIndices, result.mapVars,
                               *ptrMapSyms, mapSymTypes, mapSymLocs);

  return clauseFound;
}

bool ClauseProcessor::processReduction(
    mlir::Location currentLocation, mlir::omp::ReductionClauseOps &result,
    llvm::SmallVectorImpl<mlir::Type> *outReductionTypes,
    llvm::SmallVectorImpl<const semantics::Symbol *> *outReductionSyms) const {
  return findRepeatableClause<omp::clause::Reduction>(
      [&](const omp::clause::Reduction &clause, const parser::CharBlock &) {
        llvm::SmallVector<mlir::Value> reductionVars;
        llvm::SmallVector<bool> reduceVarByRef;
        llvm::SmallVector<mlir::Attribute> reductionDeclSymbols;
        llvm::SmallVector<const semantics::Symbol *> reductionSyms;
        ReductionProcessor rp;
        rp.addDeclareReduction(
            currentLocation, converter, clause, reductionVars, reduceVarByRef,
            reductionDeclSymbols, outReductionSyms ? &reductionSyms : nullptr);

        // Copy local lists into the output.
        llvm::copy(reductionVars, std::back_inserter(result.reductionVars));
<<<<<<< HEAD
        llvm::copy(reduceVarByRef,
                   std::back_inserter(result.reductionVarsByRef));
=======
        llvm::copy(reduceVarByRef, std::back_inserter(result.reductionByref));
>>>>>>> 9c4aab8c
        llvm::copy(reductionDeclSymbols,
                   std::back_inserter(result.reductionSyms));

        if (outReductionTypes) {
          outReductionTypes->reserve(outReductionTypes->size() +
                                     reductionVars.size());
          llvm::transform(reductionVars, std::back_inserter(*outReductionTypes),
                          [](mlir::Value v) { return v.getType(); });
        }

        if (outReductionSyms)
          llvm::copy(reductionSyms, std::back_inserter(*outReductionSyms));
      });
}

bool ClauseProcessor::processTo(
    llvm::SmallVectorImpl<DeclareTargetCapturePair> &result) const {
  return findRepeatableClause<omp::clause::To>(
      [&](const omp::clause::To &clause, const parser::CharBlock &) {
        // Case: declare target to(func, var1, var2)...
        gatherFuncAndVarSyms(std::get<ObjectList>(clause.t),
                             mlir::omp::DeclareTargetCaptureClause::to, result);
      });
}

bool ClauseProcessor::processEnter(
    llvm::SmallVectorImpl<DeclareTargetCapturePair> &result) const {
  return findRepeatableClause<omp::clause::Enter>(
      [&](const omp::clause::Enter &clause, const parser::CharBlock &) {
        // Case: declare target enter(func, var1, var2)...
        gatherFuncAndVarSyms(
            clause.v, mlir::omp::DeclareTargetCaptureClause::enter, result);
      });
}

bool ClauseProcessor::processUseDeviceAddr(
    mlir::omp::UseDeviceAddrClauseOps &result,
    llvm::SmallVectorImpl<mlir::Type> &useDeviceTypes,
    llvm::SmallVectorImpl<mlir::Location> &useDeviceLocs,
    llvm::SmallVectorImpl<const semantics::Symbol *> &useDeviceSyms) const {
  return findRepeatableClause<omp::clause::UseDeviceAddr>(
      [&](const omp::clause::UseDeviceAddr &clause, const parser::CharBlock &) {
        addUseDeviceClause(converter, clause.v, result.useDeviceAddrVars,
                           useDeviceTypes, useDeviceLocs, useDeviceSyms);
      });
}

bool ClauseProcessor::processUseDevicePtr(
    mlir::omp::UseDevicePtrClauseOps &result,
    llvm::SmallVectorImpl<mlir::Type> &useDeviceTypes,
    llvm::SmallVectorImpl<mlir::Location> &useDeviceLocs,
    llvm::SmallVectorImpl<const semantics::Symbol *> &useDeviceSyms) const {
  return findRepeatableClause<omp::clause::UseDevicePtr>(
      [&](const omp::clause::UseDevicePtr &clause, const parser::CharBlock &) {
        addUseDeviceClause(converter, clause.v, result.useDevicePtrVars,
                           useDeviceTypes, useDeviceLocs, useDeviceSyms);
      });
}

} // namespace omp
} // namespace lower
} // namespace Fortran<|MERGE_RESOLUTION|>--- conflicted
+++ resolved
@@ -334,11 +334,7 @@
 bool ClauseProcessor::processFilter(lower::StatementContext &stmtCtx,
                                     mlir::omp::FilterClauseOps &result) const {
   if (auto *clause = findUniqueClause<omp::clause::Filter>()) {
-<<<<<<< HEAD
-    result.filteredThreadIdVar =
-=======
     result.filteredThreadId =
->>>>>>> 9c4aab8c
         fir::getBase(converter.genExprValue(clause->v, stmtCtx));
     return true;
   }
@@ -411,29 +407,17 @@
   using Order = omp::clause::Order;
   if (auto *clause = findUniqueClause<Order>()) {
     fir::FirOpBuilder &firOpBuilder = converter.getFirOpBuilder();
-<<<<<<< HEAD
-    result.orderAttr = mlir::omp::ClauseOrderKindAttr::get(
-=======
     result.order = mlir::omp::ClauseOrderKindAttr::get(
->>>>>>> 9c4aab8c
         firOpBuilder.getContext(), mlir::omp::ClauseOrderKind::Concurrent);
     const auto &modifier =
         std::get<std::optional<Order::OrderModifier>>(clause->t);
     if (modifier && *modifier == Order::OrderModifier::Unconstrained) {
-<<<<<<< HEAD
-      result.orderModAttr = mlir::omp::OrderModifierAttr::get(
-=======
       result.orderMod = mlir::omp::OrderModifierAttr::get(
->>>>>>> 9c4aab8c
           firOpBuilder.getContext(), mlir::omp::OrderModifier::unconstrained);
     } else {
       // "If order-modifier is not unconstrained, the behavior is as if the
       // reproducible modifier is present."
-<<<<<<< HEAD
-      result.orderModAttr = mlir::omp::OrderModifierAttr::get(
-=======
       result.orderMod = mlir::omp::OrderModifierAttr::get(
->>>>>>> 9c4aab8c
           firOpBuilder.getContext(), mlir::omp::OrderModifier::reproducible);
     }
     return true;
@@ -1051,12 +1035,7 @@
 
         // Copy local lists into the output.
         llvm::copy(reductionVars, std::back_inserter(result.reductionVars));
-<<<<<<< HEAD
-        llvm::copy(reduceVarByRef,
-                   std::back_inserter(result.reductionVarsByRef));
-=======
         llvm::copy(reduceVarByRef, std::back_inserter(result.reductionByref));
->>>>>>> 9c4aab8c
         llvm::copy(reductionDeclSymbols,
                    std::back_inserter(result.reductionSyms));
 
