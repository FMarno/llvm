--- conflicted
+++ resolved
@@ -1,11 +1,7 @@
 {
   "name": "lldb-dap",
   "displayName": "LLDB DAP",
-<<<<<<< HEAD
-  "version": "0.2.3",
-=======
   "version": "0.2.4",
->>>>>>> 98391913
   "publisher": "llvm-vs-code-extensions",
   "homepage": "https://lldb.llvm.org",
   "description": "LLDB debugging from VSCode",
