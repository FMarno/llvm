--- conflicted
+++ resolved
@@ -399,13 +399,10 @@
 ///     definition outlined by Microsoft.
 llvm::json::Value CreateThreadStopped(lldb::SBThread &thread, uint32_t stop_id);
 
-<<<<<<< HEAD
-=======
 /// \return
 ///     The variable name of \a value or a default placeholder.
 const char *GetNonNullVariableName(lldb::SBValue value);
 
->>>>>>> 11299179
 /// VSCode can't display two variables with the same name, so we need to
 /// distinguish them by using a suffix.
 ///
