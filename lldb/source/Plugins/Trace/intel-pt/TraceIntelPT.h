//===-- TraceIntelPT.h ------------------------------------------*- C++ -*-===//
//
// Part of the LLVM Project, under the Apache License v2.0 with LLVM Exceptions.
// See https://llvm.org/LICENSE.txt for license information.
// SPDX-License-Identifier: Apache-2.0 WITH LLVM-exception
//
//===----------------------------------------------------------------------===//

#ifndef LLDB_SOURCE_PLUGINS_TRACE_INTEL_PT_TRACEINTELPT_H
#define LLDB_SOURCE_PLUGINS_TRACE_INTEL_PT_TRACEINTELPT_H

#include "IntelPTDecoder.h"
#include "TraceIntelPTSessionFileParser.h"

namespace lldb_private {
namespace trace_intel_pt {

class TraceIntelPT : public Trace {
public:
  void Dump(Stream *s) const override;

  ~TraceIntelPT() override = default;

  /// PluginInterface protocol
  /// \{
  ConstString GetPluginName() override;

  static void Initialize();

  static void Terminate();

  /// Create an instance of this class.
  ///
  /// \param[in] trace_session_file
  ///     The contents of the trace session file. See \a Trace::FindPlugin.
  ///
  /// \param[in] session_file_dir
  ///     The path to the directory that contains the session file. It's used to
  ///     resolved relative paths in the session file.
  ///
  /// \param[in] debugger
  ///     The debugger instance where new Targets will be created as part of the
  ///     JSON data parsing.
  ///
  /// \return
  ///     A trace instance or an error in case of failures.
  static llvm::Expected<lldb::TraceSP>
  CreateInstanceForSessionFile(const llvm::json::Value &trace_session_file,
                               llvm::StringRef session_file_dir,
                               Debugger &debugger);

  static llvm::Expected<lldb::TraceSP>
  CreateInstanceForLiveProcess(Process &process);

  static ConstString GetPluginNameStatic();

  uint32_t GetPluginVersion() override;
  /// \}

  lldb::CommandObjectSP
  GetProcessTraceStartCommand(CommandInterpreter &interpreter) override;

  lldb::CommandObjectSP
  GetThreadTraceStartCommand(CommandInterpreter &interpreter) override;

  llvm::StringRef GetSchema() override;

  lldb::TraceCursorUP GetCursor(Thread &thread) override;
<<<<<<< HEAD
=======

  void DumpTraceInfo(Thread &thread, Stream &s, bool verbose) override;

  llvm::Optional<size_t> GetRawTraceSize(Thread &thread);
>>>>>>> 8c82cf7b

  void DoRefreshLiveProcessState(
      llvm::Expected<TraceGetStateResponse> state) override;

  bool IsTraced(const Thread &thread) override;

  const char *GetStartConfigurationHelp() override;

  /// Start tracing a live process.
  ///
  /// \param[in] thread_buffer_size
  ///     Trace size per thread in bytes.
  ///
  /// \param[in] total_buffer_size_limit
  ///     Maximum total trace size per process in bytes.
  ///     More information in TraceIntelPT::GetStartConfigurationHelp().
  ///
  /// \param[in] enable_tsc
  ///     Whether to use enable TSC timestamps or not.
  ///     More information in TraceIntelPT::GetStartConfigurationHelp().
  ///
  /// \param[in] psb_period
  ///
  ///     This value defines the period in which PSB packets will be generated.
  ///     More information in TraceIntelPT::GetStartConfigurationHelp();
  ///
  /// \return
  ///     \a llvm::Error::success if the operation was successful, or
  ///     \a llvm::Error otherwise.
  llvm::Error Start(size_t thread_buffer_size, size_t total_buffer_size_limit,
                    bool enable_tsc, llvm::Optional<size_t> psb_period);

  /// \copydoc Trace::Start
  llvm::Error Start(StructuredData::ObjectSP configuration =
                        StructuredData::ObjectSP()) override;

  /// Start tracing live threads.
  ///
  /// \param[in] tids
  ///     Threads to trace.
  ///
  /// \param[in] thread_buffer_size
  ///     Trace size per thread in bytes.
  ///
  /// \param[in] enable_tsc
  ///     Whether to use enable TSC timestamps or not.
  ///     More information in TraceIntelPT::GetStartConfigurationHelp().
  ///
  /// \param[in] psb_period
  ///
  ///     This value defines the period in which PSB packets will be generated.
  ///     More information in TraceIntelPT::GetStartConfigurationHelp().
  ///
  /// \return
  ///     \a llvm::Error::success if the operation was successful, or
  ///     \a llvm::Error otherwise.
  llvm::Error Start(llvm::ArrayRef<lldb::tid_t> tids, size_t thread_buffer_size,
                    bool enable_tsc, llvm::Optional<size_t> psb_period);

  /// \copydoc Trace::Start
  llvm::Error Start(llvm::ArrayRef<lldb::tid_t> tids,
                    StructuredData::ObjectSP configuration =
                        StructuredData::ObjectSP()) override;

  /// Get the thread buffer content for a live thread
  llvm::Expected<std::vector<uint8_t>> GetLiveThreadBuffer(lldb::tid_t tid);

  llvm::Expected<pt_cpu> GetCPUInfo();

private:
  friend class TraceIntelPTSessionFileParser;

  llvm::Expected<pt_cpu> GetCPUInfoForLiveProcess();

  /// \param[in] trace_threads
  ///     ThreadTrace instances, which are not live-processes and whose trace
  ///     files are fixed.
  TraceIntelPT(
      const pt_cpu &cpu_info,
      const std::vector<lldb::ThreadPostMortemTraceSP> &traced_threads);

  /// Constructor for live processes
  TraceIntelPT(Process &live_process)
      : Trace(live_process), m_thread_decoders(){};

  /// Decode the trace of the given thread that, i.e. recontruct the traced
  /// instructions.
  ///
  /// \param[in] thread
  ///     If \a thread is a \a ThreadTrace, then its internal trace file will be
  ///     decoded. Live threads are not currently supported.
  ///
  /// \return
  ///     A \a DecodedThread shared pointer with the decoded instructions. Any
  ///     errors are embedded in the instruction list.
  DecodedThreadSP Decode(Thread &thread);

  /// It is provided by either a session file or a live process' "cpuInfo"
  /// binary data.
  llvm::Optional<pt_cpu> m_cpu_info;
  std::map<const Thread *, std::unique_ptr<ThreadDecoder>> m_thread_decoders;
  /// Error gotten after a failed live process update, if any.
  llvm::Optional<std::string> m_live_refresh_error;
};

} // namespace trace_intel_pt
} // namespace lldb_private

#endif // LLDB_SOURCE_PLUGINS_TRACE_INTEL_PT_TRACEINTELPT_H<|MERGE_RESOLUTION|>--- conflicted
+++ resolved
@@ -66,13 +66,10 @@
   llvm::StringRef GetSchema() override;
 
   lldb::TraceCursorUP GetCursor(Thread &thread) override;
-<<<<<<< HEAD
-=======
 
   void DumpTraceInfo(Thread &thread, Stream &s, bool verbose) override;
 
   llvm::Optional<size_t> GetRawTraceSize(Thread &thread);
->>>>>>> 8c82cf7b
 
   void DoRefreshLiveProcessState(
       llvm::Expected<TraceGetStateResponse> state) override;
