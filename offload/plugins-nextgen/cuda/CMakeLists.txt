<<<<<<< HEAD
if (NOT (CMAKE_SYSTEM_PROCESSOR MATCHES "(x86_64)|(ppc64le)|(aarch64)$" AND CMAKE_SYSTEM_NAME MATCHES "Linux"))
  message(STATUS "Not building CUDA NextGen offloading plugin: only support CUDA in Linux x86_64, ppc64le, or aarch64 hosts.")
  return()
endif()

message(STATUS "Building CUDA NextGen offloading plugin.")

=======
>>>>>>> 13f6d404
# Create the library and add the default arguments.
add_target_library(omptarget.rtl.cuda CUDA)

target_sources(omptarget.rtl.cuda PRIVATE src/rtl.cpp)

find_package(CUDAToolkit QUIET)
if(CUDAToolkit_FOUND AND NOT "cuda" IN_LIST LIBOMPTARGET_DLOPEN_PLUGINS)
  message(STATUS "Building CUDA plugin linked against libcuda")
  target_link_libraries(omptarget.rtl.cuda PRIVATE CUDA::cuda_driver)
else()
  message(STATUS "Building CUDA plugin for dlopened libcuda")
  target_include_directories(omptarget.rtl.cuda PRIVATE dynamic_cuda)
  target_sources(omptarget.rtl.cuda PRIVATE dynamic_cuda/cuda.cpp)
endif()

# Configure testing for the CUDA plugin. We will build tests if we could a
# functional NVIDIA GPU on the system, or if manually specifies by the user.
option(LIBOMPTARGET_FORCE_NVIDIA_TESTS "Build NVIDIA libomptarget tests" OFF)
if (LIBOMPTARGET_FOUND_NVIDIA_GPU OR LIBOMPTARGET_FORCE_NVIDIA_TESTS)
  message(STATUS "Enable tests using CUDA plugin")
  set(LIBOMPTARGET_SYSTEM_TARGETS
      "${LIBOMPTARGET_SYSTEM_TARGETS} nvptx64-nvidia-cuda nvptx64-nvidia-cuda-LTO" PARENT_SCOPE)
  list(APPEND LIBOMPTARGET_TESTED_PLUGINS "omptarget.rtl.cuda")
  set(LIBOMPTARGET_TESTED_PLUGINS "${LIBOMPTARGET_TESTED_PLUGINS}" PARENT_SCOPE)
else()
  message(STATUS "Not generating NVIDIA tests, no supported devices detected."
                   " Use 'LIBOMPTARGET_FORCE_NVIDIA_TESTS' to override.")
endif()<|MERGE_RESOLUTION|>--- conflicted
+++ resolved
@@ -1,13 +1,3 @@
-<<<<<<< HEAD
-if (NOT (CMAKE_SYSTEM_PROCESSOR MATCHES "(x86_64)|(ppc64le)|(aarch64)$" AND CMAKE_SYSTEM_NAME MATCHES "Linux"))
-  message(STATUS "Not building CUDA NextGen offloading plugin: only support CUDA in Linux x86_64, ppc64le, or aarch64 hosts.")
-  return()
-endif()
-
-message(STATUS "Building CUDA NextGen offloading plugin.")
-
-=======
->>>>>>> 13f6d404
 # Create the library and add the default arguments.
 add_target_library(omptarget.rtl.cuda CUDA)
 
