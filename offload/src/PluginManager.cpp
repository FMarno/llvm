--- conflicted
+++ resolved
@@ -78,10 +78,6 @@
 
 bool PluginManager::initializeDevice(GenericPluginTy &Plugin,
                                      int32_t DeviceId) {
-<<<<<<< HEAD
-  if (Plugin.is_device_initialized(DeviceId))
-    return true;
-=======
   if (Plugin.is_device_initialized(DeviceId)) {
     auto ExclusiveDevicesAccessor = getExclusiveDevicesAccessor();
     (*ExclusiveDevicesAccessor)[PM->DeviceIds[std::make_pair(&Plugin,
@@ -89,7 +85,6 @@
         ->setHasPendingImages(true);
     return true;
   }
->>>>>>> 98391913
 
   // Initialize the device information for the RTL we are about to use.
   auto ExclusiveDevicesAccessor = getExclusiveDevicesAccessor();
