--- conflicted
+++ resolved
@@ -960,11 +960,7 @@
 #if CAN_SANITIZE_LEAKS
   Lock l(&global_mutex);
   RootRegion region = {reinterpret_cast<uptr>(begin), size};
-<<<<<<< HEAD
-  root_regions->push_back(region);
-=======
   root_regions.push_back(region);
->>>>>>> f7105d88
   VReport(1, "Registered root region at %p of size %zu\n", begin, size);
 #endif // CAN_SANITIZE_LEAKS
 }
@@ -978,15 +974,9 @@
     RootRegion region = root_regions[i];
     if (region.begin == reinterpret_cast<uptr>(begin) && region.size == size) {
       removed = true;
-<<<<<<< HEAD
-      uptr last_index = root_regions->size() - 1;
-      (*root_regions)[i] = (*root_regions)[last_index];
-      root_regions->pop_back();
-=======
       uptr last_index = root_regions.size() - 1;
       root_regions[i] = root_regions[last_index];
       root_regions.pop_back();
->>>>>>> f7105d88
       VReport(1, "Unregistered root region at %p of size %zu\n", begin, size);
       break;
     }
