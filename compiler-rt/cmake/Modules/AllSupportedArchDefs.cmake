--- conflicted
+++ resolved
@@ -88,17 +88,12 @@
 set(ALL_UBSAN_SUPPORTED_ARCH ${X86} ${X86_64} ${ARM32} ${ARM64} ${RISCV64}
     ${MIPS32} ${MIPS64} ${PPC64} ${S390X} ${SPARC} ${SPARCV9} ${HEXAGON}
     ${LOONGARCH64})
-<<<<<<< HEAD
-set(ALL_SAFESTACK_SUPPORTED_ARCH ${X86} ${X86_64} ${ARM64} ${MIPS32} ${MIPS64}
-    ${HEXAGON} ${LOONGARCH64} ${SPARC} ${SPARCV9})
-=======
 if (OS_NAME MATCHES "FreeBSD")
   set(ALL_SAFESTACK_SUPPORTED_ARCH ${X86} ${X86_64} ${ARM64})
 else()
   set(ALL_SAFESTACK_SUPPORTED_ARCH ${X86} ${X86_64} ${ARM64} ${MIPS32} ${MIPS64}
       ${HEXAGON} ${LOONGARCH64} ${SPARC} ${SPARCV9})
 endif()
->>>>>>> 98391913
 set(ALL_CFI_SUPPORTED_ARCH ${X86} ${X86_64} ${ARM32} ${ARM64} ${MIPS64}
     ${HEXAGON} ${LOONGARCH64})
 set(ALL_SCUDO_STANDALONE_SUPPORTED_ARCH ${X86} ${X86_64} ${ARM32} ${ARM64}
