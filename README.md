<<<<<<< HEAD
# Intel Project for LLVM\* technology

This is the Intel staging area for llvm.org contributions and the home for
Intel LLVM-based projects:

- [oneAPI Data Parallel C++ compiler](#oneapi-data-parallel-c-compiler)
- [Late-outline OpenMP and OpenMP Offload](#late-outline-openmp-and-openmp-offload)

## oneAPI Data Parallel C++ compiler

[![](https://spec.oneapi.io/oneapi-logo-white-scaled.jpg)](https://www.oneapi.io/)

[![SYCL Post Commit](https://github.com/intel/llvm/actions/workflows/sycl_post_commit.yml/badge.svg?branch=sycl)](https://github.com/intel/llvm/actions/workflows/sycl_post_commit.yml)
[![Generate Doxygen documentation](https://github.com/intel/llvm/actions/workflows/gh_pages.yml/badge.svg?branch=sycl)](https://github.com/intel/llvm/actions/workflows/gh_pages.yml)

The Data Parallel C++ or DPC++ is a LLVM-based compiler project that implements
compiler and runtime support for the SYCL\* language. The project is hosted in
the [sycl](/../../tree/sycl) branch and is synced with the tip of the LLVM
upstream main branch on a regular basis (revisions delay is usually not more
than 1-2 weeks). DPC++ compiler takes everything from LLVM upstream as is,
however some modules of LLVM might be not included in the default project build
configuration. Additional modules can be enabled by modifying build framework
settings.

The DPC++ goal is to support the latest SYCL\* standard and work on that is in
progress. DPC++ also implements a number of extensions to the SYCL\* standard,
which can be found in the [sycl/doc/extensions](/../sycl/sycl/doc/extensions)
directory.

The main purpose of this project is open source collaboration on the DPC++
compiler implementation in LLVM across a variety of architectures, prototyping
compiler and runtime library solutions, designing future extensions, and
conducting experiments. As the implementation becomes more mature, we try to
upstream as much DPC++ support to LLVM main branch as possible. See
[SYCL upstreaming working group notes](/../../wiki/SYCL-upstreaming-working-group-meeting-notes)
for more details.
=======
=======
# The LLVM Compiler Infrastructure

This directory and its sub-directories contain the source code for LLVM,
a toolkit for the construction of highly optimized compilers,
optimizers, and run-time environments.

The README briefly describes how to get started with building LLVM.
For more information on how to contribute to the LLVM project, please
take a look at the
[Contributing to LLVM](https://llvm.org/docs/Contributing.html) guide.

## Getting Started with the LLVM System

Taken from [here](https://llvm.org/docs/GettingStarted.html).

### Overview

Welcome to the LLVM project!

>>>>>>> d356cdcf
The LLVM project has multiple components. The core of the project is
itself called "LLVM". This contains all of the tools, libraries, and header
files needed to process intermediate representations and convert them into
object files. Tools include an assembler, disassembler, bitcode analyzer, and
bitcode optimizer. It also contains basic regression tests.

C-like languages use the [Clang](http://clang.llvm.org/) frontend. This
component compiles C, C++, Objective-C, and Objective-C++ code into LLVM bitcode
-- and from there into object files, using LLVM.

<<<<<<< HEAD
Note that this project can be used as a technical foundation for some
proprietary compiler products, which may leverage implementations from this open
source project. One of the examples is
[Intel(R) oneAPI DPC++ Compiler](https://www.intel.com/content/www/us/en/developer/tools/oneapi/dpc-compiler.html)
Features parity between this project and downstream projects is not guaranteed.
=======
Other components include:
the [libc++ C++ standard library](https://libcxx.llvm.org),
the [LLD linker](https://lld.llvm.org), and more.

### Getting the Source Code and Building LLVM

The LLVM Getting Started documentation may be out of date. The [Clang
Getting Started](http://clang.llvm.org/get_started.html) page might have more
accurate information.

This is an example work-flow and configuration to get and build the LLVM source:

1. Checkout LLVM (including related sub-projects like Clang):

     * ``git clone https://github.com/llvm/llvm-project.git``

     * Or, on windows, ``git clone --config core.autocrlf=false
    https://github.com/llvm/llvm-project.git``

2. Configure and build LLVM and Clang:

     * ``cd llvm-project``

     * ``cmake -S llvm -B build -G <generator> [options]``

        Some common build system generators are:
>>>>>>> d356cdcf

Project documentation is available at:
[DPC++ Documentation](https://intel.github.io/llvm-docs/).

### How to use DPC++

#### Docker containers

See available containers with pre-built/pre-installed DPC++ compiler at:
[Containers](/../sycl/sycl/doc/developer/DockerBKMs.md#sycl-containers-overview)

#### Releases

Daily builds of the sycl branch on Linux are available at
[releases](/../../releases).
A few times a year, we publish [Release Notes](/../sycl/sycl/ReleaseNotes.md) to
highlight all important changes made in the project: features implemented and
issues addressed. The corresponding builds can be found using
[search](https://github.com/intel/llvm/releases?q=oneAPI+DPC%2B%2B+Compiler&expanded=true)
in daily releases. None of the branches in the project are stable or rigorously
tested for production quality control, so the quality of these releases is
expected to be similar to the daily releases.

#### Build from sources

See [Get Started Guide](/../sycl/sycl/doc/GetStartedGuide.md).

### Report a problem

Submit an [issue](/../../issues) or initiate a [discussion](/../../discussions).

### How to contribute to DPC++

<<<<<<< HEAD
See [ContributeToDPCPP](/../sycl/sycl/doc/developer/ContributeToDPCPP.md).
=======
        * Running a serial build will be **slow**. To improve speed, try running a
          parallel build. That's done by default in Ninja; for ``make``, use the option
          ``-j NNN``, where ``NNN`` is the number of parallel jobs to run.
          In most cases, you get the best performance if you specify the number of CPU threads you have.
          On some Unix systems, you can specify this with ``-j$(nproc)``.
>>>>>>> d356cdcf

## Late-outline OpenMP\* and OpenMP\* Offload

See [openmp](/../../tree/openmp) branch.

# License

See [LICENSE](/../sycl/sycl/LICENSE.TXT) for details.

<sub>\*Other names and brands may be claimed as the property of others.</sub><|MERGE_RESOLUTION|>--- conflicted
+++ resolved
@@ -1,4 +1,3 @@
-<<<<<<< HEAD
 # Intel Project for LLVM\* technology
 
 This is the Intel staging area for llvm.org contributions and the home for
@@ -35,72 +34,12 @@
 upstream as much DPC++ support to LLVM main branch as possible. See
 [SYCL upstreaming working group notes](/../../wiki/SYCL-upstreaming-working-group-meeting-notes)
 for more details.
-=======
-=======
-# The LLVM Compiler Infrastructure
 
-This directory and its sub-directories contain the source code for LLVM,
-a toolkit for the construction of highly optimized compilers,
-optimizers, and run-time environments.
-
-The README briefly describes how to get started with building LLVM.
-For more information on how to contribute to the LLVM project, please
-take a look at the
-[Contributing to LLVM](https://llvm.org/docs/Contributing.html) guide.
-
-## Getting Started with the LLVM System
-
-Taken from [here](https://llvm.org/docs/GettingStarted.html).
-
-### Overview
-
-Welcome to the LLVM project!
-
->>>>>>> d356cdcf
-The LLVM project has multiple components. The core of the project is
-itself called "LLVM". This contains all of the tools, libraries, and header
-files needed to process intermediate representations and convert them into
-object files. Tools include an assembler, disassembler, bitcode analyzer, and
-bitcode optimizer. It also contains basic regression tests.
-
-C-like languages use the [Clang](http://clang.llvm.org/) frontend. This
-component compiles C, C++, Objective-C, and Objective-C++ code into LLVM bitcode
--- and from there into object files, using LLVM.
-
-<<<<<<< HEAD
 Note that this project can be used as a technical foundation for some
 proprietary compiler products, which may leverage implementations from this open
 source project. One of the examples is
 [Intel(R) oneAPI DPC++ Compiler](https://www.intel.com/content/www/us/en/developer/tools/oneapi/dpc-compiler.html)
 Features parity between this project and downstream projects is not guaranteed.
-=======
-Other components include:
-the [libc++ C++ standard library](https://libcxx.llvm.org),
-the [LLD linker](https://lld.llvm.org), and more.
-
-### Getting the Source Code and Building LLVM
-
-The LLVM Getting Started documentation may be out of date. The [Clang
-Getting Started](http://clang.llvm.org/get_started.html) page might have more
-accurate information.
-
-This is an example work-flow and configuration to get and build the LLVM source:
-
-1. Checkout LLVM (including related sub-projects like Clang):
-
-     * ``git clone https://github.com/llvm/llvm-project.git``
-
-     * Or, on windows, ``git clone --config core.autocrlf=false
-    https://github.com/llvm/llvm-project.git``
-
-2. Configure and build LLVM and Clang:
-
-     * ``cd llvm-project``
-
-     * ``cmake -S llvm -B build -G <generator> [options]``
-
-        Some common build system generators are:
->>>>>>> d356cdcf
 
 Project documentation is available at:
 [DPC++ Documentation](https://intel.github.io/llvm-docs/).
@@ -134,15 +73,7 @@
 
 ### How to contribute to DPC++
 
-<<<<<<< HEAD
 See [ContributeToDPCPP](/../sycl/sycl/doc/developer/ContributeToDPCPP.md).
-=======
-        * Running a serial build will be **slow**. To improve speed, try running a
-          parallel build. That's done by default in Ninja; for ``make``, use the option
-          ``-j NNN``, where ``NNN`` is the number of parallel jobs to run.
-          In most cases, you get the best performance if you specify the number of CPU threads you have.
-          On some Unix systems, you can specify this with ``-j$(nproc)``.
->>>>>>> d356cdcf
 
 ## Late-outline OpenMP\* and OpenMP\* Offload
 
